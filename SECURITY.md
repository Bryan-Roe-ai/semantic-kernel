--- conflicted
+++ resolved
@@ -34,16 +34,6 @@
 You should receive a response within 24 hours. If for some reason you do not, please follow up via email to ensure we received your original message. Additional information can be found at [microsoft.com/msrc](https://www.microsoft.com/en-us/msrc?rtc=2).
 
 Please include the requested information listed below (as much as you can provide) to help us better understand the nature and scope of the possible issue:
-<<<<<<< HEAD
-
-* Type of issue (e.g. buffer overflow, SQL injection, cross-site scripting, etc.)
-* Full paths of source file(s) related to the manifestation of the issue
-* The location of the affected source code (tag/branch/commit or direct URL)
-* Any special configuration required to reproduce the issue
-* Step-by-step instructions to reproduce the issue
-* Proof-of-concept or exploit code (if possible)
-* Impact of the issue, including how an attacker might exploit the issue
-=======
 
 * Type of issue (e.g. buffer overflow, SQL injection, cross-site scripting, etc.)
 * Full paths of source file(s) related to the manifestation of the issue
@@ -55,34 +45,6 @@
 
 This information will help us triage your report more quickly.
 
-If you are reporting for a bug bounty, more complete reports can contribute to a higher bounty award. Please visit our [Microsoft Bug Bounty Program](https://www.microsoft.com/en-us/msrc/bounty?rtc=2) page for more details about our active programs.
-
-If you prefer to submit without logging in, send email to [secure@microsoft.com](mailto:secure@microsoft.com). If possible, encrypt your message with our PGP key; please download it from the [Microsoft Security Response Center PGP Key page](https://aka.ms/opensource/security/pgpkey).
-
-You should receive a response within 24 hours. If for some reason you do not, please follow up via email to ensure we received your original message. Additional information can be found at [microsoft.com/msrc](https://aka.ms/opensource/security/msrc).
-
-Please include the requested information listed below (as much as you can provide) to help us better understand the nature and scope of the possible issue:
-
-* Type of issue (e.g. buffer overflow, SQL injection, cross-site scripting, etc.)
-* Full paths of source file(s) related to the manifestation of the issue
-* The location of the affected source code (tag/branch/commit or direct URL)
-* Any special configuration required to reproduce the issue
-* Step-by-step instructions to reproduce the issue
-* Proof-of-concept or exploit code (if possible)
-* Impact of the issue, including how an attacker might exploit the issue
-
-This information will help us triage your report more quickly.
-
-If you are reporting for a bug bounty, more complete reports can contribute to a higher bounty award. Please visit our [Microsoft Bug Bounty Program](https://www.microsoft.com/en-us/msrc/bounty?rtc=2) page for more details about our active programs.
-
-## Preferred Languages
-
-We prefer all communications to be in English.
->>>>>>> 559e881b
-
-## Policy
-
-<<<<<<< HEAD
 If you are reporting for a bug bounty, more complete reports can contribute to a higher bounty award. Please visit our [Microsoft Bug Bounty Program](https://www.microsoft.com/en-us/msrc/bounty?rtc=2) page for more details about our active programs.
 
 ## Preferred Languages
@@ -106,7 +68,30 @@
 A new workflow has been added to monitor and alert for any new security vulnerabilities in dependencies. This workflow runs daily and uses a certified GitHub action for dependency vulnerability scanning.
 
 <!-- END MICROSOFT SECURITY.MD BLOCK -->
-=======
+If you prefer to submit without logging in, send email to [secure@microsoft.com](mailto:secure@microsoft.com). If possible, encrypt your message with our PGP key; please download it from the [Microsoft Security Response Center PGP Key page](https://aka.ms/opensource/security/pgpkey).
+
+You should receive a response within 24 hours. If for some reason you do not, please follow up via email to ensure we received your original message. Additional information can be found at [microsoft.com/msrc](https://aka.ms/opensource/security/msrc).
+
+Please include the requested information listed below (as much as you can provide) to help us better understand the nature and scope of the possible issue:
+
+* Type of issue (e.g. buffer overflow, SQL injection, cross-site scripting, etc.)
+* Full paths of source file(s) related to the manifestation of the issue
+* The location of the affected source code (tag/branch/commit or direct URL)
+* Any special configuration required to reproduce the issue
+* Step-by-step instructions to reproduce the issue
+* Proof-of-concept or exploit code (if possible)
+* Impact of the issue, including how an attacker might exploit the issue
+
+This information will help us triage your report more quickly.
+
+If you are reporting for a bug bounty, more complete reports can contribute to a higher bounty award. Please visit our [Microsoft Bug Bounty Program](https://www.microsoft.com/en-us/msrc/bounty?rtc=2) page for more details about our active programs.
+
+## Preferred Languages
+
+We prefer all communications to be in English.
+
+## Policy
+
 Microsoft follows the principle of [Coordinated Vulnerability Disclosure](https://www.microsoft.com/en-us/msrc/cvd?rtc=2).
 
 <!-- END MICROSOFT SECURITY.MD BLOCK -->
@@ -146,5 +131,4 @@
 * Triaging and prioritizing security alerts based on their severity and potential impact.
 * Assigning responsible team members to investigate and address security alerts promptly.
 * Implementing fixes for identified vulnerabilities and ensuring they are thoroughly tested before deployment.
-* Communicating with the community and stakeholders about any security incidents and the steps taken to address them.
->>>>>>> 559e881b
+* Communicating with the community and stakeholders about any security incidents and the steps taken to address them.