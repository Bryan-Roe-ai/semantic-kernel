--- conflicted
+++ resolved
@@ -2,7 +2,6 @@
 
 The Semantic Kernel Planner module is a powerful tool that allows you to automatically orchestrate AI tasks and workflows. This document provides an overview of the planner module, its features, and examples of how to use it effectively.
 
-<<<<<<< HEAD
 ## Overview
 
 The planner module enables you to define and execute plans that consist of multiple steps, each representing a specific task or action. These plans can be used to automate complex workflows, coordinate multiple AI services, and achieve specific goals.
@@ -105,6 +104,4 @@
 - **Workflow Automation**: Automate complex workflows that involve multiple steps and dependencies, such as customer support processes, data pipelines, and more.
 
 By leveraging the planner module, you can streamline your AI workflows, improve efficiency, and achieve better results with minimal manual intervention.
-=======
-To make an update on the page, file a PR on the [docs repo.](https://github.com/MicrosoftDocs/semantic-kernel-docs/blob/main/semantic-kernel/concepts/planning.md)
->>>>>>> 6829cc1483570aacfbb75d1065c9f2de96c1d77e+To make an update on the page, file a PR on the [docs repo.](https://github.com/MicrosoftDocs/semantic-kernel-docs/blob/main/semantic-kernel/concepts/planning.md)