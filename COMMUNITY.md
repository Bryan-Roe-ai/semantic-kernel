--- conflicted
+++ resolved
@@ -10,45 +10,6 @@
 ## Public Community Office Hours
 
 We regularly have Community Office Hours that are open to the **public** to join.
-<<<<<<< HEAD
-<<<<<<< div
-<<<<<<< div
-=======
-<<<<<<< Updated upstream
-<<<<<<< Updated upstream
-<<<<<<< head
->>>>>>> head
-<<<<<<< Updated upstream
-<<<<<<< Updated upstream
-<<<<<<< Updated upstream
-<<<<<<< Updated upstream
-<<<<<<< Updated upstream
-=======
-<<<<<<< main
->>>>>>> Stashed changes
-<<<<<<< Updated upstream
-=======
-<<<<<<< main
->>>>>>> Stashed changes
-=======
->>>>>>> Stashed changes
-=======
-<<<<<<< main
->>>>>>> Stashed changes
-=======
-<<<<<<< main
->>>>>>> Stashed changes
-=======
-<<<<<<< main
->>>>>>> Stashed changes
-=======
-<<<<<<< main
->>>>>>> Stashed changes
-=======
-<<<<<<< main
->>>>>>> Stashed changes
-
-Add Semantic Kernel events to your calendar - we're running two community calls to cater different timezones:
 
 Add Semantic Kernel events to your calendar - we're running two community calls to cater different timezones for Q&A Office Hours: 
 * Americas timezone: download the [calendar.ics](https://aka.ms/sk-community-calendar) file.
@@ -58,93 +19,6 @@
 * Java Development Office Hours: [Java Development Office Hours](https://aka.ms/sk-java-dev-sync)
 * Python Development Office Hours: [Python Development Office Hours](https://aka.ms/sk-python-dev-sync)
 
-<<<<<<< Updated upstream
-<<<<<<< Updated upstream
-<<<<<<< Updated upstream
-<<<<<<< Updated upstream
-<<<<<<< Updated upstream
-<<<<<<< Updated upstream
-<<<<<<< Updated upstream
-<<<<<<< Updated upstream
-=======
->>>>>>> Stashed changes
-=======
-=======
->>>>>>> Stashed changes
-=======
->>>>>>> Stashed changes
-=======
->>>>>>> Stashed changes
-=======
->>>>>>> Stashed changes
-=======
-<<<<<<< Updated upstream
-=======
-<<<<<<< div
->>>>>>> main
-=======
->>>>>>> origin/main
-=======
-=======
->>>>>>> Stashed changes
-=======
-=======
->>>>>>> Stashed changes
->>>>>>> head
-=======
->>>>>>> Stashed changes
-=======
->>>>>>> Stashed changes
-
-Add Semantic Kernel events to your calendar - we're running two community calls to cater different timezones:
-=======
->>>>>>> 637c5bcc
-
-Add Semantic Kernel events to your calendar - we're running two community calls to cater different timezones for Q&A Office Hours: 
-* Americas timezone: download the [calendar.ics](https://aka.ms/sk-community-calendar) file.
-* Asia Pacific timezone: download the [calendar-APAC.ics](https://aka.ms/sk-community-calendar-apac) file.
-
-Add Semantic Kernel Development Office Hours for Python and Java to your calendar to help with development:
-* Java Development Office Hours: [Java Development Office Hours](https://aka.ms/sk-java-dev-sync)
-* Python Development Office Hours: [Python Development Office Hours](https://aka.ms/sk-python-dev-sync)
-
-* Americas timezone: download the [calendar.ics](https://aka.ms/sk-community-calendar) file.
-* Asia Pacific timezone: download the [calendar-APAC.ics](https://aka.ms/sk-community-calendar-apac) file.
-
-<<<<<<< div
-<<<<<<< div
-=======
-<<<<<<< Updated upstream
-<<<<<<< Updated upstream
-<<<<<<< head
->>>>>>> head
->>>>>>> origin/main
-<<<<<<< Updated upstream
-<<<<<<< Updated upstream
-<<<<<<< Updated upstream
-<<<<<<< Updated upstream
-<<<<<<< Updated upstream
->>>>>>> Stashed changes
-=======
->>>>>>> Stashed changes
-=======
->>>>>>> Stashed changes
-=======
->>>>>>> Stashed changes
-=======
->>>>>>> Stashed changes
-=======
->>>>>>> Stashed changes
-=======
-<<<<<<< div
->>>>>>> main
-=======
-=======
->>>>>>> Stashed changes
-=======
->>>>>>> Stashed changes
->>>>>>> origin/main
->>>>>>> head
 If you have any questions or if you would like to showcase your project(s), please email what you'd like us to cover here: skofficehours[at]microsoft.com.
 
 If you are unable to make it live, all meetings will be recorded and posted online.
@@ -155,9 +29,6 @@
 and share what you've built with Semantic Kernel!
 
 Join our Discord:
-<<<<<<< HEAD
-[https://aka.ms/SKDiscord](https://aka.ms/SKDiscord)
-=======
 [https://aka.ms/SKDiscord](https://aka.ms/SKDiscord)
 
 ## Ways to Get Involved
@@ -172,5 +43,4 @@
 
 ## Community Recognition
 
-We value and appreciate the contributions of our community members. To recognize and reward active contributors, we feature them in a `CONTRIBUTORS.md` file or on the project's website. This helps highlight the efforts of individuals who have made significant contributions to the project.
->>>>>>> 637c5bcc
+We value and appreciate the contributions of our community members. To recognize and reward active contributors, we feature them in a `CONTRIBUTORS.md` file or on the project's website. This helps highlight the efforts of individuals who have made significant contributions to the project.