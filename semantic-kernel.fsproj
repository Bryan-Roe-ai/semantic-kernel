--- conflicted
+++ resolved
@@ -10,17 +10,14 @@
     <Compile Include="Program.fs" />
   </ItemGroup>
 
-<<<<<<< HEAD
   <Target Name="CopyFiles" AfterTargets="Build">
     <Copy SourceFiles="@(Compile)" DestinationFolder="$(OutputPath)" />
   </Target>
-=======
   <ItemGroup>
     <PackageReference Include="Microsoft.SemanticKernel" Version="1.0.1" />
     <PackageReference Include="Microsoft.SemanticKernel.Abstractions" Version="1.0.1" />
     <PackageReference Include="Microsoft.AspNetCore.OpenApi" Version="8.0.0" />
     <PackageReference Include="Swashbuckle.AspNetCore" Version="6.5.0" />
   </ItemGroup>
->>>>>>> bf5d0abf
 
 </Project>