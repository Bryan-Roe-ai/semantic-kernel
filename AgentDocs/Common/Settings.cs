﻿// Copyright (c) Microsoft. All rights reserved.

using System.Reflection;
using Microsoft.Extensions.Configuration;

namespace AgentsSample;

public class Settings
{
    private readonly IConfigurationRoot configRoot;

    private AzureOpenAISettings azureOpenAI;
    private OpenAISettings openAI;
    private MongoDBSettings mongoDB;
<<<<<<< HEAD
=======
    private AzureBlobStorageSettings azureBlobStorage;
    private AzureCognitiveServicesSettings azureCognitiveServices;
    private AzureFunctionsSettings azureFunctions;
    private CosmosDBSettings cosmosDB;
    private KeyVaultSettings keyVault;
    private AzureDevOpsSettings azureDevOps;
>>>>>>> 59088864

    public AzureOpenAISettings AzureOpenAI => this.azureOpenAI ??= this.GetSettings<Settings.AzureOpenAISettings>();
    public OpenAISettings OpenAI => this.openAI ??= this.GetSettings<Settings.OpenAISettings>();
    public MongoDBSettings MongoDB => this.mongoDB ??= this.GetSettings<Settings.MongoDBSettings>();
<<<<<<< HEAD
=======
    public AzureBlobStorageSettings AzureBlobStorage => this.azureBlobStorage ??= this.GetSettings<Settings.AzureBlobStorageSettings>();
    public AzureCognitiveServicesSettings AzureCognitiveServices => this.azureCognitiveServices ??= this.GetSettings<Settings.AzureCognitiveServicesSettings>();
    public AzureFunctionsSettings AzureFunctions => this.azureFunctions ??= this.GetSettings<Settings.AzureFunctionsSettings>();
    public CosmosDBSettings CosmosDB => this.cosmosDB ??= this.GetSettings<Settings.CosmosDBSettings>();
    public KeyVaultSettings KeyVault => this.keyVault ??= this.GetSettings<Settings.KeyVaultSettings>();
    public AzureDevOpsSettings AzureDevOps => this.azureDevOps ??= this.GetSettings<Settings.AzureDevOpsSettings>();
>>>>>>> 59088864

    public class OpenAISettings
    {
        public string ChatModel { get; set; } = string.Empty;
        public string ApiKey { get; set; } = string.Empty;
    }

    public class AzureOpenAISettings
    {
        public string ChatModelDeployment { get; set; } = string.Empty;
        public string Endpoint { get; set; } = string.Empty;
        public string ApiKey { get; set; } = string.Empty;
    }

    public class MongoDBSettings
    {
        public string ConnectionString { get; set; } = string.Empty;
        public string DatabaseName { get; set; } = string.Empty;
        public bool DirectConnection { get; set; } = false;
    }

<<<<<<< HEAD
=======
    public class AzureBlobStorageSettings
    {
        public string Endpoint { get; set; } = string.Empty;
    }

    public class AzureCognitiveServicesSettings
    {
        public string Endpoint { get; set; } = string.Empty;
    }

    public class AzureFunctionsSettings
    {
        public string Endpoint { get; set; } = string.Empty;
    }

    public class CosmosDBSettings
    {
        public string Endpoint { get; set; } = string.Empty;
    }

    public class KeyVaultSettings
    {
        public string Endpoint { get; set; } = string.Empty;
    }

    public class AzureDevOpsSettings
    {
        public string OrganizationUrl { get; set; } = string.Empty;
    }

>>>>>>> 59088864
    private TSettings GetSettings<TSettings>() =>
        this.configRoot.GetRequiredSection(typeof(TSettings).Name).Get<TSettings>()!;

    public Settings()
    {
        this.configRoot =
            new ConfigurationBuilder()
                .AddJsonFile("appsettings.json", optional: true, reloadOnChange: true)
                .AddJsonFile("appsettings.Development.json", optional: true, reloadOnChange: true)
                .AddEnvironmentVariables()
                .AddUserSecrets(Assembly.GetExecutingAssembly(), optional: true)
                .Build();
    }
}<|MERGE_RESOLUTION|>--- conflicted
+++ resolved
@@ -12,28 +12,22 @@
     private AzureOpenAISettings azureOpenAI;
     private OpenAISettings openAI;
     private MongoDBSettings mongoDB;
-<<<<<<< HEAD
-=======
     private AzureBlobStorageSettings azureBlobStorage;
     private AzureCognitiveServicesSettings azureCognitiveServices;
     private AzureFunctionsSettings azureFunctions;
     private CosmosDBSettings cosmosDB;
     private KeyVaultSettings keyVault;
     private AzureDevOpsSettings azureDevOps;
->>>>>>> 59088864
 
     public AzureOpenAISettings AzureOpenAI => this.azureOpenAI ??= this.GetSettings<Settings.AzureOpenAISettings>();
     public OpenAISettings OpenAI => this.openAI ??= this.GetSettings<Settings.OpenAISettings>();
     public MongoDBSettings MongoDB => this.mongoDB ??= this.GetSettings<Settings.MongoDBSettings>();
-<<<<<<< HEAD
-=======
     public AzureBlobStorageSettings AzureBlobStorage => this.azureBlobStorage ??= this.GetSettings<Settings.AzureBlobStorageSettings>();
     public AzureCognitiveServicesSettings AzureCognitiveServices => this.azureCognitiveServices ??= this.GetSettings<Settings.AzureCognitiveServicesSettings>();
     public AzureFunctionsSettings AzureFunctions => this.azureFunctions ??= this.GetSettings<Settings.AzureFunctionsSettings>();
     public CosmosDBSettings CosmosDB => this.cosmosDB ??= this.GetSettings<Settings.CosmosDBSettings>();
     public KeyVaultSettings KeyVault => this.keyVault ??= this.GetSettings<Settings.KeyVaultSettings>();
     public AzureDevOpsSettings AzureDevOps => this.azureDevOps ??= this.GetSettings<Settings.AzureDevOpsSettings>();
->>>>>>> 59088864
 
     public class OpenAISettings
     {
@@ -55,8 +49,6 @@
         public bool DirectConnection { get; set; } = false;
     }
 
-<<<<<<< HEAD
-=======
     public class AzureBlobStorageSettings
     {
         public string Endpoint { get; set; } = string.Empty;
@@ -87,7 +79,6 @@
         public string OrganizationUrl { get; set; } = string.Empty;
     }
 
->>>>>>> 59088864
     private TSettings GetSettings<TSettings>() =>
         this.configRoot.GetRequiredSection(typeof(TSettings).Name).Get<TSettings>()!;
 
