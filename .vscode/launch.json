--- conflicted
+++ resolved
@@ -3,13 +3,11 @@
   "version": "0.2.0",
   "configurations": [
     {
-<<<<<<< HEAD
       "name": "RobotCode: Run All",
       "type": "robotcode",
       "request": "launch",
       "cwd": "${workspaceFolder}",
       "target": "."
-=======
       "name": "C#: Concept Samples",
       "type": "clr",
       "request": "launch",
@@ -18,7 +16,6 @@
       "args": [],
       "cwd": "${workspaceFolder}/dotnet/samples/Concepts",
       "console": "internalConsole"
->>>>>>> 256d8735
     },
     {
       "type": "lldb",
@@ -29,7 +26,6 @@
       "cwd": "${workspaceFolder}"
     },
     {
-<<<<<<< HEAD
       "name": "PowerShell: Binary Module Pester Tests",
       "type": "PowerShell",
       "request": "launch",
@@ -61,10 +57,6 @@
     {
       "name": "C#: GettingStarted Samples",
       "type": "lldb",
-=======
-      "name": "C#: GettingStarted Samples",
-      "type": "coreclr",
->>>>>>> 256d8735
       "request": "launch",
       "program": "${workspaceFolder}/dotnet/samples/GettingStarted/bin/Debug/net6.0/GettingStarted.dll"
     }
