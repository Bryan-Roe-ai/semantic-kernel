--- conflicted
+++ resolved
@@ -2,10 +2,6 @@
   "version": "0.2.0",
   "configurations": [
     {
-<<<<<<< HEAD
-      "name": "Docker .NET Attach (Preview)",
-      "type": "docker",
-=======
       "name": "Python Debugger: Current File",
       "type": "debugpy",
       "request": "launch",
@@ -13,9 +9,8 @@
       "console": "integratedTerminal"
     },
     {
-      "name": "C#: Attach to .NET Functions",
-      "type": "dotnet",
->>>>>>> 6007cc77
+      "name": "Docker .NET Attach (Preview)",
+      "type": "docker",
       "request": "attach",
       "platform": "netCore",
       "sourceFileMap": {
