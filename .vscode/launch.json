{
  "version": "0.2.0",
  "configurations": [
    {
<<<<<<< HEAD
      "type": "java",
      "name": "Main",
      "request": "launch",
      "mainClass": "com.microsoft.semantickernel.skills.random.Main",
      "projectName": "JavaReferenceSkill"
=======
      "name": ".NET Core Launch (dotnet-kernel-syntax-examples)",
      "type": "coreclr",
      "request": "launch",
      "preLaunchTask": "build (KernelSyntaxExamples)",
      "program": "${workspaceFolder}/dotnet/samples/KernelSyntaxExamples/bin/Debug/net6.0/KernelSyntaxExamples.dll",
      "args": [],
      "cwd": "${workspaceFolder}/dotnet/samples/KernelSyntaxExamples",
      "console": "internalConsole",
      "stopAtEntry": false
>>>>>>> 85be7232
    },
    {
      "name": "Attach to .NET Functions",
      "type": "coreclr",
      "request": "attach",
      "processId": "${command:azureFunctions.pickProcess}"
    },
    {
<<<<<<< HEAD
      "name": "C/C++ Runner: Debug Session",
      "type": "cppdbg",
      "request": "launch",
=======
      "cwd": "${workspaceFolder}/python",
      "name": "Python: Test Module",
      "type": "debugpy",
      "request": "launch",
      "module": "pytest",
      "args": [
        "${file}"
      ]
    },
    {
      "name": "C/C++ Runner: Debug Session",
      "type": "cppdbg",
      "request": "launch",
>>>>>>> 85be7232
      "args": [],
      "stopAtEntry": false,
      "externalConsole": false,
      "cwd": "/workspaces/semantic-kernel",
<<<<<<< HEAD
      "program": "/workspaces/semantic-kernel/build/Debug/outDebug",
=======
      "program": "/workspaces/semantic-kernel/build/Release/outRelease",
>>>>>>> 85be7232
      "MIMode": "gdb",
      "miDebuggerPath": "gdb",
      "setupCommands": [
        {
          "description": "Enable pretty-printing for gdb",
          "text": "-enable-pretty-printing",
          "ignoreFailures": true
        }
      ]
    }
  ]
}<|MERGE_RESOLUTION|>--- conflicted
+++ resolved
@@ -2,15 +2,10 @@
   "version": "0.2.0",
   "configurations": [
     {
-<<<<<<< HEAD
+      "name": ".NET Core Launch (dotnet-kernel-syntax-examples)",
+      "type": "coreclr",
       "type": "java",
       "name": "Main",
-      "request": "launch",
-      "mainClass": "com.microsoft.semantickernel.skills.random.Main",
-      "projectName": "JavaReferenceSkill"
-=======
-      "name": ".NET Core Launch (dotnet-kernel-syntax-examples)",
-      "type": "coreclr",
       "request": "launch",
       "preLaunchTask": "build (KernelSyntaxExamples)",
       "program": "${workspaceFolder}/dotnet/samples/KernelSyntaxExamples/bin/Debug/net6.0/KernelSyntaxExamples.dll",
@@ -18,7 +13,8 @@
       "cwd": "${workspaceFolder}/dotnet/samples/KernelSyntaxExamples",
       "console": "internalConsole",
       "stopAtEntry": false
->>>>>>> 85be7232
+      "mainClass": "com.microsoft.semantickernel.skills.random.Main",
+      "projectName": "JavaReferenceSkill"
     },
     {
       "name": "Attach to .NET Functions",
@@ -27,14 +23,11 @@
       "processId": "${command:azureFunctions.pickProcess}"
     },
     {
-<<<<<<< HEAD
-      "name": "C/C++ Runner: Debug Session",
-      "type": "cppdbg",
-      "request": "launch",
-=======
       "cwd": "${workspaceFolder}/python",
       "name": "Python: Test Module",
       "type": "debugpy",
+      "name": "C/C++ Runner: Debug Session",
+      "type": "cppdbg",
       "request": "launch",
       "module": "pytest",
       "args": [
@@ -45,16 +38,28 @@
       "name": "C/C++ Runner: Debug Session",
       "type": "cppdbg",
       "request": "launch",
->>>>>>> 85be7232
       "args": [],
       "stopAtEntry": false,
       "externalConsole": false,
       "cwd": "/workspaces/semantic-kernel",
-<<<<<<< HEAD
+      "program": "/workspaces/semantic-kernel/build/Release/outRelease",
+      "MIMode": "gdb",
+      "miDebuggerPath": "gdb",
+      "setupCommands": [
+        {
+          "description": "Enable pretty-printing for gdb",
+          "text": "-enable-pretty-printing",
+          "ignoreFailures": true
+        }
+      ]
+    }
+  ]
+}
+      "args": [],
+      "stopAtEntry": false,
+      "externalConsole": false,
+      "cwd": "/workspaces/semantic-kernel",
       "program": "/workspaces/semantic-kernel/build/Debug/outDebug",
-=======
-      "program": "/workspaces/semantic-kernel/build/Release/outRelease",
->>>>>>> 85be7232
       "MIMode": "gdb",
       "miDebuggerPath": "gdb",
       "setupCommands": [
