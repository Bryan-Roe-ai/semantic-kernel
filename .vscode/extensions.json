--- conflicted
+++ resolved
@@ -2,18 +2,15 @@
   "recommendations": [
     "ms-azuretools.vscode-azurefunctions",
     "ms-dotnettools.csharp",
-<<<<<<< HEAD
     "vscjava.vscode-gradle",
     "github.copilot-chat",
     "franneck94.c-cpp-runner",
     "ms-azuretools.vscode-azureresourcegroups",
     "quarto.quarto",
     "stateful.runme"
-=======
     "sourcery.sourcery",
     "ms-toolsai.jupyter",
     "geequlim.godot-tools",
     "ms-vscode.powershell"
->>>>>>> 7eafe938
   ]
 }