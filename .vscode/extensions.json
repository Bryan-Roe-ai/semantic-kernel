--- conflicted
+++ resolved
@@ -1,4 +1,3 @@
-<<<<<<< HEAD
 {
   "recommendations": [
     "ms-azuretools.vscode-azurefunctions",
@@ -64,7 +63,7 @@
     "platformio-ide.useDevelopmentPIOCore",
     "editor.formatOnSave"
   ]
-=======
+}
 {
     "recommendations": [
         "ms-semantic-kernel.semantic-kernel",
@@ -74,5 +73,4 @@
         "golang.go",
         "ms-azuretools.vscode-docker"
     ]
->>>>>>> 4643b570
 }