{
  "prettier.enable": true,
  "css.lint.validProperties": ["composes"],
  "editor.formatOnType": true,
  "editor.formatOnSave": true,
  "editor.formatOnPaste": true,
  "[csharp]": {
    "editor.defaultFormatter": "esbenp.prettier-vscode",
    "editor.codeActionsOnSave": {
      "source.fixAll": "explicit"
    }
  },
  "editor.bracketPairColorization.enabled": true,
  "editor.guides.bracketPairs": "active",
  "editor.defaultFormatter": "esbenp.prettier-vscode",
  "python.formatting.provider": "autopep8",
  "python.formatting.autopep8Args": ["--max-line-length=120"],
  "notebook.output.textLineLimit": 500,
  "python.analysis.extraPaths": ["./python/src"],
  "javascript.updateImportsOnFileMove.enabled": "always",
  "search.exclude": {
    "**/node_modules": true,
    "**/bower_components": true,
    "**/build": true
  },
  "[typescript]": {
    "editor.defaultFormatter": "esbenp.prettier-vscode",
    "editor.codeActionsOnSave": {
      "source.organizeImports": "explicit",
      "source.fixAll": "explicit"
    }
  },
  "[typescriptreact]": {
    "editor.defaultFormatter": "esbenp.prettier-vscode",
    "editor.codeActionsOnSave": {
      "source.organizeImports": "explicit",
      "source.fixAll": "explicit"
    }
  },
  "typescript.updateImportsOnFileMove.enabled": "always",
  "eslint.enable": true,
  "eslint.validate": [
    "javascript",
    "javascriptreact",
    "typescript",
    "typescriptreact"
  ],
  "eslint.lintTask.enable": true,
  "eslint.workingDirectories": [
    {
      "mode": "auto"
    }
  ],
  "eslint.options": {
    "overrideConfigFile": "./package.json"
  },
  "files.associations": {
    "*.json": "jsonc"
  },
  "files.exclude": {
    "**/.git": true,
    "**/.svn": true,
    "**/.hg": true,
    "**/CVS": true,
    "**/.DS_Store": true,
    "**/Thumbs.db": true
  },
  "cSpell.words": [
    "autogen",
    "partitioner",
    "dapr",
    "partitioner",
    "pregel",
    "prompty",
    "skexp",
    "superstep",
    "supersteps",
    "typeref",
    "uninstantiated"
  ],
  "[java]": {
    "editor.formatOnSave": false,
    "editor.tabSize": 4,
    "editor.codeActionsOnSave": {
      "source.fixAll": "never"
    }
  },
  "emeraldwalk.runonsave": {
    "commands": [
      {
        "match": "\\.java$",
        "cmd": "java -Xmx128m -jar ${workspaceFolder}/java/utilities/google-java-format-1.17.0-all-deps.jar --replace --aosp ${file}"
      }
    ]
  },
  "java.debug.settings.onBuildFailureProceed": true,
  "java.compile.nullAnalysis.mode": "disabled",
  "dotnet.defaultSolution": "dotnet\\SK-dotnet.sln",
  "python.testing.pytestArgs": ["python/tests"],
  "python.testing.unittestEnabled": false,
  "python.testing.pytestEnabled": true,
  "azureFunctions.projectSubpath": "samples/dotnet/AIPluginsServer/AIPlugins.AzureFunctions",
  "azureFunctions.deploySubpath": "samples/dotnet/AIPluginsServer/AIPlugins.AzureFunctions/bin/Release/net6.0/publish",
  "azureFunctions.projectLanguage": "C#",
  "azureFunctions.projectRuntime": "~4",
  "debug.internalConsoleOptions": "neverOpen",
  "azureFunctions.preDeployTask": "publish (functions)",
  "cmake.sourceDirectory": "/home/broe/Documents/GitHub/semantic-kernel/build",
  "intelliphp.inlineSuggestionsEnabled": true,
  "python.analysis.autoImportCompletions": true,
  "netbeans.jdkhome": "c:\\Program Files\\Eclipse Adoptium\\jdk-21.0.5.11-hotspot",
  "netbeans.project.jdkhome": "c:\\Program Files\\Eclipse Adoptium\\jdk-21.0.5.11-hotspot",
  "terminal.integrated.env.windows": {
    "JAVA_HOME": "c:\\Program Files\\Eclipse Adoptium\\jdk-21.0.5.11-hotspot",
    "PATH": "c:\\Program Files\\Eclipse Adoptium\\jdk-21.0.5.11-hotspot\\bin;${env:PATH}"
  },
  "dbt.dbtIntegration": "cloud",
<<<<<<< HEAD
  "[git-commit]": {
    "editor.defaultFormatter": "Google.cros-ide"
  },
  "maven.view": "flat"
=======
  "[javascript]": {
    "editor.defaultFormatter": "vscode.typescript-language-features"
  }
>>>>>>> 6007cc77
}<|MERGE_RESOLUTION|>--- conflicted
+++ resolved
@@ -115,14 +115,12 @@
     "PATH": "c:\\Program Files\\Eclipse Adoptium\\jdk-21.0.5.11-hotspot\\bin;${env:PATH}"
   },
   "dbt.dbtIntegration": "cloud",
-<<<<<<< HEAD
+  "[javascript]": {
+    "editor.defaultFormatter": "vscode.typescript-language-features"
+  }
+  "dbt.dbtIntegration": "cloud",
   "[git-commit]": {
     "editor.defaultFormatter": "Google.cros-ide"
   },
   "maven.view": "flat"
-=======
-  "[javascript]": {
-    "editor.defaultFormatter": "vscode.typescript-language-features"
-  }
->>>>>>> 6007cc77
 }