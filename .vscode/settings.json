--- conflicted
+++ resolved
@@ -105,14 +105,11 @@
     "**/Thumbs.db": true
   },
   "cSpell.words": [
-<<<<<<< HEAD
     "Partitioner",
     "Prompty",
     "SKEXP"
-=======
     "autogen",
     "Partitioner"
->>>>>>> babfb72d
   ],
   "[java]": {
     "editor.formatOnSave": false,
