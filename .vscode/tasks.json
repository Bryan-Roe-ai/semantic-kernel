--- conflicted
+++ resolved
@@ -3,7 +3,6 @@
   "tasks": [
     {
       "label": "clean (functions)",
-<<<<<<< HEAD
       "command": "dotnet",
       "args": [
         "clean",
@@ -40,16 +39,13 @@
       "command": "dotnet",
       "args": [
         "build",
-=======
-      "command": "dotnet",
-      "args": [
-        "clean",
->>>>>>> 4296be83
-        "/property:GenerateFullPaths=true",
-        "/consoleloggerparameters:NoSummary"
-      ],
-      "type": "process",
-<<<<<<< HEAD
+      "command": "dotnet",
+      "args": [
+        "clean",
+        "/property:GenerateFullPaths=true",
+        "/consoleloggerparameters:NoSummary"
+      ],
+      "type": "process",
       "dependsOn": "clean (functions)",
       "group": {
         "kind": "build",
@@ -120,7 +116,6 @@
     },
     {
       "label": "watch (Concepts)",
-=======
       "problemMatcher": "$msCompile",
       "options": {
         "cwd": "${workspaceFolder}/dotnet/samples/Demos/CreateChatGptPlugin/MathPlugin/azure-function"
@@ -147,10 +142,8 @@
     },
     {
       "label": "clean release (functions)",
->>>>>>> 4296be83
-      "command": "dotnet",
-      "args": [
-<<<<<<< HEAD
+      "command": "dotnet",
+      "args": [
         "watch",
         "run",
         "--project",
@@ -179,7 +172,6 @@
     },
     {
       "label": "build (ProcessWithDapr)",
-=======
         "clean",
         "--configuration",
         "Release",
@@ -194,27 +186,22 @@
     },
     {
       "label": "publish (functions)",
->>>>>>> 4296be83
-      "command": "dotnet",
-      "args": [
-<<<<<<< HEAD
+      "command": "dotnet",
+      "args": [
         "build",
         "${workspaceFolder}/dotnet/samples/Demos/ProcessWithDapr/ProcessWithDapr.csproj",
         "/property:GenerateFullPaths=true",
         "/consoleloggerparameters:NoSummary",
         "/property:DebugType=portable"
-=======
         "publish",
         "--configuration",
         "Release",
         "/property:GenerateFullPaths=true",
         "/consoleloggerparameters:NoSummary"
->>>>>>> 4296be83
       ],
       "type": "process",
       "dependsOn": "clean release (functions)",
       "problemMatcher": "$msCompile",
-<<<<<<< HEAD
       "group": "build"
     },
     {
@@ -272,7 +259,6 @@
       "type": "promptString",
       "default": "",
       "description": "Enter a filter to pass as argument or filter"
-=======
       "options": {
         "cwd": "${workspaceFolder}/dotnet/samples/Demos/CreateChatGptPlugin/MathPlugin/azure-function"
       }
@@ -286,7 +272,6 @@
       "command": "host start",
       "isBackground": true,
       "problemMatcher": "$func-dotnet-watch"
->>>>>>> 4296be83
     }
   ]
 }