{
  "version": "2.0.0",
  "tasks": [
    {
      "label": "setup (contributing-R#)",
      "detail": "",
      "group": "build",
      "dependsOn": [
        "new tool-manifest",
        "# Setup"
      ],
      "dependsOrder": "sequence"
    },
    {
      "label": "new tool-manifest",
      "detail": "Install ReSharper Global Tools",
      "command": "dotnet",
      "type": "process",
      "args": [
        "new",
        "tool-manifest"
      ],
      "options": {
        "cwd": "${workspaceFolder}/dotnet"
      }
    },
    {
      "label": "R# Setup",
      "detail": "Install ReSharper Global Tools",
      "command": "dotnet",
      "type": "process",
      "args": [
        "tool",
        "install",
        "JetBrains.ReSharper.GlobalTools",
        "--global"
      ],
      "options": {
        "cwd": "${workspaceFolder}/dotnet"
      }
    },
    {
      "label": "format-check (contributing-R#)",
      "command": "dotnet",
      "type": "process",
      "group": "build",
      "args": [
        "jb",
        "inspectcode",
        "--output=inspectcode.log",
        "--no-build",
        "--settings=SK-dotnet.sln.DotSettings",
        "--format=Text",
        "SK-dotnet.sln"
      ],
      "options": {
        "cwd": "${workspaceFolder}/dotnet"
      }
    },
    {
      "label": "format (contributing-R#)",
      "command": "dotnet",
      "type": "process",
      "group": "build",
      "args": [
        "jb",
        "cleanupcode",
        "--no-build",
        "--verbosity=WARN",
        "--profile=Built-in: Reformat Code",
        "--settings=SK-dotnet.sln.DotSettings",
        "SK-dotnet.sln"
      ],
      "options": {
        "cwd": "${workspaceFolder}/dotnet"
      }
    },
    {
      "label": "validate (contributing-Format-Build-Test-Run)",
      "detail": "Runs tasks to validate changes before checking in.",
      "group": "build",
      "dependsOn": [
        "R# cleanup",
        "build (Semantic-Kernel)",
        "test (Semantic-Kernel",
        "run (Kernel-Demo)"
      ],
      "dependsOrder": "sequence"
    },
    {
      "label": "setup (contributing-python)",
      "detail": "",
      "group": "build",
      "dependsOn": [
        "install poetry",
        "install python packages"
      ],
      "dependsOrder": "sequence"
    },
    {
      "label": "install poetry",
      "detail": "Install poetry",
      "command": "pip3",
      "type": "shell",
      "args": [
        "install",
        "poetry"
      ],
      "options": {
        "cwd": "${workspaceFolder}/python"
      }
    },
    {
      "label": "install python packages",
      "detail": "Install python packages",
      "command": "poetry",
      "type": "shell",
      "args": [
        "install"
      ],
      "options": {
        "cwd": "${workspaceFolder}/python"
      }
    },
    {
      "label": "validate (contributing-python)",
      "command": "poetry",
      "type": "shell",
      "group": "build",
      "args": [
        "run",
        "pre-commit",
        "run",
        "-c",
        ".conf/.pre-commit-config.yaml",
        "-a"
      ],
      "options": {
        "cwd": "${workspaceFolder}/python"
      }
    },
    {
      "label": "build (Semantic-Kernel)",
      "command": "dotnet",
      "type": "process",
      "args": [
        "build",
        "${workspaceFolder}/dotnet/SK-dotnet.sln",
        "--configuration",
        "Release"
      ],
      "problemMatcher": "$msCompile",
      "group": "build",
      "presentation": {
        "reveal": "always",
        "panel": "shared",
        "group": "PR-Validate"
      }
    },
    {
      "label": "test (Semantic-Kernel)",
      "command": "dotnet",
      "type": "process",
      "args": [
        "test",
        "SemanticKernel.UnitTests.csproj"
      ],
      "problemMatcher": "$msCompile",
      "group": "test",
      "presentation": {
        "reveal": "always",
        "panel": "shared",
        "group": "PR-Validate"
      },
      "options": {
        "cwd": "${workspaceFolder}/dotnet/src/SemanticKernel.UnitTests/"
      }
    },
    {
      "label": "test (Semantic-Kernel (Code Coverage))",
      "command": "dotnet",
      "type": "process",
      "args": [
        "test",
        "--results-directory",
        "${workspaceFolder}/dotnet/TestResults/",
        "--collect",
        "XPlat Code Coverage;Format=lcov",
        "--filter",
        "${input:filter}",
        "SemanticKernel.UnitTests.csproj"
      ],
      "problemMatcher": "$msCompile",
      "group": "test",
      "presentation": {
        "reveal": "always",
        "panel": "shared"
      },
      "options": {
        "cwd": "${workspaceFolder}/dotnet/src/SemanticKernel.UnitTests/"
      }
    },
    {
      "label": "test (Extensions (Code Coverage))",
      "command": "dotnet",
      "type": "process",
      "args": [
        "test",
        "--results-directory",
        "${workspaceFolder}/dotnet/TestResults/",
        "--collect",
        "XPlat Code Coverage;Format=lcov",
        "--filter",
        "${input:filter}",
        "Extensions.UnitTests.csproj"
      ],
      "problemMatcher": "$msCompile",
      "group": "test",
      "presentation": {
        "reveal": "always",
        "panel": "shared"
      },
      "options": {
        "cwd": "${workspaceFolder}/dotnet/src/Extensions/Extensions.UnitTests/"
      }
    },
    {
      "label": "test (ALL (Code Coverage))",
      "command": "dotnet",
      "type": "process",
      "args": [
        "test",
        "--results-directory",
        "${workspaceFolder}/dotnet/TestResults/",
        "--collect",
        "XPlat Code Coverage;Format=lcov",
        "--filter",
        "${input:filter}"
      ],
      "problemMatcher": "$msCompile",
      "group": "test",
      "presentation": {
        "reveal": "always",
        "panel": "shared"
      },
      "options": {
        "cwd": "${workspaceFolder}/dotnet/"
      }
    },
    {
      "label": "test (Semantic-Kernel Integration (Code Coverage))",
      "command": "dotnet",
      "type": "process",
      "args": [
        "test",
        "--results-directory",
        "${workspaceFolder}/dotnet/TestResults/",
        "--collect",
        "XPlat Code Coverage;Format=lcov",
        "--filter",
        "${input:filter}",
        "IntegrationTests.csproj"
      ],
      "problemMatcher": "$msCompile",
      "group": "test",
      "presentation": {
        "reveal": "always",
        "panel": "shared"
      },
      "options": {
        "cwd": "${workspaceFolder}/dotnet/src/IntegrationTests/"
      }
    },
    {
      "label": "test (Semantic-Kernel-Python)",
      "command": "poetry",
      "type": "shell",
      "args": [
        "run",
        "pytest",
        "tests/unit"
      ],
      "problemMatcher": "$msCompile",
      "group": "test",
      "presentation": {
        "reveal": "always",
        "panel": "shared",
        "group": "PR-Validate"
      },
      "options": {
        "cwd": "${workspaceFolder}/python"
      }
    },
    {
      "label": "test (Semantic-Kernel-Python Integration)",
      "command": "poetry",
      "type": "shell",
      "args": [
        "run",
        "pytest",
        "tests/integration",
        "-k",
        "${input:filter}"
      ],
      "problemMatcher": "$msCompile",
      "group": "test",
      "presentation": {
        "reveal": "always",
        "panel": "shared",
        "group": "PR-Validate"
      },
      "options": {
        "cwd": "${workspaceFolder}/python"
      }
    },
    {
      "label": "test (Semantic-Kernel-Python ALL)",
      "command": "poetry",
      "type": "shell",
      "args": [
        "run",
        "pytest",
        "tests",
        "-k",
        "${input:filter}"
      ],
      "problemMatcher": "$msCompile",
      "group": "test",
      "presentation": {
        "reveal": "always",
        "panel": "shared",
        "group": "PR-Validate"
      },
      "options": {
        "cwd": "${workspaceFolder}/python"
      }
    },
    {
      "label": "build (Concepts)",
      "command": "dotnet",
      "type": "process",
      "args": [
        "build",
        "${workspaceFolder}/dotnet/samples/Concepts/Concepts.csproj",
        "/property:GenerateFullPaths=true",
        "/consoleloggerparameters:NoSummary",
        "/property:DebugType=portable"
      ],
      "problemMatcher": "$msCompile",
      "group": "build"
    },
    {
      "label": "watch (Concepts)",
      "command": "dotnet",
      "type": "process",
      "args": [
        "watch",
        "run",
        "--project",
        "${workspaceFolder}/dotnet/samples/Concepts/Concepts.csproj"
      ],
      "problemMatcher": "$msCompile",
      "group": "build"
    },
    {
      "label": "run (Concepts)",
      "command": "dotnet",
      "type": "process",
      "args": [
        "run",
        "--project",
        "${workspaceFolder}/dotnet/samples/Concepts/Concepts.csproj",
        "${input:filter}"
      ],
      "problemMatcher": "$msCompile",
      "group": "test",
      "presentation": {
        "reveal": "always",
        "panel": "shared",
        "group": "PR-Validate"
      }
    },
    {
      "label": "clean (functions)",
      "command": "dotnet",
      "args": [
        "clean",
        "/property:GenerateFullPaths=true",
        "/consoleloggerparameters:NoSummary"
      ],
      "type": "process",
      "problemMatcher": "$msCompile",
      "options": {
<<<<<<< HEAD
<<<<<<< HEAD
        "cwd": "${workspaceFolder}/dotnet\\samples\\CreateChatGptPlugin\\MathPlugin\\azure-function"
=======
        "cwd": "${workspaceFolder}/samples/dotnet/AIPluginsServer/AIPlugins.AzureFunctions"
>>>>>>> 9dd36f0bab1f89e6890be823f5df467f99dc8b8d
=======
        "cwd": "${workspaceFolder}/samples/dotnet/AIPluginsServer/AIPlugins.AzureFunctions"
>>>>>>> 9dd36f0b
      }
    },
    {
      "label": "build (functions)",
      "command": "dotnet",
      "args": [
        "build",
        "/property:GenerateFullPaths=true",
        "/consoleloggerparameters:NoSummary"
      ],
      "type": "process",
      "dependsOn": "clean (functions)",
      "group": {
        "kind": "build",
        "isDefault": true
      },
      "problemMatcher": "$msCompile",
      "options": {
<<<<<<< HEAD
<<<<<<< HEAD
        "cwd": "${workspaceFolder}/dotnet\\samples\\CreateChatGptPlugin\\MathPlugin\\azure-function"
=======
        "cwd": "${workspaceFolder}/samples/dotnet/AIPluginsServer/AIPlugins.AzureFunctions"
>>>>>>> 9dd36f0bab1f89e6890be823f5df467f99dc8b8d
=======
        "cwd": "${workspaceFolder}/samples/dotnet/AIPluginsServer/AIPlugins.AzureFunctions"
>>>>>>> 9dd36f0b
      }
    },
    {
      "label": "clean release (functions)",
      "command": "dotnet",
      "args": [
        "clean",
        "--configuration",
        "Release",
        "/property:GenerateFullPaths=true",
        "/consoleloggerparameters:NoSummary"
      ],
      "type": "process",
      "problemMatcher": "$msCompile",
      "options": {
<<<<<<< HEAD
<<<<<<< HEAD
        "cwd": "${workspaceFolder}/dotnet\\samples\\CreateChatGptPlugin\\MathPlugin\\azure-function"
=======
        "cwd": "${workspaceFolder}/samples/dotnet/AIPluginsServer/AIPlugins.AzureFunctions"
>>>>>>> 9dd36f0bab1f89e6890be823f5df467f99dc8b8d
=======
        "cwd": "${workspaceFolder}/samples/dotnet/AIPluginsServer/AIPlugins.AzureFunctions"
>>>>>>> 9dd36f0b
      }
    },
    {
      "label": "publish (functions)",
      "command": "dotnet",
      "args": [
        "publish",
        "--configuration",
        "Release",
        "/property:GenerateFullPaths=true",
        "/consoleloggerparameters:NoSummary"
      ],
      "type": "process",
      "dependsOn": "clean release (functions)",
      "problemMatcher": "$msCompile",
      "options": {
<<<<<<< HEAD
<<<<<<< HEAD
        "cwd": "${workspaceFolder}/dotnet\\samples\\CreateChatGptPlugin\\MathPlugin\\azure-function"
=======
        "cwd": "${workspaceFolder}/samples/dotnet/AIPluginsServer/AIPlugins.AzureFunctions"
>>>>>>> 9dd36f0bab1f89e6890be823f5df467f99dc8b8d
=======
        "cwd": "${workspaceFolder}/samples/dotnet/AIPluginsServer/AIPlugins.AzureFunctions"
>>>>>>> 9dd36f0b
      }
    },
    {
      "type": "func",
      "dependsOn": "build (functions)",
      "options": {
<<<<<<< HEAD
<<<<<<< HEAD
        "cwd": "${workspaceFolder}/dotnet\\samples\\CreateChatGptPlugin\\MathPlugin\\azure-function/bin/Debug/net6.0"
=======
        "cwd": "${workspaceFolder}/samples/dotnet/AIPluginsServer/AIPlugins.AzureFunctions/bin/Debug/net6.0"
>>>>>>> 9dd36f0bab1f89e6890be823f5df467f99dc8b8d
=======
        "cwd": "${workspaceFolder}/samples/dotnet/AIPluginsServer/AIPlugins.AzureFunctions/bin/Debug/net6.0"
>>>>>>> 9dd36f0b
      },
      "command": "host start",
      "isBackground": true,
      "problemMatcher": "$func-dotnet-watch"
    }
  ],
  "inputs": [
    {
      "id": "filter",
      "type": "promptString",
      "default": "",
      "description": "Enter a filter to pass as argument or filter"
    }
  ]
}<|MERGE_RESOLUTION|>--- conflicted
+++ resolved
@@ -1,385 +1,6 @@
 {
   "version": "2.0.0",
   "tasks": [
-    {
-      "label": "setup (contributing-R#)",
-      "detail": "",
-      "group": "build",
-      "dependsOn": [
-        "new tool-manifest",
-        "# Setup"
-      ],
-      "dependsOrder": "sequence"
-    },
-    {
-      "label": "new tool-manifest",
-      "detail": "Install ReSharper Global Tools",
-      "command": "dotnet",
-      "type": "process",
-      "args": [
-        "new",
-        "tool-manifest"
-      ],
-      "options": {
-        "cwd": "${workspaceFolder}/dotnet"
-      }
-    },
-    {
-      "label": "R# Setup",
-      "detail": "Install ReSharper Global Tools",
-      "command": "dotnet",
-      "type": "process",
-      "args": [
-        "tool",
-        "install",
-        "JetBrains.ReSharper.GlobalTools",
-        "--global"
-      ],
-      "options": {
-        "cwd": "${workspaceFolder}/dotnet"
-      }
-    },
-    {
-      "label": "format-check (contributing-R#)",
-      "command": "dotnet",
-      "type": "process",
-      "group": "build",
-      "args": [
-        "jb",
-        "inspectcode",
-        "--output=inspectcode.log",
-        "--no-build",
-        "--settings=SK-dotnet.sln.DotSettings",
-        "--format=Text",
-        "SK-dotnet.sln"
-      ],
-      "options": {
-        "cwd": "${workspaceFolder}/dotnet"
-      }
-    },
-    {
-      "label": "format (contributing-R#)",
-      "command": "dotnet",
-      "type": "process",
-      "group": "build",
-      "args": [
-        "jb",
-        "cleanupcode",
-        "--no-build",
-        "--verbosity=WARN",
-        "--profile=Built-in: Reformat Code",
-        "--settings=SK-dotnet.sln.DotSettings",
-        "SK-dotnet.sln"
-      ],
-      "options": {
-        "cwd": "${workspaceFolder}/dotnet"
-      }
-    },
-    {
-      "label": "validate (contributing-Format-Build-Test-Run)",
-      "detail": "Runs tasks to validate changes before checking in.",
-      "group": "build",
-      "dependsOn": [
-        "R# cleanup",
-        "build (Semantic-Kernel)",
-        "test (Semantic-Kernel",
-        "run (Kernel-Demo)"
-      ],
-      "dependsOrder": "sequence"
-    },
-    {
-      "label": "setup (contributing-python)",
-      "detail": "",
-      "group": "build",
-      "dependsOn": [
-        "install poetry",
-        "install python packages"
-      ],
-      "dependsOrder": "sequence"
-    },
-    {
-      "label": "install poetry",
-      "detail": "Install poetry",
-      "command": "pip3",
-      "type": "shell",
-      "args": [
-        "install",
-        "poetry"
-      ],
-      "options": {
-        "cwd": "${workspaceFolder}/python"
-      }
-    },
-    {
-      "label": "install python packages",
-      "detail": "Install python packages",
-      "command": "poetry",
-      "type": "shell",
-      "args": [
-        "install"
-      ],
-      "options": {
-        "cwd": "${workspaceFolder}/python"
-      }
-    },
-    {
-      "label": "validate (contributing-python)",
-      "command": "poetry",
-      "type": "shell",
-      "group": "build",
-      "args": [
-        "run",
-        "pre-commit",
-        "run",
-        "-c",
-        ".conf/.pre-commit-config.yaml",
-        "-a"
-      ],
-      "options": {
-        "cwd": "${workspaceFolder}/python"
-      }
-    },
-    {
-      "label": "build (Semantic-Kernel)",
-      "command": "dotnet",
-      "type": "process",
-      "args": [
-        "build",
-        "${workspaceFolder}/dotnet/SK-dotnet.sln",
-        "--configuration",
-        "Release"
-      ],
-      "problemMatcher": "$msCompile",
-      "group": "build",
-      "presentation": {
-        "reveal": "always",
-        "panel": "shared",
-        "group": "PR-Validate"
-      }
-    },
-    {
-      "label": "test (Semantic-Kernel)",
-      "command": "dotnet",
-      "type": "process",
-      "args": [
-        "test",
-        "SemanticKernel.UnitTests.csproj"
-      ],
-      "problemMatcher": "$msCompile",
-      "group": "test",
-      "presentation": {
-        "reveal": "always",
-        "panel": "shared",
-        "group": "PR-Validate"
-      },
-      "options": {
-        "cwd": "${workspaceFolder}/dotnet/src/SemanticKernel.UnitTests/"
-      }
-    },
-    {
-      "label": "test (Semantic-Kernel (Code Coverage))",
-      "command": "dotnet",
-      "type": "process",
-      "args": [
-        "test",
-        "--results-directory",
-        "${workspaceFolder}/dotnet/TestResults/",
-        "--collect",
-        "XPlat Code Coverage;Format=lcov",
-        "--filter",
-        "${input:filter}",
-        "SemanticKernel.UnitTests.csproj"
-      ],
-      "problemMatcher": "$msCompile",
-      "group": "test",
-      "presentation": {
-        "reveal": "always",
-        "panel": "shared"
-      },
-      "options": {
-        "cwd": "${workspaceFolder}/dotnet/src/SemanticKernel.UnitTests/"
-      }
-    },
-    {
-      "label": "test (Extensions (Code Coverage))",
-      "command": "dotnet",
-      "type": "process",
-      "args": [
-        "test",
-        "--results-directory",
-        "${workspaceFolder}/dotnet/TestResults/",
-        "--collect",
-        "XPlat Code Coverage;Format=lcov",
-        "--filter",
-        "${input:filter}",
-        "Extensions.UnitTests.csproj"
-      ],
-      "problemMatcher": "$msCompile",
-      "group": "test",
-      "presentation": {
-        "reveal": "always",
-        "panel": "shared"
-      },
-      "options": {
-        "cwd": "${workspaceFolder}/dotnet/src/Extensions/Extensions.UnitTests/"
-      }
-    },
-    {
-      "label": "test (ALL (Code Coverage))",
-      "command": "dotnet",
-      "type": "process",
-      "args": [
-        "test",
-        "--results-directory",
-        "${workspaceFolder}/dotnet/TestResults/",
-        "--collect",
-        "XPlat Code Coverage;Format=lcov",
-        "--filter",
-        "${input:filter}"
-      ],
-      "problemMatcher": "$msCompile",
-      "group": "test",
-      "presentation": {
-        "reveal": "always",
-        "panel": "shared"
-      },
-      "options": {
-        "cwd": "${workspaceFolder}/dotnet/"
-      }
-    },
-    {
-      "label": "test (Semantic-Kernel Integration (Code Coverage))",
-      "command": "dotnet",
-      "type": "process",
-      "args": [
-        "test",
-        "--results-directory",
-        "${workspaceFolder}/dotnet/TestResults/",
-        "--collect",
-        "XPlat Code Coverage;Format=lcov",
-        "--filter",
-        "${input:filter}",
-        "IntegrationTests.csproj"
-      ],
-      "problemMatcher": "$msCompile",
-      "group": "test",
-      "presentation": {
-        "reveal": "always",
-        "panel": "shared"
-      },
-      "options": {
-        "cwd": "${workspaceFolder}/dotnet/src/IntegrationTests/"
-      }
-    },
-    {
-      "label": "test (Semantic-Kernel-Python)",
-      "command": "poetry",
-      "type": "shell",
-      "args": [
-        "run",
-        "pytest",
-        "tests/unit"
-      ],
-      "problemMatcher": "$msCompile",
-      "group": "test",
-      "presentation": {
-        "reveal": "always",
-        "panel": "shared",
-        "group": "PR-Validate"
-      },
-      "options": {
-        "cwd": "${workspaceFolder}/python"
-      }
-    },
-    {
-      "label": "test (Semantic-Kernel-Python Integration)",
-      "command": "poetry",
-      "type": "shell",
-      "args": [
-        "run",
-        "pytest",
-        "tests/integration",
-        "-k",
-        "${input:filter}"
-      ],
-      "problemMatcher": "$msCompile",
-      "group": "test",
-      "presentation": {
-        "reveal": "always",
-        "panel": "shared",
-        "group": "PR-Validate"
-      },
-      "options": {
-        "cwd": "${workspaceFolder}/python"
-      }
-    },
-    {
-      "label": "test (Semantic-Kernel-Python ALL)",
-      "command": "poetry",
-      "type": "shell",
-      "args": [
-        "run",
-        "pytest",
-        "tests",
-        "-k",
-        "${input:filter}"
-      ],
-      "problemMatcher": "$msCompile",
-      "group": "test",
-      "presentation": {
-        "reveal": "always",
-        "panel": "shared",
-        "group": "PR-Validate"
-      },
-      "options": {
-        "cwd": "${workspaceFolder}/python"
-      }
-    },
-    {
-      "label": "build (Concepts)",
-      "command": "dotnet",
-      "type": "process",
-      "args": [
-        "build",
-        "${workspaceFolder}/dotnet/samples/Concepts/Concepts.csproj",
-        "/property:GenerateFullPaths=true",
-        "/consoleloggerparameters:NoSummary",
-        "/property:DebugType=portable"
-      ],
-      "problemMatcher": "$msCompile",
-      "group": "build"
-    },
-    {
-      "label": "watch (Concepts)",
-      "command": "dotnet",
-      "type": "process",
-      "args": [
-        "watch",
-        "run",
-        "--project",
-        "${workspaceFolder}/dotnet/samples/Concepts/Concepts.csproj"
-      ],
-      "problemMatcher": "$msCompile",
-      "group": "build"
-    },
-    {
-      "label": "run (Concepts)",
-      "command": "dotnet",
-      "type": "process",
-      "args": [
-        "run",
-        "--project",
-        "${workspaceFolder}/dotnet/samples/Concepts/Concepts.csproj",
-        "${input:filter}"
-      ],
-      "problemMatcher": "$msCompile",
-      "group": "test",
-      "presentation": {
-        "reveal": "always",
-        "panel": "shared",
-        "group": "PR-Validate"
-      }
-    },
     {
       "label": "clean (functions)",
       "command": "dotnet",
@@ -391,15 +12,7 @@
       "type": "process",
       "problemMatcher": "$msCompile",
       "options": {
-<<<<<<< HEAD
-<<<<<<< HEAD
-        "cwd": "${workspaceFolder}/dotnet\\samples\\CreateChatGptPlugin\\MathPlugin\\azure-function"
-=======
-        "cwd": "${workspaceFolder}/samples/dotnet/AIPluginsServer/AIPlugins.AzureFunctions"
->>>>>>> 9dd36f0bab1f89e6890be823f5df467f99dc8b8d
-=======
-        "cwd": "${workspaceFolder}/samples/dotnet/AIPluginsServer/AIPlugins.AzureFunctions"
->>>>>>> 9dd36f0b
+        "cwd": "${workspaceFolder}/samples\\dotnet\\AIPluginsServer\\AIPlugins.AzureFunctions"
       }
     },
     {
@@ -418,15 +31,7 @@
       },
       "problemMatcher": "$msCompile",
       "options": {
-<<<<<<< HEAD
-<<<<<<< HEAD
-        "cwd": "${workspaceFolder}/dotnet\\samples\\CreateChatGptPlugin\\MathPlugin\\azure-function"
-=======
-        "cwd": "${workspaceFolder}/samples/dotnet/AIPluginsServer/AIPlugins.AzureFunctions"
->>>>>>> 9dd36f0bab1f89e6890be823f5df467f99dc8b8d
-=======
-        "cwd": "${workspaceFolder}/samples/dotnet/AIPluginsServer/AIPlugins.AzureFunctions"
->>>>>>> 9dd36f0b
+        "cwd": "${workspaceFolder}/samples\\dotnet\\AIPluginsServer\\AIPlugins.AzureFunctions"
       }
     },
     {
@@ -442,15 +47,7 @@
       "type": "process",
       "problemMatcher": "$msCompile",
       "options": {
-<<<<<<< HEAD
-<<<<<<< HEAD
-        "cwd": "${workspaceFolder}/dotnet\\samples\\CreateChatGptPlugin\\MathPlugin\\azure-function"
-=======
-        "cwd": "${workspaceFolder}/samples/dotnet/AIPluginsServer/AIPlugins.AzureFunctions"
->>>>>>> 9dd36f0bab1f89e6890be823f5df467f99dc8b8d
-=======
-        "cwd": "${workspaceFolder}/samples/dotnet/AIPluginsServer/AIPlugins.AzureFunctions"
->>>>>>> 9dd36f0b
+        "cwd": "${workspaceFolder}/samples\\dotnet\\AIPluginsServer\\AIPlugins.AzureFunctions"
       }
     },
     {
@@ -467,42 +64,18 @@
       "dependsOn": "clean release (functions)",
       "problemMatcher": "$msCompile",
       "options": {
-<<<<<<< HEAD
-<<<<<<< HEAD
-        "cwd": "${workspaceFolder}/dotnet\\samples\\CreateChatGptPlugin\\MathPlugin\\azure-function"
-=======
-        "cwd": "${workspaceFolder}/samples/dotnet/AIPluginsServer/AIPlugins.AzureFunctions"
->>>>>>> 9dd36f0bab1f89e6890be823f5df467f99dc8b8d
-=======
-        "cwd": "${workspaceFolder}/samples/dotnet/AIPluginsServer/AIPlugins.AzureFunctions"
->>>>>>> 9dd36f0b
+        "cwd": "${workspaceFolder}/samples\\dotnet\\AIPluginsServer\\AIPlugins.AzureFunctions"
       }
     },
     {
       "type": "func",
       "dependsOn": "build (functions)",
       "options": {
-<<<<<<< HEAD
-<<<<<<< HEAD
-        "cwd": "${workspaceFolder}/dotnet\\samples\\CreateChatGptPlugin\\MathPlugin\\azure-function/bin/Debug/net6.0"
-=======
-        "cwd": "${workspaceFolder}/samples/dotnet/AIPluginsServer/AIPlugins.AzureFunctions/bin/Debug/net6.0"
->>>>>>> 9dd36f0bab1f89e6890be823f5df467f99dc8b8d
-=======
-        "cwd": "${workspaceFolder}/samples/dotnet/AIPluginsServer/AIPlugins.AzureFunctions/bin/Debug/net6.0"
->>>>>>> 9dd36f0b
+        "cwd": "${workspaceFolder}/samples\\dotnet\\AIPluginsServer\\AIPlugins.AzureFunctions/bin/Debug/net6.0"
       },
       "command": "host start",
       "isBackground": true,
       "problemMatcher": "$func-dotnet-watch"
     }
-  ],
-  "inputs": [
-    {
-      "id": "filter",
-      "type": "promptString",
-      "default": "",
-      "description": "Enter a filter to pass as argument or filter"
-    }
   ]
 }