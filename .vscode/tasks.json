--- conflicted
+++ resolved
@@ -3,7 +3,6 @@
   "tasks": [
     {
       "label": "clean (functions)",
-<<<<<<< HEAD
       "command": "dotnet",
       "args": [
         "clean",
@@ -37,7 +36,6 @@
       "problemMatcher": "$msCompile",
       "options": {
         "cwd": "${workspaceFolder}/samples/dotnet/AIPluginsServer/AIPlugins.AzureFunctions"
-=======
       "command": "dotnet",
       "args": [
         "clean",
@@ -48,7 +46,6 @@
       "problemMatcher": "$msCompile",
       "options": {
         "cwd": "${workspaceFolder}/semantic-kernel/samples/dotnet/AIPluginsServer/AIPlugins.AzureFunctions"
->>>>>>> 6829cc1483570aacfbb75d1065c9f2de96c1d77e
       }
     },
     {
@@ -60,7 +57,6 @@
         "/consoleloggerparameters:NoSummary"
       ],
       "type": "process",
-<<<<<<< HEAD
       "group": "build",
       "dependsOn": "clean (functions)",
       "problemMatcher": "$msCompile",
@@ -134,7 +130,6 @@
       "problemMatcher": "$msCompile",
       "options": {
         "cwd": "${workspaceFolder}/samples/dotnet/AIPluginsServer/AIPlugins.AzureFunctions"
-=======
       "dependsOn": "clean (functions)",
       "group": {
         "kind": "build",
@@ -143,7 +138,6 @@
       "problemMatcher": "$msCompile",
       "options": {
         "cwd": "${workspaceFolder}/semantic-kernel/samples/dotnet/AIPluginsServer/AIPlugins.AzureFunctions"
->>>>>>> 6829cc1483570aacfbb75d1065c9f2de96c1d77e
       }
     },
     {
@@ -153,7 +147,6 @@
         "clean",
         "--configuration",
         "Release",
-<<<<<<< HEAD
         "/property:GenerateFullPaths=true",
         "/consoleloggerparameters:NoSummary"
       ],
@@ -271,11 +264,9 @@
     {
       "label": "watch (Concepts)",
       "command": "dotnet",
-=======
-        "/property:GenerateFullPaths=true",
-        "/consoleloggerparameters:NoSummary"
-      ],
->>>>>>> 6829cc1483570aacfbb75d1065c9f2de96c1d77e
+        "/property:GenerateFullPaths=true",
+        "/consoleloggerparameters:NoSummary"
+      ],
       "type": "process",
       "problemMatcher": "$msCompile",
       "options": {
@@ -283,7 +274,6 @@
       }
     },
     {
-<<<<<<< HEAD
       "label": "daprd-debug",
       "type": "daprd",
       "appId": "processwithdapr",
@@ -333,7 +323,6 @@
     }
   ],
   "inputs": [
-=======
       "label": "publish (functions)",
       "command": "dotnet",
       "args": [
@@ -350,7 +339,6 @@
         "cwd": "${workspaceFolder}/semantic-kernel/samples/dotnet/AIPluginsServer/AIPlugins.AzureFunctions"
       }
     },
->>>>>>> 6829cc1483570aacfbb75d1065c9f2de96c1d77e
     {
       "type": "func",
       "dependsOn": "build (functions)",
