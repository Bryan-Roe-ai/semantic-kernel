package com.microsoft.semantickernel.tests.connectors.memory.jdbc;

import com.microsoft.semantickernel.connectors.data.jdbc.JDBCVectorStoreQueryProvider;
import com.microsoft.semantickernel.connectors.data.jdbc.JDBCVectorStoreRecordCollection;
import com.microsoft.semantickernel.connectors.data.jdbc.JDBCVectorStoreRecordCollectionOptions;
import com.microsoft.semantickernel.connectors.data.mysql.MySQLVectorStoreQueryProvider;
import com.microsoft.semantickernel.connectors.data.postgres.PostgreSQLVectorStoreQueryProvider;
import com.microsoft.semantickernel.data.recordoptions.GetRecordOptions;
import com.microsoft.semantickernel.tests.connectors.memory.Hotel;
import com.mysql.cj.jdbc.MysqlDataSource;
import org.junit.jupiter.params.ParameterizedTest;
import org.junit.jupiter.params.provider.EnumSource;
import org.postgresql.ds.PGSimpleDataSource;
import org.testcontainers.containers.MySQLContainer;
import org.testcontainers.containers.PostgreSQLContainer;
import org.testcontainers.junit.jupiter.Container;
import org.testcontainers.junit.jupiter.Testcontainers;
import org.testcontainers.utility.DockerImageName;

import javax.annotation.Nonnull;
import javax.sql.DataSource;
import java.util.ArrayList;
import java.util.Arrays;
import java.util.List;

import static org.junit.jupiter.api.Assertions.assertEquals;
import static org.junit.jupiter.api.Assertions.assertNotNull;
import static org.junit.jupiter.api.Assertions.assertNull;

@Testcontainers
public class JDBCVectorStoreRecordCollectionTest {

    @Container
    private static final MySQLContainer<?> MYSQL_CONTAINER = new MySQLContainer<>("mysql:5.7.34");

    private static final DockerImageName PGVECTOR = DockerImageName.parse("pgvector/pgvector:pg16").asCompatibleSubstituteFor("postgres");
    @Container
<<<<<<< HEAD
    private static final PostgreSQLContainer<?> POSTGRESQL_CONTAINER = new PostgreSQLContainer<>(PGVECTOR);

    public enum QueryProvider {
        MySQL,
        PostgreSQL
=======
    private static final MySQLContainer<?> CONTAINER = new MySQLContainer<>("mysql:5.7.34");
    private static final String MYSQL_USER = "test";
    private static final String MYSQL_PASSWORD = "test";
    private static MysqlDataSource dataSource;
    @BeforeAll
    static void setup() {
        dataSource = new MysqlDataSource();
        dataSource.setUrl(CONTAINER.getJdbcUrl());
        dataSource.setUser(MYSQL_USER);
        dataSource.setPassword(MYSQL_PASSWORD);
>>>>>>> b5b873bf
    }

    private JDBCVectorStoreRecordCollection<Hotel> buildRecordCollection(QueryProvider provider, @Nonnull String collectionName) {
        JDBCVectorStoreQueryProvider queryProvider;
        DataSource dataSource;

        switch (provider) {
            case MySQL:
                MysqlDataSource mysqlDataSource = new MysqlDataSource();
                mysqlDataSource.setUrl(MYSQL_CONTAINER.getJdbcUrl());
                mysqlDataSource.setUser(MYSQL_CONTAINER.getUsername());
                mysqlDataSource.setPassword(MYSQL_CONTAINER.getPassword());
                dataSource = mysqlDataSource;
                queryProvider = MySQLVectorStoreQueryProvider.builder()
                        .withDataSource(dataSource)
                        .build();
                break;
            case PostgreSQL:
                PGSimpleDataSource pgSimpleDataSource = new PGSimpleDataSource();
                pgSimpleDataSource.setUrl(POSTGRESQL_CONTAINER.getJdbcUrl());
                pgSimpleDataSource.setUser(POSTGRESQL_CONTAINER.getUsername());
                pgSimpleDataSource.setPassword(POSTGRESQL_CONTAINER.getPassword());
                dataSource = pgSimpleDataSource;
                queryProvider = PostgreSQLVectorStoreQueryProvider.builder()
                        .withDataSource(dataSource)
                        .build();
                break;
            default:
                throw new IllegalArgumentException("Unknown query provider: " + provider);
        }


        JDBCVectorStoreRecordCollection<Hotel> recordCollection =  new JDBCVectorStoreRecordCollection<>(
                dataSource,
                collectionName,
                JDBCVectorStoreRecordCollectionOptions.<Hotel>builder()
                        .withRecordClass(Hotel.class)
                        .withQueryProvider(queryProvider)
                        .build());

        recordCollection.prepareAsync().block();
        recordCollection.createCollectionIfNotExistsAsync().block();
        return recordCollection;
    }

    @ParameterizedTest
    @EnumSource(QueryProvider.class)
    public void buildRecordCollection(QueryProvider provider) {
        assertNotNull(buildRecordCollection(provider, "buildTest"));
    }

    private List<Hotel> getHotels() {
        return List.of(
                new Hotel("id_1", "Hotel 1", 1, "Hotel 1 description", Arrays.asList(1.0f, 2.0f, 3.0f), 4.0),
                new Hotel("id_2", "Hotel 2", 2, "Hotel 2 description", Arrays.asList(1.0f, 2.0f, 3.0f), 3.0),
                new Hotel("id_3", "Hotel 3", 3, "Hotel 3 description", Arrays.asList(1.0f, 2.0f, 3.0f), 5.0),
                new Hotel("id_4", "Hotel 4", 4, "Hotel 4 description", Arrays.asList(1.0f, 2.0f, 3.0f), 4.0),
                new Hotel("id_5", "Hotel 5", 5, "Hotel 5 description", Arrays.asList(1.0f, 2.0f, 3.0f), 5.0)
        );
    }

    @ParameterizedTest
    @EnumSource(QueryProvider.class)
    public void upsertAndGetRecordAsync(QueryProvider provider) {
        String collectionName = "upsertAndGetRecordAsync";
        JDBCVectorStoreRecordCollection<Hotel>  recordCollection = buildRecordCollection(provider, collectionName);

        List<Hotel> hotels = getHotels();
        for (Hotel hotel : hotels) {
             recordCollection.upsertAsync(hotel, null).block();
        }

        // Upsert the first time
        for (Hotel hotel : hotels) {
            Hotel retrievedHotel =  recordCollection.getAsync(hotel.getId(), null).block();
            assertNotNull(retrievedHotel);
            assertEquals(hotel.getId(), retrievedHotel.getId());
            assertEquals(hotel.getRating(), retrievedHotel.getRating());

            // Update the rating
            hotel.setRating(1.0);
        }

        // Upsert the second time with updated rating
        for (Hotel hotel : hotels) {
            recordCollection.upsertAsync(hotel, null).block();
        }

        for (Hotel hotel : hotels) {
            Hotel retrievedHotel =  recordCollection.getAsync(hotel.getId(), null).block();
            assertNotNull(retrievedHotel);
            assertEquals(hotel.getId(), retrievedHotel.getId());
            assertEquals(1.0, retrievedHotel.getRating());
        }
    }

    @ParameterizedTest
    @EnumSource(QueryProvider.class)
    public void getBatchAsync(QueryProvider provider) {
        String collectionName = "getBatchAsync";
        JDBCVectorStoreRecordCollection<Hotel>  recordCollection = buildRecordCollection(provider, collectionName);

        List<Hotel> hotels = getHotels();
        for (Hotel hotel : hotels) {
             recordCollection.upsertAsync(hotel, null).block();
        }

        List<String> keys = new ArrayList<>();
        for (Hotel hotel : hotels) {
            keys.add(hotel.getId());
        }

        List<Hotel> retrievedHotels =  recordCollection.getBatchAsync(keys, null).block();
        assertNotNull(retrievedHotels);
        assertEquals(hotels.size(), retrievedHotels.size());
    }

    @ParameterizedTest
    @EnumSource(QueryProvider.class)
    public void upsertBatchAndGetBatchAsync(QueryProvider provider) {
        String collectionName = "upsertBatchAndGetBatchAsync";
        JDBCVectorStoreRecordCollection<Hotel>  recordCollection = buildRecordCollection(provider, collectionName);

        List<Hotel> hotels = getHotels();
         recordCollection.upsertBatchAsync(hotels, null).block();

        List<String> keys = new ArrayList<>();
        for (Hotel hotel : hotels) {
            keys.add(hotel.getId());
        }

        List<Hotel> retrievedHotels =  recordCollection.getBatchAsync(keys, null).block();
        assertNotNull(retrievedHotels);
        assertEquals(hotels.size(), retrievedHotels.size());
    }

    @ParameterizedTest
    @EnumSource(QueryProvider.class)
    public void insertAndReplaceAsync(QueryProvider provider) {
        String collectionName = "insertAndReplaceAsync";
        JDBCVectorStoreRecordCollection<Hotel>  recordCollection = buildRecordCollection(provider, collectionName);

        List<Hotel> hotels = getHotels();
         recordCollection.upsertBatchAsync(hotels, null).block();
         recordCollection.upsertBatchAsync(hotels, null).block();
         recordCollection.upsertBatchAsync(hotels, null).block();

        List<String> keys = new ArrayList<>();
        for (Hotel hotel : hotels) {
            keys.add(hotel.getId());
        }

        List<Hotel> retrievedHotels =  recordCollection.getBatchAsync(keys, null).block();
        assertNotNull(retrievedHotels);
        assertEquals(hotels.size(), retrievedHotels.size());
    }

    @ParameterizedTest
    @EnumSource(QueryProvider.class)
    public void deleteRecordAsync(QueryProvider provider) {
        String collectionName = "deleteRecordAsync";
        JDBCVectorStoreRecordCollection<Hotel>  recordCollection = buildRecordCollection(provider, collectionName);

        List<Hotel> hotels = getHotels();
         recordCollection.upsertBatchAsync(hotels, null).block();

        for (Hotel hotel : hotels) {
             recordCollection.deleteAsync(hotel.getId(), null).block();
            Hotel retrievedHotel =  recordCollection.getAsync(hotel.getId(), null).block();
            assertNull(retrievedHotel);
        }
    }

    @ParameterizedTest
    @EnumSource(QueryProvider.class)
    public void deleteBatchAsync(QueryProvider provider) {
        String collectionName = "deleteBatchAsync";
        JDBCVectorStoreRecordCollection<Hotel>  recordCollection = buildRecordCollection(provider, collectionName);

        List<Hotel> hotels = getHotels();
         recordCollection.upsertBatchAsync(hotels, null).block();

        List<String> keys = new ArrayList<>();
        for (Hotel hotel : hotels) {
            keys.add(hotel.getId());
        }

         recordCollection.deleteBatchAsync(keys, null).block();

        for (String key : keys) {
            Hotel retrievedHotel =  recordCollection.getAsync(key, null).block();
            assertNull(retrievedHotel);
        }
    }

    @ParameterizedTest
    @EnumSource(QueryProvider.class)
    public void getWithNoVectors(QueryProvider provider) {
        String collectionName = "getWithNoVectors";
        JDBCVectorStoreRecordCollection<Hotel>  recordCollection = buildRecordCollection(provider, collectionName);

        List<Hotel> hotels = getHotels();
         recordCollection.upsertBatchAsync(hotels, null).block();

        GetRecordOptions options = GetRecordOptions.builder()
            .includeVectors(false)
            .build();

        for (Hotel hotel : hotels) {
            Hotel retrievedHotel =  recordCollection.getAsync(hotel.getId(), options).block();
            assertNotNull(retrievedHotel);
            assertEquals(hotel.getId(), retrievedHotel.getId());
            assertNull(retrievedHotel.getDescriptionEmbedding());
        }

        options = GetRecordOptions.builder()
            .includeVectors(true)
            .build();

        for (Hotel hotel : hotels) {
            Hotel retrievedHotel =  recordCollection.getAsync(hotel.getId(), options).block();
            assertNotNull(retrievedHotel);
            assertEquals(hotel.getId(), retrievedHotel.getId());
            assertNotNull(retrievedHotel.getDescriptionEmbedding());
        }
    }

    @ParameterizedTest
    @EnumSource(QueryProvider.class)
    public void getBatchWithNoVectors(QueryProvider provider) {
        String collectionName = "getBatchWithNoVectors";
        JDBCVectorStoreRecordCollection<Hotel>  recordCollection = buildRecordCollection(provider, collectionName);

        List<Hotel> hotels = getHotels();
         recordCollection.upsertBatchAsync(hotels, null).block();

        GetRecordOptions options = GetRecordOptions.builder()
            .includeVectors(false)
            .build();

        List<String> keys = new ArrayList<>();
        for (Hotel hotel : hotels) {
            keys.add(hotel.getId());
        }

        List<Hotel> retrievedHotels =  recordCollection.getBatchAsync(keys, options).block();
        assertNotNull(retrievedHotels);
        assertEquals(hotels.size(), retrievedHotels.size());

        for (Hotel hotel : retrievedHotels) {
            assertNull(hotel.getDescriptionEmbedding());
        }

        options = GetRecordOptions.builder()
            .includeVectors(true)
            .build();

        retrievedHotels =  recordCollection.getBatchAsync(keys, options).block();
        assertNotNull(retrievedHotels);
        assertEquals(hotels.size(), retrievedHotels.size());

        for (Hotel hotel : retrievedHotels) {
            assertNotNull(hotel.getDescriptionEmbedding());
        }
    }
}<|MERGE_RESOLUTION|>--- conflicted
+++ resolved
@@ -27,6 +27,7 @@
 import static org.junit.jupiter.api.Assertions.assertNotNull;
 import static org.junit.jupiter.api.Assertions.assertNull;
 
+
 @Testcontainers
 public class JDBCVectorStoreRecordCollectionTest {
 
@@ -35,24 +36,11 @@
 
     private static final DockerImageName PGVECTOR = DockerImageName.parse("pgvector/pgvector:pg16").asCompatibleSubstituteFor("postgres");
     @Container
-<<<<<<< HEAD
     private static final PostgreSQLContainer<?> POSTGRESQL_CONTAINER = new PostgreSQLContainer<>(PGVECTOR);
 
     public enum QueryProvider {
         MySQL,
         PostgreSQL
-=======
-    private static final MySQLContainer<?> CONTAINER = new MySQLContainer<>("mysql:5.7.34");
-    private static final String MYSQL_USER = "test";
-    private static final String MYSQL_PASSWORD = "test";
-    private static MysqlDataSource dataSource;
-    @BeforeAll
-    static void setup() {
-        dataSource = new MysqlDataSource();
-        dataSource.setUrl(CONTAINER.getJdbcUrl());
-        dataSource.setUser(MYSQL_USER);
-        dataSource.setPassword(MYSQL_PASSWORD);
->>>>>>> b5b873bf
     }
 
     private JDBCVectorStoreRecordCollection<Hotel> buildRecordCollection(QueryProvider provider, @Nonnull String collectionName) {
