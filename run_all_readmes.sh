--- conflicted
+++ resolved
@@ -36,11 +36,8 @@
 export RUNNER
 export -f process_readme
 
-<<<<<<< HEAD
+echo "$readmes" | xargs -r -n1 -P "$CONCURRENCY" bash -c 'process_readme "$0"'
+
 echo "$readmes" | xargs -r -n1 -P "$CONCURRENCY" bash -c 'process_readme "$@"' _
 wait
-=======
-echo "$readmes" | xargs -r -n1 -P "$CONCURRENCY" bash -c 'process_readme "$0"'
-
->>>>>>> 89f51a6a
 echo "🎉 All README files have been processed!"