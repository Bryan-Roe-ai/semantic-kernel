# Models

This document describes the planned models to be supported by Semantic Kernel along with their current status. If you are interested in contributing to the development of a model, please use the attached links to the GitHub issues and comment that you're wanting to help.

## Supported deployment types

In the core Semantic Kernel repo, we plan on supporting up to four deployment types of each model:

- Dedicated API endpoints (e.g., OpenAI's APIs, Mistral.AI, and Google Gemini)
<<<<<<< HEAD
<<<<<<< div
=======
<<<<<<< Updated upstream
<<<<<<< Updated upstream
>>>>>>> head
<<<<<<< Updated upstream
<<<<<<< Updated upstream
<<<<<<< Updated upstream
<<<<<<< Updated upstream
<<<<<<< Updated upstream
<<<<<<< Updated upstream
- Azure AI deployments via the [model catalog](https://learn.microsoft.com/en-us/azure/ai-studio/how-to/model-catalog)
<<<<<<< HEAD
=======
=======
>>>>>>> Stashed changes
=======
>>>>>>> Stashed changes
=======
>>>>>>> Stashed changes
=======
>>>>>>> Stashed changes
=======
>>>>>>> Stashed changes
<<<<<<< HEAD
=======
>>>>>>> Stashed changes
=======
>>>>>>> Stashed changes
- Azure AI deployments via the [model catalog](https://learn.microsoft.com/en-us/azure/ai-studio/how-to/model-catalog)
=======
- Azure AI deployments via the [model catalog][aiCatalogLink]
>>>>>>> main
<<<<<<< Updated upstream
<<<<<<< Updated upstream
<<<<<<< Updated upstream
<<<<<<< Updated upstream
<<<<<<< Updated upstream
<<<<<<< Updated upstream
<<<<<<< Updated upstream
=======
>>>>>>> Stashed changes
=======
>>>>>>> Stashed changes
>>>>>>> Stashed changes
=======
>>>>>>> Stashed changes
=======
>>>>>>> Stashed changes
=======
>>>>>>> Stashed changes
=======
>>>>>>> Stashed changes
=======
- Azure AI deployments via the [model catalog][aiCatalogLink]
>>>>>>> eab985c52d058dc92abc75034bc790079131ce75
=======
>>>>>>> Stashed changes
=======
>>>>>>> Stashed changes
<<<<<<< div
=======
- Azure AI deployments via the [model catalog][aiCatalogLink]
>>>>>>> eab985c52d058dc92abc75034bc790079131ce75
=======
>>>>>>> head
- Local deployments via [Ollama](https://ollama.ai/library)
=======
- Local deployments via [Ollama](https://ollama.ai/)
>>>>>>> f62fef3f
- Hugging face deployment using the [Hugging Face inference API](https://huggingface.co/docs/api-inference/index)

To support these different deployment types, we will follow a similar pattern to the Azure OpenAI and OpenAI connectors. Each connector uses the same underlying model and abstractions, but the connector constructors may take different parameters. For example, the Azure OpenAI connector expects an Azure endpoint and key, whereas the OpenAI connector expects an OpenAI organization ID and API key.

If there is another deployment type you'd like to see supported, please open an issue. We'll either work with you to add support for it or help you create a custom repository and NuGet package for your use case.

## Planned models

The following models are currently prioritized for development. If you'd like to see a model added to this list, please open an issue. If you'd like to contribute to the development of a model, please comment on the issue that you're wanting to help.

Please note that not all of the model interfaces are defined yet. As part of contributing a new model, we'll work with you to define the interface and then implement it. As part of implementing the connector, you may also determine that the currently planned interface isn't the best fit for the model. If that's the case, we'll work with you to update the interface.

### OpenAI

| Priority | Model                   | Status      | Interface                      | Deployment type | GitHub issue | Developer    | Reviewer    |
| -------- | ----------------------- | ----------- | ------------------------------ | --------------- | ------------ | ------------ | ----------- |
| P0       | GPT-3.5-turbo           | Complete    | `IChatCompletion`              | OpenAI API      | N/A          | N/A          | N/A         |
| P0       | GPT-3.5-turbo           | Complete    | `IChatCompletion`              | Azure AI        | N/A          | N/A          | N/A         |
| P0       | GPT-4                   | Complete    | `IChatCompletion`              | OpenAI API      | N/A          | N/A          | N/A         |
| P0       | GPT-4                   | Complete    | `IChatCompletion`              | Azure AI        | N/A          | N/A          | N/A         |
| P0       | GPT-4v                  | Complete    | `IChatCompletion`              | OpenAI API      | N/A          | N/A          | N/A         |
| P0       | GPT-4v                  | Complete    | `IChatCompletion`              | Azure AI        | N/A          | N/A          | N/A         |
| P0       | text-embedding-ada-002  | Preview     | `IEmbeddingGeneration`         | OpenAI API      | N/A          | N/A          | N/A         |
| P0       | text-embedding-ada-002  | Preview     | `IEmbeddingGeneration`         | Azure AI        | N/A          | N/A          | N/A         |
| P0       | DALL·E 3                | Preview     | `ITextToImage`                 | OpenAI API      | N/A          | N/A          | N/A         |
| P0       | DALL·E 3                | Preview     | `ITextToImage`                 | Azure AI        | N/A          | N/A          | N/A         |
| P0       | Text-to-speech          | Complete    | `ITextToSpeech`                | OpenAI API      | TBD          | dmytrostruk  | TBD         |
| P0       | Speech-to-text          | Complete    | `ISpeechRecognition`           | OpenAI API      | TBD          | dmytrostruk  | TBD         |
| P1       | openai-whisper-large-v3 | Not started | `ISpeechRecognition`           | Azure AI        | TBD          | TBD          | TBD         |
| P1       | openai-whisper-large-v3 | Not started | `ISpeechRecognition`           | Hugging Face    | TBD          | TBD          | TBD         |
| P2       | Moderation              | In Progress | `ITextClassification`          | OpenAI API      | #5062        | Krzysztof318 | MarkWallace |
| P2       | clip-vit-base-patch32   | Not started | `IZeroShotImageClassification` | Azure AI        | TBD          | TBD          | TBD         |
| P2       | clip-vit-base-patch32   | Not started | `IZeroShotImageClassification` | Hugging Face    | TBD          | TBD          | TBD         |

### Microsoft

| Priority | Model             | Status      | Interface              | Deployment type | GitHub issue | Developer | Reviewer |
| -------- | ----------------- | ----------- | ---------------------- | --------------- | ------------ | --------- | -------- |
| P0       | microsoft-phi-1-5 | Not started | `ITextGeneration`      | Azure AI        | TBD          | TBD       | TBD      |
| P0       | microsoft-phi-1-5 | Not started | `ITextGeneration`      | Hugging Face    | TBD          | TBD       | TBD      |
| P0       | microsoft-phi-2   | Not started | `ITextGeneration`      | Azure AI        | TBD          | TBD       | TBD      |
| P0       | microsoft-phi-2   | Not started | `ITextGeneration`      | Hugging Face    | TBD          | TBD       | TBD      |
| P2       | resnet-50         | Not started | `IImageClassification` | Azure AI        | TBD          | TBD       | TBD      |
| P2       | resnet-50         | Not started | `IImageClassification` | Hugging Face    | TBD          | TBD       | TBD      |

### Google

| Priority | Model             | Status      | Interface              | Deployment type | GitHub issue | Developer    | Reviewer     |
| -------- | ----------------- | ----------- | ---------------------- | --------------- | ------------ | ------------ | ------------ |
| P0       | gemini-pro        | In Progress | `IChatCompletion`      | Google API      | TBD          | Krzysztof318 | RogerBarreto |
| P0       | gemini-pro-vision | In Progress | `IChatCompletion`      | Google API      | TBD          | Krzysztof318 | RogerBarreto |
| P0       | gemini-ultra      | In Progress | `IChatCompletion`      | Google API      | TBD          | Krzysztof318 | RogerBarreto |
| P0       | embedding-001     | In Progress | `IEmbeddingGeneration` | Google API      | TBD          | Krzysztof318 | RogerBarreto |

### Facebook

| Priority | Model                     | Status      | Interface         | Deployment type | GitHub issue | Developer | Reviewer |
| -------- | ------------------------- | ----------- | ----------------- | --------------- | ------------ | --------- | -------- |
| P0       | Llama-2-7b-chat           | Not started | `IChatCompletion` | Azure AI        | TBD          | TBD       | TBD      |
| P0       | Llama-2-7b-chat           | Not started | `IChatCompletion` | Hugging Face    | TBD          | TBD       | TBD      |
| P0       | Llama-2-13b-chat          | Not started | `IChatCompletion` | Azure AI        | TBD          | TBD       | TBD      |
| P0       | Llama-2-13b-chat          | Not started | `IChatCompletion` | Hugging Face    | TBD          | TBD       | TBD      |
| P0       | Llama-2-70b-chat          | Not started | `IChatCompletion` | Azure AI        | TBD          | TBD       | TBD      |
| P0       | Llama-2-70b-chat          | Not started | `IChatCompletion` | Hugging Face    | TBD          | TBD       | TBD      |
| P0       | CodeLlama-7b-Instruct-hf  | Not started | `ITextGeneration` | Azure AI        | TBD          | TBD       | TBD      |
| P0       | CodeLlama-7b-Instruct-hf  | Not started | `ITextGeneration` | Hugging Face    | TBD          | TBD       | TBD      |
| P0       | CodeLlama-13b-Instruct-hf | Not started | `ITextGeneration` | Azure AI        | TBD          | TBD       | TBD      |
| P0       | CodeLlama-13b-Instruct-hf | Not started | `ITextGeneration` | Hugging Face    | TBD          | TBD       | TBD      |
| P0       | CodeLlama-34b-Instruct-hf | Not started | `ITextGeneration` | Azure AI        | TBD          | TBD       | TBD      |
| P0       | CodeLlama-34b-Instruct-hf | Not started | `ITextGeneration` | Hugging Face    | TBD          | TBD       | TBD      |
| P1       | Llama-2-7b                | Not started | `ITextGeneration` | Azure AI        | TBD          | TBD       | TBD      |
| P1       | Llama-2-7b                | Not started | `ITextGeneration` | Ollama          | TBD          | TBD       | TBD      |
| P1       | Llama-2-7b                | Not started | `ITextGeneration` | Hugging Face    | TBD          | TBD       | TBD      |
| P1       | Llama-2-13b               | Not started | `ITextGeneration` | Azure AI        | TBD          | TBD       | TBD      |
| P1       | Llama-2-13b               | Not started | `ITextGeneration` | Ollama          | TBD          | TBD       | TBD      |
| P1       | Llama-2-13b               | Not started | `ITextGeneration` | Hugging Face    | TBD          | TBD       | TBD      |
| P1       | Llama-2-70b               | Not started | `ITextGeneration` | Azure AI        | TBD          | TBD       | TBD      |
| P1       | Llama-2-70b               | Not started | `ITextGeneration` | Ollama          | TBD          | TBD       | TBD      |
| P1       | Llama-2-70b               | Not started | `ITextGeneration` | Hugging Face    | TBD          | TBD       | TBD      |
| P1       | CodeLlama-7b-hf           | Not started | `ITextGeneration` | Azure AI        | TBD          | TBD       | TBD      |
| P1       | CodeLlama-7b-hf           | Not started | `ITextGeneration` | Ollama          | TBD          | TBD       | TBD      |
| P1       | CodeLlama-7b-hf           | Not started | `ITextGeneration` | Hugging Face    | TBD          | TBD       | TBD      |
| P1       | CodeLlama-13b-hf          | Not started | `ITextGeneration` | Azure AI        | TBD          | TBD       | TBD      |
| P1       | CodeLlama-13b-hf          | Not started | `ITextGeneration` | Ollama          | TBD          | TBD       | TBD      |
| P1       | CodeLlama-13b-hf          | Not started | `ITextGeneration` | Hugging Face    | TBD          | TBD       | TBD      |
| P1       | CodeLlama-34b-hf          | Not started | `ITextGeneration` | Azure AI        | TBD          | TBD       | TBD      |
| P1       | CodeLlama-34b-hf          | Not started | `ITextGeneration` | Ollama          | TBD          | TBD       | TBD      |
| P1       | CodeLlama-34b-hf          | Not started | `ITextGeneration` | Hugging Face    | TBD          | TBD       | TBD      |
| P1       | CodeLlama-7b-Python-hf    | Not started | `ITextGeneration` | Azure AI        | TBD          | TBD       | TBD      |
| P1       | CodeLlama-7b-Python-hf    | Not started | `ITextGeneration` | Ollama          | TBD          | TBD       | TBD      |
| P2       | CodeLlama-7b-Python-hf    | Not started | `ITextGeneration` | Hugging Face    | TBD          | TBD       | TBD      |
| P2       | CodeLlama-13b-Python-hf   | Not started | `ITextGeneration` | Azure AI        | TBD          | TBD       | TBD      |
| P2       | CodeLlama-13b-Python-hf   | Not started | `ITextGeneration` | Ollama          | TBD          | TBD       | TBD      |
| P2       | CodeLlama-13b-Python-hf   | Not started | `ITextGeneration` | Hugging Face    | TBD          | TBD       | TBD      |
| P2       | CodeLlama-34b-Python-hf   | Not started | `ITextGeneration` | Azure AI        | TBD          | TBD       | TBD      |
| P2       | CodeLlama-34b-Python-hf   | Not started | `ITextGeneration` | Ollama          | TBD          | TBD       | TBD      |
| P2       | CodeLlama-34b-Python-hf   | Not started | `ITextGeneration` | Hugging Face    | TBD          | TBD       | TBD      |

### Mistral

| Priority | Model                   | Status      | Interface         | Deployment type | GitHub issue | Developer | Reviewer |
| -------- | ----------------------- | ----------- | ----------------- | --------------- | ------------ | --------- | -------- |
| P2       | Mistral-7B-v0.2         | Not started | `IChatCompletion` | Mistral API     | TBD          | TBD       | TBD      |
| P2       | Mistral-7B-v0.2         | Not started | `IChatCompletion` | Ollama          | TBD          | TBD       | TBD      |
| P2       | Mistral-7B-v0.1         | Not started | `IChatCompletion` | Azure AI        | TBD          | TBD       | TBD      |
| P2       | Mistral-7B-v0.1         | Not started | `IChatCompletion` | Hugging Face    | TBD          | TBD       | TBD      |
| P2       | Mistral-7B-Instruct-v01 | Not started | `IChatCompletion` | Azure AI        | TBD          | TBD       | TBD      |
| P2       | Mistral-7B-Instruct-v01 | Not started | `IChatCompletion` | Hugging Face    | TBD          | TBD       | TBD      |
| P2       | Mixtral-8X7B-v0.1       | Not started | `IChatCompletion` | Mistral API     | TBD          | TBD       | TBD      |
| P2       | Mixtral-8X7B-v0.1       | Not started | `IChatCompletion` | Azure AI        | TBD          | TBD       | TBD      |
| P2       | Mixtral-8X7B-v0.1       | Not started | `IChatCompletion` | Hugging Face    | TBD          | TBD       | TBD      |
| P2       | mistral-medium          | Not started | `IChatCompletion` | Mistral API     | TBD          | TBD       | TBD      |
| P2       | mistral-embed           | Not started | `IChatCompletion` | Mistral API     | TBD          | TBD       | TBD      |

### Other

| Priority | Model                          | Status      | Interface            | Deployment type | GitHub issue | Developer | Reviewer |
| -------- | ------------------------------ | ----------- | -------------------- | --------------- | ------------ | --------- | -------- |
| P0       | wav2vec2-large-xlsr-53-english | Not started | `ISpeechRecognition` | Azure AI        | TBD          | TBD       | TBD      |
| P1       | wav2vec2-large-xlsr-53-english | Not started | `ISpeechRecognition` | Hugging Face    | TBD          | TBD       | TBD      |
| P2       | bert-base-uncased              | Not started | `IFillMask`          | Azure AI        | TBD          | TBD       | TBD      |
| P2       | bert-base-uncased              | Not started | `IFillMask`          | Hugging Face    | TBD          | TBD       | TBD      |
| P2       | roberta-large                  | Not started | `IFillMask`          | Azure AI        | TBD          | TBD       | TBD      |
| P2       | roberta-large                  | Not started | `IFillMask`          | Hugging Face    | TBD          | TBD       | TBD      |
| P1       | stable-diffusion-xl-base-1.0   | Not started | `ITextToImage`       | Azure AI        | TBD          | TBD       | TBD      |
| P1       | stable-diffusion-xl-base-1.0   | Not started | `ITextToImage`       | Hugging Face    | TBD          | TBD       | TBD      |
<<<<<<< HEAD
<<<<<<< div
=======
<<<<<<< Updated upstream
<<<<<<< Updated upstream
>>>>>>> head
<<<<<<< Updated upstream
<<<<<<< Updated upstream
<<<<<<< Updated upstream
<<<<<<< Updated upstream
<<<<<<< Updated upstream
<<<<<<< Updated upstream
=======
=======
>>>>>>> Stashed changes
=======
>>>>>>> Stashed changes
=======
>>>>>>> Stashed changes
=======
>>>>>>> Stashed changes
=======
>>>>>>> Stashed changes
<<<<<<< HEAD
=======
>>>>>>> Stashed changes
=======
>>>>>>> Stashed changes
=======

[aiCatalogLink]: https://learn.microsoft.com/en-us/azure/ai-studio/how-to/model-catalog
>>>>>>> main
<<<<<<< Updated upstream
<<<<<<< Updated upstream
<<<<<<< Updated upstream
<<<<<<< Updated upstream
<<<<<<< Updated upstream
<<<<<<< Updated upstream
<<<<<<< Updated upstream
>>>>>>> Stashed changes
=======
=======
>>>>>>> Stashed changes
>>>>>>> Stashed changes
=======
>>>>>>> Stashed changes
=======
>>>>>>> Stashed changes
=======
>>>>>>> Stashed changes
=======

[aiCatalogLink]: https://learn.microsoft.com/en-us/azure/ai-studio/how-to/model-catalog
>>>>>>> eab985c52d058dc92abc75034bc790079131ce75
=======
>>>>>>> Stashed changes
=======
>>>>>>> Stashed changes
<<<<<<< div
=======

[aiCatalogLink]: https://learn.microsoft.com/en-us/azure/ai-studio/how-to/model-catalog
>>>>>>> eab985c52d058dc92abc75034bc790079131ce75
=======
>>>>>>> head<|MERGE_RESOLUTION|>--- conflicted
+++ resolved
@@ -7,77 +7,13 @@
 In the core Semantic Kernel repo, we plan on supporting up to four deployment types of each model:
 
 - Dedicated API endpoints (e.g., OpenAI's APIs, Mistral.AI, and Google Gemini)
-<<<<<<< HEAD
-<<<<<<< div
-=======
-<<<<<<< Updated upstream
-<<<<<<< Updated upstream
->>>>>>> head
-<<<<<<< Updated upstream
-<<<<<<< Updated upstream
-<<<<<<< Updated upstream
-<<<<<<< Updated upstream
-<<<<<<< Updated upstream
-<<<<<<< Updated upstream
+
 - Azure AI deployments via the [model catalog](https://learn.microsoft.com/en-us/azure/ai-studio/how-to/model-catalog)
-<<<<<<< HEAD
-=======
-=======
->>>>>>> Stashed changes
-=======
->>>>>>> Stashed changes
-=======
->>>>>>> Stashed changes
-=======
->>>>>>> Stashed changes
-=======
->>>>>>> Stashed changes
-<<<<<<< HEAD
-=======
->>>>>>> Stashed changes
-=======
->>>>>>> Stashed changes
-- Azure AI deployments via the [model catalog](https://learn.microsoft.com/en-us/azure/ai-studio/how-to/model-catalog)
-=======
+
 - Azure AI deployments via the [model catalog][aiCatalogLink]
->>>>>>> main
-<<<<<<< Updated upstream
-<<<<<<< Updated upstream
-<<<<<<< Updated upstream
-<<<<<<< Updated upstream
-<<<<<<< Updated upstream
-<<<<<<< Updated upstream
-<<<<<<< Updated upstream
-=======
->>>>>>> Stashed changes
-=======
->>>>>>> Stashed changes
->>>>>>> Stashed changes
-=======
->>>>>>> Stashed changes
-=======
->>>>>>> Stashed changes
-=======
->>>>>>> Stashed changes
-=======
->>>>>>> Stashed changes
-=======
-- Azure AI deployments via the [model catalog][aiCatalogLink]
->>>>>>> eab985c52d058dc92abc75034bc790079131ce75
-=======
->>>>>>> Stashed changes
-=======
->>>>>>> Stashed changes
-<<<<<<< div
-=======
-- Azure AI deployments via the [model catalog][aiCatalogLink]
->>>>>>> eab985c52d058dc92abc75034bc790079131ce75
-=======
->>>>>>> head
+
 - Local deployments via [Ollama](https://ollama.ai/library)
-=======
-- Local deployments via [Ollama](https://ollama.ai/)
->>>>>>> f62fef3f
+
 - Hugging face deployment using the [Hugging Face inference API](https://huggingface.co/docs/api-inference/index)
 
 To support these different deployment types, we will follow a similar pattern to the Azure OpenAI and OpenAI connectors. Each connector uses the same underlying model and abstractions, but the connector constructors may take different parameters. For example, the Azure OpenAI connector expects an Azure endpoint and key, whereas the OpenAI connector expects an OpenAI organization ID and API key.
@@ -204,68 +140,5 @@
 | P2       | roberta-large                  | Not started | `IFillMask`          | Hugging Face    | TBD          | TBD       | TBD      |
 | P1       | stable-diffusion-xl-base-1.0   | Not started | `ITextToImage`       | Azure AI        | TBD          | TBD       | TBD      |
 | P1       | stable-diffusion-xl-base-1.0   | Not started | `ITextToImage`       | Hugging Face    | TBD          | TBD       | TBD      |
-<<<<<<< HEAD
-<<<<<<< div
-=======
-<<<<<<< Updated upstream
-<<<<<<< Updated upstream
->>>>>>> head
-<<<<<<< Updated upstream
-<<<<<<< Updated upstream
-<<<<<<< Updated upstream
-<<<<<<< Updated upstream
-<<<<<<< Updated upstream
-<<<<<<< Updated upstream
-=======
-=======
->>>>>>> Stashed changes
-=======
->>>>>>> Stashed changes
-=======
->>>>>>> Stashed changes
-=======
->>>>>>> Stashed changes
-=======
->>>>>>> Stashed changes
-<<<<<<< HEAD
-=======
->>>>>>> Stashed changes
-=======
->>>>>>> Stashed changes
-=======
 
-[aiCatalogLink]: https://learn.microsoft.com/en-us/azure/ai-studio/how-to/model-catalog
->>>>>>> main
-<<<<<<< Updated upstream
-<<<<<<< Updated upstream
-<<<<<<< Updated upstream
-<<<<<<< Updated upstream
-<<<<<<< Updated upstream
-<<<<<<< Updated upstream
-<<<<<<< Updated upstream
->>>>>>> Stashed changes
-=======
-=======
->>>>>>> Stashed changes
->>>>>>> Stashed changes
-=======
->>>>>>> Stashed changes
-=======
->>>>>>> Stashed changes
-=======
->>>>>>> Stashed changes
-=======
-
-[aiCatalogLink]: https://learn.microsoft.com/en-us/azure/ai-studio/how-to/model-catalog
->>>>>>> eab985c52d058dc92abc75034bc790079131ce75
-=======
->>>>>>> Stashed changes
-=======
->>>>>>> Stashed changes
-<<<<<<< div
-=======
-
-[aiCatalogLink]: https://learn.microsoft.com/en-us/azure/ai-studio/how-to/model-catalog
->>>>>>> eab985c52d058dc92abc75034bc790079131ce75
-=======
->>>>>>> head+[aiCatalogLink]: https://learn.microsoft.com/en-us/azure/ai-studio/how-to/model-catalog