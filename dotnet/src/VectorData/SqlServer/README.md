# Connectors.Memory.SqlServer

This connector uses the SQL Server database engine to implement [Vector Store](https://learn.microsoft.com/semantic-kernel/concepts/vector-store-connectors/?pivots=programming-language-csharp) capability in Semantic Kernel. 

> [!IMPORTANT]  
> The features needed to use this connector are available in preview in Azure SQL only at the moment. Please take a look at the [Public Preview of Native Vector Support in Azure SQL Database](https://devblogs.microsoft.com/azure-sql/exciting-announcement-public-preview-of-native-vector-support-in-azure-sql-database/) for more information.

<<<<<<< HEAD
## Quick start

Create a new .NET console application:

```bash {"id":"01J6KPRBHYWTEEVJ1Q4YNYT197"}
dotnet new console --framework net8.0 -n MySemanticMemoryApp
```

Add the Semantic Kernel packages needed to create a Chatbot:

```bash {"id":"01J6KPRBHYWTEEVJ1Q4ZVP8AMF"}
dotnet add package Microsoft.SemanticKernel
dotnet add package Microsoft.SemanticKernel.Connectors.OpenAI
```

Add `Microsoft.SemanticKernel.Connectors.SqlServer` to give your Chatbot memories:

```bash {"id":"01J6KPRBHYWTEEVJ1Q503BCJ7Z"}
dotnet add package Microsoft.SemanticKernel.Connectors.SqlServer --prerelease
```

Then you can use the following code to create a Chatbot with a memory that uses SQL Server:

```csharp {"id":"01J6KPRBHYWTEEVJ1Q52PMJRDK"}
using System.Text;
using Microsoft.SemanticKernel;
using Microsoft.SemanticKernel.ChatCompletion;
using Microsoft.SemanticKernel.Connectors.OpenAI;
using Microsoft.SemanticKernel.Connectors.SqlServer;
using Microsoft.SemanticKernel.Memory;

#pragma warning disable SKEXP0001, SKEXP0010, SKEXP0020

// Replace with your Azure OpenAI endpoint
const string AzureOpenAIEndpoint = "https://.openai.azure.com/";

// Replace with your Azure OpenAI API key
const string AzureOpenAIApiKey = "";

// Replace with your Azure OpenAI embedding deployment name
const string EmbeddingModelDeploymentName = "text-embedding-3-small";

// Replace with your Azure OpenAI chat completion deployment name
const string ChatModelDeploymentName = "gpt-4";

// Complete with your Azure SQL connection string
const string ConnectionString = "Data Source=.database.windows.net;Initial Catalog=;Authentication=Active Directory Default;Connection Timeout=30";

// Table where memories will be stored
const string TableName = "ChatMemories";


var kernel = Kernel.CreateBuilder()
    .AddAzureOpenAIChatCompletion(ChatModelDeploymentName, AzureOpenAIEndpoint, AzureOpenAIApiKey)
    .Build();

var memory = new MemoryBuilder()
    .WithSqlServerMemoryStore(ConnectionString, 1536)
    .WithAzureOpenAITextEmbeddingGeneration(EmbeddingModelDeploymentName, AzureOpenAIEndpoint, AzureOpenAIApiKey)
    .Build();

await memory.SaveInformationAsync(TableName, "With the new connector Microsoft.SemanticKernel.Connectors.SqlServer it is possible to efficiently store and retrieve memories thanks to the newly added vector support", "semantic-kernel-mssql");
await memory.SaveInformationAsync(TableName, "At the moment Microsoft.SemanticKernel.Connectors.SqlServer can be used only with Azure SQL", "semantic-kernel-azuresql");
await memory.SaveInformationAsync(TableName, "Azure SQL support for vectors is in Early Adopter Preview.", "azuresql-vector-eap");
await memory.SaveInformationAsync(TableName, "Pizza is one of the favourite food in the world.", "pizza-favourite-food");

var ai = kernel.GetRequiredService<IChatCompletionService>();
var chat = new ChatHistory("You are an AI assistant that helps people find information.");
var builder = new StringBuilder();
while (true)
=======
Here's an example of how to use the SQL Server Vector Store connector in your Semantic Kernel application:

```csharp
/*
    Vector store schema    
*/
public sealed class BlogPost
>>>>>>> 6829cc1483570aacfbb75d1065c9f2de96c1d77e
{
    [VectorStoreRecordKey]
    public int Id { get; set; }

    [VectorStoreRecordData]
    public string? Title { get; set; }

    [VectorStoreRecordData]
    public string? Url { get; set; }

    [VectorStoreRecordData]
    public string? Content { get; set; }

    [VectorStoreRecordVector(Dimensions: 1536)]
    public ReadOnlyMemory<float> ContentEmbedding { get; set; }
}

/*
 * Build the kernel and configure the embedding provider
 */
var builder = Kernel.CreateBuilder();
builder.AddAzureOpenAITextEmbeddingGeneration(AZURE_OPENAI_EMBEDDING_MODEL, AZURE_OPENAI_ENDPOINT, AZURE_OPENAI_API_KEY);
var kernel = builder.Build();

/*
 * Define vector store
 */
var vectorStore = new SqlServerVectorStore(AZURE_SQL_CONNECTION_STRING);

/*
 * Get a collection instance using vector store
 */
var collection = vectorStore.GetCollection<int, BlogPost>("SemanticKernel_VectorStore_BlogPosts");
await collection.CreateCollectionIfNotExistsAsync();

/*
 * Get blog posts to vectorize
 */
var blogPosts = await GetBlogPosts('https://devblogs.microsoft.com/azure-sql/');

/*
 * Generate embeddings for each glossary item
 */
var tasks = blogPosts.Select(b => Task.Run(async () =>
{    
    b.ContentEmbedding = await textEmbeddingGenerationService.GenerateEmbeddingAsync(b.Content);
}));
await Task.WhenAll(tasks);

/*
 * Upsert the data into the vector store
 */
await collection.UpsertBatchAsync(blogPosts);

/*
 * Query the vector store
 */
var searchVector = await textEmbeddingGenerationService.GenerateEmbeddingAsync("How to use vector search in Azure SQL");
var searchResult = await collection.VectorizedSearchAsync(searchVector);
```

You can get a fully working sample using this connector in the following repository:

- [Vector Store sample](https://github.com/Azure-Samples/azure-sql-db-vector-search/tree/main/SemanticKernel/dotnet)

<|MERGE_RESOLUTION|>--- conflicted
+++ resolved
@@ -5,7 +5,6 @@
 > [!IMPORTANT]  
 > The features needed to use this connector are available in preview in Azure SQL only at the moment. Please take a look at the [Public Preview of Native Vector Support in Azure SQL Database](https://devblogs.microsoft.com/azure-sql/exciting-announcement-public-preview-of-native-vector-support-in-azure-sql-database/) for more information.
 
-<<<<<<< HEAD
 ## Quick start
 
 Create a new .NET console application:
@@ -76,7 +75,6 @@
 var chat = new ChatHistory("You are an AI assistant that helps people find information.");
 var builder = new StringBuilder();
 while (true)
-=======
 Here's an example of how to use the SQL Server Vector Store connector in your Semantic Kernel application:
 
 ```csharp
@@ -84,7 +82,6 @@
     Vector store schema    
 */
 public sealed class BlogPost
->>>>>>> 6829cc1483570aacfbb75d1065c9f2de96c1d77e
 {
     [VectorStoreRecordKey]
     public int Id { get; set; }
