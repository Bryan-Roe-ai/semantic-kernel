--- conflicted
+++ resolved
@@ -2,11 +2,8 @@
 
 using System;
 using System.Collections.Generic;
-<<<<<<< HEAD
-=======
 using System.Runtime.CompilerServices;
 using System.Text.Json.Nodes;
->>>>>>> 9d876b20
 using System.Threading;
 using System.Threading.Tasks;
 using Microsoft.Extensions.DependencyInjection;
@@ -49,11 +46,8 @@
         var context = new SKContext(skills: this._skills.Object, logger: this._log.Object);
         var function = new Mock<ISKFunction>();
         function
-<<<<<<< HEAD
             .Setup(x => x.InvokeAsync(It.IsAny<SKContext>(), It.IsAny<ITextCompletion>(), It.IsAny<CompleteRequestSettings?>()))
-=======
             .Setup(x => x.InvokeAsync(It.IsAny<SKContext?>(), It.IsAny<JsonObject?>(), It.IsAny<ILogger?>(), It.IsAny<CancellationToken>()))
->>>>>>> 9d876b20
             .Throws(new RuntimeWrappedException("error"));
         ISKFunction? outFunc = function.Object;
         this._skills.Setup(x => x.TryGetFunction("functionName", out outFunc)).Returns(true);
@@ -218,13 +212,10 @@
         var canary2 = string.Empty;
         var function = new Mock<ISKFunction>();
         function
-<<<<<<< HEAD
             .Setup(x => x.InvokeAsync(It.IsAny<SKContext>(), It.IsAny<ITextCompletion?>(), It.IsAny<CompleteRequestSettings?>()))
             .Callback<SKContext, ITextCompletion, CompleteRequestSettings?>((ctx, tc, _) =>
-=======
             .Setup(x => x.InvokeAsync(It.IsAny<SKContext?>(), It.IsAny<JsonObject?>(), It.IsAny<ILogger?>(), It.IsAny<CancellationToken>()))
             .Callback<SKContext?, JsonObject?, ILogger?, CancellationToken>((ctx, _, _, _) =>
->>>>>>> 9d876b20
             {
                 canary0 = ctx!["input"];
                 canary1 = ctx["var1"];
@@ -277,13 +268,10 @@
         this._kernel.ImportPluginFromFunctions("plugin", [function]);
         var function = new Mock<ISKFunction>();
         function
-<<<<<<< HEAD
             .Setup(x => x.InvokeAsync(It.IsAny<SKContext>(), It.IsAny<ITextCompletion>(), It.IsAny<CompleteRequestSettings?>()))
             .Callback<SKContext, ITextCompletion, CompleteRequestSettings?>((ctx, tc, _) =>
-=======
             .Setup(x => x.InvokeAsync(It.IsAny<SKContext?>(), It.IsAny<JsonObject?>(), It.IsAny<ILogger?>(), It.IsAny<CancellationToken>()))
             .Callback<SKContext?, JsonObject?, ILogger?, CancellationToken>((ctx, _, _, _) =>
->>>>>>> 9d876b20
             {
                 canary = ctx!["input"];
             })
@@ -322,13 +310,10 @@
         this._kernel.ImportPluginFromFunctions("plugin", [function]);
         var function = new Mock<ISKFunction>();
         function
-<<<<<<< HEAD
             .Setup(x => x.InvokeAsync(It.IsAny<SKContext>(), It.IsAny<ITextCompletion>(), It.IsAny<CompleteRequestSettings?>()))
             .Callback<SKContext, ITextCompletion?, CompleteRequestSettings?>((ctx, tc, _) =>
-=======
             .Setup(x => x.InvokeAsync(It.IsAny<SKContext?>(), It.IsAny<JsonObject?>(), It.IsAny<ILogger?>(), It.IsAny<CancellationToken>()))
             .Callback<SKContext?, JsonObject?, ILogger?, CancellationToken>((ctx, _, _, _) =>
->>>>>>> 9d876b20
             {
                 canary = ctx!["input"];
             })
