--- conflicted
+++ resolved
@@ -1,15 +1,13 @@
-﻿// Copyright (c) Microsoft. All rights reserved.
+// Copyright (c) Microsoft. All rights reserved.
 
 using System;
 using System.Collections.Generic;
 using System.Threading;
 using System.Threading.Tasks;
-<<<<<<< main
 using Microsoft.Extensions.DependencyInjection;
 using Microsoft.SemanticKernel;
 using Microsoft.SemanticKernel.TemplateEngine;
 using Microsoft.SemanticKernel.TextGeneration;
-=======
 using Microsoft.Extensions.Logging;
 using Microsoft.Extensions.Logging.Abstractions;
 using Microsoft.SemanticKernel.AI.TextCompletion;
@@ -17,7 +15,6 @@
 using Microsoft.SemanticKernel.Orchestration;
 using Microsoft.SemanticKernel.SkillDefinition;
 using Microsoft.SemanticKernel.TemplateEngine.Blocks;
->>>>>>> ms/feature-error-handling
 using Moq;
 using Xunit;
 
@@ -34,21 +31,16 @@
         var target = new CodeBlock("functionName");
 
         // Act & Assert
-<<<<<<< main
         await Assert.ThrowsAsync<KeyNotFoundException>(async () => await target.RenderCodeAsync(this._kernel));
-=======
         await Assert.ThrowsAsync<SKException>(async () => await target.RenderCodeAsync(context));
->>>>>>> ms/feature-error-handling
     }
 
     [Fact]
     public async Task ItThrowsIfAFunctionCallThrowsAsync()
     {
         // Arrange
-<<<<<<< HEAD
         static void method() => throw new FormatException("error");
         var function = KernelFunctionFactory.CreateFromMethod(method, "function", "description");
-=======
         var context = new SKContext(skills: this._skills.Object, logger: this._log.Object);
         var function = new Mock<ISKFunction>();
         function
@@ -58,19 +50,15 @@
         this._skills.Setup(x => x.TryGetFunction("functionName", out outFunc)).Returns(true);
         this._skills.Setup(x => x.GetFunction("functionName")).Returns(function.Object);
         var target = new CodeBlock("functionName", this._log.Object);
->>>>>>> 77d3b339
-
-<<<<<<< main
+
         this._kernel.ImportPluginFromFunctions("plugin", [function]);
 
         var target = new CodeBlock("plugin.function");
 
         // Act & Assert
         await Assert.ThrowsAsync<FormatException>(async () => await target.RenderCodeAsync(this._kernel));
-=======
         // Act & Assert
         await Assert.ThrowsAsync<SKException>(async () => await target.RenderCodeAsync(context));
->>>>>>> ms/feature-error-handling
     }
 
     [Fact]
@@ -207,8 +195,6 @@
     }
 
     [Fact]
-<<<<<<< HEAD
-=======
     public async Task ItInvokesFunctionCloningAllVariablesAsync()
     {
         // Arrange
@@ -256,7 +242,6 @@
     }
 
     [Fact]
->>>>>>> 77d3b339
     public async Task ItInvokesFunctionWithCustomVariableAsync()
     {
         // Arrange
@@ -268,7 +253,6 @@
         var varBlock = new VarBlock($"${Var}");
 
         var canary = string.Empty;
-<<<<<<< HEAD
 
         var function = KernelFunctionFactory.CreateFromMethod((string input) =>
         {
@@ -277,7 +261,6 @@
         "function");
 
         this._kernel.ImportPluginFromFunctions("plugin", [function]);
-=======
         var function = new Mock<ISKFunction>();
         function
             .Setup(x => x.InvokeAsync(It.IsAny<SKContext>(), It.IsAny<ITextCompletion>(), It.IsAny<CompleteRequestSettings?>()))
@@ -290,7 +273,6 @@
         ISKFunction? outFunc = function.Object;
         this._skills.Setup(x => x.TryGetFunction(Func, out outFunc)).Returns(true);
         this._skills.Setup(x => x.GetFunction(Func)).Returns(function.Object);
->>>>>>> 77d3b339
 
         // Act
         var codeBlock = new CodeBlock([funcId, varBlock], "");
@@ -311,7 +293,6 @@
         var valBlock = new ValBlock($"'{Value}'");
 
         var canary = string.Empty;
-<<<<<<< HEAD
 
         var function = KernelFunctionFactory.CreateFromMethod((string input) =>
         {
@@ -320,7 +301,6 @@
         "function");
 
         this._kernel.ImportPluginFromFunctions("plugin", [function]);
-=======
         var function = new Mock<ISKFunction>();
         function
             .Setup(x => x.InvokeAsync(It.IsAny<SKContext>(), It.IsAny<ITextCompletion>(), It.IsAny<CompleteRequestSettings?>()))
@@ -333,7 +313,6 @@
         ISKFunction? outFunc = function.Object;
         this._skills.Setup(x => x.TryGetFunction(Func, out outFunc)).Returns(true);
         this._skills.Setup(x => x.GetFunction(Func)).Returns(function.Object);
->>>>>>> 77d3b339
 
         // Act
         var codeBlock = new CodeBlock([funcBlock, valBlock], "");
@@ -388,7 +367,6 @@
     public async Task ItReturnsArgumentValueAndTypeAsync()
     {
         // Arrange
-<<<<<<< HEAD
         object expectedValue = new();
         object? canary = null;
 
@@ -400,7 +378,6 @@
         {
             canary = p1;
         }, "f")]);
-=======
         const string Func = "funcName";
 
         var variables = new ContextVariables { ["input"] = "zero", ["var1"] = "uno", ["var2"] = "due" };
@@ -431,7 +408,6 @@
         ISKFunction? outFunc = function.Object;
         this._skills.Setup(x => x.TryGetFunction(Func, out outFunc)).Returns(true);
         this._skills.Setup(x => x.GetFunction(Func)).Returns(function.Object);
->>>>>>> 77d3b339
 
         // Act
         var functionWithPositionedArgument = new CodeBlock([funcId, varBlock], "");
@@ -478,7 +454,6 @@
         await codeBlock.RenderCodeAsync(this._kernel, arguments);
 
         // Assert
-<<<<<<< HEAD
         Assert.Equal(2, arguments.Count);
     }
 
@@ -515,7 +490,6 @@
         var function = KernelFunctionFactory.CreateFromMethod(() => { }, "function");
 
         this._kernel.ImportPluginFromFunctions("plugin", [function]);
-=======
         // At start, the context is expected to be trusted
         Assert.True(context.IsTrusted);
 
@@ -533,7 +507,6 @@
         ISKFunction? outFunc = function.Object;
         this._skills.Setup(x => x.TryGetFunction(Func, out outFunc)).Returns(true);
         this._skills.Setup(x => x.GetFunction(Func)).Returns(function.Object);
->>>>>>> 77d3b339
 
         // Act
         var codeBlock = new CodeBlock(blockList, "");
