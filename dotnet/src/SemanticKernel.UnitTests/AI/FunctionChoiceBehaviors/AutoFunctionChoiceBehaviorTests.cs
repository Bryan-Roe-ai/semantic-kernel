﻿// Copyright (c) Microsoft. All rights reserved.

using System.Linq;
using Microsoft.SemanticKernel;
using Xunit;

namespace SemanticKernel.UnitTests.AI.FunctionChoiceBehaviors;

/// <summary>
/// Unit tests for <see cref="AutoFunctionChoiceBehavior"/>
/// </summary>
public sealed class AutoFunctionChoiceBehaviorTests
{
    private readonly Kernel _kernel;

    public AutoFunctionChoiceBehaviorTests()
    {
        this._kernel = new Kernel();
    }

    [Fact]
    public void ItShouldAdvertiseAllKernelFunctions()
    {
        // Arrange
        var plugin = GetTestPlugin();
        this._kernel.Plugins.Add(plugin);

        // Act
        var choiceBehavior = new AutoFunctionChoiceBehavior();

        var config = choiceBehavior.GetConfiguration(new(chatHistory: []) { Kernel = this._kernel });

        // Assert
        Assert.NotNull(config);

        Assert.NotNull(config.Functions);
        Assert.Equal(3, config.Functions.Count);
        Assert.Contains(config.Functions, f => f.Name == "Function1");
        Assert.Contains(config.Functions, f => f.Name == "Function2");
        Assert.Contains(config.Functions, f => f.Name == "Function3");
    }

    [Fact]
    public void ItShouldAdvertiseOnlyFunctionsSuppliedViaConstructor()
    {
        // Arrange
        var plugin = GetTestPlugin();
        this._kernel.Plugins.Add(plugin);

        // Act
        var choiceBehavior = new AutoFunctionChoiceBehavior(functions: [plugin.ElementAt(0), plugin.ElementAt(1)]);

        var config = choiceBehavior.GetConfiguration(new(chatHistory: []) { Kernel = this._kernel });

        // Assert
        Assert.NotNull(config);

        Assert.NotNull(config.Functions);
        Assert.Equal(2, config.Functions.Count);
        Assert.Contains(config.Functions, f => f.Name == "Function1");
        Assert.Contains(config.Functions, f => f.Name == "Function2");
    }

    [Fact]
    public void ItShouldAdvertiseOnlyFunctionsSuppliedInFunctionsProperty()
    {
        // Arrange
        var plugin = GetTestPlugin();
        this._kernel.Plugins.Add(plugin);

        // Act
        var choiceBehavior = new AutoFunctionChoiceBehavior()
        {
            Functions = ["MyPlugin.Function1", "MyPlugin.Function2"]
        };

        var config = choiceBehavior.GetConfiguration(new(chatHistory: []) { Kernel = this._kernel });

        // Assert
        Assert.NotNull(config);

        Assert.NotNull(config.Functions);
        Assert.Equal(2, config.Functions.Count);
        Assert.Contains(config.Functions, f => f.Name == "Function1");
        Assert.Contains(config.Functions, f => f.Name == "Function2");
    }

    [Fact]
    public void ItShouldAdvertiseOnlyFunctionsSuppliedViaConstructorForManualInvocation()
    {
        // Arrange
        var plugin = GetTestPlugin();

        // Act
        var choiceBehavior = new AutoFunctionChoiceBehavior([plugin.ElementAt(0), plugin.ElementAt(1)], autoInvoke: false);

        var config = choiceBehavior.GetConfiguration(new(chatHistory: []) { Kernel = this._kernel });

        // Assert
        Assert.NotNull(config);

        Assert.NotNull(config.Functions);
        Assert.Equal(2, config.Functions.Count);
        Assert.Contains(config.Functions, f => f.Name == "Function1");
        Assert.Contains(config.Functions, f => f.Name == "Function2");
    }

    [Fact]
    public void ItShouldAdvertiseAllKernelFunctionsForManualInvocation()
    {
        // Arrange
        var plugin = GetTestPlugin();
        this._kernel.Plugins.Add(plugin);

        // Act
        var choiceBehavior = new AutoFunctionChoiceBehavior(autoInvoke: false);

        var config = choiceBehavior.GetConfiguration(new(chatHistory: []) { Kernel = this._kernel });

        // Assert
        Assert.NotNull(config);

        Assert.NotNull(config.Functions);
        Assert.Equal(3, config.Functions.Count);
        Assert.Contains(config.Functions, f => f.Name == "Function1");
        Assert.Contains(config.Functions, f => f.Name == "Function2");
        Assert.Contains(config.Functions, f => f.Name == "Function3");
    }

    [Fact]
    public void ItShouldAllowAutoInvocationByDefault()
    {
        // Arrange
        var plugin = GetTestPlugin();
        this._kernel.Plugins.Add(plugin);

        // Act
        var choiceBehavior = new AutoFunctionChoiceBehavior();

        var config = choiceBehavior.GetConfiguration(new(chatHistory: []) { Kernel = this._kernel });

        // Assert
        Assert.NotNull(config);
        Assert.True(config.AutoInvoke);
    }

    [Fact]
    public void ItShouldAllowManualInvocation()
    {
        // Arrange
        var plugin = GetTestPlugin();
        this._kernel.Plugins.Add(plugin);

        // Act
        var choiceBehavior = new AutoFunctionChoiceBehavior(autoInvoke: false);

        var config = choiceBehavior.GetConfiguration(new(chatHistory: []) { Kernel = this._kernel });

        // Assert
        Assert.NotNull(config);
        Assert.False(config.AutoInvoke);
    }

    [Fact]
    public void ItShouldInitializeFunctionPropertyByFunctionsPassedViaConstructor()
    {
        // Arrange
        var plugin = GetTestPlugin();
        this._kernel.Plugins.Add(plugin);

        // Act
        var choiceBehavior = new AutoFunctionChoiceBehavior(functions: [plugin.ElementAt(0), plugin.ElementAt(1)]);

        // Assert
        Assert.NotNull(choiceBehavior.Functions);
        Assert.Equal(2, choiceBehavior.Functions.Count);

        Assert.Equal("MyPlugin.Function1", choiceBehavior.Functions.ElementAt(0));
        Assert.Equal("MyPlugin.Function2", choiceBehavior.Functions.ElementAt(1));
    }

    [Fact]
    public void ItShouldThrowExceptionIfAutoInvocationRequestedButNoKernelIsProvided()
    {
        // Arrange
        var plugin = GetTestPlugin();
        this._kernel.Plugins.Add(plugin);

        var choiceBehavior = new AutoFunctionChoiceBehavior();

        // Act
        var exception = Assert.Throws<KernelException>(() =>
        {
            choiceBehavior.GetConfiguration(new(chatHistory: []) { Kernel = null });
        });

        Assert.Equal("Auto-invocation is not supported when no kernel is provided.", exception.Message);
    }

    [Fact]
    public void ItShouldThrowExceptionIfAutoInvocationRequestedAndFunctionIsNotRegisteredInKernel()
    {
        // Arrange
        var plugin = GetTestPlugin();

        var choiceBehavior = new AutoFunctionChoiceBehavior(functions: [plugin.ElementAt(0)]);

        // Act
        var exception = Assert.Throws<KernelException>(() =>
        {
            choiceBehavior.GetConfiguration(new(chatHistory: []) { Kernel = this._kernel });
        });

        Assert.Equal("The specified function MyPlugin.Function1 is not available in the kernel.", exception.Message);
    }

    [Fact]
    public void ItShouldThrowExceptionIfNoFunctionFoundAndManualInvocationIsRequested()
    {
        // Arrange
        var plugin = GetTestPlugin();
        this._kernel.Plugins.Add(plugin);

        var choiceBehavior = new AutoFunctionChoiceBehavior(autoInvoke: false)
        {
            Functions = ["MyPlugin.NonKernelFunction"]
        };

        // Act
        var exception = Assert.Throws<KernelException>(() =>
        {
            choiceBehavior.GetConfiguration(new(chatHistory: []) { Kernel = this._kernel });
        });

        Assert.Equal("The specified function MyPlugin.NonKernelFunction was not found.", exception.Message);
    }

    [Fact]
    public void ItShouldPropagateOptionsToConfiguration()
    {
        // Arrange
        var options = new FunctionChoiceBehaviorOptions();

        // Act
        var choiceBehavior = new AutoFunctionChoiceBehavior(autoInvoke: false, options: options);

        // Assert
        var configuration = choiceBehavior.GetConfiguration(new FunctionChoiceBehaviorConfigurationContext(chatHistory: []));

        Assert.Same(options, configuration.Options);
    }

    [Fact]
    public void ItShouldUseDefaultOptionsIfNoneAreProvided()
    {
        // Act
        var choiceBehavior = new AutoFunctionChoiceBehavior(autoInvoke: false);

        // Assert
        var configuration = choiceBehavior.GetConfiguration(new FunctionChoiceBehaviorConfigurationContext(chatHistory: []));

        Assert.NotNull(configuration.Options);
    }

<<<<<<< HEAD
=======
    [Fact]
    public void ItShouldPropagateAllowConcurrentInvocationOptionToConfiguration()
    {
        // Arrange
        var options = new FunctionChoiceBehaviorOptions
        {
            AllowConcurrentInvocation = true
        };

        // Act
        var choiceBehavior = new AutoFunctionChoiceBehavior(autoInvoke: false, options: options);

        // Assert
        var configuration = choiceBehavior.GetConfiguration(new FunctionChoiceBehaviorConfigurationContext(chatHistory: []));

        Assert.True(configuration.Options.AllowConcurrentInvocation);
    }

    [Fact]
    public void ItShouldPropagateAllowStrictSchemaAdherenceOptionToConfiguration()
    {
        // Arrange
        var options = new FunctionChoiceBehaviorOptions
        {
            AllowStrictSchemaAdherence = true
        };

        // Act
        var choiceBehavior = new AutoFunctionChoiceBehavior(autoInvoke: false, options: options);

        // Assert
        var configuration = choiceBehavior.GetConfiguration(new FunctionChoiceBehaviorConfigurationContext(chatHistory: []));

        Assert.True(configuration.Options.AllowStrictSchemaAdherence);
    }

>>>>>>> 9b794532
    private static KernelPlugin GetTestPlugin()
    {
        var function1 = KernelFunctionFactory.CreateFromMethod(() => { }, "Function1");
        var function2 = KernelFunctionFactory.CreateFromMethod(() => { }, "Function2");
        var function3 = KernelFunctionFactory.CreateFromMethod(() => { }, "Function3");

        return KernelPluginFactory.CreateFromFunctions("MyPlugin", [function1, function2, function3]);
    }
}<|MERGE_RESOLUTION|>--- conflicted
+++ resolved
@@ -1,4 +1,4 @@
-﻿// Copyright (c) Microsoft. All rights reserved.
+// Copyright (c) Microsoft. All rights reserved.
 
 using System.Linq;
 using Microsoft.SemanticKernel;
@@ -262,8 +262,6 @@
         Assert.NotNull(configuration.Options);
     }
 
-<<<<<<< HEAD
-=======
     [Fact]
     public void ItShouldPropagateAllowConcurrentInvocationOptionToConfiguration()
     {
@@ -300,7 +298,6 @@
         Assert.True(configuration.Options.AllowStrictSchemaAdherence);
     }
 
->>>>>>> 9b794532
     private static KernelPlugin GetTestPlugin()
     {
         var function1 = KernelFunctionFactory.CreateFromMethod(() => { }, "Function1");
