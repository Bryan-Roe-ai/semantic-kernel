﻿// Copyright (c) Microsoft. All rights reserved.

using System;
using System.Collections.Generic;
using System.Collections.ObjectModel;
using System.Threading;
using System.Threading.Tasks;
using Microsoft.Extensions.AI;
using Microsoft.Extensions.VectorData;
using Microsoft.SemanticKernel;
using Microsoft.SemanticKernel.Connectors.InMemory;
using Microsoft.SemanticKernel.Data;
using Microsoft.SemanticKernel.Embeddings;

namespace SemanticKernel.UnitTests.Data;

#pragma warning disable CA1052 // Static holder types should be Static or NotInheritable
#pragma warning disable RCS1102 // Make class static
public class VectorStoreTextSearchTestBase
#pragma warning restore RCS1102 // Make class static
#pragma warning restore CA1052 // Static holder types should be Static or NotInheritable
{
    /// <summary>
    /// Create a <see cref="VectorStoreTextSearch{TRecord}"/> from a <see cref="IVectorSearchable{TRecord}"/>.
    /// </summary>
    [Obsolete("VectorStoreTextSearch with ITextEmbeddingGenerationService is obsolete")]
    public static async Task<VectorStoreTextSearch<DataModelWithRawEmbedding>> CreateVectorStoreTextSearchWithEmbeddingGenerationServiceAsync()
    {
<<<<<<< HEAD
        var vectorStore = new InMemoryVectorStore();
        var vectorSearch = vectorStore.GetCollection<Guid, DataModelWithRawEmbedding>("records");
        var stringMapper = new DataModelTextSearchStringMapper();
        var resultMapper = new DataModelTextSearchResultMapper();
        using var embeddingService = new MockTextEmbeddingGenerator();
        await AddRecordsAsync(vectorSearch, embeddingService);
        var sut = new VectorStoreTextSearch<DataModelWithRawEmbedding>(vectorSearch, embeddingService, stringMapper, resultMapper);
=======
        using var vectorStore = new InMemoryVectorStore();
        var vectorSearchable = vectorStore.GetCollection<Guid, DataModelWithRawEmbedding>("records");
        var stringMapper = new DataModelTextSearchStringMapper();
        var resultMapper = new DataModelTextSearchResultMapper();
        using var embeddingService = new MockTextEmbeddingGenerator();
        await AddRecordsAsync(vectorSearchable, (ITextEmbeddingGenerationService)embeddingService);
        var sut = new VectorStoreTextSearch<DataModelWithRawEmbedding>(vectorSearchable, (ITextEmbeddingGenerationService)embeddingService, stringMapper, resultMapper);
        return sut;
    }

    /// <summary>
    /// Create a <see cref="VectorStoreTextSearch{TRecord}"/> from a <see cref="IVectorSearchable{TRecord}"/>.
    /// </summary>
    public static async Task<VectorStoreTextSearch<DataModelWithRawEmbedding>> CreateVectorStoreTextSearchWithEmbeddingGeneratorAsync()
    {
        using var vectorStore = new InMemoryVectorStore();
        var vectorSearchable = vectorStore.GetCollection<Guid, DataModelWithRawEmbedding>("records");
        var stringMapper = new DataModelTextSearchStringMapper();
        var resultMapper = new DataModelTextSearchResultMapper();
        using var embeddingService = new MockTextEmbeddingGenerator();
        await AddRecordsAsync(vectorSearchable, (IEmbeddingGenerator<string, Embedding<float>>)embeddingService);
        var sut = new VectorStoreTextSearch<DataModelWithRawEmbedding>(vectorSearchable, (IEmbeddingGenerator<string, Embedding<float>>)embeddingService, stringMapper, resultMapper);
>>>>>>> c084b067
        return sut;
    }

    /// <summary>
    /// Create a <see cref="VectorStoreTextSearch{TRecord}"/> from a <see cref="IVectorSearchable{TRecord}"/>.
    /// </summary>
    public static async Task<VectorStoreTextSearch<DataModel>> CreateVectorStoreTextSearchAsync()
    {
        using var embeddingGenerator = new MockTextEmbeddingGenerator();
<<<<<<< HEAD
        var vectorStore = new InMemoryVectorStore(new() { EmbeddingGenerator = embeddingGenerator });
=======
        using var vectorStore = new InMemoryVectorStore(new() { EmbeddingGenerator = embeddingGenerator });
>>>>>>> c084b067
        var vectorSearch = vectorStore.GetCollection<Guid, DataModel>("records");
        var stringMapper = new DataModelTextSearchStringMapper();
        var resultMapper = new DataModelTextSearchResultMapper();
        await AddRecordsAsync(vectorSearch);
        var sut = new VectorStoreTextSearch<DataModel>(vectorSearch, stringMapper, resultMapper);
        return sut;
    }

    /// <summary>
    /// Add sample records to the vector store record collection.
    /// </summary>
    public static async Task AddRecordsAsync(
<<<<<<< HEAD
        IVectorStoreRecordCollection<Guid, DataModel> recordCollection,
=======
        VectorStoreCollection<Guid, DataModel> recordCollection,
>>>>>>> c084b067
        int? count = 10)
    {
        await recordCollection.EnsureCollectionExistsAsync();
        for (var i = 0; i < count; i++)
        {
            DataModel dataModel = new()
            {
                Key = Guid.NewGuid(),
                Text = $"Record {i}",
                Tag = i % 2 == 0 ? "Even" : "Odd",
                Embedding = $"Record {i}"
            };
            await recordCollection.UpsertAsync(dataModel);
        }
    }

<<<<<<< HEAD
    /// <summary>
    /// Add sample records to the vector store record collection.
    /// </summary>
    public static async Task AddRecordsAsync(
        IVectorStoreRecordCollection<Guid, DataModelWithRawEmbedding> recordCollection,
        ITextEmbeddingGenerationService embeddingService,
        int? count = 10)
    {
        await recordCollection.CreateCollectionIfNotExistsAsync();
=======
    public static async Task AddRecordsAsync(
        VectorStoreCollection<Guid, DataModelWithRawEmbedding> recordCollection,
        IEmbeddingGenerator<string, Embedding<float>> embeddingService,
        int? count = 10)
    {
        await recordCollection.EnsureCollectionExistsAsync();
        for (var i = 0; i < count; i++)
        {
            DataModelWithRawEmbedding dataModel = new()
            {
                Key = Guid.NewGuid(),
                Text = $"Record {i}",
                Tag = i % 2 == 0 ? "Even" : "Odd",
                Embedding = (await embeddingService.GenerateAsync($"Record {i}")).Vector
            };
            await recordCollection.UpsertAsync(dataModel);
        }
    }

    /// <summary>
    /// Add sample records to the vector store record collection.
    /// </summary>
    [Obsolete("Temporary test for obsolete ITextEmbeddingGenerationService.")]
    public static async Task AddRecordsAsync(
        VectorStoreCollection<Guid, DataModelWithRawEmbedding> recordCollection,
        ITextEmbeddingGenerationService embeddingService,
        int? count = 10)
    {
        await recordCollection.EnsureCollectionExistsAsync();
>>>>>>> c084b067
        for (var i = 0; i < count; i++)
        {
            DataModelWithRawEmbedding dataModel = new()
            {
                Key = Guid.NewGuid(),
                Text = $"Record {i}",
                Tag = i % 2 == 0 ? "Even" : "Odd",
                Embedding = await embeddingService.GenerateEmbeddingAsync($"Record {i}")
            };
            await recordCollection.UpsertAsync(dataModel);
        }
    }

    /// <summary>
    /// String mapper which converts a DataModel to a string.
    /// </summary>
    public sealed class DataModelTextSearchStringMapper : ITextSearchStringMapper
    {
        /// <inheritdoc />
        public string MapFromResultToString(object result)
            => result switch
            {
                DataModel dataModel => dataModel.Text,
                DataModelWithRawEmbedding dataModelWithRawEmbedding => dataModelWithRawEmbedding.Text,
                _ => throw new ArgumentException("Invalid result type.")
            };
    }

    /// <summary>
    /// Result mapper which converts a DataModel to a TextSearchResult.
    /// </summary>
    public sealed class DataModelTextSearchResultMapper : ITextSearchResultMapper
    {
        /// <inheritdoc />
        public TextSearchResult MapFromResultToTextSearchResult(object result)
            => result switch
            {
                DataModel dataModel => new TextSearchResult(value: dataModel.Text) { Name = dataModel.Key.ToString() },
                DataModelWithRawEmbedding dataModelWithRawEmbedding => new TextSearchResult(value: dataModelWithRawEmbedding.Text) { Name = dataModelWithRawEmbedding.Key.ToString() },
                _ => throw new ArgumentException("Invalid result type.")
            };
    }

    /// <summary>
    /// Mock implementation of <see cref="ITextEmbeddingGenerationService"/>.
    /// </summary>
<<<<<<< HEAD
    public sealed class MockTextEmbeddingGenerator : IEmbeddingGenerator<string, Embedding<float>>, ITextEmbeddingGenerationService
=======
#pragma warning disable CS0618 // Type or member is obsolete
    public sealed class MockTextEmbeddingGenerator : IEmbeddingGenerator<string, Embedding<float>>, ITextEmbeddingGenerationService
#pragma warning restore CS0618 // Type or member is obsolete
>>>>>>> c084b067
    {
        public Task<GeneratedEmbeddings<Embedding<float>>> GenerateAsync(IEnumerable<string> values, EmbeddingGenerationOptions? options = null, CancellationToken cancellationToken = default)
            => Task.FromResult(new GeneratedEmbeddings<Embedding<float>>([new(new float[] { 0, 1, 2, 3 })]));

        public void Dispose() { }

        public object? GetService(Type serviceType, object? serviceKey = null) => null;

        /// <inheritdoc />
        public IReadOnlyDictionary<string, object?> Attributes { get; } = ReadOnlyDictionary<string, object?>.Empty;

        /// <inheritdoc />
        public Task<IList<ReadOnlyMemory<float>>> GenerateEmbeddingsAsync(IList<string> data, Kernel? kernel = null, CancellationToken cancellationToken = default)
        {
            IList<ReadOnlyMemory<float>> result = [new float[] { 0, 1, 2, 3 }];
            return Task.FromResult(result);
        }
    }

    /// <summary>
    /// Sample model class that represents a record entry.
    /// </summary>
    /// <remarks>
    /// Note that each property is decorated with an attribute that specifies how the property should be treated by the vector store.
    /// This allows us to create a collection in the vector store and upsert and retrieve instances of this class without any further configuration.
    /// </remarks>
#pragma warning disable CA1812 // Avoid uninstantiated internal classes
    public sealed class DataModel
#pragma warning restore CA1812 // Avoid uninstantiated internal classes
    {
<<<<<<< HEAD
        [VectorStoreRecordKey]
        public Guid Key { get; init; }

        [VectorStoreRecordData]
        public required string Text { get; init; }

        [VectorStoreRecordData(IsIndexed = true)]
        public required string Tag { get; init; }

        [VectorStoreRecordVector(1536)]
=======
        [VectorStoreKey]
        public Guid Key { get; init; }

        [VectorStoreData]
        public required string Text { get; init; }

        [VectorStoreData(IsIndexed = true)]
        public required string Tag { get; init; }

        [VectorStoreVector(1536)]
>>>>>>> c084b067
        public string? Embedding { get; init; }
    }

    /// <summary>
    /// Sample model class that represents a record entry.
    /// </summary>
    /// <remarks>
    /// Note that each property is decorated with an attribute that specifies how the property should be treated by the vector store.
    /// This allows us to create a collection in the vector store and upsert and retrieve instances of this class without any further configuration.
    /// </remarks>
#pragma warning disable CA1812 // Avoid uninstantiated internal classes
    public sealed class DataModelWithRawEmbedding
#pragma warning restore CA1812 // Avoid uninstantiated internal classes
    {
        [VectorStoreKey]
        public Guid Key { get; init; }

        [VectorStoreData]
        public required string Text { get; init; }

<<<<<<< HEAD
        [VectorStoreRecordData(IsIndexed = true)]
=======
        [VectorStoreData(IsIndexed = true)]
>>>>>>> c084b067
        public required string Tag { get; init; }

        [VectorStoreVector(1536)]
        public ReadOnlyMemory<float> Embedding { get; init; }
    }
}<|MERGE_RESOLUTION|>--- conflicted
+++ resolved
@@ -26,15 +26,6 @@
     [Obsolete("VectorStoreTextSearch with ITextEmbeddingGenerationService is obsolete")]
     public static async Task<VectorStoreTextSearch<DataModelWithRawEmbedding>> CreateVectorStoreTextSearchWithEmbeddingGenerationServiceAsync()
     {
-<<<<<<< HEAD
-        var vectorStore = new InMemoryVectorStore();
-        var vectorSearch = vectorStore.GetCollection<Guid, DataModelWithRawEmbedding>("records");
-        var stringMapper = new DataModelTextSearchStringMapper();
-        var resultMapper = new DataModelTextSearchResultMapper();
-        using var embeddingService = new MockTextEmbeddingGenerator();
-        await AddRecordsAsync(vectorSearch, embeddingService);
-        var sut = new VectorStoreTextSearch<DataModelWithRawEmbedding>(vectorSearch, embeddingService, stringMapper, resultMapper);
-=======
         using var vectorStore = new InMemoryVectorStore();
         var vectorSearchable = vectorStore.GetCollection<Guid, DataModelWithRawEmbedding>("records");
         var stringMapper = new DataModelTextSearchStringMapper();
@@ -57,7 +48,6 @@
         using var embeddingService = new MockTextEmbeddingGenerator();
         await AddRecordsAsync(vectorSearchable, (IEmbeddingGenerator<string, Embedding<float>>)embeddingService);
         var sut = new VectorStoreTextSearch<DataModelWithRawEmbedding>(vectorSearchable, (IEmbeddingGenerator<string, Embedding<float>>)embeddingService, stringMapper, resultMapper);
->>>>>>> c084b067
         return sut;
     }
 
@@ -67,11 +57,7 @@
     public static async Task<VectorStoreTextSearch<DataModel>> CreateVectorStoreTextSearchAsync()
     {
         using var embeddingGenerator = new MockTextEmbeddingGenerator();
-<<<<<<< HEAD
-        var vectorStore = new InMemoryVectorStore(new() { EmbeddingGenerator = embeddingGenerator });
-=======
         using var vectorStore = new InMemoryVectorStore(new() { EmbeddingGenerator = embeddingGenerator });
->>>>>>> c084b067
         var vectorSearch = vectorStore.GetCollection<Guid, DataModel>("records");
         var stringMapper = new DataModelTextSearchStringMapper();
         var resultMapper = new DataModelTextSearchResultMapper();
@@ -84,11 +70,7 @@
     /// Add sample records to the vector store record collection.
     /// </summary>
     public static async Task AddRecordsAsync(
-<<<<<<< HEAD
-        IVectorStoreRecordCollection<Guid, DataModel> recordCollection,
-=======
         VectorStoreCollection<Guid, DataModel> recordCollection,
->>>>>>> c084b067
         int? count = 10)
     {
         await recordCollection.EnsureCollectionExistsAsync();
@@ -105,17 +87,6 @@
         }
     }
 
-<<<<<<< HEAD
-    /// <summary>
-    /// Add sample records to the vector store record collection.
-    /// </summary>
-    public static async Task AddRecordsAsync(
-        IVectorStoreRecordCollection<Guid, DataModelWithRawEmbedding> recordCollection,
-        ITextEmbeddingGenerationService embeddingService,
-        int? count = 10)
-    {
-        await recordCollection.CreateCollectionIfNotExistsAsync();
-=======
     public static async Task AddRecordsAsync(
         VectorStoreCollection<Guid, DataModelWithRawEmbedding> recordCollection,
         IEmbeddingGenerator<string, Embedding<float>> embeddingService,
@@ -145,7 +116,6 @@
         int? count = 10)
     {
         await recordCollection.EnsureCollectionExistsAsync();
->>>>>>> c084b067
         for (var i = 0; i < count; i++)
         {
             DataModelWithRawEmbedding dataModel = new()
@@ -192,13 +162,9 @@
     /// <summary>
     /// Mock implementation of <see cref="ITextEmbeddingGenerationService"/>.
     /// </summary>
-<<<<<<< HEAD
-    public sealed class MockTextEmbeddingGenerator : IEmbeddingGenerator<string, Embedding<float>>, ITextEmbeddingGenerationService
-=======
 #pragma warning disable CS0618 // Type or member is obsolete
     public sealed class MockTextEmbeddingGenerator : IEmbeddingGenerator<string, Embedding<float>>, ITextEmbeddingGenerationService
 #pragma warning restore CS0618 // Type or member is obsolete
->>>>>>> c084b067
     {
         public Task<GeneratedEmbeddings<Embedding<float>>> GenerateAsync(IEnumerable<string> values, EmbeddingGenerationOptions? options = null, CancellationToken cancellationToken = default)
             => Task.FromResult(new GeneratedEmbeddings<Embedding<float>>([new(new float[] { 0, 1, 2, 3 })]));
@@ -229,18 +195,6 @@
     public sealed class DataModel
 #pragma warning restore CA1812 // Avoid uninstantiated internal classes
     {
-<<<<<<< HEAD
-        [VectorStoreRecordKey]
-        public Guid Key { get; init; }
-
-        [VectorStoreRecordData]
-        public required string Text { get; init; }
-
-        [VectorStoreRecordData(IsIndexed = true)]
-        public required string Tag { get; init; }
-
-        [VectorStoreRecordVector(1536)]
-=======
         [VectorStoreKey]
         public Guid Key { get; init; }
 
@@ -251,7 +205,6 @@
         public required string Tag { get; init; }
 
         [VectorStoreVector(1536)]
->>>>>>> c084b067
         public string? Embedding { get; init; }
     }
 
@@ -272,11 +225,7 @@
         [VectorStoreData]
         public required string Text { get; init; }
 
-<<<<<<< HEAD
-        [VectorStoreRecordData(IsIndexed = true)]
-=======
         [VectorStoreData(IsIndexed = true)]
->>>>>>> c084b067
         public required string Tag { get; init; }
 
         [VectorStoreVector(1536)]
