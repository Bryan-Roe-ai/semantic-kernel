﻿// Copyright (c) Microsoft. All rights reserved.

using System;
using System.ComponentModel;
using System.Linq;
using Microsoft.SemanticKernel;
using Xunit;

namespace SemanticKernel.UnitTests.Functions;

public class KernelFunctionMetadataFactoryTests
{
    [Fact]
    public void ItCanCreateFromType()
    {
        // Arrange
        var instanceType = typeof(MyKernelFunctions);

        // Act
        var functionMetadata = KernelFunctionMetadataFactory.CreateFromType(instanceType);

        // Assert
<<<<<<< HEAD
        Assert.NotNull(functionMetadata);
        Assert.Equal(3, functionMetadata.Count<KernelFunctionMetadata>());
        Assert.Contains(functionMetadata, f => f.Name == "Function1");
        Assert.Contains(functionMetadata, f => f.Name == "Function2");
        Assert.Contains(functionMetadata, f => f.Name == "Function3");
=======
        Assert.Equal(2, metadata.Count());

        // Assert Function1 metadata
        KernelFunctionMetadata metadata1 = metadata.ElementAt(0);

        Assert.Equal("Function1", metadata1.Name);
        Assert.Equal("Description for function 1.", metadata1.Description);

        Assert.NotEmpty(metadata1.Parameters);
        Assert.NotNull(metadata1.Parameters[0].Schema);
        Assert.Equal("""{"description":"Description for parameter 1","type":"string"}""", metadata1.Parameters[0].Schema!.ToString());

        Assert.NotNull(metadata1.ReturnParameter);
        Assert.NotNull(metadata1.ReturnParameter.Schema);
        Assert.Equal("""{"type":"string"}""", metadata1.ReturnParameter.Schema!.ToString());

        // Assert Function2 metadata
        KernelFunctionMetadata metadata2 = metadata.ElementAt(1);

        Assert.Equal("Function2", metadata2.Name);
        Assert.Equal("Description for function 2.", metadata2.Description);

        Assert.NotEmpty(metadata2.Parameters);
        Assert.NotNull(metadata2.Parameters[0].Schema);
        Assert.Equal("""{"description":"Description for parameter 1","type":"object","properties":{"Value":{"type":["string","null"]}}}""", metadata2.Parameters[0].Schema!.ToString());

        Assert.NotNull(metadata2.ReturnParameter);
        Assert.NotNull(metadata2.ReturnParameter.Schema);
        Assert.Equal("""{"type":"object","properties":{"Result":{"type":"integer"}}}""", metadata2.ReturnParameter.Schema!.ToString());
    }

    [Theory]
    [ClassData(typeof(TestJsonSerializerOptionsForTestParameterAndReturnTypes))]
    public void ItThrowsExceptionIfTypeDoesNotHaveKernelFunctions(JsonSerializerOptions? jsos)
    {
        // Arrange
        Type type = typeof(PluginWithNoKernelFunctions);

        // Act & Assert
        if (jsos is not null)
        {
            Assert.Throws<ArgumentException>(() => KernelFunctionMetadataFactory.CreateFromType(type, jsos));
        }
        else
        {
            Assert.Throws<ArgumentException>(() => KernelFunctionMetadataFactory.CreateFromType(type));
        }
>>>>>>> 926a5909
    }

    #region private
#pragma warning disable CA1812 // Used in test case above
    private sealed class MyKernelFunctions
    {
        // Disallow instantiation of this class.
        private MyKernelFunctions()
        {
        }

        [KernelFunction("Function1")]
        [Description("Description for function 1.")]
        public string Function1([Description("Description for parameter 1")] string param1) => $"Function1: {param1}";

        [KernelFunction("Function2")]
        [Description("Description for function 2.")]
        public string Function2([Description("Description for parameter 1")] string param1) => $"Function2: {param1}";

        [KernelFunction("Function3")]
        [Description("Description for function 3.")]
        public string Function3([Description("Description for parameter 1")] string param1) => $"Function3: {param1}";
    }
#pragma warning restore CA1812
    #endregion
}<|MERGE_RESOLUTION|>--- conflicted
+++ resolved
@@ -1,4 +1,4 @@
-﻿// Copyright (c) Microsoft. All rights reserved.
+// Copyright (c) Microsoft. All rights reserved.
 
 using System;
 using System.ComponentModel;
@@ -20,13 +20,11 @@
         var functionMetadata = KernelFunctionMetadataFactory.CreateFromType(instanceType);
 
         // Assert
-<<<<<<< HEAD
         Assert.NotNull(functionMetadata);
         Assert.Equal(3, functionMetadata.Count<KernelFunctionMetadata>());
         Assert.Contains(functionMetadata, f => f.Name == "Function1");
         Assert.Contains(functionMetadata, f => f.Name == "Function2");
         Assert.Contains(functionMetadata, f => f.Name == "Function3");
-=======
         Assert.Equal(2, metadata.Count());
 
         // Assert Function1 metadata
@@ -74,7 +72,6 @@
         {
             Assert.Throws<ArgumentException>(() => KernelFunctionMetadataFactory.CreateFromType(type));
         }
->>>>>>> 926a5909
     }
 
     #region private
