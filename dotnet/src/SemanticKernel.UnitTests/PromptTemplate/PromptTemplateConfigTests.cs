--- conflicted
+++ resolved
@@ -1,4 +1,4 @@
-﻿// Copyright (c) Microsoft. All rights reserved.
+// Copyright (c) Microsoft. All rights reserved.
 
 using System;
 using System.Linq;
@@ -389,15 +389,12 @@
                   "model_id": "gpt-4",
                   "function_choice_behavior": {
                     "type": "auto",
-<<<<<<< HEAD
                     "functions":["p1.f1"]
-=======
                     "functions":["p1.f1"],
                     "options":{
                         "allow_concurrent_invocation": true,
                         "allow_strict_schema_adherence": true
                     }
->>>>>>> 9b794532
                   }
                 }
               }
@@ -418,12 +415,9 @@
 
         Assert.NotNull(autoFunctionCallChoice.Functions);
         Assert.Equal("p1.f1", autoFunctionCallChoice.Functions.Single());
-<<<<<<< HEAD
-=======
 
         Assert.True(autoFunctionCallChoice.Options!.AllowConcurrentInvocation);
         Assert.True(autoFunctionCallChoice.Options!.AllowStrictSchemaAdherence);
->>>>>>> 9b794532
     }
 
     [Fact]
@@ -438,15 +432,12 @@
                   "model_id": "gpt-4",
                   "function_choice_behavior": {
                     "type": "required",
-<<<<<<< HEAD
                     "functions":["p1.f1"]
-=======
                     "functions":["p1.f1"],
                     "options":{
                         "allow_concurrent_invocation": true,
                         "allow_strict_schema_adherence": true
                     }
->>>>>>> 9b794532
                   }
                 }
               }
@@ -468,12 +459,9 @@
 
         Assert.NotNull(requiredFunctionCallChoice.Functions);
         Assert.Equal("p1.f1", requiredFunctionCallChoice.Functions.Single());
-<<<<<<< HEAD
-=======
 
         Assert.True(requiredFunctionCallChoice.Options!.AllowConcurrentInvocation);
         Assert.True(requiredFunctionCallChoice.Options!.AllowStrictSchemaAdherence);
->>>>>>> 9b794532
     }
 
     [Fact]
