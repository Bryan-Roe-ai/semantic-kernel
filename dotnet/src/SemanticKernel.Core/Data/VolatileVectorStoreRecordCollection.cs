// Copyright (c) Microsoft. All rights reserved.

using System.Collections.Concurrent;
using System.Collections.Generic;
using System.Diagnostics.CodeAnalysis;
<<<<<<< HEAD
using System.Linq;
=======
using System.Reflection;
>>>>>>> 6d5aa6e0
using System.Runtime.CompilerServices;
using System.Threading;
using System.Threading.Tasks;

namespace Microsoft.SemanticKernel.Data;

/// <summary>
/// Service for storing and retrieving vector records, that uses an in memory dictionary as the underlying storage.
/// </summary>
/// <typeparam name="TKey">The data type of the record key.</typeparam>
/// <typeparam name="TRecord">The data model to use for adding, updating and retrieving data from storage.</typeparam>
[Experimental("SKEXP0001")]
#pragma warning disable CA1711 // Identifiers should not have incorrect suffix
public sealed class VolatileVectorStoreRecordCollection<TKey, TRecord> : IVectorStoreRecordCollection<TKey, TRecord>
#pragma warning restore CA1711 // Identifiers should not have incorrect suffix
    where TKey : notnull
    where TRecord : class
{
    /// <summary>A set of types that vectors on the provided model may have.</summary>
    private static readonly HashSet<Type> s_supportedVectorTypes =
    [
        typeof(ReadOnlyMemory<float>),
        typeof(ReadOnlyMemory<float>?),
    ];

    /// <summary>Internal storage for all of the record collections.</summary>
    private readonly ConcurrentDictionary<string, ConcurrentDictionary<object, object>> _internalCollections;

    /// <summary>The data type of each collection, to enforce a single type per collection.</summary>
    private readonly ConcurrentDictionary<string, Type> _internalCollectionTypes;
    /// <summary>Internal storage for the record collection.</summary>
    private readonly ConcurrentDictionary<string, ConcurrentDictionary<object, object>> _internalCollection;

    /// <summary>Optional configuration options for this class.</summary>
    private readonly VolatileVectorStoreRecordCollectionOptions<TKey, TRecord> _options;

    /// <summary>The name of the collection that this <see cref="VolatileVectorStoreRecordCollection{TKey,TRecord}"/> will access.</summary>
    private readonly string _collectionName;

    /// <summary>A dictionary of vector properties on the provided model, keyed by the property name.</summary>
    private readonly Dictionary<string, VectorStoreRecordVectorProperty> _vectorProperties;

    /// <summary>The name of the first vector field for the collections that this class is used with.</summary>
    private readonly string? _firstVectorPropertyName = null;

    /// <summary>An function to look up vectors from the records.</summary>
    private readonly VolatileVectorStoreVectorResolver<TRecord> _vectorResolver;

    /// <summary>An function to look up keys from the records.</summary>
    private readonly VolatileVectorStoreKeyResolver<TKey, TRecord> _keyResolver;

    /// <summary>A property info object that points at the key property for the current model, allowing easy reading and writing of this property.</summary>
    private readonly PropertyInfo _keyPropertyInfo;

    /// <summary>
    /// Initializes a new instance of the <see cref="VolatileVectorStoreRecordCollection{TKey,TRecord}"/> class.
    /// </summary>
    /// <param name="collectionName">The name of the collection that this <see cref="VolatileVectorStoreRecordCollection{TKey,TRecord}"/> will access.</param>
    /// <param name="options">Optional configuration options for this class.</param>
    public VolatileVectorStoreRecordCollection(string collectionName, VolatileVectorStoreRecordCollectionOptions<TKey, TRecord>? options = default)
    {
        // Verify.
        Verify.NotNullOrWhiteSpace(collectionName);
        VectorStoreRecordPropertyReader.VerifyGenericDataModelDefinitionSupplied(typeof(TRecord), options?.VectorStoreRecordDefinition is not null);

        // Assign.
        this._collectionName = collectionName;
        this._internalCollections = new();
        this._internalCollectionTypes = new();
        this._options = options ?? new VolatileVectorStoreRecordCollectionOptions<TKey, TRecord>();
        var vectorStoreRecordDefinition = this._options.VectorStoreRecordDefinition ?? VectorStoreRecordPropertyReader.CreateVectorStoreRecordDefinitionFromType(typeof(TRecord), true);

        // Validate property types.
        var properties = VectorStoreRecordPropertyReader.SplitDefinitionAndVerify(typeof(TRecord).Name, vectorStoreRecordDefinition, supportsMultipleVectors: true, requiresAtLeastOneVector: false);
        VectorStoreRecordPropertyReader.VerifyPropertyTypes(properties.VectorProperties, s_supportedVectorTypes, "Vector");
        this._vectorProperties = properties.VectorProperties.ToDictionary(x => x.DataModelPropertyName);
        if (properties.VectorProperties.Count > 0)
        {
            this._firstVectorPropertyName = properties.VectorProperties.First().DataModelPropertyName;
        }
        this._internalCollection = new();
        this._options = options ?? new VolatileVectorStoreRecordCollectionOptions();
        var vectorStorePropertyReader = new VectorStoreRecordPropertyReader(typeof(TRecord), this._options.VectorStoreRecordDefinition, new() { RequiresAtLeastOneVector = false, SupportsMultipleKeys = false, SupportsMultipleVectors = true });

        // Get the key property info.
<<<<<<< HEAD
        var keyProperty = vectorStoreRecordDefinition.Properties.OfType<VectorStoreRecordKeyProperty>().FirstOrDefault();
        if (keyProperty is null)
        {
            throw new ArgumentException($"No Key property found on {typeof(TRecord).Name} or provided via {nameof(VectorStoreRecordDefinition)}");
        }

        this._keyPropertyInfo = typeof(TRecord).GetProperty(keyProperty.DataModelPropertyName) ?? throw new ArgumentException($"Key property {keyProperty.DataModelPropertyName} not found on {typeof(TRecord).Name}");

        // Assign resolvers.
        this._vectorResolver = CreateVectorResolver(this._options.VectorResolver, this._vectorProperties);
        this._keyResolver = CreateKeyResolver(this._options.KeyResolver, properties.KeyProperty);
=======
        this._keyPropertyInfo = vectorStorePropertyReader.KeyPropertyInfo;
>>>>>>> 6d5aa6e0
    }

    /// <summary>
    /// Initializes a new instance of the <see cref="VolatileVectorStoreRecordCollection{TKey,TRecord}"/> class.
    /// </summary>
    /// <param name="internalCollection">Internal storage for the record collection.</param>
    /// <param name="internalCollectionTypes">The data type of each collection, to enforce a single type per collection.</param>
    /// <param name="collectionName">The name of the collection that this <see cref="VolatileVectorStoreRecordCollection{TKey,TRecord}"/> will access.</param>
    /// <param name="options">Optional configuration options for this class.</param>
    internal VolatileVectorStoreRecordCollection(
        ConcurrentDictionary<string, ConcurrentDictionary<object, object>> internalCollection,
        ConcurrentDictionary<string, Type> internalCollectionTypes,
        string collectionName,
        VolatileVectorStoreRecordCollectionOptions<TKey, TRecord>? options = default)
        : this(collectionName, options)
    {
        this._internalCollections = internalCollection;
        this._internalCollectionTypes = internalCollectionTypes;
    /// <param name="internalCollection">Allows passing in the dictionary used for storage, for testing purposes.</param>
    /// <param name="collectionName">The name of the collection that this <see cref="VolatileVectorStoreRecordCollection{TKey,TRecord}"/> will access.</param>
    /// <param name="options">Optional configuration options for this class.</param>
    internal VolatileVectorStoreRecordCollection(ConcurrentDictionary<string, ConcurrentDictionary<object, object>> internalCollection, string collectionName, VolatileVectorStoreRecordCollectionOptions? options = default)
        : this(collectionName, options)
    {
        this._internalCollection = internalCollection;
    }

    /// <inheritdoc />
    public string CollectionName => this._collectionName;

    /// <inheritdoc />
    public Task<bool> CollectionExistsAsync(CancellationToken cancellationToken = default)
    {
        return this._internalCollections.ContainsKey(this._collectionName) ? Task.FromResult(true) : Task.FromResult(false);
        return this._internalCollection.ContainsKey(this._collectionName) ? Task.FromResult(true) : Task.FromResult(false);
    }

    /// <inheritdoc />
    public Task CreateCollectionAsync(CancellationToken cancellationToken = default)
    {
        if (!this._internalCollections.ContainsKey(this._collectionName))
        {
            this._internalCollections.TryAdd(this._collectionName, new ConcurrentDictionary<object, object>());
            this._internalCollectionTypes.TryAdd(this._collectionName, typeof(TRecord));
        }

        this._internalCollection.TryAdd(this._collectionName, new ConcurrentDictionary<object, object>());
        return Task.CompletedTask;
    }

    /// <inheritdoc />
    public async Task CreateCollectionIfNotExistsAsync(CancellationToken cancellationToken = default)
    {
        if (!await this.CollectionExistsAsync(cancellationToken).ConfigureAwait(false))
        {
            await this.CreateCollectionAsync(cancellationToken).ConfigureAwait(false);
        }
    }

    /// <inheritdoc />
    public Task DeleteCollectionAsync(CancellationToken cancellationToken = default)
    {
        this._internalCollections.TryRemove(this._collectionName, out _);
        this._internalCollection.TryRemove(this._collectionName, out _)
        return Task.CompletedTask;
    }

    /// <inheritdoc />
    public Task<TRecord?> GetAsync(TKey key, GetRecordOptions? options = null, CancellationToken cancellationToken = default)
    {
        var collectionDictionary = this.GetCollectionDictionary();

        if (collectionDictionary.TryGetValue(key, out var record))
        {
            return Task.FromResult<TRecord?>(record as TRecord);
        }

        return Task.FromResult<TRecord?>(null);
    }

    /// <inheritdoc />
    public async IAsyncEnumerable<TRecord> GetBatchAsync(IEnumerable<TKey> keys, GetRecordOptions? options = null, [EnumeratorCancellation] CancellationToken cancellationToken = default)
    {
        foreach (var key in keys)
        {
            var record = await this.GetAsync(key, options, cancellationToken).ConfigureAwait(false);

            if (record is not null)
            {
                yield return record;
            }
        }
    }

    /// <inheritdoc />
    public Task DeleteAsync(TKey key, DeleteRecordOptions? options = null, CancellationToken cancellationToken = default)
    {
        var collectionDictionary = this.GetCollectionDictionary();

        collectionDictionary.TryRemove(key, out _);
        return Task.CompletedTask;
    }

    /// <inheritdoc />
    public Task DeleteBatchAsync(IEnumerable<TKey> keys, DeleteRecordOptions? options = null, CancellationToken cancellationToken = default)
    {
        var collectionDictionary = this.GetCollectionDictionary();

        foreach (var key in keys)
        {
            collectionDictionary.TryRemove(key, out _);
        }

        return Task.CompletedTask;
    }

    /// <inheritdoc />
    public Task<TKey> UpsertAsync(TRecord record, UpsertRecordOptions? options = null, CancellationToken cancellationToken = default)
    {
        var collectionDictionary = this.GetCollectionDictionary();

        var key = (TKey)this._keyResolver(record)!;
        collectionDictionary.AddOrUpdate(key!, record, (key, currentValue) => record);

        return Task.FromResult(key!);
    }

    /// <inheritdoc />
    public async IAsyncEnumerable<TKey> UpsertBatchAsync(IEnumerable<TRecord> records, UpsertRecordOptions? options = null, [EnumeratorCancellation] CancellationToken cancellationToken = default)
    {
        foreach (var record in records)
        {
            yield return await this.UpsertAsync(record, options, cancellationToken).ConfigureAwait(false);
        }
    }

    /// <inheritdoc />
#pragma warning disable CS1998 // Async method lacks 'await' operators and will run synchronously - Need to satisfy the interface which returns IAsyncEnumerable
    public async IAsyncEnumerable<VectorSearchResult<TRecord>> VectorizedSearchAsync<TVector>(TVector vector, VectorSearchOptions? options = null, [EnumeratorCancellation] CancellationToken cancellationToken = default)
#pragma warning restore CS1998
    {
        Verify.NotNull(vector);

        if (this._firstVectorPropertyName is null)
        {
            throw new InvalidOperationException("The collection does not have any vector fields, so vector search is not possible.");
        }

        if (vector is not ReadOnlyMemory<float> floatVector)
        {
            throw new NotSupportedException($"The provided vector type {vector.GetType().FullName} is not supported by the Volatile Vector Store.");
        }

        // Resolve options and get requested vector property or first as default.
        var internalOptions = options ?? Data.VectorSearchOptions.Default;

        var vectorPropertyName = string.IsNullOrWhiteSpace(internalOptions.VectorFieldName) ? this._firstVectorPropertyName : internalOptions.VectorFieldName;
        if (!this._vectorProperties.TryGetValue(vectorPropertyName!, out var vectorProperty))
        {
            throw new InvalidOperationException($"The collection does not have a vector field named '{internalOptions.VectorFieldName}', so vector search is not possible.");
        }

        // Filter records using the provided filter before doing the vector comparison.
        var filteredRecords = VolatileVectorStoreCollectionSearchMapping.FilterRecords(internalOptions.Filter, this.GetCollectionDictionary().Values);

        // Compare each vector in the filtered results with the provided vector.
        var results = filteredRecords.Select<object, (object record, float score)?>((record) =>
        {
            var vectorObject = this._vectorResolver(vectorPropertyName!, (TRecord)record);
            if (vectorObject is not ReadOnlyMemory<float> dbVector)
            {
                return null;
            }

            var score = VolatileVectorStoreCollectionSearchMapping.CompareVectors(floatVector.Span, dbVector.Span, vectorProperty.DistanceFunction);
            var convertedscore = VolatileVectorStoreCollectionSearchMapping.ConvertScore(score, vectorProperty.DistanceFunction);
            return (record, convertedscore);
        });

        // Get the non-null results, sort them appropriately for the selected distance function and return the requested page.
        var nonNullResults = results.Where(x => x.HasValue).Select(x => x!.Value);
        var sortedScoredResults = VolatileVectorStoreCollectionSearchMapping.ShouldSortDescending(vectorProperty.DistanceFunction) ?
            nonNullResults.OrderByDescending(x => x.score) :
            nonNullResults.OrderBy(x => x.score);

        foreach (var scoredResult in sortedScoredResults.Skip(internalOptions.Offset).Take(internalOptions.Limit))
        {
            yield return new VectorSearchResult<TRecord>((TRecord)scoredResult.record, scoredResult.score);
        }
    }

    /// <summary>
    /// Get the collection dictionary from the internal storage, throws if it does not exist.
    /// </summary>
    /// <returns>The retrieved collection dictionary.</returns>
    internal ConcurrentDictionary<object, object> GetCollectionDictionary()
    {
        if (!this._internalCollections.TryGetValue(this._collectionName, out var collectionDictionary))
    private ConcurrentDictionary<object, object> GetCollectionDictionary()
    {
        if (!this._internalCollection.TryGetValue(this._collectionName, out var collectionDictionary))
        {
            throw new VectorStoreOperationException($"Call to vector store failed. Collection '{this._collectionName}' does not exist.");
        }

        return collectionDictionary;
    }

    /// <summary>
    /// Pick / create a vector resolver that will read a vector from a record in the store based on the vector name.
    /// 1. If an override resolver is provided, use that.
    /// 2. If the record type is <see cref="VectorStoreGenericDataModel{TKey}"/> create a resolver that looks up the vector in its <see cref="VectorStoreGenericDataModel{TKey}.Vectors"/> dictionary.
    /// 3. Otherwise, create a resolver that assumes the vector is a property directly on the record and use the record definition to determine the name.
    /// </summary>
    /// <param name="overrideVectorResolver">The override vector resolver if one was provided.</param>
    /// <param name="vectorProperties">A dictionary of vector properties from the record definition.</param>
    /// <returns>The <see cref="VolatileVectorStoreVectorResolver{TRecord}"/>.</returns>
    private static VolatileVectorStoreVectorResolver<TRecord> CreateVectorResolver(VolatileVectorStoreVectorResolver<TRecord>? overrideVectorResolver, Dictionary<string, VectorStoreRecordVectorProperty> vectorProperties)
    {
        // Custom resolver.
        if (overrideVectorResolver is not null)
        {
            return overrideVectorResolver;
        }

        // Generic data model resolver.
        if (typeof(TRecord).IsGenericType && typeof(TRecord).GetGenericTypeDefinition() == typeof(VectorStoreGenericDataModel<>))
        {
            return (vectorName, record) =>
            {
                var genericDataModelRecord = record as VectorStoreGenericDataModel<TKey>;
                var vectorsDictionary = genericDataModelRecord!.Vectors;
                if (vectorsDictionary != null && vectorsDictionary.TryGetValue(vectorName, out var vector))
                {
                    return vector;
                }

                throw new InvalidOperationException($"The collection does not have a vector field named '{vectorName}', so vector search is not possible.");
            };
        }

        // Default resolver.
        var vectorPropertiesInfo = vectorProperties.Values
            .Select(x => x.DataModelPropertyName)
            .Select(x => typeof(TRecord).GetProperty(x) ?? throw new ArgumentException($"Vector property '{x}' was not found on {typeof(TRecord).Name}"))
            .ToDictionary(x => x.Name);

        return (vectorName, record) =>
        {
            if (vectorPropertiesInfo.TryGetValue(vectorName, out var vectorPropertyInfo))
            {
                return vectorPropertyInfo.GetValue(record);
            }

            throw new InvalidOperationException($"The collection does not have a vector field named '{vectorName}', so vector search is not possible.");
        };
    }

    /// <summary>
    /// Pick / create a key resolver that will read a key from a record in the store.
    /// 1. If an override resolver is provided, use that.
    /// 2. If the record type is <see cref="VectorStoreGenericDataModel{TKey}"/> create a resolver that reads the Key property from it.
    /// 3. Otherwise, create a resolver that assumes the key is a property directly on the record and use the record definition to determine the name.
    /// </summary>
    /// <param name="overrideKeyResolver">The override key resolver if one was provided.</param>
    /// <param name="keyProperty">They key property from the record definition.</param>
    /// <returns>The <see cref="VolatileVectorStoreKeyResolver{TKey, TRecord}"/>.</returns>
    private static VolatileVectorStoreKeyResolver<TKey, TRecord> CreateKeyResolver(VolatileVectorStoreKeyResolver<TKey, TRecord>? overrideKeyResolver, VectorStoreRecordKeyProperty keyProperty)
    {
        // Custom resolver.
        if (overrideKeyResolver is not null)
        {
            return overrideKeyResolver;
        }

        // Generic data model resolver.
        if (typeof(TRecord).IsGenericType && typeof(TRecord).GetGenericTypeDefinition() == typeof(VectorStoreGenericDataModel<>))
        {
            return (record) =>
            {
                var genericDataModelRecord = record as VectorStoreGenericDataModel<TKey>;
                return genericDataModelRecord!.Key;
            };
        }

        // Default resolver.
        var keyPropertyInfo = typeof(TRecord).GetProperty(keyProperty.DataModelPropertyName) ?? throw new ArgumentException($"Key property {keyProperty.DataModelPropertyName} not found on {typeof(TRecord).Name}");
        return (record) => (TKey)keyPropertyInfo.GetValue(record)!;
    }
}<|MERGE_RESOLUTION|>--- conflicted
+++ resolved
@@ -3,11 +3,8 @@
 using System.Collections.Concurrent;
 using System.Collections.Generic;
 using System.Diagnostics.CodeAnalysis;
-<<<<<<< HEAD
 using System.Linq;
-=======
 using System.Reflection;
->>>>>>> 6d5aa6e0
 using System.Runtime.CompilerServices;
 using System.Threading;
 using System.Threading.Tasks;
@@ -93,7 +90,6 @@
         var vectorStorePropertyReader = new VectorStoreRecordPropertyReader(typeof(TRecord), this._options.VectorStoreRecordDefinition, new() { RequiresAtLeastOneVector = false, SupportsMultipleKeys = false, SupportsMultipleVectors = true });
 
         // Get the key property info.
-<<<<<<< HEAD
         var keyProperty = vectorStoreRecordDefinition.Properties.OfType<VectorStoreRecordKeyProperty>().FirstOrDefault();
         if (keyProperty is null)
         {
@@ -105,9 +101,7 @@
         // Assign resolvers.
         this._vectorResolver = CreateVectorResolver(this._options.VectorResolver, this._vectorProperties);
         this._keyResolver = CreateKeyResolver(this._options.KeyResolver, properties.KeyProperty);
-=======
         this._keyPropertyInfo = vectorStorePropertyReader.KeyPropertyInfo;
->>>>>>> 6d5aa6e0
     }
 
     /// <summary>
