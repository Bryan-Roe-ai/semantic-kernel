--- conflicted
+++ resolved
@@ -1,4 +1,4 @@
-﻿// Copyright (c) Microsoft. All rights reserved.
+// Copyright (c) Microsoft. All rights reserved.
 
 using System;
 using System.Collections.Concurrent;
@@ -23,10 +23,6 @@
     where TKey : notnull
     where TRecord : class
 {
-<<<<<<< HEAD
-<<<<<<< HEAD
-=======
->>>>>>> 6d041b3a
     /// <summary>A set of types that vectors on the provided model may have.</summary>
     private static readonly HashSet<Type> s_supportedVectorTypes =
     [
@@ -39,13 +35,8 @@
 
     /// <summary>The data type of each collection, to enforce a single type per collection.</summary>
     private readonly ConcurrentDictionary<string, Type> _internalCollectionTypes;
-<<<<<<< HEAD
-=======
     /// <summary>Internal storage for the record collection.</summary>
     private readonly ConcurrentDictionary<string, ConcurrentDictionary<object, object>> _internalCollection;
->>>>>>> 46c3c89f5c5dbc355794ac231b509e142f4fb770
-=======
->>>>>>> 6d041b3a
 
     /// <summary>Optional configuration options for this class.</summary>
     private readonly VolatileVectorStoreRecordCollectionOptions<TKey, TRecord> _options;
@@ -53,38 +44,21 @@
     /// <summary>The name of the collection that this <see cref="VolatileVectorStoreRecordCollection{TKey,TRecord}"/> will access.</summary>
     private readonly string _collectionName;
 
-<<<<<<< HEAD
-<<<<<<< HEAD
     /// <summary>A dictionary of vector properties on the provided model, keyed by the property name.</summary>
     private readonly Dictionary<string, VectorStoreRecordVectorProperty> _vectorProperties;
 
-    /// <summary>A dictionary of vector property info objects on the provided model, keyed by the property name.</summary>
-    private readonly Dictionary<string, PropertyInfo> _vectorPropertiesInfo;
+    /// <summary>The name of the first vector field for the collections that this class is used with.</summary>
+    private readonly string? _firstVectorPropertyName = null;
+
+    /// <summary>An function to look up vectors from the records.</summary>
+    private readonly VolatileVectorStoreVectorResolver<TRecord> _vectorResolver;
+
+    /// <summary>An function to look up keys from the records.</summary>
+    private readonly VolatileVectorStoreKeyResolver<TKey, TRecord> _keyResolver;
 
     /// <summary>A property info object that points at the key property for the current model, allowing easy reading and writing of this property.</summary>
     private readonly PropertyInfo _keyPropertyInfo;
 
-    /// <summary>The first vector field for the collections that this class is used with.</summary>
-    private readonly PropertyInfo? _firstVectorPropertyInfo = null;
-
-=======
-    /// <summary>A property info object that points at the key property for the current model, allowing easy reading and writing of this property.</summary>
-    private readonly PropertyInfo _keyPropertyInfo;
-=======
-    /// <summary>A dictionary of vector properties on the provided model, keyed by the property name.</summary>
-    private readonly Dictionary<string, VectorStoreRecordVectorProperty> _vectorProperties;
-
-    /// <summary>The name of the first vector field for the collections that this class is used with.</summary>
-    private readonly string? _firstVectorPropertyName = null;
-
-    /// <summary>An function to look up vectors from the records.</summary>
-    private readonly VolatileVectorStoreVectorResolver<TRecord> _vectorResolver;
-
-    /// <summary>An function to look up keys from the records.</summary>
-    private readonly VolatileVectorStoreKeyResolver<TKey, TRecord> _keyResolver;
->>>>>>> 6d041b3a
-
->>>>>>> 46c3c89f5c5dbc355794ac231b509e142f4fb770
     /// <summary>
     /// Initializes a new instance of the <see cref="VolatileVectorStoreRecordCollection{TKey,TRecord}"/> class.
     /// </summary>
@@ -98,36 +72,9 @@
 
         // Assign.
         this._collectionName = collectionName;
-<<<<<<< HEAD
-<<<<<<< HEAD
-        this._internalCollections = new();
-        this._internalCollectionTypes = new();
-        this._options = options ?? new VolatileVectorStoreRecordCollectionOptions();
-        var vectorStoreRecordDefinition = this._options.VectorStoreRecordDefinition ?? VectorStoreRecordPropertyReader.CreateVectorStoreRecordDefinitionFromType(typeof(TRecord), true);
-
-        // Validate property types.
-        var properties = VectorStoreRecordPropertyReader.SplitDefinitionAndVerify(typeof(TRecord).Name, vectorStoreRecordDefinition, supportsMultipleVectors: true, requiresAtLeastOneVector: false);
-        VectorStoreRecordPropertyReader.VerifyPropertyTypes(properties.VectorProperties, s_supportedVectorTypes, "Vector");
-        this._vectorProperties = properties.VectorProperties.ToDictionary(x => x.DataModelPropertyName);
-        this._vectorPropertiesInfo = properties.VectorProperties
-            .Select(x => x.DataModelPropertyName)
-            .Select(x => typeof(TRecord).GetProperty(x) ?? throw new ArgumentException($"Vector property {x} not found on {typeof(TRecord).Name}"))
-            .ToDictionary(x => x.Name);
-
-        this._keyPropertyInfo = typeof(TRecord).GetProperty(properties.KeyProperty.DataModelPropertyName) ?? throw new ArgumentException($"Key property {properties.KeyProperty.DataModelPropertyName} not found on {typeof(TRecord).Name}");
-        if (properties.VectorProperties.Count > 0)
-        {
-            var firstVectorPropertyName = properties.VectorProperties.First().DataModelPropertyName;
-            this._firstVectorPropertyInfo = this._vectorPropertiesInfo[firstVectorPropertyName];
-        }
-=======
-        this._internalCollection = new();
-        this._options = options ?? new VolatileVectorStoreRecordCollectionOptions();
-=======
         this._internalCollections = new();
         this._internalCollectionTypes = new();
         this._options = options ?? new VolatileVectorStoreRecordCollectionOptions<TKey, TRecord>();
->>>>>>> 6d041b3a
         var vectorStoreRecordDefinition = this._options.VectorStoreRecordDefinition ?? VectorStoreRecordPropertyReader.CreateVectorStoreRecordDefinitionFromType(typeof(TRecord), true);
 
         // Validate property types.
@@ -138,22 +85,27 @@
         {
             this._firstVectorPropertyName = properties.VectorProperties.First().DataModelPropertyName;
         }
-
-<<<<<<< HEAD
+        this._internalCollection = new();
+        this._options = options ?? new VolatileVectorStoreRecordCollectionOptions();
+        var vectorStoreRecordDefinition = this._options.VectorStoreRecordDefinition ?? VectorStoreRecordPropertyReader.CreateVectorStoreRecordDefinitionFromType(typeof(TRecord), true);
+
+        // Get the key property info.
+        var keyProperty = vectorStoreRecordDefinition.Properties.OfType<VectorStoreRecordKeyProperty>().FirstOrDefault();
+        if (keyProperty is null)
+        {
+            throw new ArgumentException($"No Key property found on {typeof(TRecord).Name} or provided via {nameof(VectorStoreRecordDefinition)}");
+        }
+
         this._keyPropertyInfo = typeof(TRecord).GetProperty(keyProperty.DataModelPropertyName) ?? throw new ArgumentException($"Key property {keyProperty.DataModelPropertyName} not found on {typeof(TRecord).Name}");
->>>>>>> 46c3c89f5c5dbc355794ac231b509e142f4fb770
-=======
+
         // Assign resolvers.
         this._vectorResolver = CreateVectorResolver(this._options.VectorResolver, this._vectorProperties);
         this._keyResolver = CreateKeyResolver(this._options.KeyResolver, properties.KeyProperty);
->>>>>>> 6d041b3a
     }
 
     /// <summary>
     /// Initializes a new instance of the <see cref="VolatileVectorStoreRecordCollection{TKey,TRecord}"/> class.
     /// </summary>
-<<<<<<< HEAD
-<<<<<<< HEAD
     /// <param name="internalCollection">Internal storage for the record collection.</param>
     /// <param name="internalCollectionTypes">The data type of each collection, to enforce a single type per collection.</param>
     /// <param name="collectionName">The name of the collection that this <see cref="VolatileVectorStoreRecordCollection{TKey,TRecord}"/> will access.</param>
@@ -162,33 +114,18 @@
         ConcurrentDictionary<string, ConcurrentDictionary<object, object>> internalCollection,
         ConcurrentDictionary<string, Type> internalCollectionTypes,
         string collectionName,
-        VolatileVectorStoreRecordCollectionOptions? options = default)
+        VolatileVectorStoreRecordCollectionOptions<TKey, TRecord>? options = default)
         : this(collectionName, options)
     {
         this._internalCollections = internalCollection;
         this._internalCollectionTypes = internalCollectionTypes;
-=======
     /// <param name="internalCollection">Allows passing in the dictionary used for storage, for testing purposes.</param>
-=======
-    /// <param name="internalCollection">Internal storage for the record collection.</param>
-    /// <param name="internalCollectionTypes">The data type of each collection, to enforce a single type per collection.</param>
->>>>>>> 6d041b3a
     /// <param name="collectionName">The name of the collection that this <see cref="VolatileVectorStoreRecordCollection{TKey,TRecord}"/> will access.</param>
     /// <param name="options">Optional configuration options for this class.</param>
-    internal VolatileVectorStoreRecordCollection(
-        ConcurrentDictionary<string, ConcurrentDictionary<object, object>> internalCollection,
-        ConcurrentDictionary<string, Type> internalCollectionTypes,
-        string collectionName,
-        VolatileVectorStoreRecordCollectionOptions<TKey, TRecord>? options = default)
+    internal VolatileVectorStoreRecordCollection(ConcurrentDictionary<string, ConcurrentDictionary<object, object>> internalCollection, string collectionName, VolatileVectorStoreRecordCollectionOptions? options = default)
         : this(collectionName, options)
     {
-<<<<<<< HEAD
         this._internalCollection = internalCollection;
->>>>>>> 46c3c89f5c5dbc355794ac231b509e142f4fb770
-=======
-        this._internalCollections = internalCollection;
-        this._internalCollectionTypes = internalCollectionTypes;
->>>>>>> 6d041b3a
     }
 
     /// <inheritdoc />
@@ -197,36 +134,20 @@
     /// <inheritdoc />
     public Task<bool> CollectionExistsAsync(CancellationToken cancellationToken = default)
     {
-<<<<<<< HEAD
-<<<<<<< HEAD
         return this._internalCollections.ContainsKey(this._collectionName) ? Task.FromResult(true) : Task.FromResult(false);
-=======
         return this._internalCollection.ContainsKey(this._collectionName) ? Task.FromResult(true) : Task.FromResult(false);
->>>>>>> 46c3c89f5c5dbc355794ac231b509e142f4fb770
-=======
-        return this._internalCollections.ContainsKey(this._collectionName) ? Task.FromResult(true) : Task.FromResult(false);
->>>>>>> 6d041b3a
     }
 
     /// <inheritdoc />
     public Task CreateCollectionAsync(CancellationToken cancellationToken = default)
     {
-<<<<<<< HEAD
-<<<<<<< HEAD
-=======
->>>>>>> 6d041b3a
         if (!this._internalCollections.ContainsKey(this._collectionName))
         {
             this._internalCollections.TryAdd(this._collectionName, new ConcurrentDictionary<object, object>());
             this._internalCollectionTypes.TryAdd(this._collectionName, typeof(TRecord));
         }
 
-<<<<<<< HEAD
-=======
         this._internalCollection.TryAdd(this._collectionName, new ConcurrentDictionary<object, object>());
->>>>>>> 46c3c89f5c5dbc355794ac231b509e142f4fb770
-=======
->>>>>>> 6d041b3a
         return Task.CompletedTask;
     }
 
@@ -242,15 +163,8 @@
     /// <inheritdoc />
     public Task DeleteCollectionAsync(CancellationToken cancellationToken = default)
     {
-<<<<<<< HEAD
-<<<<<<< HEAD
         this._internalCollections.TryRemove(this._collectionName, out _);
-=======
-        this._internalCollection.TryRemove(this._collectionName, out _);
->>>>>>> 46c3c89f5c5dbc355794ac231b509e142f4fb770
-=======
-        this._internalCollections.TryRemove(this._collectionName, out _);
->>>>>>> 6d041b3a
+        this._internalCollection.TryRemove(this._collectionName, out _)
         return Task.CompletedTask;
     }
 
@@ -323,10 +237,6 @@
         }
     }
 
-<<<<<<< HEAD
-<<<<<<< HEAD
-=======
->>>>>>> 6d041b3a
     /// <inheritdoc />
 #pragma warning disable CS1998 // Async method lacks 'await' operators and will run synchronously - Need to satisfy the interface which returns IAsyncEnumerable
     public async IAsyncEnumerable<VectorSearchResult<TRecord>> VectorizedSearchAsync<TVector>(TVector vector, VectorSearchOptions? options = null, [EnumeratorCancellation] CancellationToken cancellationToken = default)
@@ -334,11 +244,7 @@
     {
         Verify.NotNull(vector);
 
-<<<<<<< HEAD
-        if (this._firstVectorPropertyInfo is null)
-=======
         if (this._firstVectorPropertyName is null)
->>>>>>> 6d041b3a
         {
             throw new InvalidOperationException("The collection does not have any vector fields, so vector search is not possible.");
         }
@@ -350,23 +256,6 @@
 
         // Resolve options and get requested vector property or first as default.
         var internalOptions = options ?? Data.VectorSearchOptions.Default;
-<<<<<<< HEAD
-        PropertyInfo? vectorPropertyInfo;
-        if (internalOptions.VectorFieldName is not null)
-        {
-            if (!this._vectorPropertiesInfo.TryGetValue(internalOptions.VectorFieldName, out vectorPropertyInfo))
-            {
-                throw new InvalidOperationException($"The collection does not have a vector field named '{internalOptions.VectorFieldName}', so vector search is not possible.");
-            }
-        }
-        else
-        {
-            vectorPropertyInfo = this._firstVectorPropertyInfo;
-        }
-
-        var vectorProperty = this._vectorProperties[vectorPropertyInfo.Name];
-
-=======
 
         var vectorPropertyName = string.IsNullOrWhiteSpace(internalOptions.VectorFieldName) ? this._firstVectorPropertyName : internalOptions.VectorFieldName;
         if (!this._vectorProperties.TryGetValue(vectorPropertyName!, out var vectorProperty))
@@ -374,24 +263,12 @@
             throw new InvalidOperationException($"The collection does not have a vector field named '{internalOptions.VectorFieldName}', so vector search is not possible.");
         }
 
->>>>>>> 6d041b3a
         // Filter records using the provided filter before doing the vector comparison.
         var filteredRecords = VolatileVectorStoreCollectionSearchMapping.FilterRecords(internalOptions.Filter, this.GetCollectionDictionary().Values);
 
         // Compare each vector in the filtered results with the provided vector.
         var results = filteredRecords.Select<object, (object record, float score)?>((record) =>
         {
-<<<<<<< HEAD
-            var dbVector = (ReadOnlyMemory<float>?)vectorPropertyInfo.GetValue(record);
-            if (dbVector is not null)
-            {
-                var score = VolatileVectorStoreCollectionSearchMapping.CompareVectors(floatVector.Span, dbVector.Value.Span, vectorProperty.DistanceFunction);
-                var convertedscore = VolatileVectorStoreCollectionSearchMapping.ConvertScore(score, vectorProperty.DistanceFunction);
-                return (record, convertedscore);
-            }
-
-            return null;
-=======
             var vectorObject = this._vectorResolver(vectorPropertyName!, (TRecord)record);
             if (vectorObject is not ReadOnlyMemory<float> dbVector)
             {
@@ -401,7 +278,6 @@
             var score = VolatileVectorStoreCollectionSearchMapping.CompareVectors(floatVector.Span, dbVector.Span, vectorProperty.DistanceFunction);
             var convertedscore = VolatileVectorStoreCollectionSearchMapping.ConvertScore(score, vectorProperty.DistanceFunction);
             return (record, convertedscore);
->>>>>>> 6d041b3a
         });
 
         // Get the non-null results, sort them appropriately for the selected distance function and return the requested page.
@@ -416,30 +292,16 @@
         }
     }
 
-<<<<<<< HEAD
-=======
->>>>>>> 46c3c89f5c5dbc355794ac231b509e142f4fb770
-=======
->>>>>>> 6d041b3a
     /// <summary>
     /// Get the collection dictionary from the internal storage, throws if it does not exist.
     /// </summary>
     /// <returns>The retrieved collection dictionary.</returns>
-<<<<<<< HEAD
-<<<<<<< HEAD
     internal ConcurrentDictionary<object, object> GetCollectionDictionary()
     {
         if (!this._internalCollections.TryGetValue(this._collectionName, out var collectionDictionary))
-=======
     private ConcurrentDictionary<object, object> GetCollectionDictionary()
     {
         if (!this._internalCollection.TryGetValue(this._collectionName, out var collectionDictionary))
->>>>>>> 46c3c89f5c5dbc355794ac231b509e142f4fb770
-=======
-    internal ConcurrentDictionary<object, object> GetCollectionDictionary()
-    {
-        if (!this._internalCollections.TryGetValue(this._collectionName, out var collectionDictionary))
->>>>>>> 6d041b3a
         {
             throw new VectorStoreOperationException($"Call to vector store failed. Collection '{this._collectionName}' does not exist.");
         }
