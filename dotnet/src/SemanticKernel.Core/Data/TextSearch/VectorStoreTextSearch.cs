--- conflicted
+++ resolved
@@ -304,11 +304,7 @@
         {
             var vectorizedQuery = await this._textEmbeddingGeneration!.GenerateEmbeddingAsync(query, cancellationToken: cancellationToken).ConfigureAwait(false);
 
-<<<<<<< HEAD
-            await foreach (var result in this._vectorSearch!.SearchEmbeddingAsync(vectorizedQuery, top, vectorSearchOptions, cancellationToken).ConfigureAwait(false))
-=======
-            await foreach (var result in this._vectorSearchable!.SearchAsync(vectorizedQuery, searchOptions.Top, vectorSearchOptions, cancellationToken).ConfigureAwait(false))
->>>>>>> 079594d2
+            await foreach (var result in this._vectorSearchable!.SearchAsync(vectorizedQuery, top, vectorSearchOptions, cancellationToken).ConfigureAwait(false))
             {
                 yield return result;
             }
@@ -317,11 +313,7 @@
         }
 #pragma warning restore CS0618 // Type or member is obsolete
 
-<<<<<<< HEAD
-        await foreach (var result in this._vectorSearch!.SearchAsync(query, top, vectorSearchOptions, cancellationToken).ConfigureAwait(false))
-=======
-        await foreach (var result in this._vectorSearchable!.SearchAsync(query, searchOptions.Top, vectorSearchOptions, cancellationToken).ConfigureAwait(false))
->>>>>>> 079594d2
+        await foreach (var result in this._vectorSearchable!.SearchAsync(query, top, vectorSearchOptions, cancellationToken).ConfigureAwait(false))
         {
             yield return result;
         }
