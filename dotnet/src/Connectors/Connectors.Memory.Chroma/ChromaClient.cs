--- conflicted
+++ resolved
@@ -1,4 +1,4 @@
-﻿// Copyright (c) Microsoft. All rights reserved.
+// Copyright (c) Microsoft. All rights reserved.
 
 using System;
 using System.Collections.Generic;
@@ -10,16 +10,10 @@
 using System.Threading.Tasks;
 using Microsoft.Extensions.Logging;
 using Microsoft.Extensions.Logging.Abstractions;
-<<<<<<< main
 using Microsoft.SemanticKernel.Http;
-=======
 using Microsoft.SemanticKernel.Connectors.Memory.Chroma.Http.ApiSchema;
 using Microsoft.SemanticKernel.Connectors.Memory.Chroma.Http.ApiSchema.Internal;
 using Microsoft.SemanticKernel.Diagnostics;
-<<<<<<< HEAD
->>>>>>> ms/feature-error-handling
-=======
->>>>>>> 8ade7a80
 
 namespace Microsoft.SemanticKernel.Connectors.Chroma;
 
@@ -50,7 +44,6 @@
     /// </summary>
     /// <param name="httpClient">The <see cref="HttpClient"/> instance used for making HTTP requests.</param>
     /// <param name="endpoint">Chroma server endpoint URL.</param>
-<<<<<<< main
     /// <param name="loggerFactory">The <see cref="ILoggerFactory"/> to use for logging. If null, no logging will be performed.</param>
     /// <exception cref="KernelException">Occurs when <see cref="HttpClient"/> doesn't have base address and endpoint parameter is not provided.</exception>
     public ChromaClient(HttpClient httpClient, string? endpoint = null, ILoggerFactory? loggerFactory = null)
@@ -58,7 +51,6 @@
         if (string.IsNullOrEmpty(httpClient.BaseAddress?.AbsoluteUri) && string.IsNullOrEmpty(endpoint))
         {
             throw new ArgumentException($"The {nameof(httpClient)}.{nameof(HttpClient.BaseAddress)} and {nameof(endpoint)} are both null or empty. Please ensure at least one is provided.");
-=======
     /// <param name="logger">Optional logger instance.</param>
     /// <exception cref="SKException">Occurs when <see cref="HttpClient"/> doesn't have base address and endpoint parameter is not provided.</exception>
     public ChromaClient(HttpClient httpClient, string? endpoint = null, ILogger? logger = null)
@@ -66,10 +58,6 @@
         if (string.IsNullOrEmpty(httpClient.BaseAddress?.AbsoluteUri) && string.IsNullOrEmpty(endpoint))
         {
             throw new SKException("The HttpClient BaseAddress and endpoint are both null or empty. Please ensure at least one is provided.");
-<<<<<<< HEAD
->>>>>>> ms/feature-error-handling
-=======
->>>>>>> 8ade7a80
         }
 
         this._httpClient = httpClient;
@@ -199,7 +187,6 @@
 
         string? responseContent = null;
 
-<<<<<<< main
         try
         {
             response = await this._httpClient.SendWithSuccessCheckAsync(request, cancellationToken).ConfigureAwait(false);
@@ -208,17 +195,12 @@
         }
         catch (HttpOperationException e)
         {
-<<<<<<< HEAD
             this._logger.LogError(e, "{Method} {Path} operation failed: {Message}, {Response}", request.Method.Method, operationName, e.Message, e.ResponseContent);
             throw;
-=======
             this._logger.LogError(e, "{0} {1} operation failed: {2}, {3}", request.Method.Method, operationName, e.Message, responseContent);
             throw new SKException($"{request.Method.Method} {operationName} operation failed: {e.Message}, {responseContent}", e);
->>>>>>> 8ade7a80
-        }
-=======
+        }
         response.EnsureSuccess(responseContent, this._logger);
->>>>>>> ms/feature-error-handling
 
         return (response, responseContent);
     }
