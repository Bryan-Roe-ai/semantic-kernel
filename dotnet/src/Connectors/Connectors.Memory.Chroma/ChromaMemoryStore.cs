--- conflicted
+++ resolved
@@ -66,7 +66,6 @@
     {
         Verify.NotNullOrWhiteSpace(collectionName);
 
-<<<<<<< HEAD
         try
         {
             await this._chromaClient.DeleteCollectionAsync(collectionName, cancellationToken).ConfigureAwait(false);
@@ -80,9 +79,7 @@
             this._logger.LogError("Cannot delete non-existent collection {0}", collectionName);
             throw new SKException($"Cannot delete non-existent collection {collectionName}", e);
         }
-=======
         this._logger.LogInformation("Attempting to delete collection {0}", collectionName);
->>>>>>> f4d97b0c
         await this._chromaClient.DeleteCollectionAsync(collectionName, cancellationToken).ConfigureAwait(false);
         this._logger.LogInformation("Successfully deleted collection {0}", collectionName);
     }
