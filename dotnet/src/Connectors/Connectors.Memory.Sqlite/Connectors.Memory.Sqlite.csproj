﻿<Project Sdk="Microsoft.NET.Sdk">

  <PropertyGroup>
    <!-- THIS PROPERTY GROUP MUST COME FIRST -->
    <AssemblyName>Microsoft.SemanticKernel.Connectors.Sqlite</AssemblyName>
    <RootNamespace>$(AssemblyName)</RootNamespace>
    <TargetFrameworks>net8.0;netstandard2.0</TargetFrameworks>
    <VersionSuffix>alpha</VersionSuffix>
  </PropertyGroup>

  <!-- IMPORT NUGET PACKAGE SHARED PROPERTIES -->
  <Import Project="$(RepoRoot)/dotnet/nuget/nuget-package.props" />
  <Import Project="$(RepoRoot)/dotnet/src/InternalUtilities/src/InternalUtilities.props" />

  <PropertyGroup>
    <!-- NuGet Package Settings -->
    <Title>Semantic Kernel - SQLite Connector</Title>
    <Description>SQLite connector for Semantic Kernel plugins and semantic memory</Description>
  </PropertyGroup>

  <ItemGroup>
    <PackageReference Include="Microsoft.Data.Sqlite" />
    <PackageReference Include="System.Numerics.Tensors" />
  </ItemGroup>

  <ItemGroup>
<<<<<<< HEAD
    <ProjectReference Include="..\..\SemanticKernel.Core\SemanticKernel.Core.csproj" />
=======
    <ProjectReference Include="..\..\Plugins\Plugins.Memory\Plugins.Memory.csproj" />
    <ProjectReference Include="..\..\SemanticKernel\SemanticKernel.csproj" />
>>>>>>> f5c8882d
  </ItemGroup>

</Project><|MERGE_RESOLUTION|>--- conflicted
+++ resolved
@@ -1,4 +1,4 @@
-﻿<Project Sdk="Microsoft.NET.Sdk">
+<Project Sdk="Microsoft.NET.Sdk">
 
   <PropertyGroup>
     <!-- THIS PROPERTY GROUP MUST COME FIRST -->
@@ -24,12 +24,9 @@
   </ItemGroup>
 
   <ItemGroup>
-<<<<<<< HEAD
     <ProjectReference Include="..\..\SemanticKernel.Core\SemanticKernel.Core.csproj" />
-=======
     <ProjectReference Include="..\..\Plugins\Plugins.Memory\Plugins.Memory.csproj" />
     <ProjectReference Include="..\..\SemanticKernel\SemanticKernel.csproj" />
->>>>>>> f5c8882d
   </ItemGroup>
 
 </Project>