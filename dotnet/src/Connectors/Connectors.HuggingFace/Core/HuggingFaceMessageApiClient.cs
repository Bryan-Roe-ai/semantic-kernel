--- conflicted
+++ resolved
@@ -275,11 +275,7 @@
     private ChatCompletionRequest CreateChatRequest(
         ChatHistory chatHistory,
         HuggingFacePromptExecutionSettings huggingFaceExecutionSettings,
-<<<<<<< HEAD
-        string modelId)
-=======
         string? modelId)
->>>>>>> 200b9b22
     {
         HuggingFaceClient.ValidateMaxTokens(huggingFaceExecutionSettings.MaxTokens);
 
