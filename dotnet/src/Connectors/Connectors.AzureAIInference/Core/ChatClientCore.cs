--- conflicted
+++ resolved
@@ -1,4 +1,4 @@
-﻿// Copyright (c) Microsoft. All rights reserved.
+// Copyright (c) Microsoft. All rights reserved.
 
 using System;
 using System.Collections.Generic;
@@ -327,13 +327,11 @@
                             break;
                         }
                     }
-<<<<<<< HEAD
                     catch (Exception ex) when (activity is not null)
                     {
                         activity.SetError(ex);
                         throw;
                     }
-=======
                 }
                 catch (Exception ex) when (activity is not null)
                 {
@@ -421,7 +419,6 @@
             new();
 
         options.Diagnostics.ApplicationId = HttpHeaderConstant.Values.UserAgent;
->>>>>>> 5e632fd1
 
                     StreamingChatCompletionsUpdate update = responseEnumerator.Current;
                     metadata = GetResponseMetadata(update);
@@ -621,7 +618,6 @@
         s_totalTokensCounter.Add(usage.TotalTokens);
     }
 
-<<<<<<< HEAD
     private ChatMessageContent GetChatMessage(ChatChoice chatChoice, ChatCompletions responseData)
     {
         var message = new ChatMessageContent(new AuthorRole(chatChoice.Message.Role.ToString()), chatChoice.Message.Content, responseData.Model, innerContent: responseData, metadata: GetChatChoiceMetadata(responseData, chatChoice));
@@ -629,7 +625,6 @@
     }
 
     private static Dictionary<string, object?> GetChatChoiceMetadata(ChatCompletions completions, ChatChoice chatChoice)
-=======
     /// <summary>
     /// Create a new <see cref="ChatMessageContent"/> based on the provided <see cref="ChatChoice"/> and <see cref="ChatCompletions"/>.
     /// </summary>
@@ -653,7 +648,6 @@
     /// <param name="completions">The <see cref="ChatCompletions"/> object containing the response data.</param>
     /// <returns>A new dictionary with metadata.</returns>
     private static Dictionary<string, object?> GetChatChoiceMetadata(ChatCompletions completions)
->>>>>>> 5e632fd1
     {
         return new Dictionary<string, object?>(5)
         {
