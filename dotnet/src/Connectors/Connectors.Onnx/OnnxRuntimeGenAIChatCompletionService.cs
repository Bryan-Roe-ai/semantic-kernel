--- conflicted
+++ resolved
@@ -48,7 +48,7 @@
 
     private IChatCompletionService GetChatCompletionService()
     {
-<<<<<<< HEAD
+
         OnnxRuntimeGenAIPromptExecutionSettings onnxPromptExecutionSettings = this.GetOnnxPromptExecutionSettingsSettings(executionSettings);
 
         var prompt = this.GetPrompt(chatHistory, onnxPromptExecutionSettings);
@@ -60,171 +60,170 @@
         using var generator = new Generator(this.GetModel(), generatorParams);
         generator.AppendTokenSequences(tokens);
 
-<<<<<<< HEAD
-<<<<<<< div
-=======
-<<<<<<< Updated upstream
-<<<<<<< Updated upstream
->>>>>>> head
-<<<<<<< Updated upstream
-<<<<<<< Updated upstream
-<<<<<<< Updated upstream
-<<<<<<< Updated upstream
-<<<<<<< Updated upstream
-<<<<<<< Updated upstream
-=======
-=======
->>>>>>> Stashed changes
-=======
->>>>>>> Stashed changes
-=======
->>>>>>> Stashed changes
-=======
->>>>>>> Stashed changes
-=======
->>>>>>> Stashed changes
-<<<<<<< HEAD
-=======
-        bool removeNextTokenStartingWithSpace = true;
->>>>>>> main
-<<<<<<< Updated upstream
-<<<<<<< Updated upstream
-<<<<<<< Updated upstream
-<<<<<<< Updated upstream
-<<<<<<< Updated upstream
->>>>>>> Stashed changes
-=======
->>>>>>> Stashed changes
-=======
->>>>>>> Stashed changes
-=======
->>>>>>> Stashed changes
-=======
->>>>>>> Stashed changes
-=======
->>>>>>> Stashed changes
-=======
-        bool removeNextTokenStartingWithSpace = true;
->>>>>>> eab985c52d058dc92abc75034bc790079131ce75
-<<<<<<< div
-=======
-=======
-=======
-        bool removeNextTokenStartingWithSpace = true;
->>>>>>> main
->>>>>>> Stashed changes
-=======
-=======
-        bool removeNextTokenStartingWithSpace = true;
->>>>>>> main
->>>>>>> Stashed changes
->>>>>>> head
+
+
+
+
+
+
+
+
+
+
+
+
+
+
+
+
+
+
+
+
+
+
+
+
+
+        bool removeNextTokenStartingWithSpace = true;
+
+
+
+
+
+
+
+
+
+
+
+
+
+
+
+
+
+
+        bool removeNextTokenStartingWithSpace = true;
+
+
+
+
+
+        bool removeNextTokenStartingWithSpace = true;
+
+
+
+
+        bool removeNextTokenStartingWithSpace = true;
+
+
+
         while (!generator.IsDone())
-=======
+
         this._chatClient ??= new OnnxRuntimeGenAIChatClient(this._modelPath, new OnnxRuntimeGenAIChatClientOptions()
->>>>>>> ef912a9e
+
         {
             PromptFormatter = (messages, options) =>
             {
-<<<<<<< HEAD
+
                 generator.GenerateNextToken();
 
                 var outputTokens = generator.GetSequence(0);
-<<<<<<< HEAD
+
                 var newToken = outputTokens.Slice(outputTokens.Length - 1, 1);
-<<<<<<< HEAD
-<<<<<<< div
-=======
-<<<<<<< Updated upstream
-<<<<<<< Updated upstream
->>>>>>> head
-<<<<<<< Updated upstream
-<<<<<<< Updated upstream
-<<<<<<< Updated upstream
-<<<<<<< Updated upstream
-<<<<<<< Updated upstream
-<<<<<<< Updated upstream
-                var output = this.GetTokenizer().Decode(newToken);
-=======
-=======
->>>>>>> Stashed changes
-=======
->>>>>>> Stashed changes
-=======
->>>>>>> Stashed changes
-=======
->>>>>>> Stashed changes
-=======
->>>>>>> Stashed changes
-<<<<<<< HEAD
-                var output = this.GetTokenizer().Decode(newToken);
-=======
-=======
->>>>>>> eab985c52d058dc92abc75034bc790079131ce75
-<<<<<<< div
-=======
-=======
-                var output = this.GetTokenizer().Decode(newToken);
-=======
->>>>>>> Stashed changes
-=======
-                var output = this.GetTokenizer().Decode(newToken);
-=======
->>>>>>> Stashed changes
->>>>>>> head
+
+
+
+
+
+
+
+
+
+
+
+
+                var output = this.GetTokenizer().Decode(newToken);
+
+
+
+
+
+
+
+
+
+
+
+
+                var output = this.GetTokenizer().Decode(newToken);
+
+
+
+
+
+
+                var output = this.GetTokenizer().Decode(newToken);
+
+
+
+                var output = this.GetTokenizer().Decode(newToken);
+
+
+
                 string output = this.GetTokenizer().Decode(newToken);
-=======
+
                 var newToken = outputTokens[outputTokens.Length - 1];
 
                 using var tokenizerStream = this.GetTokenizer().CreateStream();
                 string output = tokenizerStream.Decode(newToken);
->>>>>>> 6829cc1483570aacfbb75d1065c9f2de96c1d77e
 
                 if (removeNextTokenStartingWithSpace && output[0] == ' ')
-=======
+
                 StringBuilder promptBuilder = new();
                 foreach (var message in messages)
->>>>>>> ef912a9e
+
                 {
                     promptBuilder.Append($"<|{message.Role}|>\n{message.Text}");
                 }
                 promptBuilder.Append("<|end|>\n<|assistant|>");
 
-<<<<<<< HEAD
-<<<<<<< div
-=======
-<<<<<<< Updated upstream
-<<<<<<< Updated upstream
->>>>>>> head
-<<<<<<< HEAD
->>>>>>> main
-<<<<<<< Updated upstream
-<<<<<<< Updated upstream
-<<<<<<< Updated upstream
-<<<<<<< Updated upstream
-<<<<<<< Updated upstream
->>>>>>> Stashed changes
-=======
->>>>>>> Stashed changes
-=======
->>>>>>> Stashed changes
-=======
->>>>>>> Stashed changes
-=======
->>>>>>> Stashed changes
-=======
->>>>>>> Stashed changes
-=======
->>>>>>> eab985c52d058dc92abc75034bc790079131ce75
-<<<<<<< div
-=======
-=======
->>>>>>> main
->>>>>>> Stashed changes
-=======
->>>>>>> main
->>>>>>> Stashed changes
->>>>>>> head
+
+
+
+
+
+
+
+
+
+
+
+
+
+
+
+
+
+
+
+
+
+
+
+
+
+
+
+
+
+
+
+
+
+
+
                 return output;
             }, cancellationToken).ConfigureAwait(false);
         }
@@ -233,11 +232,11 @@
     private Model GetModel() => this._model ??= new Model(this._modelPath);
 
     private Tokenizer GetTokenizer() => this._tokenizer ??= new Tokenizer(this.GetModel());
-=======
+
                 return promptBuilder.ToString();
             }
         });
->>>>>>> ef912a9e
+
 
         return this._chatClientWrapper ??= this._chatClient.AsChatCompletionService();
     }
