﻿// Copyright (c) Microsoft. All rights reserved.

using System;
using System.Collections.Generic;
using System.Diagnostics.CodeAnalysis;
using System.Net.Http;
using System.Threading;
using System.Threading.Tasks;
using Azure;
using Azure.AI.OpenAI;
using Azure.Core;
using Microsoft.Extensions.Logging;
using Microsoft.Extensions.Logging.Abstractions;
using Microsoft.SemanticKernel.Services;
using Microsoft.SemanticKernel.TextToImage;

namespace Microsoft.SemanticKernel.Connectors.OpenAI;

/// <summary>
/// Azure OpenAI Image generation
/// <see herf="https://learn.microsoft.com/en-us/azure/cognitive-services/openai/reference#image-generation" />
/// </summary>
[Experimental("SKEXP0010")]
public sealed class AzureOpenAITextToImageService : ITextToImageService
{
    private readonly OpenAIClient _client;
    private readonly ILogger _logger;
    private readonly string _deploymentName;
    private readonly Dictionary<string, object?> _attributes = [];

    /// <inheritdoc/>
    public IReadOnlyDictionary<string, object?> Attributes => this._attributes;

    /// <summary>
    /// Gets the key used to store the deployment name in the <see cref="IAIService.Attributes"/> dictionary.
    /// </summary>
    public static string DeploymentNameKey => "DeploymentName";

    /// <summary>
    /// Create a new instance of Azure OpenAI image generation service
    /// </summary>
    /// <param name="deploymentName">Deployment name identifier</param>
    /// <param name="endpoint">Azure OpenAI deployment URL</param>
    /// <param name="apiKey">Azure OpenAI API key</param>
    /// <param name="modelId">Model identifier</param>
    /// <param name="httpClient">Custom <see cref="HttpClient"/> for HTTP requests.</param>
    /// <param name="loggerFactory">The ILoggerFactory used to create a logger for logging. If null, no logging will be performed.</param>
    /// <param name="apiVersion">Azure OpenAI Endpoint ApiVersion</param>
    public AzureOpenAITextToImageService(
        string deploymentName,
        string endpoint,
        string apiKey,
        string? modelId,
        HttpClient? httpClient = null,
        ILoggerFactory? loggerFactory = null,
        string? apiVersion = null)
    {
        Verify.NotNullOrWhiteSpace(apiKey);
        Verify.NotNullOrWhiteSpace(deploymentName);

        this._deploymentName = deploymentName;

        if (modelId is not null)
        {
            this.AddAttribute(AIServiceExtensions.ModelIdKey, modelId);
        }
        this.AddAttribute(DeploymentNameKey, deploymentName);

        this._logger = loggerFactory?.CreateLogger(typeof(AzureOpenAITextToImageService)) ?? NullLogger.Instance;

        var connectorEndpoint = (!string.IsNullOrWhiteSpace(endpoint) ? endpoint! : httpClient?.BaseAddress?.AbsoluteUri) ??
            throw new ArgumentException($"The {nameof(httpClient)}.{nameof(HttpClient.BaseAddress)} and {nameof(endpoint)} are both null or empty. Please ensure at least one is provided.");

        this._client = new(new Uri(connectorEndpoint),
            new AzureKeyCredential(apiKey),
            GetClientOptions(httpClient, apiVersion));
    }

    /// <summary>
    /// Create a new instance of Azure OpenAI image generation service
    /// </summary>
    /// <param name="deploymentName">Deployment name identifier</param>
    /// <param name="endpoint">Azure OpenAI deployment URL</param>
    /// <param name="credential">Token credentials, e.g. DefaultAzureCredential, ManagedIdentityCredential, EnvironmentCredential, etc.</param>
    /// <param name="modelId">Model identifier</param>
    /// <param name="httpClient">Custom <see cref="HttpClient"/> for HTTP requests.</param>
    /// <param name="loggerFactory">The ILoggerFactory used to create a logger for logging. If null, no logging will be performed.</param>
    /// <param name="apiVersion">Azure OpenAI Endpoint ApiVersion</param>
    public AzureOpenAITextToImageService(
        string deploymentName,
        string endpoint,
        TokenCredential credential,
        string? modelId,
        HttpClient? httpClient = null,
        ILoggerFactory? loggerFactory = null,
        string? apiVersion = null)
    {
        Verify.NotNull(credential);
        Verify.NotNullOrWhiteSpace(deploymentName);

        this._deploymentName = deploymentName;

        if (modelId is not null)
        {
            this.AddAttribute(AIServiceExtensions.ModelIdKey, modelId);
        }
        this.AddAttribute(DeploymentNameKey, deploymentName);

        this._logger = loggerFactory?.CreateLogger(typeof(AzureOpenAITextToImageService)) ?? NullLogger.Instance;

        var connectorEndpoint = !string.IsNullOrWhiteSpace(endpoint) ? endpoint! : httpClient?.BaseAddress?.AbsoluteUri;
        if (connectorEndpoint is null)
        {
            throw new ArgumentException($"The {nameof(httpClient)}.{nameof(HttpClient.BaseAddress)} and {nameof(endpoint)} are both null or empty. Please ensure at least one is provided.");
        }

        this._client = new(new Uri(connectorEndpoint),
            credential,
            GetClientOptions(httpClient, apiVersion));
    }

    /// <summary>
    /// Create a new instance of Azure OpenAI image generation service
    /// </summary>
    /// <param name="deploymentName">Deployment name identifier</param>
<<<<<<< HEAD
=======
    /// <param name="endpoint">Azure OpenAI deployment URL</param>
    /// <param name="credential">Token credentials, e.g. DefaultAzureCredential, ManagedIdentityCredential, EnvironmentCredential, etc.</param>
    /// <param name="modelId">Model identifier</param>
    /// <param name="httpClient">Custom <see cref="HttpClient"/> for HTTP requests.</param>
    /// <param name="loggerFactory">The ILoggerFactory used to create a logger for logging. If null, no logging will be performed.</param>
    /// <param name="apiVersion">Azure OpenAI Endpoint ApiVersion</param>
    public AzureOpenAITextToImageService(
        string deploymentName,
        string endpoint,
        TokenCredential credential,
        string? modelId,
        HttpClient? httpClient = null,
        ILoggerFactory? loggerFactory = null,
        string? apiVersion = null)
    {
        Verify.NotNull(credential);
        Verify.NotNullOrWhiteSpace(deploymentName);

        this._deploymentName = deploymentName;

        if (modelId is not null)
        {
            this.AddAttribute(AIServiceExtensions.ModelIdKey, modelId);
        }
        this.AddAttribute(DeploymentNameKey, deploymentName);

        this._logger = loggerFactory?.CreateLogger(typeof(AzureOpenAITextToImageService)) ?? NullLogger.Instance;

        var connectorEndpoint = !string.IsNullOrWhiteSpace(endpoint) ? endpoint! : httpClient?.BaseAddress?.AbsoluteUri;
        if (connectorEndpoint is null)
        {
            throw new ArgumentException($"The {nameof(httpClient)}.{nameof(HttpClient.BaseAddress)} and {nameof(endpoint)} are both null or empty. Please ensure at least one is provided.");
        }

        this._client = new(new Uri(connectorEndpoint),
            credential,
            GetClientOptions(httpClient, apiVersion));
    }

    /// <summary>
    /// Create a new instance of Azure OpenAI image generation service
    /// </summary>
    /// <param name="deploymentName">Deployment name identifier</param>
>>>>>>> 1359dde9
    /// <param name="openAIClient"><see cref="OpenAIClient"/> to use for the service.</param>
    /// <param name="modelId">Model identifier</param>
    /// <param name="loggerFactory">The ILoggerFactory used to create a logger for logging. If null, no logging will be performed.</param>
    public AzureOpenAITextToImageService(
        string deploymentName,
        OpenAIClient openAIClient,
        string? modelId,
        ILoggerFactory? loggerFactory = null)
    {
        Verify.NotNull(openAIClient);
        Verify.NotNullOrWhiteSpace(deploymentName);

        this._deploymentName = deploymentName;

        if (modelId is not null)
        {
            this.AddAttribute(AIServiceExtensions.ModelIdKey, modelId);
        }
        this.AddAttribute(DeploymentNameKey, deploymentName);

        this._logger = loggerFactory?.CreateLogger(typeof(AzureOpenAITextToImageService)) ?? NullLogger.Instance;

        this._client = openAIClient;
    }

    /// <inheritdoc/>
    public async Task<string> GenerateImageAsync(
        string description,
        int width,
        int height,
        Kernel? kernel = null,
        CancellationToken cancellationToken = default)
    {
        Verify.NotNull(description);

        var size = (width, height) switch
        {
            (1024, 1024) => ImageSize.Size1024x1024,
            (1792, 1024) => ImageSize.Size1792x1024,
            (1024, 1792) => ImageSize.Size1024x1792,
            _ => throw new NotSupportedException("Dall-E 3 can only generate images of the following sizes 1024x1024, 1792x1024, or 1024x1792")
        };

        Response<ImageGenerations> imageGenerations;
        try
        {
            imageGenerations = await this._client.GetImageGenerationsAsync(
                new ImageGenerationOptions
                {
                    DeploymentName = this._deploymentName,
                    Prompt = description,
                    Size = size,
                }, cancellationToken).ConfigureAwait(false);
        }
        catch (RequestFailedException e)
        {
            throw e.ToHttpOperationException();
        }

        if (!imageGenerations.HasValue)
        {
            throw new KernelException("The response does not contain an image result");
        }

        if (imageGenerations.Value.Data.Count == 0)
        {
            throw new KernelException("The response does not contain any image");
        }

        return imageGenerations.Value.Data[0].Url.AbsoluteUri;
    }

    private static OpenAIClientOptions GetClientOptions(HttpClient? httpClient, string? apiVersion) =>
        ClientCore.GetOpenAIClientOptions(httpClient, apiVersion switch
        {
            // DALL-E 3 is supported in the latest API releases
            _ => OpenAIClientOptions.ServiceVersion.V2024_02_15_Preview
        });

    internal void AddAttribute(string key, string? value)
    {
        if (!string.IsNullOrEmpty(value))
        {
            this._attributes.Add(key, value);
        }
    }
}<|MERGE_RESOLUTION|>--- conflicted
+++ resolved
@@ -1,4 +1,4 @@
-﻿// Copyright (c) Microsoft. All rights reserved.
+// Copyright (c) Microsoft. All rights reserved.
 
 using System;
 using System.Collections.Generic;
@@ -123,8 +123,6 @@
     /// Create a new instance of Azure OpenAI image generation service
     /// </summary>
     /// <param name="deploymentName">Deployment name identifier</param>
-<<<<<<< HEAD
-=======
     /// <param name="endpoint">Azure OpenAI deployment URL</param>
     /// <param name="credential">Token credentials, e.g. DefaultAzureCredential, ManagedIdentityCredential, EnvironmentCredential, etc.</param>
     /// <param name="modelId">Model identifier</param>
@@ -168,7 +166,6 @@
     /// Create a new instance of Azure OpenAI image generation service
     /// </summary>
     /// <param name="deploymentName">Deployment name identifier</param>
->>>>>>> 1359dde9
     /// <param name="openAIClient"><see cref="OpenAIClient"/> to use for the service.</param>
     /// <param name="modelId">Model identifier</param>
     /// <param name="loggerFactory">The ILoggerFactory used to create a logger for logging. If null, no logging will be performed.</param>
