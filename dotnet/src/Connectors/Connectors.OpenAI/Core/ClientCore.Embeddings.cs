// Copyright (c) Microsoft. All rights reserved.

using System;
using System.ClientModel;
using System.Collections.Generic;
using System.Threading;
using System.Threading.Tasks;
using OpenAI.Embeddings;

namespace Microsoft.SemanticKernel.Connectors.OpenAI;

/// <summary>
/// Base class for AI clients that provides common functionality for interacting with OpenAI services.
/// </summary>
internal partial class ClientCore
{
    /// <summary>
    /// Generates an embedding from the given <paramref name="data"/>.
    /// </summary>
    /// <param name="targetModel">Target model to generate embeddings from</param>
    /// <param name="data">List of strings to generate embeddings for</param>
    /// <param name="kernel">The <see cref="Kernel"/> containing services, plugins, and other state for use throughout the operation.</param>
    /// <param name="dimensions">The number of dimensions the resulting output embeddings should have. Only supported in "text-embedding-3" and later models.</param>
    /// <param name="cancellationToken">The <see cref="CancellationToken"/> to monitor for cancellation requests. The default is <see cref="CancellationToken.None"/>.</param>
    /// <returns>List of embeddings</returns>
    internal async Task<IList<ReadOnlyMemory<float>>> GetEmbeddingsAsync(
        string targetModel,
        IList<string> data,
        Kernel? kernel,
        int? dimensions,
        CancellationToken cancellationToken)
    {
        var result = new List<ReadOnlyMemory<float>>(data.Count);

        if (data.Count > 0)
        {
            var embeddingsOptions = new EmbeddingGenerationOptions()
            {
                Dimensions = dimensions
            };
<<<<<<< HEAD

<<<<<<< HEAD
<<<<<<< div
=======
<<<<<<< Updated upstream
<<<<<<< Updated upstream
>>>>>>> head
<<<<<<< Updated upstream
<<<<<<< Updated upstream
<<<<<<< Updated upstream
<<<<<<< Updated upstream
<<<<<<< Updated upstream
<<<<<<< Updated upstream
            ClientResult<EmbeddingCollection> response = await RunRequestAsync(() => this.Client!.GetEmbeddingClient(targetModel).GenerateEmbeddingsAsync(data, embeddingsOptions, cancellationToken)).ConfigureAwait(false);
=======
=======
>>>>>>> Stashed changes
=======
>>>>>>> Stashed changes
=======
>>>>>>> Stashed changes
=======
>>>>>>> Stashed changes
=======
>>>>>>> Stashed changes
<<<<<<< HEAD
=======
>>>>>>> Stashed changes
=======
>>>>>>> Stashed changes
            ClientResult<EmbeddingCollection> response = await RunRequestAsync(() => this.Client!.GetEmbeddingClient(targetModel).GenerateEmbeddingsAsync(data, embeddingsOptions, cancellationToken)).ConfigureAwait(false);
=======
=======
            ClientResult<EmbeddingCollection> response = await RunRequestAsync(() => this.Client!.GetEmbeddingClient(targetModel).GenerateEmbeddingsAsync(data, embeddingsOptions, cancellationToken)).ConfigureAwait(false);
            ClientResult<EmbeddingCollection> response = await RunRequestAsync(() => this.Client!.GetEmbeddingClient(targetModel).GenerateEmbeddingsAsync(data, embeddingsOptions, cancellationToken)).ConfigureAwait(false);
            ClientResult<OpenAIEmbeddingCollection> response = await RunRequestAsync(() => this.Client!.GetEmbeddingClient(targetModel).GenerateEmbeddingsAsync(data, embeddingsOptions, cancellationToken)).ConfigureAwait(false);
            ClientResult<OpenAIEmbeddingCollection> response = await RunRequestAsync(() => this.Client!.GetEmbeddingClient(targetModel).GenerateEmbeddingsAsync(data, embeddingsOptions, cancellationToken)).ConfigureAwait(false);
>>>>>>> 637c5bcc
            ClientResult<OpenAIEmbeddingCollection> response = await RunRequestAsync(() => this.Client!.GetEmbeddingClient(targetModel).GenerateEmbeddingsAsync(data, embeddingsOptions, cancellationToken)).ConfigureAwait(false);
>>>>>>> main
<<<<<<< Updated upstream
<<<<<<< Updated upstream
<<<<<<< Updated upstream
<<<<<<< Updated upstream
<<<<<<< Updated upstream
<<<<<<< Updated upstream
<<<<<<< Updated upstream
=======
>>>>>>> Stashed changes
=======
>>>>>>> Stashed changes
>>>>>>> Stashed changes
=======
>>>>>>> Stashed changes
=======
>>>>>>> Stashed changes
=======
>>>>>>> Stashed changes
=======
>>>>>>> Stashed changes
=======
            ClientResult<OpenAIEmbeddingCollection> response = await RunRequestAsync(() => this.Client!.GetEmbeddingClient(targetModel).GenerateEmbeddingsAsync(data, embeddingsOptions, cancellationToken)).ConfigureAwait(false);
>>>>>>> eab985c52d058dc92abc75034bc790079131ce75
=======
>>>>>>> Stashed changes
=======
>>>>>>> Stashed changes
<<<<<<< div
=======
            ClientResult<OpenAIEmbeddingCollection> response = await RunRequestAsync(() => this.Client!.GetEmbeddingClient(targetModel).GenerateEmbeddingsAsync(data, embeddingsOptions, cancellationToken)).ConfigureAwait(false);
>>>>>>> eab985c52d058dc92abc75034bc790079131ce75
=======
>>>>>>> head
            var embeddings = response.Value;

            if (embeddings.Count != data.Count)
            {
                throw new KernelException($"Expected {data.Count} text embedding(s), but received {embeddings.Count}");
            }

            for (var i = 0; i < embeddings.Count; i++)
            {
<<<<<<< HEAD
<<<<<<< HEAD
<<<<<<< div
=======
<<<<<<< Updated upstream
<<<<<<< Updated upstream
>>>>>>> head
<<<<<<< Updated upstream
<<<<<<< Updated upstream
<<<<<<< Updated upstream
<<<<<<< Updated upstream
<<<<<<< Updated upstream
<<<<<<< Updated upstream
                result.Add(embeddings[i].Vector);
=======
=======
>>>>>>> Stashed changes
=======
>>>>>>> Stashed changes
=======
>>>>>>> Stashed changes
=======
>>>>>>> Stashed changes
=======
>>>>>>> Stashed changes
<<<<<<< HEAD
=======
>>>>>>> Stashed changes
=======
>>>>>>> Stashed changes
                result.Add(embeddings[i].Vector);
=======
                result.Add(embeddings[i].ToFloats());
>>>>>>> main
<<<<<<< Updated upstream
<<<<<<< Updated upstream
<<<<<<< Updated upstream
<<<<<<< Updated upstream
<<<<<<< Updated upstream
<<<<<<< Updated upstream
<<<<<<< Updated upstream
=======
>>>>>>> Stashed changes
=======
>>>>>>> Stashed changes
>>>>>>> Stashed changes
=======
>>>>>>> Stashed changes
=======
>>>>>>> Stashed changes
=======
>>>>>>> Stashed changes
=======
>>>>>>> Stashed changes
=======
                result.Add(embeddings[i].ToFloats());
>>>>>>> eab985c52d058dc92abc75034bc790079131ce75
=======
>>>>>>> Stashed changes
=======
>>>>>>> Stashed changes
<<<<<<< div
=======
=======
                result.Add(embeddings[i].Vector);
                result.Add(embeddings[i].Vector);
                result.Add(embeddings[i].ToFloats());
                result.Add(embeddings[i].ToFloats());
                result.Add(embeddings[i].ToFloats());
>>>>>>> 637c5bcc
                result.Add(embeddings[i].ToFloats());
>>>>>>> eab985c52d058dc92abc75034bc790079131ce75
=======
>>>>>>> head
            }
        }

        return result;
    }
}<|MERGE_RESOLUTION|>--- conflicted
+++ resolved
@@ -38,80 +38,11 @@
             {
                 Dimensions = dimensions
             };
-<<<<<<< HEAD
-
-<<<<<<< HEAD
-<<<<<<< div
-=======
-<<<<<<< Updated upstream
-<<<<<<< Updated upstream
->>>>>>> head
-<<<<<<< Updated upstream
-<<<<<<< Updated upstream
-<<<<<<< Updated upstream
-<<<<<<< Updated upstream
-<<<<<<< Updated upstream
-<<<<<<< Updated upstream
-            ClientResult<EmbeddingCollection> response = await RunRequestAsync(() => this.Client!.GetEmbeddingClient(targetModel).GenerateEmbeddingsAsync(data, embeddingsOptions, cancellationToken)).ConfigureAwait(false);
-=======
-=======
->>>>>>> Stashed changes
-=======
->>>>>>> Stashed changes
-=======
->>>>>>> Stashed changes
-=======
->>>>>>> Stashed changes
-=======
->>>>>>> Stashed changes
-<<<<<<< HEAD
-=======
->>>>>>> Stashed changes
-=======
->>>>>>> Stashed changes
-            ClientResult<EmbeddingCollection> response = await RunRequestAsync(() => this.Client!.GetEmbeddingClient(targetModel).GenerateEmbeddingsAsync(data, embeddingsOptions, cancellationToken)).ConfigureAwait(false);
-=======
-=======
             ClientResult<EmbeddingCollection> response = await RunRequestAsync(() => this.Client!.GetEmbeddingClient(targetModel).GenerateEmbeddingsAsync(data, embeddingsOptions, cancellationToken)).ConfigureAwait(false);
             ClientResult<EmbeddingCollection> response = await RunRequestAsync(() => this.Client!.GetEmbeddingClient(targetModel).GenerateEmbeddingsAsync(data, embeddingsOptions, cancellationToken)).ConfigureAwait(false);
             ClientResult<OpenAIEmbeddingCollection> response = await RunRequestAsync(() => this.Client!.GetEmbeddingClient(targetModel).GenerateEmbeddingsAsync(data, embeddingsOptions, cancellationToken)).ConfigureAwait(false);
             ClientResult<OpenAIEmbeddingCollection> response = await RunRequestAsync(() => this.Client!.GetEmbeddingClient(targetModel).GenerateEmbeddingsAsync(data, embeddingsOptions, cancellationToken)).ConfigureAwait(false);
->>>>>>> 637c5bcc
             ClientResult<OpenAIEmbeddingCollection> response = await RunRequestAsync(() => this.Client!.GetEmbeddingClient(targetModel).GenerateEmbeddingsAsync(data, embeddingsOptions, cancellationToken)).ConfigureAwait(false);
->>>>>>> main
-<<<<<<< Updated upstream
-<<<<<<< Updated upstream
-<<<<<<< Updated upstream
-<<<<<<< Updated upstream
-<<<<<<< Updated upstream
-<<<<<<< Updated upstream
-<<<<<<< Updated upstream
-=======
->>>>>>> Stashed changes
-=======
->>>>>>> Stashed changes
->>>>>>> Stashed changes
-=======
->>>>>>> Stashed changes
-=======
->>>>>>> Stashed changes
-=======
->>>>>>> Stashed changes
-=======
->>>>>>> Stashed changes
-=======
-            ClientResult<OpenAIEmbeddingCollection> response = await RunRequestAsync(() => this.Client!.GetEmbeddingClient(targetModel).GenerateEmbeddingsAsync(data, embeddingsOptions, cancellationToken)).ConfigureAwait(false);
->>>>>>> eab985c52d058dc92abc75034bc790079131ce75
-=======
->>>>>>> Stashed changes
-=======
->>>>>>> Stashed changes
-<<<<<<< div
-=======
-            ClientResult<OpenAIEmbeddingCollection> response = await RunRequestAsync(() => this.Client!.GetEmbeddingClient(targetModel).GenerateEmbeddingsAsync(data, embeddingsOptions, cancellationToken)).ConfigureAwait(false);
->>>>>>> eab985c52d058dc92abc75034bc790079131ce75
-=======
->>>>>>> head
             var embeddings = response.Value;
 
             if (embeddings.Count != data.Count)
@@ -121,80 +52,12 @@
 
             for (var i = 0; i < embeddings.Count; i++)
             {
-<<<<<<< HEAD
-<<<<<<< HEAD
-<<<<<<< div
-=======
-<<<<<<< Updated upstream
-<<<<<<< Updated upstream
->>>>>>> head
-<<<<<<< Updated upstream
-<<<<<<< Updated upstream
-<<<<<<< Updated upstream
-<<<<<<< Updated upstream
-<<<<<<< Updated upstream
-<<<<<<< Updated upstream
-                result.Add(embeddings[i].Vector);
-=======
-=======
->>>>>>> Stashed changes
-=======
->>>>>>> Stashed changes
-=======
->>>>>>> Stashed changes
-=======
->>>>>>> Stashed changes
-=======
->>>>>>> Stashed changes
-<<<<<<< HEAD
-=======
->>>>>>> Stashed changes
-=======
->>>>>>> Stashed changes
-                result.Add(embeddings[i].Vector);
-=======
-                result.Add(embeddings[i].ToFloats());
->>>>>>> main
-<<<<<<< Updated upstream
-<<<<<<< Updated upstream
-<<<<<<< Updated upstream
-<<<<<<< Updated upstream
-<<<<<<< Updated upstream
-<<<<<<< Updated upstream
-<<<<<<< Updated upstream
-=======
->>>>>>> Stashed changes
-=======
->>>>>>> Stashed changes
->>>>>>> Stashed changes
-=======
->>>>>>> Stashed changes
-=======
->>>>>>> Stashed changes
-=======
->>>>>>> Stashed changes
-=======
->>>>>>> Stashed changes
-=======
-                result.Add(embeddings[i].ToFloats());
->>>>>>> eab985c52d058dc92abc75034bc790079131ce75
-=======
->>>>>>> Stashed changes
-=======
->>>>>>> Stashed changes
-<<<<<<< div
-=======
-=======
                 result.Add(embeddings[i].Vector);
                 result.Add(embeddings[i].Vector);
                 result.Add(embeddings[i].ToFloats());
                 result.Add(embeddings[i].ToFloats());
                 result.Add(embeddings[i].ToFloats());
->>>>>>> 637c5bcc
                 result.Add(embeddings[i].ToFloats());
->>>>>>> eab985c52d058dc92abc75034bc790079131ce75
-=======
->>>>>>> head
             }
         }
 
