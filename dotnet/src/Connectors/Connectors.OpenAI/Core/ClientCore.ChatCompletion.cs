<<<<<<< HEAD
// Copyright (c) Microsoft. All rights reserved.
=======
﻿// Copyright (c) Microsoft. All rights reserved.
>>>>>>> 6d73513a859ab2d05e01db3bc1d405827799e34b

using System;
using System.ClientModel;
using System.Collections.Generic;
using System.Diagnostics;
using System.Diagnostics.Metrics;
using System.Linq;
using System.Runtime.CompilerServices;
using System.Text;
using System.Text.Json;
using System.Threading;
using System.Threading.Tasks;
<<<<<<< HEAD
using JsonSchemaMapper;
=======
>>>>>>> 6d73513a859ab2d05e01db3bc1d405827799e34b
using Microsoft.Extensions.Logging;
using Microsoft.SemanticKernel.ChatCompletion;
using Microsoft.SemanticKernel.Diagnostics;
using OpenAI.Chat;
using OpenAIChatCompletion = OpenAI.Chat.ChatCompletion;

#pragma warning disable CA2208 // Instantiate argument exceptions correctly

namespace Microsoft.SemanticKernel.Connectors.OpenAI;

/// <summary>
/// Base class for AI clients that provides common functionality for interacting with OpenAI services.
/// </summary>
internal partial class ClientCore
{
<<<<<<< HEAD
    /// <summary>
    /// <see cref="JsonSchemaMapperConfiguration"/> for JSON schema format for structured outputs.
    /// </summary>
    private static readonly JsonSchemaMapperConfiguration s_jsonSchemaMapperConfiguration = new()
    {
        IncludeSchemaVersion = false,
        IncludeTypeInEnums = true,
        TreatNullObliviousAsNonNullable = true,
        TransformSchemaNode = OpenAIJsonSchemaTransformer.Transform
    };

    protected const string ModelProvider = "openai";
    protected record ToolCallingConfig(IList<ChatTool>? Tools, ChatToolChoice? Choice, bool AutoInvoke, bool AllowAnyRequestedKernelFunction, FunctionChoiceBehaviorOptions? Options);
=======
    protected const string ModelProvider = "openai";
<<<<<<< HEAD
    protected record ToolCallingConfig(IList<ChatTool>? Tools, ChatToolChoice Choice, bool AutoInvoke);
>>>>>>> 6d73513a859ab2d05e01db3bc1d405827799e34b
=======
    protected record ToolCallingConfig(IList<ChatTool>? Tools, ChatToolChoice? Choice, bool AutoInvoke);
>>>>>>> 1ab6f956

    /// <summary>
    /// The maximum number of auto-invokes that can be in-flight at any given time as part of the current
    /// asynchronous chain of execution.
    /// </summary>
    /// <remarks>
    /// This is a fail-safe mechanism. If someone accidentally manages to set up execution settings in such a way that
    /// auto-invocation is invoked recursively, and in particular where a prompt function is able to auto-invoke itself,
    /// we could end up in an infinite loop. This const is a backstop against that happening. We should never come close
    /// to this limit, but if we do, auto-invoke will be disabled for the current flow in order to prevent runaway execution.
    /// With the current setup, the way this could possibly happen is if a prompt function is configured with built-in
    /// execution settings that opt-in to auto-invocation of everything in the kernel, in which case the invocation of that
    /// prompt function could advertize itself as a candidate for auto-invocation. We don't want to outright block that,
    /// if that's something a developer has asked to do (e.g. it might be invoked with different arguments than its parent
    /// was invoked with), but we do want to limit it. This limit is arbitrary and can be tweaked in the future and/or made
    /// configurable should need arise.
    /// </remarks>
    protected const int MaxInflightAutoInvokes = 128;

    /// <summary>Singleton tool used when tool call count drops to 0 but we need to supply tools to keep the service happy.</summary>
    protected static readonly ChatTool s_nonInvocableFunctionTool = ChatTool.CreateFunctionTool("NonInvocableTool");

<<<<<<< HEAD
=======
    /// <summary>Tracking <see cref="AsyncLocal{Int32}"/> for <see cref="MaxInflightAutoInvokes"/>.</summary>
    protected static readonly AsyncLocal<int> s_inflightAutoInvokes = new();

>>>>>>> 6d73513a859ab2d05e01db3bc1d405827799e34b
    /// <summary>
    /// Instance of <see cref="Meter"/> for metrics.
    /// </summary>
    protected static readonly Meter s_meter = new("Microsoft.SemanticKernel.Connectors.OpenAI");

    /// <summary>
    /// Instance of <see cref="Counter{T}"/> to keep track of the number of prompt tokens used.
    /// </summary>
    protected static readonly Counter<int> s_promptTokensCounter =
        s_meter.CreateCounter<int>(
            name: "semantic_kernel.connectors.openai.tokens.prompt",
            unit: "{token}",
            description: "Number of prompt tokens used");

    /// <summary>
    /// Instance of <see cref="Counter{T}"/> to keep track of the number of completion tokens used.
    /// </summary>
    protected static readonly Counter<int> s_completionTokensCounter =
        s_meter.CreateCounter<int>(
            name: "semantic_kernel.connectors.openai.tokens.completion",
            unit: "{token}",
            description: "Number of completion tokens used");

    /// <summary>
    /// Instance of <see cref="Counter{T}"/> to keep track of the total number of tokens used.
    /// </summary>
    protected static readonly Counter<int> s_totalTokensCounter =
        s_meter.CreateCounter<int>(
            name: "semantic_kernel.connectors.openai.tokens.total",
            unit: "{token}",
            description: "Number of tokens used");

    protected virtual Dictionary<string, object?> GetChatCompletionMetadata(OpenAIChatCompletion completions)
    {
        return new Dictionary<string, object?>
        {
            { nameof(completions.Id), completions.Id },
            { nameof(completions.CreatedAt), completions.CreatedAt },
            { nameof(completions.SystemFingerprint), completions.SystemFingerprint },
            { nameof(completions.Usage), completions.Usage },
<<<<<<< HEAD
            { nameof(completions.Refusal), completions.Refusal },
=======
>>>>>>> 6d73513a859ab2d05e01db3bc1d405827799e34b

            // Serialization of this struct behaves as an empty object {}, need to cast to string to avoid it.
            { nameof(completions.FinishReason), completions.FinishReason.ToString() },
            { nameof(completions.ContentTokenLogProbabilities), completions.ContentTokenLogProbabilities },
        };
    }

    protected static Dictionary<string, object?> GetChatCompletionMetadata(StreamingChatCompletionUpdate completionUpdate)
    {
        return new Dictionary<string, object?>
        {
            { nameof(completionUpdate.Id), completionUpdate.Id },
            { nameof(completionUpdate.CreatedAt), completionUpdate.CreatedAt },
            { nameof(completionUpdate.SystemFingerprint), completionUpdate.SystemFingerprint },
<<<<<<< HEAD
            { nameof(completionUpdate.RefusalUpdate), completionUpdate.RefusalUpdate },
=======
>>>>>>> 6d73513a859ab2d05e01db3bc1d405827799e34b

            // Serialization of this struct behaves as an empty object {}, need to cast to string to avoid it.
            { nameof(completionUpdate.FinishReason), completionUpdate.FinishReason?.ToString() },
        };
    }

    /// <summary>
    /// Generate a new chat message
    /// </summary>
    /// <param name="targetModel">Model identifier</param>
<<<<<<< HEAD
    /// <param name="chatHistory">Chat history</param>
=======
    /// <param name="chat">Chat history</param>
>>>>>>> 6d73513a859ab2d05e01db3bc1d405827799e34b
    /// <param name="executionSettings">Execution settings for the completion API.</param>
    /// <param name="kernel">The <see cref="Kernel"/> containing services, plugins, and other state for use throughout the operation.</param>
    /// <param name="cancellationToken">Async cancellation token</param>
    /// <returns>Generated chat message in string format</returns>
    internal async Task<IReadOnlyList<ChatMessageContent>> GetChatMessageContentsAsync(
        string targetModel,
<<<<<<< HEAD
        ChatHistory chatHistory,
=======
        ChatHistory chat,
>>>>>>> 6d73513a859ab2d05e01db3bc1d405827799e34b
        PromptExecutionSettings? executionSettings,
        Kernel? kernel,
        CancellationToken cancellationToken = default)
    {
<<<<<<< HEAD
        Verify.NotNull(chatHistory);
=======
        Verify.NotNull(chat);
>>>>>>> 6d73513a859ab2d05e01db3bc1d405827799e34b

        if (this.Logger!.IsEnabled(LogLevel.Trace))
        {
            this.Logger.LogTrace("ChatHistory: {ChatHistory}, Settings: {Settings}",
<<<<<<< HEAD
                JsonSerializer.Serialize(chatHistory),
=======
                JsonSerializer.Serialize(chat),
>>>>>>> 6d73513a859ab2d05e01db3bc1d405827799e34b
                JsonSerializer.Serialize(executionSettings));
        }

        // Convert the incoming execution settings to OpenAI settings.
        OpenAIPromptExecutionSettings chatExecutionSettings = this.GetSpecializedExecutionSettings(executionSettings);

        ValidateMaxTokens(chatExecutionSettings.MaxTokens);

        for (int requestIndex = 0; ; requestIndex++)
        {
<<<<<<< HEAD
            var chatForRequest = CreateChatCompletionMessages(chatExecutionSettings, chatHistory);

            var functionCallingConfig = this.GetFunctionCallingConfiguration(kernel, chatExecutionSettings, chatHistory, requestIndex);

            var chatOptions = this.CreateChatCompletionOptions(chatExecutionSettings, chatHistory, functionCallingConfig, kernel);
=======
            var chatForRequest = CreateChatCompletionMessages(chatExecutionSettings, chat);

            var toolCallingConfig = this.GetToolCallingConfiguration(kernel, chatExecutionSettings, requestIndex);

            var chatOptions = this.CreateChatCompletionOptions(chatExecutionSettings, chat, toolCallingConfig, kernel);
>>>>>>> 6d73513a859ab2d05e01db3bc1d405827799e34b

            // Make the request.
            OpenAIChatCompletion? chatCompletion = null;
            OpenAIChatMessageContent chatMessageContent;
<<<<<<< HEAD
            using (var activity = this.StartCompletionActivity(chatHistory, chatExecutionSettings))
=======
            using (var activity = this.StartCompletionActivity(chat, chatExecutionSettings))
>>>>>>> 6d73513a859ab2d05e01db3bc1d405827799e34b
            {
                try
                {
                    chatCompletion = (await RunRequestAsync(() => this.Client!.GetChatClient(targetModel).CompleteChatAsync(chatForRequest, chatOptions, cancellationToken)).ConfigureAwait(false)).Value;

                    this.LogUsage(chatCompletion.Usage);
                }
                catch (Exception ex) when (activity is not null)
                {
                    activity.SetError(ex);
                    if (chatCompletion != null)
                    {
                        // Capture available metadata even if the operation failed.
                        activity
                            .SetResponseId(chatCompletion.Id)
                            .SetPromptTokenUsage(chatCompletion.Usage.InputTokens)
                            .SetCompletionTokenUsage(chatCompletion.Usage.OutputTokens);
                    }
                    throw;
                }

                chatMessageContent = this.CreateChatMessageContent(chatCompletion, targetModel);
                activity?.SetCompletionResponse([chatMessageContent], chatCompletion.Usage.InputTokens, chatCompletion.Usage.OutputTokens);
            }

<<<<<<< HEAD
            // If we don't want to attempt to invoke any functions or there is nothing to call, just return the result.
            if (!functionCallingConfig.AutoInvoke || chatCompletion.ToolCalls.Count == 0)
=======
            // If we don't want to attempt to invoke any functions, just return the result.
            if (!toolCallingConfig.AutoInvoke)
            {
                return [chatMessageContent];
            }

            // Get our single result and extract the function call information. If this isn't a function call, or if it is
            // but we're unable to find the function or extract the relevant information, just return the single result.
            // Note that we don't check the FinishReason and instead check whether there are any tool calls, as the service
            // may return a FinishReason of "stop" even if there are tool calls to be made, in particular if a required tool
            // is specified.
            if (chatCompletion.ToolCalls.Count == 0)
>>>>>>> 6d73513a859ab2d05e01db3bc1d405827799e34b
            {
                return [chatMessageContent];
            }

<<<<<<< HEAD
            // Process function calls by invoking the functions and adding the results to the chat history.
            // Each function call will trigger auto-function-invocation filters, which can terminate the process.
            // In such cases, we'll return the last message in the chat history.
            var lastMessage = await this.FunctionCallsProcessor.ProcessFunctionCallsAsync(
                chatMessageContent,
                chatHistory,
                requestIndex,
                (FunctionCallContent content) => IsRequestableTool(chatOptions.Tools, content),
                kernel,
                cancellationToken).ConfigureAwait(false);
            if (lastMessage != null)
            {
                return [lastMessage];
            }

            // Process non-function tool calls.
            this.ProcessNonFunctionToolCalls(chatCompletion.ToolCalls, chatHistory);
=======
            if (this.Logger.IsEnabled(LogLevel.Debug))
            {
                this.Logger.LogDebug("Tool requests: {Requests}", chatCompletion.ToolCalls.Count);
            }
            if (this.Logger.IsEnabled(LogLevel.Trace))
            {
                this.Logger.LogTrace("Function call requests: {Requests}", string.Join(", ", chatCompletion.ToolCalls.OfType<ChatToolCall>().Select(ftc => $"{ftc.FunctionName}({ftc.FunctionArguments})")));
            }

            // Add the result message to the caller's chat history;
            // this is required for the service to understand the tool call responses.
            chat.Add(chatMessageContent);

            // We must send back a response for every tool call, regardless of whether we successfully executed it or not.
            // If we successfully execute it, we'll add the result. If we don't, we'll add an error.
            for (int toolCallIndex = 0; toolCallIndex < chatMessageContent.ToolCalls.Count; toolCallIndex++)
            {
                ChatToolCall functionToolCall = chatMessageContent.ToolCalls[toolCallIndex];

                // We currently only know about function tool calls. If it's anything else, we'll respond with an error.
                if (functionToolCall.Kind != ChatToolCallKind.Function)
                {
                    AddResponseMessage(chat, result: null, "Error: Tool call was not a function call.", functionToolCall, this.Logger);
                    continue;
                }

                // Parse the function call arguments.
                OpenAIFunctionToolCall? openAIFunctionToolCall;
                try
                {
                    openAIFunctionToolCall = new(functionToolCall);
                }
                catch (JsonException)
                {
                    AddResponseMessage(chat, result: null, "Error: Function call arguments were invalid JSON.", functionToolCall, this.Logger);
                    continue;
                }

                // Make sure the requested function is one we requested. If we're permitting any kernel function to be invoked,
                // then we don't need to check this, as it'll be handled when we look up the function in the kernel to be able
                // to invoke it. If we're permitting only a specific list of functions, though, then we need to explicitly check.
                if (chatExecutionSettings.ToolCallBehavior?.AllowAnyRequestedKernelFunction is not true &&
                    !IsRequestableTool(chatOptions, openAIFunctionToolCall))
                {
                    AddResponseMessage(chat, result: null, "Error: Function call request for a function that wasn't defined.", functionToolCall, this.Logger);
                    continue;
                }

                // Find the function in the kernel and populate the arguments.
                if (!kernel!.Plugins.TryGetFunctionAndArguments(openAIFunctionToolCall, out KernelFunction? function, out KernelArguments? functionArgs))
                {
                    AddResponseMessage(chat, result: null, "Error: Requested function could not be found.", functionToolCall, this.Logger);
                    continue;
                }

                // Now, invoke the function, and add the resulting tool call message to the chat options.
                FunctionResult functionResult = new(function) { Culture = kernel.Culture };
                AutoFunctionInvocationContext invocationContext = new(kernel, function, functionResult, chat, chatMessageContent)
                {
                    Arguments = functionArgs,
                    RequestSequenceIndex = requestIndex,
                    FunctionSequenceIndex = toolCallIndex,
                    FunctionCount = chatMessageContent.ToolCalls.Count
                };

                s_inflightAutoInvokes.Value++;
                try
                {
                    invocationContext = await OnAutoFunctionInvocationAsync(kernel, invocationContext, async (context) =>
                    {
                        // Check if filter requested termination.
                        if (context.Terminate)
                        {
                            return;
                        }

                        // Note that we explicitly do not use executionSettings here; those pertain to the all-up operation and not necessarily to any
                        // further calls made as part of this function invocation. In particular, we must not use function calling settings naively here,
                        // as the called function could in turn telling the model about itself as a possible candidate for invocation.
                        context.Result = await function.InvokeAsync(kernel, invocationContext.Arguments, cancellationToken: cancellationToken).ConfigureAwait(false);
                    }).ConfigureAwait(false);
                }
#pragma warning disable CA1031 // Do not catch general exception types
                catch (Exception e)
#pragma warning restore CA1031 // Do not catch general exception types
                {
                    AddResponseMessage(chat, null, $"Error: Exception while invoking function. {e.Message}", functionToolCall, this.Logger);
                    continue;
                }
                finally
                {
                    s_inflightAutoInvokes.Value--;
                }

                // Apply any changes from the auto function invocation filters context to final result.
                functionResult = invocationContext.Result;

                object functionResultValue = functionResult.GetValue<object>() ?? string.Empty;
                var stringResult = ProcessFunctionResult(functionResultValue, chatExecutionSettings.ToolCallBehavior);

                AddResponseMessage(chat, stringResult, errorMessage: null, functionToolCall, this.Logger);

                // If filter requested termination, returning latest function result.
                if (invocationContext.Terminate)
                {
                    if (this.Logger.IsEnabled(LogLevel.Debug))
                    {
                        this.Logger.LogDebug("Filter requested termination of automatic function invocation.");
                    }

                    return [chat.Last()];
                }
            }
>>>>>>> 6d73513a859ab2d05e01db3bc1d405827799e34b
        }
    }

    internal async IAsyncEnumerable<OpenAIStreamingChatMessageContent> GetStreamingChatMessageContentsAsync(
        string targetModel,
<<<<<<< HEAD
        ChatHistory chatHistory,
=======
        ChatHistory chat,
>>>>>>> 6d73513a859ab2d05e01db3bc1d405827799e34b
        PromptExecutionSettings? executionSettings,
        Kernel? kernel,
        [EnumeratorCancellation] CancellationToken cancellationToken = default)
    {
<<<<<<< HEAD
        Verify.NotNull(chatHistory);
=======
        Verify.NotNull(chat);
>>>>>>> 6d73513a859ab2d05e01db3bc1d405827799e34b

        if (this.Logger!.IsEnabled(LogLevel.Trace))
        {
            this.Logger.LogTrace("ChatHistory: {ChatHistory}, Settings: {Settings}",
<<<<<<< HEAD
                JsonSerializer.Serialize(chatHistory),
=======
                JsonSerializer.Serialize(chat),
>>>>>>> 6d73513a859ab2d05e01db3bc1d405827799e34b
                JsonSerializer.Serialize(executionSettings));
        }

        OpenAIPromptExecutionSettings chatExecutionSettings = this.GetSpecializedExecutionSettings(executionSettings);

        ValidateMaxTokens(chatExecutionSettings.MaxTokens);

        StringBuilder? contentBuilder = null;
        Dictionary<int, string>? toolCallIdsByIndex = null;
        Dictionary<int, string>? functionNamesByIndex = null;
        Dictionary<int, StringBuilder>? functionArgumentBuildersByIndex = null;

        for (int requestIndex = 0; ; requestIndex++)
        {
<<<<<<< HEAD
            var chatForRequest = CreateChatCompletionMessages(chatExecutionSettings, chatHistory);

            var toolCallingConfig = this.GetFunctionCallingConfiguration(kernel, chatExecutionSettings, chatHistory, requestIndex);

            var chatOptions = this.CreateChatCompletionOptions(chatExecutionSettings, chatHistory, toolCallingConfig, kernel);
=======
            var chatForRequest = CreateChatCompletionMessages(chatExecutionSettings, chat);

            var toolCallingConfig = this.GetToolCallingConfiguration(kernel, chatExecutionSettings, requestIndex);

            var chatOptions = this.CreateChatCompletionOptions(chatExecutionSettings, chat, toolCallingConfig, kernel);
>>>>>>> 6d73513a859ab2d05e01db3bc1d405827799e34b

            // Reset state
            contentBuilder?.Clear();
            toolCallIdsByIndex?.Clear();
            functionNamesByIndex?.Clear();
            functionArgumentBuildersByIndex?.Clear();

            // Stream the response.
            IReadOnlyDictionary<string, object?>? metadata = null;
            string? streamedName = null;
            ChatMessageRole? streamedRole = default;
            ChatFinishReason finishReason = default;
            ChatToolCall[]? toolCalls = null;
            FunctionCallContent[]? functionCallContents = null;

<<<<<<< HEAD
            using (var activity = this.StartCompletionActivity(chatHistory, chatExecutionSettings))
=======
            using (var activity = this.StartCompletionActivity(chat, chatExecutionSettings))
>>>>>>> 6d73513a859ab2d05e01db3bc1d405827799e34b
            {
                // Make the request.
                AsyncCollectionResult<StreamingChatCompletionUpdate> response;
                try
                {
                    response = RunRequest(() => this.Client!.GetChatClient(targetModel).CompleteChatStreamingAsync(chatForRequest, chatOptions, cancellationToken));
                }
                catch (Exception ex) when (activity is not null)
                {
                    activity.SetError(ex);
                    throw;
                }

                var responseEnumerator = response.ConfigureAwait(false).GetAsyncEnumerator();
                List<OpenAIStreamingChatMessageContent>? streamedContents = activity is not null ? [] : null;
                try
                {
                    while (true)
                    {
                        try
                        {
                            if (!await responseEnumerator.MoveNextAsync())
                            {
                                break;
                            }
                        }
                        catch (Exception ex) when (activity is not null)
                        {
                            activity.SetError(ex);
                            throw;
                        }

                        StreamingChatCompletionUpdate chatCompletionUpdate = responseEnumerator.Current;
                        metadata = GetChatCompletionMetadata(chatCompletionUpdate);
                        streamedRole ??= chatCompletionUpdate.Role;
                        //streamedName ??= update.AuthorName;
                        finishReason = chatCompletionUpdate.FinishReason ?? default;

                        // If we're intending to invoke function calls, we need to consume that function call information.
                        if (toolCallingConfig.AutoInvoke)
                        {
                            foreach (var contentPart in chatCompletionUpdate.ContentUpdate)
                            {
                                if (contentPart.Kind == ChatMessageContentPartKind.Text)
                                {
                                    (contentBuilder ??= new()).Append(contentPart.Text);
                                }
                            }

                            OpenAIFunctionToolCall.TrackStreamingToolingUpdate(chatCompletionUpdate.ToolCallUpdates, ref toolCallIdsByIndex, ref functionNamesByIndex, ref functionArgumentBuildersByIndex);
<<<<<<< HEAD
                            try
                            {
                                foreach (var contentPart in chatCompletionUpdate.ContentUpdate)
                                {
                                    if (contentPart.Kind == ChatMessageContentPartKind.Text)
                                    {
                                        (contentBuilder ??= new()).Append(contentPart.Text);
                                    }
                                }
                                OpenAIFunctionToolCall.TrackStreamingToolingUpdate(chatCompletionUpdate.ToolCallUpdates, ref toolCallIdsByIndex, ref functionNamesByIndex, ref functionArgumentBuildersByIndex);
                            }
                            catch (NullReferenceException)
                            {
                                // Temporary workaround for OpenAI SDK Bug here: https://github.com/openai/openai-dotnet/issues/198
                                // TODO: Remove this try-catch block once the bug is fixed.
                            }
=======
>>>>>>> 6d73513a859ab2d05e01db3bc1d405827799e34b
                        }

                        var openAIStreamingChatMessageContent = new OpenAIStreamingChatMessageContent(chatCompletionUpdate, 0, targetModel, metadata);

<<<<<<< HEAD
<<<<<<< HEAD
                        if (openAIStreamingChatMessageContent.ToolCallUpdates is not null)
                        {
                            foreach (var functionCallUpdate in openAIStreamingChatMessageContent.ToolCallUpdates!)
                            {
                                // Using the code below to distinguish and skip non - function call related updates.
                                // The Kind property of updates can't be reliably used because it's only initialized for the first update.
                                if (string.IsNullOrEmpty(functionCallUpdate.Id) &&
                                    string.IsNullOrEmpty(functionCallUpdate.FunctionName) &&
                                    string.IsNullOrEmpty(functionCallUpdate.FunctionArgumentsUpdate))
                                {
                                    continue;
                                }

                                openAIStreamingChatMessageContent.Items.Add(new StreamingFunctionCallUpdateContent(
                                    callId: functionCallUpdate.Id,
                                    name: functionCallUpdate.FunctionName,
                                    arguments: functionCallUpdate.FunctionArgumentsUpdate,
                                    functionCallIndex: functionCallUpdate.Index));
                            }
                        }
=======
                        foreach (var functionCallUpdate in chatCompletionUpdate.ToolCallUpdates)
=======
                        if (openAIStreamingChatMessageContent.ToolCallUpdates is not null)
>>>>>>> 1ab6f956
                        {
                            foreach (var functionCallUpdate in openAIStreamingChatMessageContent.ToolCallUpdates!)
                            {
                                // Using the code below to distinguish and skip non - function call related updates.
                                // The Kind property of updates can't be reliably used because it's only initialized for the first update.
                                if (string.IsNullOrEmpty(functionCallUpdate.Id) &&
                                    string.IsNullOrEmpty(functionCallUpdate.FunctionName) &&
                                    string.IsNullOrEmpty(functionCallUpdate.FunctionArgumentsUpdate))
                                {
                                    continue;
                                }

                                openAIStreamingChatMessageContent.Items.Add(new StreamingFunctionCallUpdateContent(
                                    callId: functionCallUpdate.Id,
                                    name: functionCallUpdate.FunctionName,
                                    arguments: functionCallUpdate.FunctionArgumentsUpdate,
                                    functionCallIndex: functionCallUpdate.Index));
                            }
                        }
<<<<<<< HEAD

>>>>>>> 6d73513a859ab2d05e01db3bc1d405827799e34b
=======
>>>>>>> 1ab6f956
                        streamedContents?.Add(openAIStreamingChatMessageContent);
                        yield return openAIStreamingChatMessageContent;
                    }

                    // Translate all entries into ChatCompletionsFunctionToolCall instances.
                    toolCalls = OpenAIFunctionToolCall.ConvertToolCallUpdatesToFunctionToolCalls(
                        ref toolCallIdsByIndex, ref functionNamesByIndex, ref functionArgumentBuildersByIndex);

                    // Translate all entries into FunctionCallContent instances for diagnostics purposes.
                    functionCallContents = this.GetFunctionCallContents(toolCalls).ToArray();
                }
                finally
                {
                    activity?.EndStreaming(streamedContents, ModelDiagnostics.IsSensitiveEventsEnabled() ? functionCallContents : null);
                    await responseEnumerator.DisposeAsync();
                }
            }

            // If we don't have a function to invoke, we're done.
            // Note that we don't check the FinishReason and instead check whether there are any tool calls, as the service
            // may return a FinishReason of "stop" even if there are tool calls to be made, in particular if a required tool
            // is specified.
            if (!toolCallingConfig.AutoInvoke ||
                toolCallIdsByIndex is not { Count: > 0 })
            {
                yield break;
            }

            // Get any response content that was streamed.
            string content = contentBuilder?.ToString() ?? string.Empty;

<<<<<<< HEAD
            var chatMessageContent = this.CreateChatMessageContent(streamedRole ?? default, content, toolCalls, functionCallContents, metadata, streamedName);

            // Process function calls by invoking the functions and adding the results to the chat history.
            // Each function call will trigger auto-function-invocation filters, which can terminate the process.
            // In such cases, we'll return the last message in the chat history.  
            var lastMessage = await this.FunctionCallsProcessor.ProcessFunctionCallsAsync(
                chatMessageContent,
                chatHistory,
                requestIndex,
                (FunctionCallContent content) => IsRequestableTool(chatOptions.Tools, content),
                kernel,
                cancellationToken).ConfigureAwait(false);
            if (lastMessage != null)
            {
                yield return new OpenAIStreamingChatMessageContent(lastMessage.Role, lastMessage.Content);
                yield break;
            }

            // Process non-function tool calls.
            this.ProcessNonFunctionToolCalls(toolCalls, chatHistory);
=======
            // Log the requests
            if (this.Logger.IsEnabled(LogLevel.Trace))
            {
                this.Logger.LogTrace("Function call requests: {Requests}", string.Join(", ", toolCalls.Select(fcr => $"{fcr.FunctionName}({fcr.FunctionName})")));
            }
            else if (this.Logger.IsEnabled(LogLevel.Debug))
            {
                this.Logger.LogDebug("Function call requests: {Requests}", toolCalls.Length);
            }

            // Add the result message to the caller's chat history; this is required for the service to understand the tool call responses.
            var chatMessageContent = this.CreateChatMessageContent(streamedRole ?? default, content, toolCalls, functionCallContents, metadata, streamedName);
            chat.Add(chatMessageContent);

            // Respond to each tooling request.
            for (int toolCallIndex = 0; toolCallIndex < toolCalls.Length; toolCallIndex++)
            {
                ChatToolCall toolCall = toolCalls[toolCallIndex];

                // We currently only know about function tool calls. If it's anything else, we'll respond with an error.
                if (string.IsNullOrEmpty(toolCall.FunctionName))
                {
                    AddResponseMessage(chat, result: null, "Error: Tool call was not a function call.", toolCall, this.Logger);
                    continue;
                }

                // Parse the function call arguments.
                OpenAIFunctionToolCall? openAIFunctionToolCall;
                try
                {
                    openAIFunctionToolCall = new(toolCall);
                }
                catch (JsonException)
                {
                    AddResponseMessage(chat, result: null, "Error: Function call arguments were invalid JSON.", toolCall, this.Logger);
                    continue;
                }

                // Make sure the requested function is one we requested. If we're permitting any kernel function to be invoked,
                // then we don't need to check this, as it'll be handled when we look up the function in the kernel to be able
                // to invoke it. If we're permitting only a specific list of functions, though, then we need to explicitly check.
                if (chatExecutionSettings.ToolCallBehavior?.AllowAnyRequestedKernelFunction is not true &&
                    !IsRequestableTool(chatOptions, openAIFunctionToolCall))
                {
                    AddResponseMessage(chat, result: null, "Error: Function call request for a function that wasn't defined.", toolCall, this.Logger);
                    continue;
                }

                // Find the function in the kernel and populate the arguments.
                if (!kernel!.Plugins.TryGetFunctionAndArguments(openAIFunctionToolCall, out KernelFunction? function, out KernelArguments? functionArgs))
                {
                    AddResponseMessage(chat, result: null, "Error: Requested function could not be found.", toolCall, this.Logger);
                    continue;
                }

                // Now, invoke the function, and add the resulting tool call message to the chat options.
                FunctionResult functionResult = new(function) { Culture = kernel.Culture };
                AutoFunctionInvocationContext invocationContext = new(kernel, function, functionResult, chat, chatMessageContent)
                {
                    Arguments = functionArgs,
                    RequestSequenceIndex = requestIndex,
                    FunctionSequenceIndex = toolCallIndex,
                    FunctionCount = toolCalls.Length
                };

                s_inflightAutoInvokes.Value++;
                try
                {
                    invocationContext = await OnAutoFunctionInvocationAsync(kernel, invocationContext, async (context) =>
                    {
                        // Check if filter requested termination.
                        if (context.Terminate)
                        {
                            return;
                        }

                        // Note that we explicitly do not use executionSettings here; those pertain to the all-up operation and not necessarily to any
                        // further calls made as part of this function invocation. In particular, we must not use function calling settings naively here,
                        // as the called function could in turn telling the model about itself as a possible candidate for invocation.
                        context.Result = await function.InvokeAsync(kernel, invocationContext.Arguments, cancellationToken: cancellationToken).ConfigureAwait(false);
                    }).ConfigureAwait(false);
                }
#pragma warning disable CA1031 // Do not catch general exception types
                catch (Exception e)
#pragma warning restore CA1031 // Do not catch general exception types
                {
                    AddResponseMessage(chat, result: null, $"Error: Exception while invoking function. {e.Message}", toolCall, this.Logger);
                    continue;
                }
                finally
                {
                    s_inflightAutoInvokes.Value--;
                }

                // Apply any changes from the auto function invocation filters context to final result.
                functionResult = invocationContext.Result;

                object functionResultValue = functionResult.GetValue<object>() ?? string.Empty;
                var stringResult = ProcessFunctionResult(functionResultValue, chatExecutionSettings.ToolCallBehavior);

                AddResponseMessage(chat, stringResult, errorMessage: null, toolCall, this.Logger);

                // If filter requested termination, returning latest function result and breaking request iteration loop.
                if (invocationContext.Terminate)
                {
                    if (this.Logger.IsEnabled(LogLevel.Debug))
                    {
                        this.Logger.LogDebug("Filter requested termination of automatic function invocation.");
                    }

                    var lastChatMessage = chat.Last();

                    yield return new OpenAIStreamingChatMessageContent(lastChatMessage.Role, lastChatMessage.Content);
                    yield break;
                }
            }
>>>>>>> 6d73513a859ab2d05e01db3bc1d405827799e34b
        }
    }

    internal async IAsyncEnumerable<StreamingTextContent> GetChatAsTextStreamingContentsAsync(
        string targetModel,
        string prompt,
        PromptExecutionSettings? executionSettings,
        Kernel? kernel,
        [EnumeratorCancellation] CancellationToken cancellationToken = default)
    {
        OpenAIPromptExecutionSettings chatSettings = this.GetSpecializedExecutionSettings(executionSettings);
        ChatHistory chat = CreateNewChat(prompt, chatSettings);

        await foreach (var chatUpdate in this.GetStreamingChatMessageContentsAsync(targetModel, chat, executionSettings, kernel, cancellationToken).ConfigureAwait(false))
        {
            yield return new StreamingTextContent(chatUpdate.Content, chatUpdate.ChoiceIndex, chatUpdate.ModelId, chatUpdate, Encoding.UTF8, chatUpdate.Metadata);
        }
    }

    internal async Task<IReadOnlyList<TextContent>> GetChatAsTextContentsAsync(
        string model,
        string text,
        PromptExecutionSettings? executionSettings,
        Kernel? kernel,
        CancellationToken cancellationToken = default)
    {
        OpenAIPromptExecutionSettings chatSettings = this.GetSpecializedExecutionSettings(executionSettings);

        ChatHistory chat = CreateNewChat(text, chatSettings);
        return (await this.GetChatMessageContentsAsync(model, chat, chatSettings, kernel, cancellationToken).ConfigureAwait(false))
            .Select(chat => new TextContent(chat.Content, chat.ModelId, chat.Content, Encoding.UTF8, chat.Metadata))
            .ToList();
    }

    /// <summary>
    /// Returns a specialized execution settings object for the OpenAI chat completion service.
    /// </summary>
    /// <param name="executionSettings">Potential execution settings infer specialized.</param>
    /// <returns>Specialized settings</returns>
    protected virtual OpenAIPromptExecutionSettings GetSpecializedExecutionSettings(PromptExecutionSettings? executionSettings)
        => OpenAIPromptExecutionSettings.FromExecutionSettings(executionSettings);

    /// <summary>
    /// Start a chat completion activity for a given model.
    /// The activity will be tagged with the a set of attributes specified by the semantic conventions.
    /// </summary>
    protected virtual Activity? StartCompletionActivity(ChatHistory chatHistory, PromptExecutionSettings settings)
        => ModelDiagnostics.StartCompletionActivity(this.Endpoint, this.ModelId, ModelProvider, chatHistory, settings);

    protected virtual ChatCompletionOptions CreateChatCompletionOptions(
        OpenAIPromptExecutionSettings executionSettings,
        ChatHistory chatHistory,
        ToolCallingConfig toolCallingConfig,
        Kernel? kernel)
    {
        var options = new ChatCompletionOptions
        {
            MaxTokens = executionSettings.MaxTokens,
            Temperature = (float?)executionSettings.Temperature,
            TopP = (float?)executionSettings.TopP,
            FrequencyPenalty = (float?)executionSettings.FrequencyPenalty,
            PresencePenalty = (float?)executionSettings.PresencePenalty,
            Seed = executionSettings.Seed,
            EndUserId = executionSettings.User,
            TopLogProbabilityCount = executionSettings.TopLogprobs,
            IncludeLogProbabilities = executionSettings.Logprobs,
<<<<<<< HEAD
<<<<<<< HEAD
        };

        var responseFormat = GetResponseFormat(executionSettings);
        if (responseFormat is not null)
        {
            options.ResponseFormat = responseFormat;
        }

        if (toolCallingConfig.Choice is not null)
        {
            options.ToolChoice = toolCallingConfig.Choice;
        }

=======
            ResponseFormat = GetResponseFormat(executionSettings) ?? ChatResponseFormat.Text,
            ToolChoice = toolCallingConfig.Choice,
        };

>>>>>>> 6d73513a859ab2d05e01db3bc1d405827799e34b
=======
        };

        var responseFormat = GetResponseFormat(executionSettings);
        if (responseFormat is not null)
        {
            options.ResponseFormat = responseFormat;
        }

        if (toolCallingConfig.Choice is not null)
        {
            options.ToolChoice = toolCallingConfig.Choice;
        }

>>>>>>> 1ab6f956
        if (toolCallingConfig.Tools is { Count: > 0 } tools)
        {
            options.Tools.AddRange(tools);
        }

        if (executionSettings.TokenSelectionBiases is not null)
        {
            foreach (var keyValue in executionSettings.TokenSelectionBiases)
            {
                options.LogitBiases.Add(keyValue.Key, keyValue.Value);
            }
        }

        if (executionSettings.StopSequences is { Count: > 0 })
        {
            foreach (var s in executionSettings.StopSequences)
            {
                options.StopSequences.Add(s);
            }
        }

        return options;
    }

    /// <summary>
    /// Retrieves the response format based on the provided settings.
    /// </summary>
    /// <param name="executionSettings">Execution settings.</param>
    /// <returns>Chat response format</returns>
    protected static ChatResponseFormat? GetResponseFormat(OpenAIPromptExecutionSettings executionSettings)
    {
        switch (executionSettings.ResponseFormat)
        {
            case ChatResponseFormat formatObject:
                // If the response format is an OpenAI SDK ChatCompletionsResponseFormat, just pass it along.
                return formatObject;
            case string formatString:
                // If the response format is a string, map the ones we know about, and ignore the rest.
                switch (formatString)
                {
                    case "json_object":
                        return ChatResponseFormat.JsonObject;

                    case "text":
                        return ChatResponseFormat.Text;
                }
                break;

            case JsonElement formatElement:
                // This is a workaround for a type mismatch when deserializing a JSON into an object? type property.
                // Handling only string formatElement.
                if (formatElement.ValueKind == JsonValueKind.String)
                {
                    string formatString = formatElement.GetString() ?? "";
                    switch (formatString)
                    {
                        case "json_object":
                            return ChatResponseFormat.JsonObject;

                        case "text":
                            return ChatResponseFormat.Text;
                    }
                }
                break;
<<<<<<< HEAD
            case Type formatObjectType:
                return GetJsonSchemaResponseFormat(formatObjectType);
=======
>>>>>>> 6d73513a859ab2d05e01db3bc1d405827799e34b
        }

        return null;
    }

<<<<<<< HEAD
    /// <summary>
    /// Gets instance of <see cref="ChatResponseFormat"/> object for JSON schema format for structured outputs.
    /// </summary>
    private static ChatResponseFormat GetJsonSchemaResponseFormat(Type formatObjectType)
    {
        var type = formatObjectType.IsGenericType && formatObjectType.GetGenericTypeDefinition() == typeof(Nullable<>) ?
            Nullable.GetUnderlyingType(formatObjectType)! :
            formatObjectType;

        var schema = KernelJsonSchemaBuilder.Build(options: null, type, configuration: s_jsonSchemaMapperConfiguration);
        var schemaBinaryData = BinaryData.FromString(schema.ToString());

        return ChatResponseFormat.CreateJsonSchemaFormat(type.Name, schemaBinaryData, strictSchemaEnabled: true);
    }

    /// <summary>Checks if a tool call is for a function that was defined.</summary>
    private static bool IsRequestableTool(IList<ChatTool> tools, FunctionCallContent functionCallContent)
    {
        for (int i = 0; i < tools.Count; i++)
        {
            if (tools[i].Kind == ChatToolKind.Function &&
                string.Equals(tools[i].FunctionName, FunctionName.ToFullyQualifiedName(functionCallContent.FunctionName, functionCallContent.PluginName, OpenAIFunction.NameSeparator), StringComparison.OrdinalIgnoreCase))
=======
    /// <summary>Checks if a tool call is for a function that was defined.</summary>
    private static bool IsRequestableTool(ChatCompletionOptions options, OpenAIFunctionToolCall ftc)
    {
        IList<ChatTool> tools = options.Tools;
        for (int i = 0; i < tools.Count; i++)
        {
            if (tools[i].Kind == ChatToolKind.Function &&
                string.Equals(tools[i].FunctionName, ftc.FullyQualifiedName, StringComparison.OrdinalIgnoreCase))
>>>>>>> 6d73513a859ab2d05e01db3bc1d405827799e34b
            {
                return true;
            }
        }

        return false;
    }

    /// <summary>
    /// Create a new empty chat instance
    /// </summary>
    /// <param name="text">Optional chat instructions for the AI service</param>
    /// <param name="executionSettings">Execution settings</param>
    /// <returns>Chat object</returns>
    private static ChatHistory CreateNewChat(string? text = null, OpenAIPromptExecutionSettings? executionSettings = null)
    {
        var chat = new ChatHistory();

        // If settings is not provided, create a new chat with the text as the system prompt
        AuthorRole textRole = AuthorRole.System;

        if (!string.IsNullOrWhiteSpace(executionSettings?.ChatSystemPrompt))
        {
            chat.AddSystemMessage(executionSettings!.ChatSystemPrompt!);
            textRole = AuthorRole.User;
        }

        if (!string.IsNullOrWhiteSpace(text))
        {
            chat.AddMessage(textRole, text!);
        }

        return chat;
    }

    private static List<ChatMessage> CreateChatCompletionMessages(OpenAIPromptExecutionSettings executionSettings, ChatHistory chatHistory)
    {
        List<ChatMessage> messages = [];

        if (!string.IsNullOrWhiteSpace(executionSettings.ChatSystemPrompt) && !chatHistory.Any(m => m.Role == AuthorRole.System))
        {
            messages.Add(new SystemChatMessage(executionSettings.ChatSystemPrompt));
        }

        foreach (var message in chatHistory)
        {
<<<<<<< HEAD
            messages.AddRange(CreateRequestMessages(message));
=======
            messages.AddRange(CreateRequestMessages(message, executionSettings.ToolCallBehavior));
>>>>>>> 6d73513a859ab2d05e01db3bc1d405827799e34b
        }

        return messages;
    }

<<<<<<< HEAD
    private static List<ChatMessage> CreateRequestMessages(ChatMessageContent message)
=======
    private static List<ChatMessage> CreateRequestMessages(ChatMessageContent message, ToolCallBehavior? toolCallBehavior)
>>>>>>> 6d73513a859ab2d05e01db3bc1d405827799e34b
    {
        if (message.Role == AuthorRole.System)
        {
            return [new SystemChatMessage(message.Content) { ParticipantName = message.AuthorName }];
        }

        if (message.Role == AuthorRole.Tool)
        {
            // Handling function results represented by the TextContent type.
            // Example: new ChatMessageContent(AuthorRole.Tool, content, metadata: new Dictionary<string, object?>(1) { { OpenAIChatMessageContent.ToolIdProperty, toolCall.Id } })
            if (message.Metadata?.TryGetValue(OpenAIChatMessageContent.ToolIdProperty, out object? toolId) is true &&
                toolId?.ToString() is string toolIdString)
            {
                return [new ToolChatMessage(toolIdString, message.Content)];
            }

            // Handling function results represented by the FunctionResultContent type.
            // Example: new ChatMessageContent(AuthorRole.Tool, items: new ChatMessageContentItemCollection { new FunctionResultContent(functionCall, result) })
            List<ChatMessage>? toolMessages = null;
            foreach (var item in message.Items)
            {
                if (item is not FunctionResultContent resultContent)
                {
                    continue;
                }

                toolMessages ??= [];

                if (resultContent.Result is Exception ex)
                {
                    toolMessages.Add(new ToolChatMessage(resultContent.CallId, $"Error: Exception while invoking function. {ex.Message}"));
                    continue;
                }

<<<<<<< HEAD
                var stringResult = FunctionCalling.FunctionCallsProcessor.ProcessFunctionResult(resultContent.Result ?? string.Empty);
=======
                var stringResult = ProcessFunctionResult(resultContent.Result ?? string.Empty, toolCallBehavior);
>>>>>>> 6d73513a859ab2d05e01db3bc1d405827799e34b

                toolMessages.Add(new ToolChatMessage(resultContent.CallId, stringResult ?? string.Empty));
            }

            if (toolMessages is not null)
            {
                return toolMessages;
            }

            throw new NotSupportedException("No function result provided in the tool message.");
        }

        if (message.Role == AuthorRole.User)
        {
            if (message.Items is { Count: 1 } && message.Items.FirstOrDefault() is TextContent textContent)
            {
                return [new UserChatMessage(textContent.Text) { ParticipantName = message.AuthorName }];
            }

            return [new UserChatMessage(message.Items.Select(static (KernelContent item) => (ChatMessageContentPart)(item switch
            {
                TextContent textContent => ChatMessageContentPart.CreateTextMessageContentPart(textContent.Text),
                ImageContent imageContent => GetImageContentItem(imageContent),
                _ => throw new NotSupportedException($"Unsupported chat message content type '{item.GetType()}'.")
            })))
            { ParticipantName = message.AuthorName }];
        }

        if (message.Role == AuthorRole.Assistant)
        {
            var toolCalls = new List<ChatToolCall>();

            // Handling function calls supplied via either:  
            // ChatCompletionsToolCall.ToolCalls collection items or  
            // ChatMessageContent.Metadata collection item with 'ChatResponseMessage.FunctionToolCalls' key.
            IEnumerable<ChatToolCall>? tools = (message as OpenAIChatMessageContent)?.ToolCalls;
            if (tools is null && message.Metadata?.TryGetValue(OpenAIChatMessageContent.FunctionToolCallsProperty, out object? toolCallsObject) is true)
            {
                tools = toolCallsObject as IEnumerable<ChatToolCall>;
                if (tools is null && toolCallsObject is JsonElement { ValueKind: JsonValueKind.Array } array)
                {
                    int length = array.GetArrayLength();
                    var ftcs = new List<ChatToolCall>(length);
                    for (int i = 0; i < length; i++)
                    {
                        JsonElement e = array[i];
                        if (e.TryGetProperty("Id", out JsonElement id) &&
                            e.TryGetProperty("Name", out JsonElement name) &&
                            e.TryGetProperty("Arguments", out JsonElement arguments) &&
                            id.ValueKind == JsonValueKind.String &&
                            name.ValueKind == JsonValueKind.String &&
                            arguments.ValueKind == JsonValueKind.String)
                        {
                            ftcs.Add(ChatToolCall.CreateFunctionToolCall(id.GetString()!, name.GetString()!, arguments.GetString()!));
                        }
                    }
                    tools = ftcs;
                }
            }

            if (tools is not null)
            {
                toolCalls.AddRange(tools);
            }

            // Handling function calls supplied via ChatMessageContent.Items collection elements of the FunctionCallContent type.
            HashSet<string>? functionCallIds = null;
            foreach (var item in message.Items)
            {
                if (item is not FunctionCallContent callRequest)
                {
                    continue;
                }

                functionCallIds ??= new HashSet<string>(toolCalls.Select(t => t.Id));

                if (callRequest.Id is null || functionCallIds.Contains(callRequest.Id))
                {
                    continue;
                }

                var argument = JsonSerializer.Serialize(callRequest.Arguments);

                toolCalls.Add(ChatToolCall.CreateFunctionToolCall(callRequest.Id, FunctionName.ToFullyQualifiedName(callRequest.FunctionName, callRequest.PluginName, OpenAIFunction.NameSeparator), argument ?? string.Empty));
            }

            // This check is necessary to prevent an exception that will be thrown if the toolCalls collection is empty.
            // HTTP 400 (invalid_request_error:) [] should be non-empty - 'messages.3.tool_calls'  
            if (toolCalls.Count == 0)
            {
                return [new AssistantChatMessage(message.Content) { ParticipantName = message.AuthorName }];
            }

            return [new AssistantChatMessage(toolCalls, message.Content) { ParticipantName = message.AuthorName }];
        }

        throw new NotSupportedException($"Role {message.Role} is not supported.");
    }

    private static ChatMessageContentPart GetImageContentItem(ImageContent imageContent)
    {
        if (imageContent.Data is { IsEmpty: false } data)
        {
            return ChatMessageContentPart.CreateImageMessageContentPart(BinaryData.FromBytes(data), imageContent.MimeType);
        }

        if (imageContent.Uri is not null)
        {
            return ChatMessageContentPart.CreateImageMessageContentPart(imageContent.Uri);
        }

        throw new ArgumentException($"{nameof(ImageContent)} must have either Data or a Uri.");
    }

    private OpenAIChatMessageContent CreateChatMessageContent(OpenAIChatCompletion completion, string targetModel)
    {
        var message = new OpenAIChatMessageContent(completion, targetModel, this.GetChatCompletionMetadata(completion));

        message.Items.AddRange(this.GetFunctionCallContents(completion.ToolCalls));

        return message;
    }

    private OpenAIChatMessageContent CreateChatMessageContent(ChatMessageRole chatRole, string content, ChatToolCall[] toolCalls, FunctionCallContent[]? functionCalls, IReadOnlyDictionary<string, object?>? metadata, string? authorName)
    {
        var message = new OpenAIChatMessageContent(chatRole, content, this.ModelId, toolCalls, metadata)
        {
            AuthorName = authorName,
        };

        if (functionCalls is not null)
        {
            message.Items.AddRange(functionCalls);
        }

        return message;
    }

    private List<FunctionCallContent> GetFunctionCallContents(IEnumerable<ChatToolCall> toolCalls)
    {
        List<FunctionCallContent> result = [];

        foreach (var toolCall in toolCalls)
        {
            // Adding items of 'FunctionCallContent' type to the 'Items' collection even though the function calls are available via the 'ToolCalls' property.
            // This allows consumers to work with functions in an LLM-agnostic way.
            if (toolCall.Kind == ChatToolCallKind.Function)
            {
                Exception? exception = null;
                KernelArguments? arguments = null;
                try
                {
                    arguments = JsonSerializer.Deserialize<KernelArguments>(toolCall.FunctionArguments);
                    if (arguments is not null)
                    {
                        // Iterate over copy of the names to avoid mutating the dictionary while enumerating it
                        var names = arguments.Names.ToArray();
                        foreach (var name in names)
                        {
                            arguments[name] = arguments[name]?.ToString();
                        }
                    }
                }
                catch (JsonException ex)
                {
                    exception = new KernelException("Error: Function call arguments were invalid JSON.", ex);

                    if (this.Logger!.IsEnabled(LogLevel.Debug))
                    {
                        this.Logger.LogDebug(ex, "Failed to deserialize function arguments ({FunctionName}/{FunctionId}).", toolCall.FunctionName, toolCall.Id);
                    }
                }

                var functionName = FunctionName.Parse(toolCall.FunctionName, OpenAIFunction.NameSeparator);

                var functionCallContent = new FunctionCallContent(
                    functionName: functionName.Name,
                    pluginName: functionName.PluginName,
                    id: toolCall.Id,
                    arguments: arguments)
                {
                    InnerContent = toolCall,
                    Exception = exception
                };

                result.Add(functionCallContent);
            }
        }

        return result;
    }

<<<<<<< HEAD
=======
    private static void AddResponseMessage(ChatHistory chat, string? result, string? errorMessage, ChatToolCall toolCall, ILogger logger)
    {
        // Log any error
        if (errorMessage is not null && logger.IsEnabled(LogLevel.Debug))
        {
            Debug.Assert(result is null);
            logger.LogDebug("Failed to handle tool request ({ToolId}). {Error}", toolCall.Id, errorMessage);
        }

        result ??= errorMessage ?? string.Empty;

        // Add the tool response message to the chat history.
        var message = new ChatMessageContent(role: AuthorRole.Tool, content: result, metadata: new Dictionary<string, object?> { { OpenAIChatMessageContent.ToolIdProperty, toolCall.Id } });

        if (toolCall.Kind == ChatToolCallKind.Function)
        {
            // Add an item of type FunctionResultContent to the ChatMessageContent.Items collection in addition to the function result stored as a string in the ChatMessageContent.Content property.  
            // This will enable migration to the new function calling model and facilitate the deprecation of the current one in the future.
            var functionName = FunctionName.Parse(toolCall.FunctionName, OpenAIFunction.NameSeparator);
            message.Items.Add(new FunctionResultContent(functionName.Name, functionName.PluginName, toolCall.Id, result));
        }

        chat.Add(message);
    }

>>>>>>> 6d73513a859ab2d05e01db3bc1d405827799e34b
    private static void ValidateMaxTokens(int? maxTokens)
    {
        if (maxTokens.HasValue && maxTokens < 1)
        {
            throw new ArgumentException($"MaxTokens {maxTokens} is not valid, the value must be greater than zero");
        }
    }

    /// <summary>
    /// Captures usage details, including token information.
    /// </summary>
    /// <param name="usage">Instance of <see cref="ChatTokenUsage"/> with token usage details.</param>
    private void LogUsage(ChatTokenUsage usage)
    {
        if (usage is null)
        {
            this.Logger!.LogDebug("Token usage information unavailable.");
            return;
        }

        if (this.Logger!.IsEnabled(LogLevel.Information))
        {
            this.Logger.LogInformation(
                "Prompt tokens: {InputTokens}. Completion tokens: {OutputTokens}. Total tokens: {TotalTokens}.",
                usage.InputTokens, usage.OutputTokens, usage.TotalTokens);
        }

        s_promptTokensCounter.Add(usage.InputTokens);
        s_completionTokensCounter.Add(usage.OutputTokens);
        s_totalTokensCounter.Add(usage.TotalTokens);
    }

<<<<<<< HEAD
    private ToolCallingConfig GetFunctionCallingConfiguration(Kernel? kernel, OpenAIPromptExecutionSettings executionSettings, ChatHistory chatHistory, int requestIndex)
    {
        // If neither behavior is specified, we just return default configuration with no tool and no choice
        if (executionSettings.FunctionChoiceBehavior is null && executionSettings.ToolCallBehavior is null)
        {
            return new ToolCallingConfig(Tools: null, Choice: null, AutoInvoke: false, AllowAnyRequestedKernelFunction: false, Options: null);
        }

        // If both behaviors are specified, we can't handle that.
        if (executionSettings.FunctionChoiceBehavior is not null && executionSettings.ToolCallBehavior is not null)
        {
            throw new ArgumentException($"{nameof(executionSettings.ToolCallBehavior)} and {nameof(executionSettings.FunctionChoiceBehavior)} cannot be used together.");
        }

        IList<ChatTool>? tools = null;
        ChatToolChoice? choice = null;
        bool autoInvoke = false;
        bool allowAnyRequestedKernelFunction = false;
        FunctionChoiceBehaviorOptions? options = null;

        // Handling new tool behavior represented by `PromptExecutionSettings.FunctionChoiceBehavior` property.
        if (executionSettings.FunctionChoiceBehavior is { } functionChoiceBehavior)
        {
            (tools, choice, autoInvoke, options) = this.ConfigureFunctionCalling(kernel, requestIndex, functionChoiceBehavior, chatHistory);
        }
        // Handling old-style tool call behavior represented by `OpenAIPromptExecutionSettings.ToolCallBehavior` property.
        else if (executionSettings.ToolCallBehavior is { } toolCallBehavior)
        {
            (tools, choice, autoInvoke, int maximumAutoInvokeAttempts, allowAnyRequestedKernelFunction) = this.ConfigureFunctionCalling(kernel, requestIndex, toolCallBehavior);

            // Disable auto invocation if we've exceeded the allowed limit.
            if (requestIndex >= maximumAutoInvokeAttempts)
            {
                autoInvoke = false;
                if (this.Logger!.IsEnabled(LogLevel.Debug))
                {
                    this.Logger.LogDebug("Maximum auto-invoke ({MaximumAutoInvoke}) reached.", maximumAutoInvokeAttempts);
                }
            }
            // Disable auto invocation if we've exceeded the allowed limit of in-flight auto-invokes.
            else if (FunctionCalling.FunctionCallsProcessor.s_inflightAutoInvokes.Value >= MaxInflightAutoInvokes)
            {
                autoInvoke = false;
            }
        }

        return new ToolCallingConfig(
            Tools: tools ?? [s_nonInvocableFunctionTool],
            Choice: choice ?? ChatToolChoice.None,
            AutoInvoke: autoInvoke,
            AllowAnyRequestedKernelFunction: allowAnyRequestedKernelFunction,
            Options: options);
    }

    private (IList<ChatTool>? Tools, ChatToolChoice? Choice, bool AutoInvoke, int MaximumAutoInvokeAttempts, bool AllowAnyRequestedKernelFunction) ConfigureFunctionCalling(Kernel? kernel, int requestIndex, ToolCallBehavior toolCallBehavior)
    {
        IList<ChatTool>? tools = null;
        ChatToolChoice? choice = null;
        bool autoInvoke = kernel is not null && toolCallBehavior.MaximumAutoInvokeAttempts > 0;
        bool allowAnyRequestedKernelFunction = toolCallBehavior.AllowAnyRequestedKernelFunction;
        int maximumAutoInvokeAttempts = toolCallBehavior.MaximumAutoInvokeAttempts;

        if (requestIndex >= toolCallBehavior.MaximumUseAttempts)
        {
            // Don't add any tools as we've reached the maximum attempts limit.
            if (this.Logger!.IsEnabled(LogLevel.Debug))
            {
                this.Logger.LogDebug("Maximum use ({MaximumUse}) reached.", toolCallBehavior.MaximumUseAttempts);
            }
        }
        else
        {
            (tools, choice) = toolCallBehavior.ConfigureOptions(kernel);
        }

        return new(tools, choice, autoInvoke, maximumAutoInvokeAttempts, allowAnyRequestedKernelFunction);
    }

    private (IList<ChatTool>? Tools, ChatToolChoice? Choice, bool AutoInvoke, FunctionChoiceBehaviorOptions? Options) ConfigureFunctionCalling(Kernel? kernel, int requestIndex, FunctionChoiceBehavior functionChoiceBehavior, ChatHistory chatHistory)
    {
        FunctionChoiceBehaviorConfiguration? config = this.FunctionCallsProcessor.GetConfiguration(functionChoiceBehavior, chatHistory, requestIndex, kernel);

        IList<ChatTool>? tools = null;
        ChatToolChoice? toolChoice = null;
        bool autoInvoke = config?.AutoInvoke ?? false;

        if (config?.Functions is { Count: > 0 } functions)
        {
            if (config.Choice == FunctionChoice.Auto)
            {
                toolChoice = ChatToolChoice.Auto;
            }
            else if (config.Choice == FunctionChoice.Required)
            {
                toolChoice = ChatToolChoice.Required;
            }
            else if (config.Choice == FunctionChoice.None)
            {
                toolChoice = ChatToolChoice.None;
            }
            else
            {
                throw new NotSupportedException($"Unsupported function choice '{config.Choice}'.");
            }

            tools = [];

            foreach (var function in functions)
            {
                tools.Add(function.Metadata.ToOpenAIFunction().ToFunctionDefinition());
            }
        }

        return new(tools, toolChoice, autoInvoke, config?.Options);
    }

    /// <summary>
    /// Processes non-function tool calls.
    /// </summary>
    /// <param name="toolCalls">All tool calls requested by AI model.</param>
    /// <param name="chatHistory">The chat history.</param>
    private void ProcessNonFunctionToolCalls(IEnumerable<ChatToolCall> toolCalls, ChatHistory chatHistory)
    {
        var nonFunctionToolCalls = toolCalls.Where(toolCall => toolCall.Kind != ChatToolCallKind.Function);

        const string ErrorMessage = "Error: Tool call was not a function call.";

        foreach (var toolCall in nonFunctionToolCalls)
        {
            if (this.Logger!.IsEnabled(LogLevel.Debug))
            {
                this.Logger!.LogDebug("Failed to handle tool request ({ToolId}). {Error}", toolCall.Id, ErrorMessage);
            }

            // We currently only know about function tool calls. If it's anything else, we'll respond with an error.
            var message = new ChatMessageContent(role: AuthorRole.Tool, content: ErrorMessage, metadata: new Dictionary<string, object?> { { OpenAIChatMessageContent.ToolIdProperty, toolCall.Id } });

            chatHistory.Add(message);
        }
=======
    /// <summary>
    /// Processes the function result.
    /// </summary>
    /// <param name="functionResult">The result of the function call.</param>
    /// <param name="toolCallBehavior">The ToolCallBehavior object containing optional settings like JsonSerializerOptions.TypeInfoResolver.</param>
    /// <returns>A string representation of the function result.</returns>
    private static string? ProcessFunctionResult(object functionResult, ToolCallBehavior? toolCallBehavior)
    {
        if (functionResult is string stringResult)
        {
            return stringResult;
        }

        // This is an optimization to use ChatMessageContent content directly  
        // without unnecessary serialization of the whole message content class.  
        if (functionResult is ChatMessageContent chatMessageContent)
        {
            return chatMessageContent.ToString();
        }

        // For polymorphic serialization of unknown in advance child classes of the KernelContent class,  
        // a corresponding JsonTypeInfoResolver should be provided via the JsonSerializerOptions.TypeInfoResolver property.  
        // For more details about the polymorphic serialization, see the article at:  
        // https://learn.microsoft.com/en-us/dotnet/standard/serialization/system-text-json/polymorphism?pivots=dotnet-8-0
#pragma warning disable CS0618 // Type or member is obsolete
        return JsonSerializer.Serialize(functionResult, toolCallBehavior?.ToolCallResultSerializerOptions);
#pragma warning restore CS0618 // Type or member is obsolete
    }

    /// <summary>
    /// Executes auto function invocation filters and/or function itself.
    /// This method can be moved to <see cref="Kernel"/> when auto function invocation logic will be extracted to common place.
    /// </summary>
    private static async Task<AutoFunctionInvocationContext> OnAutoFunctionInvocationAsync(
        Kernel kernel,
        AutoFunctionInvocationContext context,
        Func<AutoFunctionInvocationContext, Task> functionCallCallback)
    {
        await InvokeFilterOrFunctionAsync(kernel.AutoFunctionInvocationFilters, functionCallCallback, context).ConfigureAwait(false);

        return context;
    }

    /// <summary>
    /// This method will execute auto function invocation filters and function recursively.
    /// If there are no registered filters, just function will be executed.
    /// If there are registered filters, filter on <paramref name="index"/> position will be executed.
    /// Second parameter of filter is callback. It can be either filter on <paramref name="index"/> + 1 position or function if there are no remaining filters to execute.
    /// Function will be always executed as last step after all filters.
    /// </summary>
    private static async Task InvokeFilterOrFunctionAsync(
        IList<IAutoFunctionInvocationFilter>? autoFunctionInvocationFilters,
        Func<AutoFunctionInvocationContext, Task> functionCallCallback,
        AutoFunctionInvocationContext context,
        int index = 0)
    {
        if (autoFunctionInvocationFilters is { Count: > 0 } && index < autoFunctionInvocationFilters.Count)
        {
            await autoFunctionInvocationFilters[index].OnAutoFunctionInvocationAsync(context,
                (context) => InvokeFilterOrFunctionAsync(autoFunctionInvocationFilters, functionCallCallback, context, index + 1)).ConfigureAwait(false);
        }
        else
        {
            await functionCallCallback(context).ConfigureAwait(false);
        }
    }

    private ToolCallingConfig GetToolCallingConfiguration(Kernel? kernel, OpenAIPromptExecutionSettings executionSettings, int requestIndex)
    {
        if (executionSettings.ToolCallBehavior is null)
        {
            return new ToolCallingConfig(Tools: null, Choice: null, AutoInvoke: false);
        }

        if (requestIndex >= executionSettings.ToolCallBehavior.MaximumUseAttempts)
        {
            // Don't add any tools as we've reached the maximum attempts limit.
            if (this.Logger!.IsEnabled(LogLevel.Debug))
            {
                this.Logger.LogDebug("Maximum use ({MaximumUse}) reached; removing the tool.", executionSettings.ToolCallBehavior!.MaximumUseAttempts);
            }

            return new ToolCallingConfig(Tools: [s_nonInvocableFunctionTool], Choice: ChatToolChoice.None, AutoInvoke: false);
        }

        var (tools, choice) = executionSettings.ToolCallBehavior.ConfigureOptions(kernel);

        bool autoInvoke = kernel is not null &&
            executionSettings.ToolCallBehavior.MaximumAutoInvokeAttempts > 0 &&
            s_inflightAutoInvokes.Value < MaxInflightAutoInvokes;

        // Disable auto invocation if we've exceeded the allowed limit.
        if (requestIndex >= executionSettings.ToolCallBehavior.MaximumAutoInvokeAttempts)
        {
            autoInvoke = false;
            if (this.Logger!.IsEnabled(LogLevel.Debug))
            {
                this.Logger.LogDebug("Maximum auto-invoke ({MaximumAutoInvoke}) reached.", executionSettings.ToolCallBehavior!.MaximumAutoInvokeAttempts);
            }
        }

        return new ToolCallingConfig(
            Tools: tools ?? [s_nonInvocableFunctionTool],
            Choice: choice ?? ChatToolChoice.None,
            AutoInvoke: autoInvoke);
>>>>>>> 6d73513a859ab2d05e01db3bc1d405827799e34b
    }
}<|MERGE_RESOLUTION|>--- conflicted
+++ resolved
@@ -1,9 +1,5 @@
-<<<<<<< HEAD
-// Copyright (c) Microsoft. All rights reserved.
-=======
+
 ﻿// Copyright (c) Microsoft. All rights reserved.
->>>>>>> 6d73513a859ab2d05e01db3bc1d405827799e34b
-
 using System;
 using System.ClientModel;
 using System.Collections.Generic;
@@ -15,10 +11,7 @@
 using System.Text.Json;
 using System.Threading;
 using System.Threading.Tasks;
-<<<<<<< HEAD
 using JsonSchemaMapper;
-=======
->>>>>>> 6d73513a859ab2d05e01db3bc1d405827799e34b
 using Microsoft.Extensions.Logging;
 using Microsoft.SemanticKernel.ChatCompletion;
 using Microsoft.SemanticKernel.Diagnostics;
@@ -34,7 +27,6 @@
 /// </summary>
 internal partial class ClientCore
 {
-<<<<<<< HEAD
     /// <summary>
     /// <see cref="JsonSchemaMapperConfiguration"/> for JSON schema format for structured outputs.
     /// </summary>
@@ -48,14 +40,9 @@
 
     protected const string ModelProvider = "openai";
     protected record ToolCallingConfig(IList<ChatTool>? Tools, ChatToolChoice? Choice, bool AutoInvoke, bool AllowAnyRequestedKernelFunction, FunctionChoiceBehaviorOptions? Options);
-=======
     protected const string ModelProvider = "openai";
-<<<<<<< HEAD
     protected record ToolCallingConfig(IList<ChatTool>? Tools, ChatToolChoice Choice, bool AutoInvoke);
->>>>>>> 6d73513a859ab2d05e01db3bc1d405827799e34b
-=======
     protected record ToolCallingConfig(IList<ChatTool>? Tools, ChatToolChoice? Choice, bool AutoInvoke);
->>>>>>> 1ab6f956
 
     /// <summary>
     /// The maximum number of auto-invokes that can be in-flight at any given time as part of the current
@@ -78,12 +65,9 @@
     /// <summary>Singleton tool used when tool call count drops to 0 but we need to supply tools to keep the service happy.</summary>
     protected static readonly ChatTool s_nonInvocableFunctionTool = ChatTool.CreateFunctionTool("NonInvocableTool");
 
-<<<<<<< HEAD
-=======
     /// <summary>Tracking <see cref="AsyncLocal{Int32}"/> for <see cref="MaxInflightAutoInvokes"/>.</summary>
     protected static readonly AsyncLocal<int> s_inflightAutoInvokes = new();
 
->>>>>>> 6d73513a859ab2d05e01db3bc1d405827799e34b
     /// <summary>
     /// Instance of <see cref="Meter"/> for metrics.
     /// </summary>
@@ -124,10 +108,7 @@
             { nameof(completions.CreatedAt), completions.CreatedAt },
             { nameof(completions.SystemFingerprint), completions.SystemFingerprint },
             { nameof(completions.Usage), completions.Usage },
-<<<<<<< HEAD
             { nameof(completions.Refusal), completions.Refusal },
-=======
->>>>>>> 6d73513a859ab2d05e01db3bc1d405827799e34b
 
             // Serialization of this struct behaves as an empty object {}, need to cast to string to avoid it.
             { nameof(completions.FinishReason), completions.FinishReason.ToString() },
@@ -142,10 +123,7 @@
             { nameof(completionUpdate.Id), completionUpdate.Id },
             { nameof(completionUpdate.CreatedAt), completionUpdate.CreatedAt },
             { nameof(completionUpdate.SystemFingerprint), completionUpdate.SystemFingerprint },
-<<<<<<< HEAD
             { nameof(completionUpdate.RefusalUpdate), completionUpdate.RefusalUpdate },
-=======
->>>>>>> 6d73513a859ab2d05e01db3bc1d405827799e34b
 
             // Serialization of this struct behaves as an empty object {}, need to cast to string to avoid it.
             { nameof(completionUpdate.FinishReason), completionUpdate.FinishReason?.ToString() },
@@ -156,40 +134,27 @@
     /// Generate a new chat message
     /// </summary>
     /// <param name="targetModel">Model identifier</param>
-<<<<<<< HEAD
     /// <param name="chatHistory">Chat history</param>
-=======
     /// <param name="chat">Chat history</param>
->>>>>>> 6d73513a859ab2d05e01db3bc1d405827799e34b
     /// <param name="executionSettings">Execution settings for the completion API.</param>
     /// <param name="kernel">The <see cref="Kernel"/> containing services, plugins, and other state for use throughout the operation.</param>
     /// <param name="cancellationToken">Async cancellation token</param>
     /// <returns>Generated chat message in string format</returns>
     internal async Task<IReadOnlyList<ChatMessageContent>> GetChatMessageContentsAsync(
         string targetModel,
-<<<<<<< HEAD
         ChatHistory chatHistory,
-=======
         ChatHistory chat,
->>>>>>> 6d73513a859ab2d05e01db3bc1d405827799e34b
         PromptExecutionSettings? executionSettings,
         Kernel? kernel,
         CancellationToken cancellationToken = default)
     {
-<<<<<<< HEAD
         Verify.NotNull(chatHistory);
-=======
         Verify.NotNull(chat);
->>>>>>> 6d73513a859ab2d05e01db3bc1d405827799e34b
-
         if (this.Logger!.IsEnabled(LogLevel.Trace))
         {
             this.Logger.LogTrace("ChatHistory: {ChatHistory}, Settings: {Settings}",
-<<<<<<< HEAD
                 JsonSerializer.Serialize(chatHistory),
-=======
                 JsonSerializer.Serialize(chat),
->>>>>>> 6d73513a859ab2d05e01db3bc1d405827799e34b
                 JsonSerializer.Serialize(executionSettings));
         }
 
@@ -200,28 +165,22 @@
 
         for (int requestIndex = 0; ; requestIndex++)
         {
-<<<<<<< HEAD
             var chatForRequest = CreateChatCompletionMessages(chatExecutionSettings, chatHistory);
 
             var functionCallingConfig = this.GetFunctionCallingConfiguration(kernel, chatExecutionSettings, chatHistory, requestIndex);
 
             var chatOptions = this.CreateChatCompletionOptions(chatExecutionSettings, chatHistory, functionCallingConfig, kernel);
-=======
             var chatForRequest = CreateChatCompletionMessages(chatExecutionSettings, chat);
 
             var toolCallingConfig = this.GetToolCallingConfiguration(kernel, chatExecutionSettings, requestIndex);
 
             var chatOptions = this.CreateChatCompletionOptions(chatExecutionSettings, chat, toolCallingConfig, kernel);
->>>>>>> 6d73513a859ab2d05e01db3bc1d405827799e34b
 
             // Make the request.
             OpenAIChatCompletion? chatCompletion = null;
             OpenAIChatMessageContent chatMessageContent;
-<<<<<<< HEAD
             using (var activity = this.StartCompletionActivity(chatHistory, chatExecutionSettings))
-=======
             using (var activity = this.StartCompletionActivity(chat, chatExecutionSettings))
->>>>>>> 6d73513a859ab2d05e01db3bc1d405827799e34b
             {
                 try
                 {
@@ -247,10 +206,8 @@
                 activity?.SetCompletionResponse([chatMessageContent], chatCompletion.Usage.InputTokens, chatCompletion.Usage.OutputTokens);
             }
 
-<<<<<<< HEAD
             // If we don't want to attempt to invoke any functions or there is nothing to call, just return the result.
             if (!functionCallingConfig.AutoInvoke || chatCompletion.ToolCalls.Count == 0)
-=======
             // If we don't want to attempt to invoke any functions, just return the result.
             if (!toolCallingConfig.AutoInvoke)
             {
@@ -263,12 +220,10 @@
             // may return a FinishReason of "stop" even if there are tool calls to be made, in particular if a required tool
             // is specified.
             if (chatCompletion.ToolCalls.Count == 0)
->>>>>>> 6d73513a859ab2d05e01db3bc1d405827799e34b
             {
                 return [chatMessageContent];
             }
 
-<<<<<<< HEAD
             // Process function calls by invoking the functions and adding the results to the chat history.
             // Each function call will trigger auto-function-invocation filters, which can terminate the process.
             // In such cases, we'll return the last message in the chat history.
@@ -286,7 +241,6 @@
 
             // Process non-function tool calls.
             this.ProcessNonFunctionToolCalls(chatCompletion.ToolCalls, chatHistory);
-=======
             if (this.Logger.IsEnabled(LogLevel.Debug))
             {
                 this.Logger.LogDebug("Tool requests: {Requests}", chatCompletion.ToolCalls.Count);
@@ -400,35 +354,25 @@
                     return [chat.Last()];
                 }
             }
->>>>>>> 6d73513a859ab2d05e01db3bc1d405827799e34b
         }
     }
 
     internal async IAsyncEnumerable<OpenAIStreamingChatMessageContent> GetStreamingChatMessageContentsAsync(
         string targetModel,
-<<<<<<< HEAD
         ChatHistory chatHistory,
-=======
         ChatHistory chat,
->>>>>>> 6d73513a859ab2d05e01db3bc1d405827799e34b
         PromptExecutionSettings? executionSettings,
         Kernel? kernel,
         [EnumeratorCancellation] CancellationToken cancellationToken = default)
     {
-<<<<<<< HEAD
         Verify.NotNull(chatHistory);
-=======
         Verify.NotNull(chat);
->>>>>>> 6d73513a859ab2d05e01db3bc1d405827799e34b
 
         if (this.Logger!.IsEnabled(LogLevel.Trace))
         {
             this.Logger.LogTrace("ChatHistory: {ChatHistory}, Settings: {Settings}",
-<<<<<<< HEAD
                 JsonSerializer.Serialize(chatHistory),
-=======
                 JsonSerializer.Serialize(chat),
->>>>>>> 6d73513a859ab2d05e01db3bc1d405827799e34b
                 JsonSerializer.Serialize(executionSettings));
         }
 
@@ -443,19 +387,16 @@
 
         for (int requestIndex = 0; ; requestIndex++)
         {
-<<<<<<< HEAD
             var chatForRequest = CreateChatCompletionMessages(chatExecutionSettings, chatHistory);
 
             var toolCallingConfig = this.GetFunctionCallingConfiguration(kernel, chatExecutionSettings, chatHistory, requestIndex);
 
             var chatOptions = this.CreateChatCompletionOptions(chatExecutionSettings, chatHistory, toolCallingConfig, kernel);
-=======
             var chatForRequest = CreateChatCompletionMessages(chatExecutionSettings, chat);
 
             var toolCallingConfig = this.GetToolCallingConfiguration(kernel, chatExecutionSettings, requestIndex);
 
             var chatOptions = this.CreateChatCompletionOptions(chatExecutionSettings, chat, toolCallingConfig, kernel);
->>>>>>> 6d73513a859ab2d05e01db3bc1d405827799e34b
 
             // Reset state
             contentBuilder?.Clear();
@@ -471,11 +412,8 @@
             ChatToolCall[]? toolCalls = null;
             FunctionCallContent[]? functionCallContents = null;
 
-<<<<<<< HEAD
             using (var activity = this.StartCompletionActivity(chatHistory, chatExecutionSettings))
-=======
             using (var activity = this.StartCompletionActivity(chat, chatExecutionSettings))
->>>>>>> 6d73513a859ab2d05e01db3bc1d405827799e34b
             {
                 // Make the request.
                 AsyncCollectionResult<StreamingChatCompletionUpdate> response;
@@ -526,7 +464,6 @@
                             }
 
                             OpenAIFunctionToolCall.TrackStreamingToolingUpdate(chatCompletionUpdate.ToolCallUpdates, ref toolCallIdsByIndex, ref functionNamesByIndex, ref functionArgumentBuildersByIndex);
-<<<<<<< HEAD
                             try
                             {
                                 foreach (var contentPart in chatCompletionUpdate.ContentUpdate)
@@ -543,14 +480,10 @@
                                 // Temporary workaround for OpenAI SDK Bug here: https://github.com/openai/openai-dotnet/issues/198
                                 // TODO: Remove this try-catch block once the bug is fixed.
                             }
-=======
->>>>>>> 6d73513a859ab2d05e01db3bc1d405827799e34b
                         }
 
                         var openAIStreamingChatMessageContent = new OpenAIStreamingChatMessageContent(chatCompletionUpdate, 0, targetModel, metadata);
 
-<<<<<<< HEAD
-<<<<<<< HEAD
                         if (openAIStreamingChatMessageContent.ToolCallUpdates is not null)
                         {
                             foreach (var functionCallUpdate in openAIStreamingChatMessageContent.ToolCallUpdates!)
@@ -571,11 +504,8 @@
                                     functionCallIndex: functionCallUpdate.Index));
                             }
                         }
-=======
                         foreach (var functionCallUpdate in chatCompletionUpdate.ToolCallUpdates)
-=======
                         if (openAIStreamingChatMessageContent.ToolCallUpdates is not null)
->>>>>>> 1ab6f956
                         {
                             foreach (var functionCallUpdate in openAIStreamingChatMessageContent.ToolCallUpdates!)
                             {
@@ -595,11 +525,7 @@
                                     functionCallIndex: functionCallUpdate.Index));
                             }
                         }
-<<<<<<< HEAD
-
->>>>>>> 6d73513a859ab2d05e01db3bc1d405827799e34b
-=======
->>>>>>> 1ab6f956
+
                         streamedContents?.Add(openAIStreamingChatMessageContent);
                         yield return openAIStreamingChatMessageContent;
                     }
@@ -631,7 +557,6 @@
             // Get any response content that was streamed.
             string content = contentBuilder?.ToString() ?? string.Empty;
 
-<<<<<<< HEAD
             var chatMessageContent = this.CreateChatMessageContent(streamedRole ?? default, content, toolCalls, functionCallContents, metadata, streamedName);
 
             // Process function calls by invoking the functions and adding the results to the chat history.
@@ -652,7 +577,6 @@
 
             // Process non-function tool calls.
             this.ProcessNonFunctionToolCalls(toolCalls, chatHistory);
-=======
             // Log the requests
             if (this.Logger.IsEnabled(LogLevel.Trace))
             {
@@ -769,7 +693,6 @@
                     yield break;
                 }
             }
->>>>>>> 6d73513a859ab2d05e01db3bc1d405827799e34b
         }
     }
 
@@ -836,8 +759,6 @@
             EndUserId = executionSettings.User,
             TopLogProbabilityCount = executionSettings.TopLogprobs,
             IncludeLogProbabilities = executionSettings.Logprobs,
-<<<<<<< HEAD
-<<<<<<< HEAD
         };
 
         var responseFormat = GetResponseFormat(executionSettings);
@@ -851,13 +772,10 @@
             options.ToolChoice = toolCallingConfig.Choice;
         }
 
-=======
             ResponseFormat = GetResponseFormat(executionSettings) ?? ChatResponseFormat.Text,
             ToolChoice = toolCallingConfig.Choice,
         };
 
->>>>>>> 6d73513a859ab2d05e01db3bc1d405827799e34b
-=======
         };
 
         var responseFormat = GetResponseFormat(executionSettings);
@@ -871,7 +789,6 @@
             options.ToolChoice = toolCallingConfig.Choice;
         }
 
->>>>>>> 1ab6f956
         if (toolCallingConfig.Tools is { Count: > 0 } tools)
         {
             options.Tools.AddRange(tools);
@@ -936,17 +853,13 @@
                     }
                 }
                 break;
-<<<<<<< HEAD
             case Type formatObjectType:
                 return GetJsonSchemaResponseFormat(formatObjectType);
-=======
->>>>>>> 6d73513a859ab2d05e01db3bc1d405827799e34b
         }
 
         return null;
     }
 
-<<<<<<< HEAD
     /// <summary>
     /// Gets instance of <see cref="ChatResponseFormat"/> object for JSON schema format for structured outputs.
     /// </summary>
@@ -969,7 +882,6 @@
         {
             if (tools[i].Kind == ChatToolKind.Function &&
                 string.Equals(tools[i].FunctionName, FunctionName.ToFullyQualifiedName(functionCallContent.FunctionName, functionCallContent.PluginName, OpenAIFunction.NameSeparator), StringComparison.OrdinalIgnoreCase))
-=======
     /// <summary>Checks if a tool call is for a function that was defined.</summary>
     private static bool IsRequestableTool(ChatCompletionOptions options, OpenAIFunctionToolCall ftc)
     {
@@ -978,7 +890,6 @@
         {
             if (tools[i].Kind == ChatToolKind.Function &&
                 string.Equals(tools[i].FunctionName, ftc.FullyQualifiedName, StringComparison.OrdinalIgnoreCase))
->>>>>>> 6d73513a859ab2d05e01db3bc1d405827799e34b
             {
                 return true;
             }
@@ -1025,21 +936,15 @@
 
         foreach (var message in chatHistory)
         {
-<<<<<<< HEAD
             messages.AddRange(CreateRequestMessages(message));
-=======
             messages.AddRange(CreateRequestMessages(message, executionSettings.ToolCallBehavior));
->>>>>>> 6d73513a859ab2d05e01db3bc1d405827799e34b
         }
 
         return messages;
     }
 
-<<<<<<< HEAD
     private static List<ChatMessage> CreateRequestMessages(ChatMessageContent message)
-=======
     private static List<ChatMessage> CreateRequestMessages(ChatMessageContent message, ToolCallBehavior? toolCallBehavior)
->>>>>>> 6d73513a859ab2d05e01db3bc1d405827799e34b
     {
         if (message.Role == AuthorRole.System)
         {
@@ -1074,11 +979,8 @@
                     continue;
                 }
 
-<<<<<<< HEAD
                 var stringResult = FunctionCalling.FunctionCallsProcessor.ProcessFunctionResult(resultContent.Result ?? string.Empty);
-=======
                 var stringResult = ProcessFunctionResult(resultContent.Result ?? string.Empty, toolCallBehavior);
->>>>>>> 6d73513a859ab2d05e01db3bc1d405827799e34b
 
                 toolMessages.Add(new ToolChatMessage(resultContent.CallId, stringResult ?? string.Empty));
             }
@@ -1271,8 +1173,6 @@
         return result;
     }
 
-<<<<<<< HEAD
-=======
     private static void AddResponseMessage(ChatHistory chat, string? result, string? errorMessage, ChatToolCall toolCall, ILogger logger)
     {
         // Log any error
@@ -1298,7 +1198,6 @@
         chat.Add(message);
     }
 
->>>>>>> 6d73513a859ab2d05e01db3bc1d405827799e34b
     private static void ValidateMaxTokens(int? maxTokens)
     {
         if (maxTokens.HasValue && maxTokens < 1)
@@ -1331,7 +1230,6 @@
         s_totalTokensCounter.Add(usage.TotalTokens);
     }
 
-<<<<<<< HEAD
     private ToolCallingConfig GetFunctionCallingConfiguration(Kernel? kernel, OpenAIPromptExecutionSettings executionSettings, ChatHistory chatHistory, int requestIndex)
     {
         // If neither behavior is specified, we just return default configuration with no tool and no choice
@@ -1471,7 +1369,6 @@
 
             chatHistory.Add(message);
         }
-=======
     /// <summary>
     /// Processes the function result.
     /// </summary>
@@ -1577,6 +1474,5 @@
             Tools: tools ?? [s_nonInvocableFunctionTool],
             Choice: choice ?? ChatToolChoice.None,
             AutoInvoke: autoInvoke);
->>>>>>> 6d73513a859ab2d05e01db3bc1d405827799e34b
     }
 }