--- conflicted
+++ resolved
@@ -340,13 +340,10 @@
         CancellationToken cancellationToken)
     {
         Verify.NotNull(content.Data);
-<<<<<<< HEAD
         if (content.Data == null)
         {
             throw new ArgumentNullException(nameof(content.Data), "Content data cannot be null");
         }
-=======
->>>>>>> 200b9b22
         var audioData = content.Data.Value;
         if (audioData.IsEmpty)
         {
@@ -768,13 +765,9 @@
             // Add the original assistant message to the chatOptions; this is required for the service
             // to understand the tool call responses.
             chatOptions.Messages.Add(GetRequestMessage(streamedRole ?? default, content, streamedName, toolCalls));
-<<<<<<< HEAD
-            chat.Add(this.GetChatMessage(streamedRole ?? default, content, toolCalls, functionCallContents, metadata, streamedName));
-=======
 
             var chatMessageContent = this.GetChatMessage(streamedRole ?? default, content, toolCalls, functionCallContents, metadata, streamedName);
             chat.Add(chatMessageContent);
->>>>>>> 200b9b22
 
             // Respond to each tooling request.
             for (int toolCallIndex = 0; toolCallIndex < toolCalls.Length; toolCallIndex++)
@@ -1410,7 +1403,6 @@
                 Exception? exception = null;
                 KernelArguments? arguments = null;
                 try
-<<<<<<< HEAD
                 {
                     arguments = JsonSerializer.Deserialize<KernelArguments>(functionToolCall.Arguments);
                     if (arguments is not null)
@@ -1432,29 +1424,6 @@
                         this.Logger.LogDebug(ex, "Failed to deserialize function arguments ({FunctionName}/{FunctionId}).", functionToolCall.Name, functionToolCall.Id);
                     }
                 }
-=======
-                {
-                    arguments = JsonSerializer.Deserialize<KernelArguments>(functionToolCall.Arguments);
-                    if (arguments is not null)
-                    {
-                        // Iterate over copy of the names to avoid mutating the dictionary while enumerating it
-                        var names = arguments.Names.ToArray();
-                        foreach (var name in names)
-                        {
-                            arguments[name] = arguments[name]?.ToString();
-                        }
-                    }
-                }
-                catch (JsonException ex)
-                {
-                    exception = new KernelException("Error: Function call arguments were invalid JSON.", ex);
-
-                    if (this.Logger.IsEnabled(LogLevel.Debug))
-                    {
-                        this.Logger.LogDebug(ex, "Failed to deserialize function arguments ({FunctionName}/{FunctionId}).", functionToolCall.Name, functionToolCall.Id);
-                    }
-                }
->>>>>>> 200b9b22
 
                 var functionName = FunctionName.Parse(functionToolCall.Name, OpenAIFunction.NameSeparator);
 
