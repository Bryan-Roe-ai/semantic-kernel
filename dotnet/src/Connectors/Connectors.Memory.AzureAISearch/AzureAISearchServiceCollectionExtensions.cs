﻿// Copyright (c) Microsoft. All rights reserved.

using System;
using System.Diagnostics.CodeAnalysis;
using System.Text.Json;
using Azure;
using Azure.Core;
using Azure.Core.Serialization;
using Azure.Search.Documents;
using Azure.Search.Documents.Indexes;
using Microsoft.Extensions.AI;
<<<<<<< HEAD
using Microsoft.Extensions.DependencyInjection;
=======
>>>>>>> c084b067
using Microsoft.Extensions.VectorData;
using Microsoft.SemanticKernel;
using Microsoft.SemanticKernel.Connectors.AzureAISearch;
using Microsoft.SemanticKernel.Http;

namespace Microsoft.Extensions.DependencyInjection;

/// <summary>
/// Extension methods to register <see cref="AzureAISearchVectorStore"/> and <see cref="AzureAISearchCollection{TKey, TRecord}"/> instances on an <see cref="IServiceCollection"/>.
/// </summary>
public static class AzureAISearchServiceCollectionExtensions
{
    private const string DynamicCodeMessage = "The Azure AI Search provider is currently incompatible with trimming.";
    private const string UnreferencedCodeMessage = "The Azure AI Search provider is currently incompatible with NativeAOT.";

    /// <summary>
    /// Registers a <see cref="AzureAISearchVectorStore"/> as <see cref="VectorStore"/>
    /// with <see cref="SearchIndexClient"/> returned by <paramref name="clientProvider"/>
    /// or retrieved from the dependency injection container if <paramref name="clientProvider"/> was not provided.
    /// </summary>
    /// <inheritdoc cref="AddKeyedAzureAISearchVectorStore(IServiceCollection, object?, Func{IServiceProvider, SearchIndexClient}, Func{IServiceProvider, AzureAISearchVectorStoreOptions}?, ServiceLifetime)"/>
    [RequiresUnreferencedCode(DynamicCodeMessage)]
    [RequiresDynamicCode(UnreferencedCodeMessage)]
    public static IServiceCollection AddAzureAISearchVectorStore(
        this IServiceCollection services,
        Func<IServiceProvider, SearchIndexClient>? clientProvider = default,
        Func<IServiceProvider, AzureAISearchVectorStoreOptions>? optionsProvider = default,
        ServiceLifetime lifetime = ServiceLifetime.Singleton)
        => AddKeyedAzureAISearchVectorStore(services, serviceKey: null, clientProvider, optionsProvider, lifetime);

    /// <summary>
    /// Registers a keyed <see cref="AzureAISearchVectorStore"/> as <see cref="VectorStore"/>
    /// with <see cref="SearchIndexClient"/> returned by <paramref name="clientProvider"/>
    /// or retrieved from the dependency injection container if <paramref name="clientProvider"/> was not provided.
    /// </summary>
    /// <param name="services">The <see cref="IServiceCollection"/> to register the <see cref="AzureAISearchVectorStore"/> on.</param>
    /// <param name="serviceKey">The key with which to associate the vector store.</param>
    /// <param name="clientProvider">The <see cref="SearchIndexClient"/> provider.</param>
    /// <param name="optionsProvider">Options provider to further configure the <see cref="AzureAISearchVectorStore"/>.</param>
    /// <param name="lifetime">The service lifetime for the store. Defaults to <see cref="ServiceLifetime.Singleton"/>.</param>
    /// <returns>Service collection.</returns>
    [RequiresUnreferencedCode(DynamicCodeMessage)]
    [RequiresDynamicCode(UnreferencedCodeMessage)]
    public static IServiceCollection AddKeyedAzureAISearchVectorStore(
        this IServiceCollection services,
        object? serviceKey,
        Func<IServiceProvider, SearchIndexClient>? clientProvider = default,
        Func<IServiceProvider, AzureAISearchVectorStoreOptions>? optionsProvider = default,
        ServiceLifetime lifetime = ServiceLifetime.Singleton)
    {
<<<<<<< HEAD
        // If we are not constructing the SearchIndexClient, add the IVectorStore as transient, since we
        // cannot make assumptions about how SearchIndexClient is being managed.
        services.AddKeyedTransient<IVectorStore>(
            serviceId,
            (sp, obj) =>
            {
                var searchIndexClient = sp.GetRequiredService<SearchIndexClient>();
                options ??= sp.GetService<AzureAISearchVectorStoreOptions>() ?? new()
                {
                    EmbeddingGenerator = sp.GetService<IEmbeddingGenerator>()
                };

                return new AzureAISearchVectorStore(searchIndexClient, options);
            });
=======
        Verify.NotNull(services);

        services.Add(new ServiceDescriptor(typeof(AzureAISearchVectorStore), serviceKey, (sp, _) =>
        {
            var client = clientProvider is not null ? clientProvider(sp) : sp.GetRequiredService<SearchIndexClient>();
            var options = GetStoreOptions(sp, optionsProvider);

            return new AzureAISearchVectorStore(client, options);
        }, lifetime));

        services.Add(new ServiceDescriptor(typeof(VectorStore), serviceKey,
            static (sp, key) => sp.GetRequiredKeyedService<AzureAISearchVectorStore>(key), lifetime));
>>>>>>> c084b067

        return services;
    }

    /// <summary>
    /// Registers a <see cref="AzureAISearchVectorStore"/> as <see cref="VectorStore"/>
    /// using the provided <paramref name="endpoint"/> and <paramref name="tokenCredential"/>.
    /// </summary>
    /// <inheritdoc cref="AddKeyedAzureAISearchVectorStore(IServiceCollection, object?, Uri, TokenCredential, AzureAISearchVectorStoreOptions?, ServiceLifetime)"/>
    [RequiresUnreferencedCode(DynamicCodeMessage)]
    [RequiresDynamicCode(UnreferencedCodeMessage)]
    public static IServiceCollection AddAzureAISearchVectorStore(
        this IServiceCollection services,
        Uri endpoint,
        TokenCredential tokenCredential,
        AzureAISearchVectorStoreOptions? options = default,
        ServiceLifetime lifetime = ServiceLifetime.Singleton)
        => AddKeyedAzureAISearchVectorStore(services, serviceKey: null, endpoint, tokenCredential, options, lifetime);

    /// <summary>
    /// Registers a keyed <see cref="AzureAISearchVectorStore"/> as <see cref="VectorStore"/>
    /// using the provided <paramref name="endpoint"/> and <paramref name="tokenCredential"/>.
    /// </summary>
    /// <param name="services">The <see cref="IServiceCollection"/> to register the <see cref="AzureAISearchVectorStore"/> on.</param>
    /// <param name="serviceKey">The key with which to associate the vector store.</param>
    /// <param name="endpoint">The service endpoint for Azure AI Search.</param>
    /// <param name="tokenCredential">The credential to authenticate to Azure AI Search with.</param>
    /// <param name="options">Optional options to further configure the <see cref="AzureAISearchVectorStore"/>.</param>
    /// <param name="lifetime">The service lifetime for the store. Defaults to <see cref="ServiceLifetime.Singleton"/>.</param>
    /// <returns>Service collection.</returns>
    [RequiresUnreferencedCode(DynamicCodeMessage)]
    [RequiresDynamicCode(UnreferencedCodeMessage)]
    public static IServiceCollection AddKeyedAzureAISearchVectorStore(
        this IServiceCollection services,
        object? serviceKey,
        Uri endpoint,
        TokenCredential tokenCredential,
        AzureAISearchVectorStoreOptions? options = default,
        ServiceLifetime lifetime = ServiceLifetime.Singleton)
    {
        Verify.NotNull(endpoint);
        Verify.NotNull(tokenCredential);

<<<<<<< HEAD
        services.AddKeyedSingleton<IVectorStore>(
            serviceId,
            (sp, obj) =>
            {
                options ??= sp.GetService<AzureAISearchVectorStoreOptions>() ?? new()
                {
                    EmbeddingGenerator = sp.GetService<IEmbeddingGenerator>()
                };
                var searchClientOptions = BuildSearchClientOptions(options?.JsonSerializerOptions);
                var searchIndexClient = new SearchIndexClient(endpoint, tokenCredential, searchClientOptions);

                // Construct the vector store.
                return new AzureAISearchVectorStore(searchIndexClient, options);
            });

        return services;
=======
        return AddKeyedAzureAISearchVectorStore(services, serviceKey, sp =>
        {
            var searchClientOptions = BuildSearchClientOptions(options?.JsonSerializerOptions);
            return new SearchIndexClient(endpoint, tokenCredential, searchClientOptions);
        }, _ => options!, lifetime);
>>>>>>> c084b067
    }

    /// <summary>
    /// Registers a <see cref="AzureAISearchVectorStore"/> as <see cref="VectorStore"/>
    /// using the provided <paramref name="endpoint"/> and <paramref name="keyCredential"/>.
    /// </summary>
    /// <inheritdoc cref="AddKeyedAzureAISearchVectorStore(IServiceCollection, object?, Uri, AzureKeyCredential, AzureAISearchVectorStoreOptions?, ServiceLifetime)"/>
    [RequiresUnreferencedCode(DynamicCodeMessage)]
    [RequiresDynamicCode(UnreferencedCodeMessage)]
    public static IServiceCollection AddAzureAISearchVectorStore(
        this IServiceCollection services,
        Uri endpoint,
        AzureKeyCredential keyCredential,
        AzureAISearchVectorStoreOptions? options = default,
        ServiceLifetime lifetime = ServiceLifetime.Singleton)
        => AddKeyedAzureAISearchVectorStore(services, serviceKey: null, endpoint, keyCredential, options, lifetime);

    /// <summary>
    /// Registers a keyed <see cref="AzureAISearchVectorStore"/> as <see cref="VectorStore"/>
    /// using the provided <paramref name="endpoint"/> and <paramref name="keyCredential"/>.
    /// </summary>
    /// <param name="services">The <see cref="IServiceCollection"/> to register the <see cref="AzureAISearchVectorStore"/> on.</param>
    /// <param name="serviceKey">The key with which to associate the vector store.</param>
    /// <param name="endpoint">The service endpoint for Azure AI Search.</param>
    /// <param name="keyCredential">The credential to authenticate to Azure AI Search with.</param>
    /// <param name="options">Optional options to further configure the <see cref="AzureAISearchVectorStore"/>.</param>
    /// <param name="lifetime">The service lifetime for the store. Defaults to <see cref="ServiceLifetime.Singleton"/>.</param>
    /// <returns>Service collection.</returns>
    [RequiresUnreferencedCode(DynamicCodeMessage)]
    [RequiresDynamicCode(UnreferencedCodeMessage)]
    public static IServiceCollection AddKeyedAzureAISearchVectorStore(
        this IServiceCollection services,
        object? serviceKey,
        Uri endpoint,
        AzureKeyCredential keyCredential,
        AzureAISearchVectorStoreOptions? options = default,
        ServiceLifetime lifetime = ServiceLifetime.Singleton)
    {
        Verify.NotNull(endpoint);
<<<<<<< HEAD
        Verify.NotNull(credential);

        services.AddKeyedSingleton<IVectorStore>(
            serviceId,
            (sp, obj) =>
            {
                options ??= sp.GetService<AzureAISearchVectorStoreOptions>() ?? new()
                {
                    EmbeddingGenerator = sp.GetService<IEmbeddingGenerator>()
                };
                var searchClientOptions = BuildSearchClientOptions(options?.JsonSerializerOptions);
                var searchIndexClient = new SearchIndexClient(endpoint, credential, searchClientOptions);

                // Construct the vector store.
                return new AzureAISearchVectorStore(searchIndexClient, options);
            });
=======
        Verify.NotNull(keyCredential);
>>>>>>> c084b067

        return AddKeyedAzureAISearchVectorStore(services, serviceKey, sp =>
        {
            var searchClientOptions = BuildSearchClientOptions(options?.JsonSerializerOptions);
            return new SearchIndexClient(endpoint, keyCredential, searchClientOptions);
        }, _ => options!, lifetime);
    }

    /// <summary>
<<<<<<< HEAD
    /// Register an Azure AI Search <see cref="IVectorStoreRecordCollection{TKey, TRecord}"/>, <see cref="IVectorSearch{TRecord}"/> and <see cref="IVectorizableTextSearch{TRecord}"/> with the
    /// specified service ID and where <see cref="SearchIndexClient"/> is retrieved from the dependency injection container.
    /// </summary>
    /// <typeparam name="TRecord">The type of the data model that the collection should contain.</typeparam>
    /// <param name="services">The <see cref="IServiceCollection"/> to register the <see cref="IVectorStoreRecordCollection{TKey, TRecord}"/> on.</param>
    /// <param name="collectionName">The name of the collection that this <see cref="AzureAISearchVectorStoreRecordCollection{TKey, TRecord}"/> will access.</param>
    /// <param name="options">Optional configuration options to pass to the <see cref="AzureAISearchVectorStoreRecordCollection{TKey, TRecord}"/>.</param>
    /// <param name="serviceId">An optional service id to use as the service key.</param>
    /// <returns>The service collection.</returns>
    public static IServiceCollection AddAzureAISearchVectorStoreRecordCollection<TRecord>(
        this IServiceCollection services,
        string collectionName,
        AzureAISearchVectorStoreRecordCollectionOptions<TRecord>? options = default,
        string? serviceId = default)
        where TRecord : notnull
    {
        // If we are not constructing the SearchIndexClient, add the IVectorStore as transient, since we
        // cannot make assumptions about how SearchIndexClient is being managed.
        services.AddKeyedTransient<IVectorStoreRecordCollection<string, TRecord>>(
            serviceId,
            (sp, obj) =>
            {
                var searchIndexClient = sp.GetRequiredService<SearchIndexClient>();
                options ??= sp.GetService<AzureAISearchVectorStoreRecordCollectionOptions<TRecord>>() ?? new()
                {
                    EmbeddingGenerator = sp.GetService<IEmbeddingGenerator>()
                };

                return new AzureAISearchVectorStoreRecordCollection<string, TRecord>(searchIndexClient, collectionName, options);
            });

        AddVectorizedSearch<TRecord>(services, serviceId);
=======
    /// Registers a <see cref="AzureAISearchCollection{TKey, TRecord}"/> as <see cref="VectorStoreCollection{TKey, TRecord}"/>
    /// with <see cref="SearchIndexClient"/> returned by <paramref name="clientProvider"/>
    /// or retrieved from the dependency injection container if <paramref name="clientProvider"/> was not provided.
    /// </summary>
    /// <inheritdoc cref="AddKeyedAzureAISearchCollection{TRecord}(IServiceCollection, object?, string, Func{IServiceProvider, SearchIndexClient}, Func{IServiceProvider, AzureAISearchCollectionOptions}?, ServiceLifetime)"/>
    [RequiresUnreferencedCode(DynamicCodeMessage)]
    [RequiresDynamicCode(UnreferencedCodeMessage)]
    public static IServiceCollection AddAzureAISearchCollection<TRecord>(
        this IServiceCollection services,
        string name,
        Func<IServiceProvider, SearchIndexClient>? clientProvider = default,
        Func<IServiceProvider, AzureAISearchCollectionOptions>? optionsProvider = default,
        ServiceLifetime lifetime = ServiceLifetime.Singleton)
        where TRecord : class
        => AddKeyedAzureAISearchCollection<TRecord>(services, serviceKey: null, name, clientProvider, optionsProvider, lifetime);

    /// <summary>
    /// Registers a keyed <see cref="AzureAISearchCollection{TKey, TRecord}"/> as <see cref="VectorStoreCollection{TKey, TRecord}"/>
    /// with <see cref="SearchIndexClient"/> returned by <paramref name="clientProvider"/>
    /// or retrieved from the dependency injection container if <paramref name="clientProvider"/> was not provided.
    /// </summary>
    /// <param name="services">The <see cref="IServiceCollection"/> to register the <see cref="AzureAISearchCollection{TKey, TRecord}"/> on.</param>
    /// <param name="serviceKey">The key with which to associate the collection.</param>
    /// <param name="name">The name of the collection.</param>
    /// <param name="clientProvider">The <see cref="SearchIndexClient"/> provider.</param>
    /// <param name="optionsProvider">Options provider to further configure the <see cref="AzureAISearchCollection{TKey, TRecord}"/>.</param>
    /// <param name="lifetime">The service lifetime for the store. Defaults to <see cref="ServiceLifetime.Singleton"/>.</param>
    /// <returns>Service collection.</returns>
    [RequiresUnreferencedCode(DynamicCodeMessage)]
    [RequiresDynamicCode(UnreferencedCodeMessage)]
    public static IServiceCollection AddKeyedAzureAISearchCollection<TRecord>(
        this IServiceCollection services,
        object? serviceKey,
        string name,
        Func<IServiceProvider, SearchIndexClient>? clientProvider = default,
        Func<IServiceProvider, AzureAISearchCollectionOptions>? optionsProvider = default,
        ServiceLifetime lifetime = ServiceLifetime.Singleton)
        where TRecord : class
    {
        Verify.NotNull(services);
        Verify.NotNullOrWhiteSpace(name);

        services.Add(new ServiceDescriptor(typeof(AzureAISearchCollection<string, TRecord>), serviceKey, (sp, _) =>
        {
            var client = clientProvider is not null ? clientProvider(sp) : sp.GetRequiredService<SearchIndexClient>();
            var options = GetCollectionOptions(sp, optionsProvider);

            return new AzureAISearchCollection<string, TRecord>(client, name, options);
        }, lifetime));

        services.Add(new ServiceDescriptor(typeof(VectorStoreCollection<string, TRecord>), serviceKey,
            static (sp, key) => sp.GetRequiredKeyedService<AzureAISearchCollection<string, TRecord>>(key), lifetime));

        services.Add(new ServiceDescriptor(typeof(IVectorSearchable<TRecord>), serviceKey,
            static (sp, key) => sp.GetRequiredKeyedService<AzureAISearchCollection<string, TRecord>>(key), lifetime));

        services.Add(new ServiceDescriptor(typeof(IKeywordHybridSearchable<TRecord>), serviceKey,
            static (sp, key) => sp.GetRequiredKeyedService<AzureAISearchCollection<string, TRecord>>(key), lifetime));
>>>>>>> c084b067

        return services;
    }

    /// <summary>
<<<<<<< HEAD
    /// Register an Azure AI Search <see cref="IVectorStoreRecordCollection{TKey, TRecord}"/>, <see cref="IVectorSearch{TRecord}"/> and <see cref="IVectorizableTextSearch{TRecord}"/> with the
    /// provided <see cref="Uri"/> and <see cref="TokenCredential"/> and the specified service ID.
    /// </summary>
    /// <typeparam name="TRecord">The type of the data model that the collection should contain.</typeparam>
    /// <param name="services">The <see cref="IServiceCollection"/> to register the <see cref="IVectorStoreRecordCollection{TKey, TRecord}"/> on.</param>
    /// <param name="collectionName">The name of the collection that this <see cref="AzureAISearchVectorStoreRecordCollection{TKey, TRecord}"/> will access.</param>
    /// <param name="endpoint">The service endpoint for Azure AI Search.</param>
    /// <param name="tokenCredential">The credential to authenticate to Azure AI Search with.</param>
    /// <param name="options">Optional configuration options to pass to the <see cref="AzureAISearchVectorStoreRecordCollection{TKey, TRecord}"/>.</param>
    /// <param name="serviceId">An optional service id to use as the service key.</param>
    /// <returns>The service collection.</returns>
    public static IServiceCollection AddAzureAISearchVectorStoreRecordCollection<TRecord>(
=======
    /// Registers a <see cref="AzureAISearchCollection{TKey, TRecord}"/> as <see cref="VectorStoreCollection{TKey, TRecord}"/>
    /// using the provided <paramref name="endpoint"/> and <paramref name="tokenCredential"/>.
    /// </summary>
    /// <inheritdoc cref="AddKeyedAzureAISearchCollection(IServiceCollection, object?, string, Uri, TokenCredential, AzureAISearchCollectionOptions?, ServiceLifetime)"/>
    [RequiresUnreferencedCode(DynamicCodeMessage)]
    [RequiresDynamicCode(UnreferencedCodeMessage)]
    public static IServiceCollection AddAzureAISearchCollection<TRecord>(
        this IServiceCollection services,
        string name,
        Uri endpoint,
        TokenCredential tokenCredential,
        AzureAISearchCollectionOptions? options = default,
        ServiceLifetime lifetime = ServiceLifetime.Singleton)
        where TRecord : class
        => AddKeyedAzureAISearchCollection<TRecord>(services, serviceKey: null, name, endpoint, tokenCredential, options, lifetime);

    /// <summary>
    /// Registers a keyed <see cref="AzureAISearchCollection{TKey, TRecord}"/> as <see cref="VectorStoreCollection{TKey, TRecord}"/>
    /// using the provided <paramref name="endpoint"/> and <paramref name="tokenCredential"/>.
    /// </summary>
    /// <param name="services">The <see cref="IServiceCollection"/> to register the <see cref="AzureAISearchCollection{TKey, TRecord}"/> on.</param>
    /// <param name="serviceKey">The key with which to associate the collection.</param>
    /// <param name="name">The name of the collection.</param>
    /// <param name="endpoint">The service endpoint for Azure AI Search.</param>
    /// <param name="tokenCredential">The credential to authenticate to Azure AI Search with.</param>
    /// <param name="options">Optional options to further configure the <see cref="AzureAISearchCollection{TKey, TRecord}"/>.</param>
    /// <param name="lifetime">The service lifetime for the store. Defaults to <see cref="ServiceLifetime.Singleton"/>.</param>
    /// <returns>Service collection.</returns>
    [RequiresUnreferencedCode(DynamicCodeMessage)]
    [RequiresDynamicCode(UnreferencedCodeMessage)]
    public static IServiceCollection AddKeyedAzureAISearchCollection<TRecord>(
>>>>>>> c084b067
        this IServiceCollection services,
        object? serviceKey,
        string name,
        Uri endpoint,
        TokenCredential tokenCredential,
<<<<<<< HEAD
        AzureAISearchVectorStoreRecordCollectionOptions<TRecord>? options = default,
        string? serviceId = default)
        where TRecord : notnull
=======
        AzureAISearchCollectionOptions? options = default,
        ServiceLifetime lifetime = ServiceLifetime.Singleton)
        where TRecord : class
>>>>>>> c084b067
    {
        Verify.NotNull(endpoint);
        Verify.NotNull(tokenCredential);

<<<<<<< HEAD
        services.AddKeyedSingleton<IVectorStoreRecordCollection<string, TRecord>>(
            serviceId,
            (sp, obj) =>
            {
                options ??= sp.GetService<AzureAISearchVectorStoreRecordCollectionOptions<TRecord>>() ?? new()
                {
                    EmbeddingGenerator = sp.GetService<IEmbeddingGenerator>()
                };
                var searchClientOptions = BuildSearchClientOptions(options?.JsonSerializerOptions);
                var searchIndexClient = new SearchIndexClient(endpoint, tokenCredential, searchClientOptions);

                // Construct the vector store.
                return new AzureAISearchVectorStoreRecordCollection<string, TRecord>(searchIndexClient, collectionName, options);
            });

        AddVectorizedSearch<TRecord>(services, serviceId);

        return services;
    }

    /// <summary>
    /// Register an Azure AI Search <see cref="IVectorStoreRecordCollection{TKey, TRecord}"/>, <see cref="IVectorSearch{TRecord}"/> and <see cref="IVectorizableTextSearch{TRecord}"/> with the
    /// provided <see cref="Uri"/> and <see cref="AzureKeyCredential"/> and the specified service ID.
    /// </summary>
    /// <typeparam name="TRecord">The type of the data model that the collection should contain.</typeparam>
    /// <param name="services">The <see cref="IServiceCollection"/> to register the <see cref="IVectorStoreRecordCollection{TKey, TRecord}"/> on.</param>
    /// <param name="collectionName">The name of the collection that this <see cref="AzureAISearchVectorStoreRecordCollection{TKey, TRecord}"/> will access.</param>
    /// <param name="endpoint">The service endpoint for Azure AI Search.</param>
    /// <param name="credential">The credential to authenticate to Azure AI Search with.</param>
    /// <param name="options">Optional configuration options to pass to the <see cref="AzureAISearchVectorStoreRecordCollection{TKey, TRecord}"/>.</param>
    /// <param name="serviceId">An optional service id to use as the service key.</param>
    /// <returns>The service collection.</returns>
    public static IServiceCollection AddAzureAISearchVectorStoreRecordCollection<TRecord>(
=======
        return AddKeyedAzureAISearchCollection<TRecord>(services, serviceKey, name, sp =>
        {
            var searchClientOptions = BuildSearchClientOptions(options?.JsonSerializerOptions);
            return new SearchIndexClient(endpoint, tokenCredential, searchClientOptions);
        }, _ => options!, lifetime);
    }

    /// <summary>
    /// Registers a <see cref="AzureAISearchCollection{TKey, TRecord}"/> as <see cref="VectorStoreCollection{TKey, TRecord}"/>
    /// using the provided <paramref name="endpoint"/> and <paramref name="keyCredential"/>.
    /// </summary>
    /// <inheritdoc cref="AddKeyedAzureAISearchCollection(IServiceCollection, object?, string, Uri, AzureKeyCredential, AzureAISearchCollectionOptions?, ServiceLifetime)"/>
    [RequiresUnreferencedCode(DynamicCodeMessage)]
    [RequiresDynamicCode(UnreferencedCodeMessage)]
    public static IServiceCollection AddAzureAISearchCollection<TRecord>(
>>>>>>> c084b067
        this IServiceCollection services,
        string name,
        Uri endpoint,
<<<<<<< HEAD
        AzureKeyCredential credential,
        AzureAISearchVectorStoreRecordCollectionOptions<TRecord>? options = default,
        string? serviceId = default)
        where TRecord : notnull
    {
        Verify.NotNull(endpoint);
        Verify.NotNull(credential);

        services.AddKeyedSingleton<IVectorStoreRecordCollection<string, TRecord>>(
            serviceId,
            (sp, obj) =>
            {
                options ??= sp.GetService<AzureAISearchVectorStoreRecordCollectionOptions<TRecord>>() ?? new()
                {
                    EmbeddingGenerator = sp.GetService<IEmbeddingGenerator>()
                };
                var searchClientOptions = BuildSearchClientOptions(options?.JsonSerializerOptions);
                var searchIndexClient = new SearchIndexClient(endpoint, credential, searchClientOptions);

                // Construct the vector store.
                return new AzureAISearchVectorStoreRecordCollection<string, TRecord>(searchIndexClient, collectionName, options);
            });

        AddVectorizedSearch<TRecord>(services, serviceId);

        return services;
    }

    /// <summary>
    /// Also register the <see cref="IVectorStoreRecordCollection{TKey, TRecord}"/> with the given <paramref name="serviceId"/> as a <see cref="IVectorSearch{TRecord}"/>.
    /// </summary>
    /// <typeparam name="TRecord">The type of the data model that the collection should contain.</typeparam>
    /// <param name="services">The service collection to register on.</param>
    /// <param name="serviceId">The service id that the registrations should use.</param>
    private static void AddVectorizedSearch<TRecord>(IServiceCollection services, string? serviceId) where TRecord : notnull
    {
        services.AddKeyedTransient<IVectorSearch<TRecord>>(
            serviceId,
            (sp, obj) =>
            {
                return sp.GetRequiredKeyedService<IVectorStoreRecordCollection<string, TRecord>>(serviceId);
            });
=======
        AzureKeyCredential keyCredential,
        AzureAISearchCollectionOptions? options = default,
        ServiceLifetime lifetime = ServiceLifetime.Singleton)
        where TRecord : class
        => AddKeyedAzureAISearchCollection<TRecord>(services, serviceKey: null, name, endpoint, keyCredential, options, lifetime);

    /// <summary>
    /// Registers a keyed <see cref="AzureAISearchCollection{TKey, TRecord}"/> as <see cref="VectorStoreCollection{TKey, TRecord}"/>
    /// using the provided <paramref name="endpoint"/> and <paramref name="keyCredential"/>.
    /// </summary>
    /// <param name="services">The <see cref="IServiceCollection"/> to register the <see cref="AzureAISearchCollection{TKey, TRecord}"/> on.</param>
    /// <param name="serviceKey">The key with which to associate the collection.</param>
    /// <param name="name">The name of the collection.</param>
    /// <param name="endpoint">The service endpoint for Azure AI Search.</param>
    /// <param name="keyCredential">The credential to authenticate to Azure AI Search with.</param>
    /// <param name="options">Optional options to further configure the <see cref="AzureAISearchCollection{TKey, TRecord}"/>.</param>
    /// <param name="lifetime">The service lifetime for the store. Defaults to <see cref="ServiceLifetime.Singleton"/>.</param>
    /// <returns>Service collection.</returns>
    [RequiresUnreferencedCode(DynamicCodeMessage)]
    [RequiresDynamicCode(UnreferencedCodeMessage)]
    public static IServiceCollection AddKeyedAzureAISearchCollection<TRecord>(
        this IServiceCollection services,
        object? serviceKey,
        string name,
        Uri endpoint,
        AzureKeyCredential keyCredential,
        AzureAISearchCollectionOptions? options = default,
        ServiceLifetime lifetime = ServiceLifetime.Singleton)
        where TRecord : class
    {
        Verify.NotNull(endpoint);
        Verify.NotNull(keyCredential);

        return AddKeyedAzureAISearchCollection<TRecord>(services, serviceKey, name, sp =>
        {
            var searchClientOptions = BuildSearchClientOptions(options?.JsonSerializerOptions);
            return new SearchIndexClient(endpoint, keyCredential, searchClientOptions);
        }, _ => options!, lifetime);
>>>>>>> c084b067
    }

    /// <summary>
    /// Build a <see cref="SearchClientOptions"/> instance, using the provided <see cref="JsonSerializerOptions"/> if it's not null and add the SK user agent string.
    /// </summary>
    /// <param name="jsonSerializerOptions">Optional <see cref="JsonSerializerOptions"/> to add to the options if provided.</param>
    /// <returns>The <see cref="SearchClientOptions"/>.</returns>
    private static SearchClientOptions BuildSearchClientOptions(JsonSerializerOptions? jsonSerializerOptions)
    {
        var searchClientOptions = new SearchClientOptions();
        searchClientOptions.Diagnostics.ApplicationId = HttpHeaderConstant.Values.UserAgent;
        if (jsonSerializerOptions != null)
        {
            searchClientOptions.Serializer = new JsonObjectSerializer(jsonSerializerOptions);
        }

        return searchClientOptions;
    }

    private static AzureAISearchVectorStoreOptions? GetStoreOptions(IServiceProvider sp, Func<IServiceProvider, AzureAISearchVectorStoreOptions?>? optionsProvider)
    {
        var options = optionsProvider?.Invoke(sp);
        if (options?.EmbeddingGenerator is not null)
        {
            return options; // The user has provided everything, there is nothing to change.
        }

        var embeddingGenerator = sp.GetService<IEmbeddingGenerator>();
        return embeddingGenerator is null
            ? options // There is nothing to change.
            : new(options) { EmbeddingGenerator = embeddingGenerator }; // Create a brand new copy in order to avoid modifying the original options.
    }

    private static AzureAISearchCollectionOptions? GetCollectionOptions(IServiceProvider sp, Func<IServiceProvider, AzureAISearchCollectionOptions?>? optionsProvider)
    {
        var options = optionsProvider?.Invoke(sp);
        if (options?.EmbeddingGenerator is not null)
        {
            return options; // The user has provided everything, there is nothing to change.
        }

        var embeddingGenerator = sp.GetService<IEmbeddingGenerator>();
        return embeddingGenerator is null
            ? options // There is nothing to change.
            : new(options) { EmbeddingGenerator = embeddingGenerator }; // Create a brand new copy in order to avoid modifying the original options.
    }
}<|MERGE_RESOLUTION|>--- conflicted
+++ resolved
@@ -9,10 +9,6 @@
 using Azure.Search.Documents;
 using Azure.Search.Documents.Indexes;
 using Microsoft.Extensions.AI;
-<<<<<<< HEAD
-using Microsoft.Extensions.DependencyInjection;
-=======
->>>>>>> c084b067
 using Microsoft.Extensions.VectorData;
 using Microsoft.SemanticKernel;
 using Microsoft.SemanticKernel.Connectors.AzureAISearch;
@@ -63,22 +59,6 @@
         Func<IServiceProvider, AzureAISearchVectorStoreOptions>? optionsProvider = default,
         ServiceLifetime lifetime = ServiceLifetime.Singleton)
     {
-<<<<<<< HEAD
-        // If we are not constructing the SearchIndexClient, add the IVectorStore as transient, since we
-        // cannot make assumptions about how SearchIndexClient is being managed.
-        services.AddKeyedTransient<IVectorStore>(
-            serviceId,
-            (sp, obj) =>
-            {
-                var searchIndexClient = sp.GetRequiredService<SearchIndexClient>();
-                options ??= sp.GetService<AzureAISearchVectorStoreOptions>() ?? new()
-                {
-                    EmbeddingGenerator = sp.GetService<IEmbeddingGenerator>()
-                };
-
-                return new AzureAISearchVectorStore(searchIndexClient, options);
-            });
-=======
         Verify.NotNull(services);
 
         services.Add(new ServiceDescriptor(typeof(AzureAISearchVectorStore), serviceKey, (sp, _) =>
@@ -91,7 +71,6 @@
 
         services.Add(new ServiceDescriptor(typeof(VectorStore), serviceKey,
             static (sp, key) => sp.GetRequiredKeyedService<AzureAISearchVectorStore>(key), lifetime));
->>>>>>> c084b067
 
         return services;
     }
@@ -135,30 +114,11 @@
         Verify.NotNull(endpoint);
         Verify.NotNull(tokenCredential);
 
-<<<<<<< HEAD
-        services.AddKeyedSingleton<IVectorStore>(
-            serviceId,
-            (sp, obj) =>
-            {
-                options ??= sp.GetService<AzureAISearchVectorStoreOptions>() ?? new()
-                {
-                    EmbeddingGenerator = sp.GetService<IEmbeddingGenerator>()
-                };
-                var searchClientOptions = BuildSearchClientOptions(options?.JsonSerializerOptions);
-                var searchIndexClient = new SearchIndexClient(endpoint, tokenCredential, searchClientOptions);
-
-                // Construct the vector store.
-                return new AzureAISearchVectorStore(searchIndexClient, options);
-            });
-
-        return services;
-=======
         return AddKeyedAzureAISearchVectorStore(services, serviceKey, sp =>
         {
             var searchClientOptions = BuildSearchClientOptions(options?.JsonSerializerOptions);
             return new SearchIndexClient(endpoint, tokenCredential, searchClientOptions);
         }, _ => options!, lifetime);
->>>>>>> c084b067
     }
 
     /// <summary>
@@ -198,26 +158,7 @@
         ServiceLifetime lifetime = ServiceLifetime.Singleton)
     {
         Verify.NotNull(endpoint);
-<<<<<<< HEAD
-        Verify.NotNull(credential);
-
-        services.AddKeyedSingleton<IVectorStore>(
-            serviceId,
-            (sp, obj) =>
-            {
-                options ??= sp.GetService<AzureAISearchVectorStoreOptions>() ?? new()
-                {
-                    EmbeddingGenerator = sp.GetService<IEmbeddingGenerator>()
-                };
-                var searchClientOptions = BuildSearchClientOptions(options?.JsonSerializerOptions);
-                var searchIndexClient = new SearchIndexClient(endpoint, credential, searchClientOptions);
-
-                // Construct the vector store.
-                return new AzureAISearchVectorStore(searchIndexClient, options);
-            });
-=======
         Verify.NotNull(keyCredential);
->>>>>>> c084b067
 
         return AddKeyedAzureAISearchVectorStore(services, serviceKey, sp =>
         {
@@ -227,40 +168,6 @@
     }
 
     /// <summary>
-<<<<<<< HEAD
-    /// Register an Azure AI Search <see cref="IVectorStoreRecordCollection{TKey, TRecord}"/>, <see cref="IVectorSearch{TRecord}"/> and <see cref="IVectorizableTextSearch{TRecord}"/> with the
-    /// specified service ID and where <see cref="SearchIndexClient"/> is retrieved from the dependency injection container.
-    /// </summary>
-    /// <typeparam name="TRecord">The type of the data model that the collection should contain.</typeparam>
-    /// <param name="services">The <see cref="IServiceCollection"/> to register the <see cref="IVectorStoreRecordCollection{TKey, TRecord}"/> on.</param>
-    /// <param name="collectionName">The name of the collection that this <see cref="AzureAISearchVectorStoreRecordCollection{TKey, TRecord}"/> will access.</param>
-    /// <param name="options">Optional configuration options to pass to the <see cref="AzureAISearchVectorStoreRecordCollection{TKey, TRecord}"/>.</param>
-    /// <param name="serviceId">An optional service id to use as the service key.</param>
-    /// <returns>The service collection.</returns>
-    public static IServiceCollection AddAzureAISearchVectorStoreRecordCollection<TRecord>(
-        this IServiceCollection services,
-        string collectionName,
-        AzureAISearchVectorStoreRecordCollectionOptions<TRecord>? options = default,
-        string? serviceId = default)
-        where TRecord : notnull
-    {
-        // If we are not constructing the SearchIndexClient, add the IVectorStore as transient, since we
-        // cannot make assumptions about how SearchIndexClient is being managed.
-        services.AddKeyedTransient<IVectorStoreRecordCollection<string, TRecord>>(
-            serviceId,
-            (sp, obj) =>
-            {
-                var searchIndexClient = sp.GetRequiredService<SearchIndexClient>();
-                options ??= sp.GetService<AzureAISearchVectorStoreRecordCollectionOptions<TRecord>>() ?? new()
-                {
-                    EmbeddingGenerator = sp.GetService<IEmbeddingGenerator>()
-                };
-
-                return new AzureAISearchVectorStoreRecordCollection<string, TRecord>(searchIndexClient, collectionName, options);
-            });
-
-        AddVectorizedSearch<TRecord>(services, serviceId);
-=======
     /// Registers a <see cref="AzureAISearchCollection{TKey, TRecord}"/> as <see cref="VectorStoreCollection{TKey, TRecord}"/>
     /// with <see cref="SearchIndexClient"/> returned by <paramref name="clientProvider"/>
     /// or retrieved from the dependency injection container if <paramref name="clientProvider"/> was not provided.
@@ -319,26 +226,11 @@
 
         services.Add(new ServiceDescriptor(typeof(IKeywordHybridSearchable<TRecord>), serviceKey,
             static (sp, key) => sp.GetRequiredKeyedService<AzureAISearchCollection<string, TRecord>>(key), lifetime));
->>>>>>> c084b067
 
         return services;
     }
 
     /// <summary>
-<<<<<<< HEAD
-    /// Register an Azure AI Search <see cref="IVectorStoreRecordCollection{TKey, TRecord}"/>, <see cref="IVectorSearch{TRecord}"/> and <see cref="IVectorizableTextSearch{TRecord}"/> with the
-    /// provided <see cref="Uri"/> and <see cref="TokenCredential"/> and the specified service ID.
-    /// </summary>
-    /// <typeparam name="TRecord">The type of the data model that the collection should contain.</typeparam>
-    /// <param name="services">The <see cref="IServiceCollection"/> to register the <see cref="IVectorStoreRecordCollection{TKey, TRecord}"/> on.</param>
-    /// <param name="collectionName">The name of the collection that this <see cref="AzureAISearchVectorStoreRecordCollection{TKey, TRecord}"/> will access.</param>
-    /// <param name="endpoint">The service endpoint for Azure AI Search.</param>
-    /// <param name="tokenCredential">The credential to authenticate to Azure AI Search with.</param>
-    /// <param name="options">Optional configuration options to pass to the <see cref="AzureAISearchVectorStoreRecordCollection{TKey, TRecord}"/>.</param>
-    /// <param name="serviceId">An optional service id to use as the service key.</param>
-    /// <returns>The service collection.</returns>
-    public static IServiceCollection AddAzureAISearchVectorStoreRecordCollection<TRecord>(
-=======
     /// Registers a <see cref="AzureAISearchCollection{TKey, TRecord}"/> as <see cref="VectorStoreCollection{TKey, TRecord}"/>
     /// using the provided <paramref name="endpoint"/> and <paramref name="tokenCredential"/>.
     /// </summary>
@@ -370,60 +262,18 @@
     [RequiresUnreferencedCode(DynamicCodeMessage)]
     [RequiresDynamicCode(UnreferencedCodeMessage)]
     public static IServiceCollection AddKeyedAzureAISearchCollection<TRecord>(
->>>>>>> c084b067
         this IServiceCollection services,
         object? serviceKey,
         string name,
         Uri endpoint,
         TokenCredential tokenCredential,
-<<<<<<< HEAD
-        AzureAISearchVectorStoreRecordCollectionOptions<TRecord>? options = default,
-        string? serviceId = default)
-        where TRecord : notnull
-=======
         AzureAISearchCollectionOptions? options = default,
         ServiceLifetime lifetime = ServiceLifetime.Singleton)
         where TRecord : class
->>>>>>> c084b067
     {
         Verify.NotNull(endpoint);
         Verify.NotNull(tokenCredential);
 
-<<<<<<< HEAD
-        services.AddKeyedSingleton<IVectorStoreRecordCollection<string, TRecord>>(
-            serviceId,
-            (sp, obj) =>
-            {
-                options ??= sp.GetService<AzureAISearchVectorStoreRecordCollectionOptions<TRecord>>() ?? new()
-                {
-                    EmbeddingGenerator = sp.GetService<IEmbeddingGenerator>()
-                };
-                var searchClientOptions = BuildSearchClientOptions(options?.JsonSerializerOptions);
-                var searchIndexClient = new SearchIndexClient(endpoint, tokenCredential, searchClientOptions);
-
-                // Construct the vector store.
-                return new AzureAISearchVectorStoreRecordCollection<string, TRecord>(searchIndexClient, collectionName, options);
-            });
-
-        AddVectorizedSearch<TRecord>(services, serviceId);
-
-        return services;
-    }
-
-    /// <summary>
-    /// Register an Azure AI Search <see cref="IVectorStoreRecordCollection{TKey, TRecord}"/>, <see cref="IVectorSearch{TRecord}"/> and <see cref="IVectorizableTextSearch{TRecord}"/> with the
-    /// provided <see cref="Uri"/> and <see cref="AzureKeyCredential"/> and the specified service ID.
-    /// </summary>
-    /// <typeparam name="TRecord">The type of the data model that the collection should contain.</typeparam>
-    /// <param name="services">The <see cref="IServiceCollection"/> to register the <see cref="IVectorStoreRecordCollection{TKey, TRecord}"/> on.</param>
-    /// <param name="collectionName">The name of the collection that this <see cref="AzureAISearchVectorStoreRecordCollection{TKey, TRecord}"/> will access.</param>
-    /// <param name="endpoint">The service endpoint for Azure AI Search.</param>
-    /// <param name="credential">The credential to authenticate to Azure AI Search with.</param>
-    /// <param name="options">Optional configuration options to pass to the <see cref="AzureAISearchVectorStoreRecordCollection{TKey, TRecord}"/>.</param>
-    /// <param name="serviceId">An optional service id to use as the service key.</param>
-    /// <returns>The service collection.</returns>
-    public static IServiceCollection AddAzureAISearchVectorStoreRecordCollection<TRecord>(
-=======
         return AddKeyedAzureAISearchCollection<TRecord>(services, serviceKey, name, sp =>
         {
             var searchClientOptions = BuildSearchClientOptions(options?.JsonSerializerOptions);
@@ -439,54 +289,9 @@
     [RequiresUnreferencedCode(DynamicCodeMessage)]
     [RequiresDynamicCode(UnreferencedCodeMessage)]
     public static IServiceCollection AddAzureAISearchCollection<TRecord>(
->>>>>>> c084b067
-        this IServiceCollection services,
-        string name,
-        Uri endpoint,
-<<<<<<< HEAD
-        AzureKeyCredential credential,
-        AzureAISearchVectorStoreRecordCollectionOptions<TRecord>? options = default,
-        string? serviceId = default)
-        where TRecord : notnull
-    {
-        Verify.NotNull(endpoint);
-        Verify.NotNull(credential);
-
-        services.AddKeyedSingleton<IVectorStoreRecordCollection<string, TRecord>>(
-            serviceId,
-            (sp, obj) =>
-            {
-                options ??= sp.GetService<AzureAISearchVectorStoreRecordCollectionOptions<TRecord>>() ?? new()
-                {
-                    EmbeddingGenerator = sp.GetService<IEmbeddingGenerator>()
-                };
-                var searchClientOptions = BuildSearchClientOptions(options?.JsonSerializerOptions);
-                var searchIndexClient = new SearchIndexClient(endpoint, credential, searchClientOptions);
-
-                // Construct the vector store.
-                return new AzureAISearchVectorStoreRecordCollection<string, TRecord>(searchIndexClient, collectionName, options);
-            });
-
-        AddVectorizedSearch<TRecord>(services, serviceId);
-
-        return services;
-    }
-
-    /// <summary>
-    /// Also register the <see cref="IVectorStoreRecordCollection{TKey, TRecord}"/> with the given <paramref name="serviceId"/> as a <see cref="IVectorSearch{TRecord}"/>.
-    /// </summary>
-    /// <typeparam name="TRecord">The type of the data model that the collection should contain.</typeparam>
-    /// <param name="services">The service collection to register on.</param>
-    /// <param name="serviceId">The service id that the registrations should use.</param>
-    private static void AddVectorizedSearch<TRecord>(IServiceCollection services, string? serviceId) where TRecord : notnull
-    {
-        services.AddKeyedTransient<IVectorSearch<TRecord>>(
-            serviceId,
-            (sp, obj) =>
-            {
-                return sp.GetRequiredKeyedService<IVectorStoreRecordCollection<string, TRecord>>(serviceId);
-            });
-=======
+        this IServiceCollection services,
+        string name,
+        Uri endpoint,
         AzureKeyCredential keyCredential,
         AzureAISearchCollectionOptions? options = default,
         ServiceLifetime lifetime = ServiceLifetime.Singleton)
@@ -525,7 +330,6 @@
             var searchClientOptions = BuildSearchClientOptions(options?.JsonSerializerOptions);
             return new SearchIndexClient(endpoint, keyCredential, searchClientOptions);
         }, _ => options!, lifetime);
->>>>>>> c084b067
     }
 
     /// <summary>
