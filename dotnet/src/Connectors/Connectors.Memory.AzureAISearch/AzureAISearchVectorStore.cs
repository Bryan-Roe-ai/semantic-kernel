﻿// Copyright (c) Microsoft. All rights reserved.

using System;
using System.Collections.Generic;
using System.Diagnostics.CodeAnalysis;
using System.Runtime.CompilerServices;
using System.Text.Json;
using System.Threading;
using System.Threading.Tasks;
using Azure;
using Azure.Search.Documents.Indexes;
using Microsoft.Extensions.AI;
using Microsoft.Extensions.VectorData;
using Microsoft.Extensions.VectorData.ProviderServices;
using static Microsoft.Extensions.VectorData.VectorStoreErrorHandler;

namespace Microsoft.SemanticKernel.Connectors.AzureAISearch;

/// <summary>
/// Class for accessing the list of collections in a Azure AI Search vector store.
/// </summary>
/// <remarks>
/// This class can be used with collections of any schema type, but requires you to provide schema information when getting a collection.
/// </remarks>
<<<<<<< HEAD
public sealed class AzureAISearchVectorStore : IVectorStore
=======
public sealed class AzureAISearchVectorStore : VectorStore
>>>>>>> c084b067
{
    /// <summary>Metadata about vector store.</summary>
    private readonly VectorStoreMetadata _metadata;

    /// <summary>Azure AI Search client that can be used to manage the list of indices in an Azure AI Search Service.</summary>
    private readonly SearchIndexClient _searchIndexClient;

    private readonly IEmbeddingGenerator? _embeddingGenerator;
    private readonly JsonSerializerOptions? _jsonSerializerOptions;

    /// <summary>A general purpose definition that can be used to construct a collection when needing to proxy schema agnostic operations.</summary>
    private static readonly VectorStoreCollectionDefinition s_generalPurposeDefinition = new() { Properties = [new VectorStoreKeyProperty("Key", typeof(string))] };

    /// <summary>A general purpose definition that can be used to construct a collection when needing to proxy schema agnostic operations.</summary>
    private static readonly VectorStoreRecordDefinition s_generalPurposeDefinition = new() { Properties = [new VectorStoreRecordKeyProperty("Key", typeof(string))] };

    /// <summary>
    /// Initializes a new instance of the <see cref="AzureAISearchVectorStore"/> class.
    /// </summary>
    /// <param name="searchIndexClient">Azure AI Search client that can be used to manage the list of indices in an Azure AI Search Service.</param>
    /// <param name="options">Optional configuration options for this class.</param>
    [RequiresUnreferencedCode("The Azure AI Search provider is currently incompatible with trimming.")]
    [RequiresDynamicCode("The Azure AI Search provider is currently incompatible with NativeAOT.")]
    public AzureAISearchVectorStore(SearchIndexClient searchIndexClient, AzureAISearchVectorStoreOptions? options = default)
    {
        Verify.NotNull(searchIndexClient);

        this._searchIndexClient = searchIndexClient;
<<<<<<< HEAD
        this._options = options ?? new AzureAISearchVectorStoreOptions();

        this._metadata = new()
        {
            VectorStoreSystemName = AzureAISearchConstants.VectorStoreSystemName,
            VectorStoreName = searchIndexClient.ServiceName
        };
    }

    /// <inheritdoc />
    public IVectorStoreRecordCollection<TKey, TRecord> GetCollection<TKey, TRecord>(string name, VectorStoreRecordDefinition? vectorStoreRecordDefinition = null)
        where TKey : notnull
        where TRecord : notnull
    {
#pragma warning disable CS0618 // IAzureAISearchVectorStoreRecordCollectionFactor is obsolete
        if (this._options.VectorStoreCollectionFactory is not null)
=======
        this._embeddingGenerator = options?.EmbeddingGenerator;
        this._jsonSerializerOptions = options?.JsonSerializerOptions;

        this._metadata = new()
>>>>>>> c084b067
        {
            VectorStoreSystemName = AzureAISearchConstants.VectorStoreSystemName,
            VectorStoreName = searchIndexClient.ServiceName
        };
    }

<<<<<<< HEAD
        var recordCollection = new AzureAISearchVectorStoreRecordCollection<TKey, TRecord>(
=======
#pragma warning disable IDE0090 // Use 'new(...)'
    /// <inheritdoc />
    [RequiresDynamicCode("This overload of GetCollection() is incompatible with NativeAOT. For dynamic mapping via Dictionary<string, object?>, call GetDynamicCollection() instead.")]
    [RequiresUnreferencedCode("This overload of GetCollecttion() is incompatible with trimming. For dynamic mapping via Dictionary<string, object?>, call GetDynamicCollection() instead.")]
#if NET8_0_OR_GREATER
    public override AzureAISearchCollection<TKey, TRecord> GetCollection<TKey, TRecord>(string name, VectorStoreCollectionDefinition? definition = null)
#else
    public override VectorStoreCollection<TKey, TRecord> GetCollection<TKey, TRecord>(string name, VectorStoreCollectionDefinition? definition = null)
#endif
        => typeof(TRecord) == typeof(Dictionary<string, object?>)
            ? throw new ArgumentException(VectorDataStrings.GetCollectionWithDictionaryNotSupported)
            : new AzureAISearchCollection<TKey, TRecord>(
                this._searchIndexClient,
                name,
                new AzureAISearchCollectionOptions()
                {
                    JsonSerializerOptions = this._jsonSerializerOptions,
                    Definition = definition,
                    EmbeddingGenerator = this._embeddingGenerator
                });

    /// <inheritdoc />
    [RequiresUnreferencedCode("The Azure AI Search provider is currently incompatible with trimming.")]
    [RequiresDynamicCode("The Azure AI Search provider is currently incompatible with NativeAOT.")]
#if NET8_0_OR_GREATER
    public override AzureAISearchDynamicCollection GetDynamicCollection(string name, VectorStoreCollectionDefinition definition)
#else
    public override VectorStoreCollection<object, Dictionary<string, object?>> GetDynamicCollection(string name, VectorStoreCollectionDefinition definition)
#endif
        => new AzureAISearchDynamicCollection(
>>>>>>> c084b067
            this._searchIndexClient,
            name,
            new()
            {
<<<<<<< HEAD
                JsonSerializerOptions = this._options.JsonSerializerOptions,
                VectorStoreRecordDefinition = vectorStoreRecordDefinition,
                EmbeddingGenerator = this._options.EmbeddingGenerator
            }) as IVectorStoreRecordCollection<TKey, TRecord>;

        return recordCollection!;
    }

    /// <inheritdoc />
    public async IAsyncEnumerable<string> ListCollectionNamesAsync([EnumeratorCancellation] CancellationToken cancellationToken = default)
=======
                JsonSerializerOptions = this._jsonSerializerOptions,
                Definition = definition,
                EmbeddingGenerator = this._embeddingGenerator
            }
        );
#pragma warning restore IDE0090

    /// <inheritdoc />
    public override async IAsyncEnumerable<string> ListCollectionNamesAsync([EnumeratorCancellation] CancellationToken cancellationToken = default)
>>>>>>> c084b067
    {
        const string OperationName = "GetIndexNames";

        var indexNamesEnumerable = this._searchIndexClient.GetIndexNamesAsync(cancellationToken).ConfigureAwait(false);
        var errorHandlingEnumerable = new ConfiguredCancelableErrorHandlingAsyncEnumerable<string, RequestFailedException>(indexNamesEnumerable, this._metadata, OperationName);

<<<<<<< HEAD
        var nextResult = await this.GetNextIndexNameAsync(indexNamesEnumerator).ConfigureAwait(false);
        while (nextResult.more)
        {
            yield return nextResult.name;
            nextResult = await this.GetNextIndexNameAsync(indexNamesEnumerator).ConfigureAwait(false);
=======
#pragma warning disable CA2007 // Consider calling ConfigureAwait on the awaited task: False Positive
        await foreach (var item in errorHandlingEnumerable.ConfigureAwait(false))
#pragma warning restore CA2007 // Consider calling ConfigureAwait on the awaited task
        {
            yield return item;
>>>>>>> c084b067
        }
    }

    /// <inheritdoc />
<<<<<<< HEAD
    public Task<bool> CollectionExistsAsync(string name, CancellationToken cancellationToken = default)
    {
        var collection = this.GetCollection<object, Dictionary<string, object>>(name, s_generalPurposeDefinition);
        return collection.CollectionExistsAsync(cancellationToken);
    }

    /// <inheritdoc />
    public Task DeleteCollectionAsync(string name, CancellationToken cancellationToken = default)
    {
        var collection = this.GetCollection<object, Dictionary<string, object>>(name, s_generalPurposeDefinition);
        return collection.DeleteCollectionAsync(cancellationToken);
    }

    /// <inheritdoc />
    public object? GetService(Type serviceType, object? serviceKey = null)
    {
        Verify.NotNull(serviceType);

        return
            serviceKey is not null ? null :
            serviceType == typeof(VectorStoreMetadata) ? this._metadata :
            serviceType == typeof(SearchIndexClient) ? this._searchIndexClient :
            serviceType.IsInstanceOfType(this) ? this :
            null;
    }

    /// <summary>
    /// Helper method to get the next index name from the enumerator with a try catch around the move next call to convert
    /// any <see cref="RequestFailedException"/> to <see cref="VectorStoreOperationException"/>, since try catch is not supported
    /// around a yield return.
    /// </summary>
    /// <param name="enumerator">The enumerator to get the next result from.</param>
    /// <returns>A value indicating whether there are more results and the current string if true.</returns>
    private async Task<(string name, bool more)> GetNextIndexNameAsync(
        ConfiguredCancelableAsyncEnumerable<string>.Enumerator enumerator)
=======
    public override Task<bool> CollectionExistsAsync(string name, CancellationToken cancellationToken = default)
>>>>>>> c084b067
    {
        var collection = this.GetDynamicCollection(name, s_generalPurposeDefinition);
        return collection.CollectionExistsAsync(cancellationToken);
    }

<<<<<<< HEAD
        try
        {
            var more = await enumerator.MoveNextAsync();
            return (enumerator.Current, more);
        }
        catch (AggregateException ex) when (ex.InnerException is RequestFailedException innerEx)
        {
            throw new VectorStoreOperationException("Call to vector store failed.", ex)
            {
                VectorStoreSystemName = AzureAISearchConstants.VectorStoreSystemName,
                VectorStoreName = this._metadata.VectorStoreName,
                OperationName = OperationName
            };
        }
        catch (RequestFailedException ex)
        {
            throw new VectorStoreOperationException("Call to vector store failed.", ex)
            {
                VectorStoreSystemName = AzureAISearchConstants.VectorStoreSystemName,
                VectorStoreName = this._metadata.VectorStoreName,
                OperationName = OperationName
            };
        }
=======
    /// <inheritdoc />
    public override Task EnsureCollectionDeletedAsync(string name, CancellationToken cancellationToken = default)
    {
        var collection = this.GetDynamicCollection(name, s_generalPurposeDefinition);
        return collection.EnsureCollectionDeletedAsync(cancellationToken);
    }

    /// <inheritdoc />
    public override object? GetService(Type serviceType, object? serviceKey = null)
    {
        Verify.NotNull(serviceType);

        return
            serviceKey is not null ? null :
            serviceType == typeof(VectorStoreMetadata) ? this._metadata :
            serviceType == typeof(SearchIndexClient) ? this._searchIndexClient :
            serviceType.IsInstanceOfType(this) ? this :
            null;
>>>>>>> c084b067
    }
}<|MERGE_RESOLUTION|>--- conflicted
+++ resolved
@@ -22,11 +22,7 @@
 /// <remarks>
 /// This class can be used with collections of any schema type, but requires you to provide schema information when getting a collection.
 /// </remarks>
-<<<<<<< HEAD
-public sealed class AzureAISearchVectorStore : IVectorStore
-=======
 public sealed class AzureAISearchVectorStore : VectorStore
->>>>>>> c084b067
 {
     /// <summary>Metadata about vector store.</summary>
     private readonly VectorStoreMetadata _metadata;
@@ -40,9 +36,6 @@
     /// <summary>A general purpose definition that can be used to construct a collection when needing to proxy schema agnostic operations.</summary>
     private static readonly VectorStoreCollectionDefinition s_generalPurposeDefinition = new() { Properties = [new VectorStoreKeyProperty("Key", typeof(string))] };
 
-    /// <summary>A general purpose definition that can be used to construct a collection when needing to proxy schema agnostic operations.</summary>
-    private static readonly VectorStoreRecordDefinition s_generalPurposeDefinition = new() { Properties = [new VectorStoreRecordKeyProperty("Key", typeof(string))] };
-
     /// <summary>
     /// Initializes a new instance of the <see cref="AzureAISearchVectorStore"/> class.
     /// </summary>
@@ -55,8 +48,8 @@
         Verify.NotNull(searchIndexClient);
 
         this._searchIndexClient = searchIndexClient;
-<<<<<<< HEAD
-        this._options = options ?? new AzureAISearchVectorStoreOptions();
+        this._embeddingGenerator = options?.EmbeddingGenerator;
+        this._jsonSerializerOptions = options?.JsonSerializerOptions;
 
         this._metadata = new()
         {
@@ -65,28 +58,6 @@
         };
     }
 
-    /// <inheritdoc />
-    public IVectorStoreRecordCollection<TKey, TRecord> GetCollection<TKey, TRecord>(string name, VectorStoreRecordDefinition? vectorStoreRecordDefinition = null)
-        where TKey : notnull
-        where TRecord : notnull
-    {
-#pragma warning disable CS0618 // IAzureAISearchVectorStoreRecordCollectionFactor is obsolete
-        if (this._options.VectorStoreCollectionFactory is not null)
-=======
-        this._embeddingGenerator = options?.EmbeddingGenerator;
-        this._jsonSerializerOptions = options?.JsonSerializerOptions;
-
-        this._metadata = new()
->>>>>>> c084b067
-        {
-            VectorStoreSystemName = AzureAISearchConstants.VectorStoreSystemName,
-            VectorStoreName = searchIndexClient.ServiceName
-        };
-    }
-
-<<<<<<< HEAD
-        var recordCollection = new AzureAISearchVectorStoreRecordCollection<TKey, TRecord>(
-=======
 #pragma warning disable IDE0090 // Use 'new(...)'
     /// <inheritdoc />
     [RequiresDynamicCode("This overload of GetCollection() is incompatible with NativeAOT. For dynamic mapping via Dictionary<string, object?>, call GetDynamicCollection() instead.")]
@@ -117,23 +88,10 @@
     public override VectorStoreCollection<object, Dictionary<string, object?>> GetDynamicCollection(string name, VectorStoreCollectionDefinition definition)
 #endif
         => new AzureAISearchDynamicCollection(
->>>>>>> c084b067
             this._searchIndexClient,
             name,
             new()
             {
-<<<<<<< HEAD
-                JsonSerializerOptions = this._options.JsonSerializerOptions,
-                VectorStoreRecordDefinition = vectorStoreRecordDefinition,
-                EmbeddingGenerator = this._options.EmbeddingGenerator
-            }) as IVectorStoreRecordCollection<TKey, TRecord>;
-
-        return recordCollection!;
-    }
-
-    /// <inheritdoc />
-    public async IAsyncEnumerable<string> ListCollectionNamesAsync([EnumeratorCancellation] CancellationToken cancellationToken = default)
-=======
                 JsonSerializerOptions = this._jsonSerializerOptions,
                 Definition = definition,
                 EmbeddingGenerator = this._embeddingGenerator
@@ -143,99 +101,27 @@
 
     /// <inheritdoc />
     public override async IAsyncEnumerable<string> ListCollectionNamesAsync([EnumeratorCancellation] CancellationToken cancellationToken = default)
->>>>>>> c084b067
     {
         const string OperationName = "GetIndexNames";
 
         var indexNamesEnumerable = this._searchIndexClient.GetIndexNamesAsync(cancellationToken).ConfigureAwait(false);
         var errorHandlingEnumerable = new ConfiguredCancelableErrorHandlingAsyncEnumerable<string, RequestFailedException>(indexNamesEnumerable, this._metadata, OperationName);
 
-<<<<<<< HEAD
-        var nextResult = await this.GetNextIndexNameAsync(indexNamesEnumerator).ConfigureAwait(false);
-        while (nextResult.more)
-        {
-            yield return nextResult.name;
-            nextResult = await this.GetNextIndexNameAsync(indexNamesEnumerator).ConfigureAwait(false);
-=======
 #pragma warning disable CA2007 // Consider calling ConfigureAwait on the awaited task: False Positive
         await foreach (var item in errorHandlingEnumerable.ConfigureAwait(false))
 #pragma warning restore CA2007 // Consider calling ConfigureAwait on the awaited task
         {
             yield return item;
->>>>>>> c084b067
         }
     }
 
     /// <inheritdoc />
-<<<<<<< HEAD
-    public Task<bool> CollectionExistsAsync(string name, CancellationToken cancellationToken = default)
-    {
-        var collection = this.GetCollection<object, Dictionary<string, object>>(name, s_generalPurposeDefinition);
-        return collection.CollectionExistsAsync(cancellationToken);
-    }
-
-    /// <inheritdoc />
-    public Task DeleteCollectionAsync(string name, CancellationToken cancellationToken = default)
-    {
-        var collection = this.GetCollection<object, Dictionary<string, object>>(name, s_generalPurposeDefinition);
-        return collection.DeleteCollectionAsync(cancellationToken);
-    }
-
-    /// <inheritdoc />
-    public object? GetService(Type serviceType, object? serviceKey = null)
-    {
-        Verify.NotNull(serviceType);
-
-        return
-            serviceKey is not null ? null :
-            serviceType == typeof(VectorStoreMetadata) ? this._metadata :
-            serviceType == typeof(SearchIndexClient) ? this._searchIndexClient :
-            serviceType.IsInstanceOfType(this) ? this :
-            null;
-    }
-
-    /// <summary>
-    /// Helper method to get the next index name from the enumerator with a try catch around the move next call to convert
-    /// any <see cref="RequestFailedException"/> to <see cref="VectorStoreOperationException"/>, since try catch is not supported
-    /// around a yield return.
-    /// </summary>
-    /// <param name="enumerator">The enumerator to get the next result from.</param>
-    /// <returns>A value indicating whether there are more results and the current string if true.</returns>
-    private async Task<(string name, bool more)> GetNextIndexNameAsync(
-        ConfiguredCancelableAsyncEnumerable<string>.Enumerator enumerator)
-=======
     public override Task<bool> CollectionExistsAsync(string name, CancellationToken cancellationToken = default)
->>>>>>> c084b067
     {
         var collection = this.GetDynamicCollection(name, s_generalPurposeDefinition);
         return collection.CollectionExistsAsync(cancellationToken);
     }
 
-<<<<<<< HEAD
-        try
-        {
-            var more = await enumerator.MoveNextAsync();
-            return (enumerator.Current, more);
-        }
-        catch (AggregateException ex) when (ex.InnerException is RequestFailedException innerEx)
-        {
-            throw new VectorStoreOperationException("Call to vector store failed.", ex)
-            {
-                VectorStoreSystemName = AzureAISearchConstants.VectorStoreSystemName,
-                VectorStoreName = this._metadata.VectorStoreName,
-                OperationName = OperationName
-            };
-        }
-        catch (RequestFailedException ex)
-        {
-            throw new VectorStoreOperationException("Call to vector store failed.", ex)
-            {
-                VectorStoreSystemName = AzureAISearchConstants.VectorStoreSystemName,
-                VectorStoreName = this._metadata.VectorStoreName,
-                OperationName = OperationName
-            };
-        }
-=======
     /// <inheritdoc />
     public override Task EnsureCollectionDeletedAsync(string name, CancellationToken cancellationToken = default)
     {
@@ -254,6 +140,5 @@
             serviceType == typeof(SearchIndexClient) ? this._searchIndexClient :
             serviceType.IsInstanceOfType(this) ? this :
             null;
->>>>>>> c084b067
     }
 }