﻿// Copyright (c) Microsoft. All rights reserved.

using System;
using System.Collections.Generic;
using System.Linq;
using System.Net;
using System.Net.Http;
using System.Net.Http.Headers;
using System.Runtime.CompilerServices;
using System.Text.Json;
using System.Text.Json.Nodes;
using System.Text.Json.Serialization;
using System.Threading;
using System.Threading.Tasks;
using Microsoft.SemanticKernel.Data;
using Microsoft.SemanticKernel.Http;

namespace Microsoft.SemanticKernel.Connectors.Weaviate;

/// <summary>
/// Service for storing and retrieving vector records, that uses Weaviate as the underlying storage.
/// </summary>
/// <typeparam name="TRecord">The data model to use for adding, updating and retrieving data from storage.</typeparam>
#pragma warning disable CA1711 // Identifiers should not have incorrect suffix
public sealed class WeaviateVectorStoreRecordCollection<TRecord> : IVectorStoreRecordCollection<Guid, TRecord> where TRecord : class
#pragma warning restore CA1711 // Identifiers should not have incorrect suffix
{
    /// <summary>The name of this database for telemetry purposes.</summary>
    private const string DatabaseName = "Weaviate";

    /// <summary>A set of types that a key on the provided model may have.</summary>
    private static readonly HashSet<Type> s_supportedKeyTypes =
    [
        typeof(Guid)
    ];

    /// <summary>A set of types that vectors on the provided model may have.</summary>
    private static readonly HashSet<Type> s_supportedVectorTypes =
    [
        typeof(ReadOnlyMemory<float>),
        typeof(ReadOnlyMemory<float>?),
        typeof(ReadOnlyMemory<double>),
        typeof(ReadOnlyMemory<double>?)
    ];

    /// <summary>A set of types that data properties on the provided model may have.</summary>
    private static readonly HashSet<Type> s_supportedDataTypes =
    [
        typeof(string),
        typeof(int),
        typeof(int?),
        typeof(long),
        typeof(long?),
        typeof(short),
        typeof(short?),
        typeof(byte),
        typeof(byte?),
        typeof(float),
        typeof(float?),
        typeof(double),
        typeof(double?),
        typeof(decimal),
        typeof(decimal?),
        typeof(DateTime),
        typeof(DateTime?),
        typeof(DateTimeOffset),
        typeof(DateTimeOffset?),
        typeof(Guid),
        typeof(Guid?),
        typeof(bool),
        typeof(bool?)
    ];

    /// <summary>Default JSON serializer options.</summary>
    private static readonly JsonSerializerOptions s_jsonSerializerOptions = new()
    {
        PropertyNamingPolicy = JsonNamingPolicy.CamelCase,
        DefaultIgnoreCondition = JsonIgnoreCondition.WhenWritingNull,
        Converters =
        {
            new WeaviateDateTimeOffsetConverter(),
            new WeaviateNullableDateTimeOffsetConverter()
        }
    };

    /// <summary><see cref="HttpClient"/> that is used to interact with Weaviate API.</summary>
    private readonly HttpClient _httpClient;

    /// <summary>Optional configuration options for this class.</summary>
    private readonly WeaviateVectorStoreRecordCollectionOptions<TRecord> _options;

    /// <summary>A definition of the current storage model.</summary>
    private readonly VectorStoreRecordDefinition _vectorStoreRecordDefinition;

    /// <summary>A dictionary that maps from a property name to the storage name that should be used when serializing it to JSON for data and vector properties.</summary>
    private readonly Dictionary<string, string> _storagePropertyNames;

    /// <summary>The key property of the current storage model.</summary>
    private readonly VectorStoreRecordKeyProperty _keyProperty;

    /// <summary>The data properties of the current storage model.</summary>
    private readonly List<VectorStoreRecordDataProperty> _dataProperties;

    /// <summary>The vector properties of the current storage model.</summary>
    private readonly List<VectorStoreRecordVectorProperty> _vectorProperties;

    /// <summary>First vector property for the collections that this class is used with.</summary>
    private readonly VectorStoreRecordVectorProperty? _firstVectorProperty;

    /// <summary>Collection of storage names for data properties of the current storage model.</summary>
    private readonly List<string> _dataPropertyStorageNames;

    /// <summary>Collection of storage names for vector properties of the current storage model.</summary>
    private readonly List<string> _vectorPropertyStorageNames;

    /// <summary>The mapper to use when mapping between the consumer data model and the Weaviate record.</summary>
    private readonly IVectorStoreRecordMapper<TRecord, JsonNode> _mapper;

    /// <summary>Weaviate endpoint.</summary>
    private readonly Uri _endpoint;

    /// <summary>Weaviate API key.</summary>
    private readonly string? _apiKey;

    /// <inheritdoc />
    public string CollectionName { get; }

    /// <summary>
    /// Initializes a new instance of the <see cref="WeaviateVectorStoreRecordCollection{TRecord}"/> class.
    /// </summary>
    /// <param name="httpClient">
    /// <see cref="HttpClient"/> that is used to interact with Weaviate API.
    /// <see cref="HttpClient.BaseAddress"/> should point to remote or local cluster and API key can be configured via <see cref="HttpClient.DefaultRequestHeaders"/>.
    /// It's also possible to provide these parameters via <see cref="WeaviateVectorStoreRecordCollectionOptions{TRecord}"/>.
    /// </param>
    /// <param name="collectionName">The name of the collection that this <see cref="WeaviateVectorStoreRecordCollection{TRecord}"/> will access.</param>
    /// <param name="options">Optional configuration options for this class.</param>
    public WeaviateVectorStoreRecordCollection(
        HttpClient httpClient,
        string collectionName,
        WeaviateVectorStoreRecordCollectionOptions<TRecord>? options = default)
    {
        // Verify.
        Verify.NotNull(httpClient);
        Verify.NotNullOrWhiteSpace(collectionName);

        var endpoint = (options?.Endpoint ?? httpClient.BaseAddress) ?? throw new ArgumentException($"Weaviate endpoint should be provided via HttpClient.BaseAddress property or {nameof(WeaviateVectorStoreRecordCollectionOptions<TRecord>)} options parameter.");

        // Assign.
        this._httpClient = httpClient;
        this._endpoint = endpoint;
        this.CollectionName = collectionName;
        this._options = options ?? new();
        this._vectorStoreRecordDefinition = this._options.VectorStoreRecordDefinition ?? VectorStoreRecordPropertyReader.CreateVectorStoreRecordDefinitionFromType(typeof(TRecord), supportsMultipleVectors: true);
        this._apiKey = this._options.ApiKey;

        // Validate property types.
        var properties = VectorStoreRecordPropertyReader.SplitDefinitionAndVerify(typeof(TRecord).Name, this._vectorStoreRecordDefinition, supportsMultipleVectors: true, requiresAtLeastOneVector: false);
        VectorStoreRecordPropertyReader.VerifyPropertyTypes([properties.KeyProperty], s_supportedKeyTypes, "Key");
        VectorStoreRecordPropertyReader.VerifyPropertyTypes(properties.DataProperties, s_supportedDataTypes, "Data", supportEnumerable: true);
        VectorStoreRecordPropertyReader.VerifyPropertyTypes(properties.VectorProperties, s_supportedVectorTypes, "Vector");

        // Assign properties and names for later usage.
        this._storagePropertyNames = VectorStoreRecordPropertyReader.BuildPropertyNameToJsonPropertyNameMap(properties, typeof(TRecord), s_jsonSerializerOptions);
        this._keyProperty = properties.KeyProperty;
        this._dataProperties = properties.DataProperties;
        this._vectorProperties = properties.VectorProperties;

        if (this._vectorProperties.Count > 0)
        {
            this._firstVectorProperty = this._vectorProperties[0];
        }

        this._dataPropertyStorageNames = this._dataProperties.Select(l => this._storagePropertyNames[l.DataModelPropertyName]).ToList();
        this._vectorPropertyStorageNames = this._vectorProperties.Select(l => this._storagePropertyNames[l.DataModelPropertyName]).ToList();

        // Assign mapper.
        this._mapper = this._options.JsonNodeCustomMapper ??
            new WeaviateVectorStoreRecordMapper<TRecord>(
                this.CollectionName,
                this._keyProperty,
                this._dataProperties,
                this._vectorProperties,
                this._storagePropertyNames,
                s_jsonSerializerOptions);
    }

    /// <inheritdoc />
    public Task<bool> CollectionExistsAsync(CancellationToken cancellationToken = default)
    {
        const string OperationName = "GetCollectionSchema";

        return this.RunOperationAsync(OperationName, async () =>
        {
            var request = new WeaviateGetCollectionSchemaRequest(this.CollectionName).Build();

            var response = await this
                .ExecuteRequestWithNotFoundHandlingAsync<WeaviateGetCollectionSchemaResponse>(request, cancellationToken)
                .ConfigureAwait(false);

            return response != null;
        });
    }

    /// <inheritdoc />
    public Task CreateCollectionAsync(CancellationToken cancellationToken = default)
    {
        const string OperationName = "CreateCollectionSchema";

        return this.RunOperationAsync(OperationName, () =>
        {
            var schema = WeaviateVectorStoreCollectionCreateMapping.MapToSchema(
                this.CollectionName,
                this._dataProperties,
                this._vectorProperties,
                this._storagePropertyNames);

            var request = new WeaviateCreateCollectionSchemaRequest(schema).Build();

            return this.ExecuteRequestAsync(request, cancellationToken);
        });
    }

    /// <inheritdoc />
    public async Task CreateCollectionIfNotExistsAsync(CancellationToken cancellationToken = default)
    {
        if (!await this.CollectionExistsAsync(cancellationToken).ConfigureAwait(false))
        {
            await this.CreateCollectionAsync(cancellationToken).ConfigureAwait(false);
        }
    }

    /// <inheritdoc />
    public Task DeleteCollectionAsync(CancellationToken cancellationToken = default)
    {
        const string OperationName = "DeleteCollectionSchema";

        return this.RunOperationAsync(OperationName, () =>
        {
            var request = new WeaviateDeleteCollectionSchemaRequest(this.CollectionName).Build();

            return this.ExecuteRequestAsync(request, cancellationToken);
        });
    }

    /// <inheritdoc />
    public Task DeleteAsync(Guid key, DeleteRecordOptions? options = null, CancellationToken cancellationToken = default)
    {
        const string OperationName = "DeleteObject";

        return this.RunOperationAsync(OperationName, () =>
        {
            var request = new WeaviateDeleteObjectRequest(this.CollectionName, key).Build();

            return this.ExecuteRequestAsync(request, cancellationToken);
        });
    }

    /// <inheritdoc />
    public Task DeleteBatchAsync(IEnumerable<Guid> keys, DeleteRecordOptions? options = null, CancellationToken cancellationToken = default)
    {
        const string OperationName = "DeleteObjectBatch";
        const string ContainsAnyOperator = "ContainsAny";

        return this.RunOperationAsync(OperationName, () =>
        {
            var match = new WeaviateQueryMatch
            {
                CollectionName = this.CollectionName,
                WhereClause = new WeaviateQueryMatchWhereClause
                {
                    Operator = ContainsAnyOperator,
                    Path = [WeaviateConstants.ReservedKeyPropertyName],
                    Values = keys.Select(key => key.ToString()).ToList()
                }
            };

            var request = new WeaviateDeleteObjectBatchRequest(match).Build();

            return this.ExecuteRequestAsync(request, cancellationToken);
        });
    }

    /// <inheritdoc />
    public Task<TRecord?> GetAsync(Guid key, GetRecordOptions? options = null, CancellationToken cancellationToken = default)
    {
        const string OperationName = "GetCollectionObject";

        return this.RunOperationAsync(OperationName, async () =>
        {
            var includeVectors = options?.IncludeVectors is true;
            var request = new WeaviateGetCollectionObjectRequest(this.CollectionName, key, includeVectors).Build();

            var jsonNode = await this.ExecuteRequestWithNotFoundHandlingAsync<JsonNode>(request, cancellationToken).ConfigureAwait(false);

            if (jsonNode is null)
            {
                return null;
            }

            return VectorStoreErrorHandler.RunModelConversion(
                DatabaseName,
                this.CollectionName,
                OperationName,
                () => this._mapper.MapFromStorageToDataModel(jsonNode!, new() { IncludeVectors = includeVectors }));
        });
    }

    /// <inheritdoc />
    public async IAsyncEnumerable<TRecord> GetBatchAsync(
        IEnumerable<Guid> keys,
        GetRecordOptions? options = null,
        [EnumeratorCancellation] CancellationToken cancellationToken = default)
    {
        var tasks = keys.Select(key => this.GetAsync(key, options, cancellationToken));

        var records = await Task.WhenAll(tasks).ConfigureAwait(false);

        foreach (var record in records)
        {
            if (record is not null)
            {
                yield return record;
            }
        }
    }

    /// <inheritdoc />
    public async Task<Guid> UpsertAsync(TRecord record, UpsertRecordOptions? options = null, CancellationToken cancellationToken = default)
    {
        return await this.UpsertBatchAsync([record], options, cancellationToken)
            .FirstOrDefaultAsync(cancellationToken)
            .ConfigureAwait(false);
    }

    /// <inheritdoc />
    public async IAsyncEnumerable<Guid> UpsertBatchAsync(
        IEnumerable<TRecord> records,
        UpsertRecordOptions? options = null,
        [EnumeratorCancellation] CancellationToken cancellationToken = default)
    {
        const string OperationName = "UpsertCollectionObject";

        var responses = await this.RunOperationAsync(OperationName, async () =>
        {
            var jsonNodes = records.Select(record => VectorStoreErrorHandler.RunModelConversion(
                DatabaseName,
                this.CollectionName,
                OperationName,
                () => this._mapper.MapFromDataToStorageModel(record))).ToList();

            var request = new WeaviateUpsertCollectionObjectBatchRequest(jsonNodes).Build();

            return await this.ExecuteRequestAsync<List<WeaviateUpsertCollectionObjectBatchResponse>>(request, cancellationToken).ConfigureAwait(false);
        }).ConfigureAwait(false);

        if (responses is not null)
        {
            foreach (var response in responses)
            {
                if (response?.Result?.IsSuccess is true)
                {
                    yield return response.Id;
                }
            }
        }
    }

    /// <inheritdoc />
<<<<<<< HEAD
    public IAsyncEnumerable<VectorSearchResult<TRecord>> VectorizedSearchAsync<TVector>(TVector vector, VectorSearchOptions? options = null, CancellationToken cancellationToken = default)
    {
        throw new NotImplementedException();
=======
    public async IAsyncEnumerable<VectorSearchResult<TRecord>> VectorizedSearchAsync<TVector>(
        TVector vector,
        VectorSearchOptions? options = null,
        [EnumeratorCancellation] CancellationToken cancellationToken = default)
    {
        const string OperationName = "VectorSearch";

        Verify.NotNull(vector);

        var vectorType = vector.GetType();

        if (!s_supportedVectorTypes.Contains(vectorType))
        {
            throw new NotSupportedException(
                $"The provided vector type {vectorType.FullName} is not supported by the Azure CosmosDB NoSQL connector. " +
                $"Supported types are: {string.Join(", ", s_supportedVectorTypes.Select(l => l.FullName))}");
        }

        var searchOptions = options ?? VectorSearchOptions.Default;
        var vectorProperty = this.GetVectorPropertyForSearch(searchOptions.VectorFieldName);

        if (vectorProperty is null)
        {
            throw new InvalidOperationException("The collection does not have any vector properties, so vector search is not possible.");
        }

        var vectorPropertyName = this._storagePropertyNames[vectorProperty.DataModelPropertyName];
        var fields = this._dataPropertyStorageNames;

        var query = WeaviateVectorStoreRecordCollectionQueryBuilder.BuildSearchQuery(
            vector,
            this.CollectionName,
            vectorPropertyName,
            this._keyProperty.DataModelPropertyName,
            s_jsonSerializerOptions,
            searchOptions,
            this._storagePropertyNames,
            this._vectorPropertyStorageNames,
            this._dataPropertyStorageNames);

        using var request = new WeaviateVectorSearchRequest(query).Build();

        var (responseModel, content) = await this.ExecuteRequestWithResponseContentAsync<WeaviateVectorSearchResponse>(request, cancellationToken).ConfigureAwait(false);

        var collectionResults = responseModel?.Data?.GetOperation?[this.CollectionName];

        if (collectionResults is null)
        {
            throw new VectorStoreOperationException($"Error occurred during vector search. Response: {content}")
            {
                VectorStoreType = DatabaseName,
                CollectionName = this.CollectionName,
                OperationName = OperationName
            };
        }

        foreach (var result in collectionResults)
        {
            if (result is not null)
            {
                var (storageModel, score) = WeaviateVectorStoreCollectionSearchMapping.MapSearchResult(result);

                var record = VectorStoreErrorHandler.RunModelConversion(
                    DatabaseName,
                    this.CollectionName,
                    OperationName,
                    () => this._mapper.MapFromStorageToDataModel(storageModel, new() { IncludeVectors = searchOptions.IncludeVectors }));

                yield return new VectorSearchResult<TRecord>(record, score);
            }
        }
>>>>>>> 6d041b3a
    }

    #region private

    private Task<HttpResponseMessage> ExecuteRequestAsync(HttpRequestMessage request, CancellationToken cancellationToken)
    {
        request.RequestUri = new Uri(this._endpoint, request.RequestUri!);

        if (!string.IsNullOrWhiteSpace(this._apiKey))
        {
            request.Headers.Authorization = new AuthenticationHeaderValue("Bearer", this._apiKey);
        }

        return this._httpClient.SendWithSuccessCheckAsync(request, cancellationToken);
    }

    private async Task<(TResponse?, string)> ExecuteRequestWithResponseContentAsync<TResponse>(HttpRequestMessage request, CancellationToken cancellationToken)
    {
        var response = await this.ExecuteRequestAsync(request, cancellationToken).ConfigureAwait(false);

        var responseContent = await response.Content.ReadAsStringWithExceptionMappingAsync().ConfigureAwait(false);

        var responseModel = JsonSerializer.Deserialize<TResponse>(responseContent, s_jsonSerializerOptions);

        return (responseModel, responseContent);
    }

    private async Task<TResponse?> ExecuteRequestAsync<TResponse>(HttpRequestMessage request, CancellationToken cancellationToken)
    {
        var (model, _) = await this.ExecuteRequestWithResponseContentAsync<TResponse>(request, cancellationToken).ConfigureAwait(false);

        return model;
    }

    private async Task<TResponse?> ExecuteRequestWithNotFoundHandlingAsync<TResponse>(HttpRequestMessage request, CancellationToken cancellationToken)
    {
        try
        {
            return await this.ExecuteRequestAsync<TResponse>(request, cancellationToken).ConfigureAwait(false);
        }
        catch (HttpOperationException ex) when (ex.StatusCode == HttpStatusCode.NotFound)
        {
            return default;
        }
    }

    private async Task<T> RunOperationAsync<T>(string operationName, Func<Task<T>> operation)
    {
        try
        {
            return await operation.Invoke().ConfigureAwait(false);
        }
        catch (Exception ex)
        {
            throw new VectorStoreOperationException("Call to vector store failed.", ex)
            {
                VectorStoreType = DatabaseName,
                CollectionName = this.CollectionName,
                OperationName = operationName
            };
        }
    }

    /// <summary>
    /// Get vector property to use for a search by using the storage name for the field name from options
    /// if available, and falling back to the first vector property in <typeparamref name="TRecord"/> if not.
    /// </summary>
    /// <param name="vectorFieldName">The vector field name.</param>
    /// <exception cref="InvalidOperationException">Thrown if the provided field name is not a valid field name.</exception>
    private VectorStoreRecordVectorProperty? GetVectorPropertyForSearch(string? vectorFieldName)
    {
        // If vector property name is provided in options, try to find it in schema or throw an exception.
        if (!string.IsNullOrWhiteSpace(vectorFieldName))
        {
            // Check vector properties by data model property name.
            var vectorProperty = this._vectorProperties
                .FirstOrDefault(l => l.DataModelPropertyName.Equals(vectorFieldName, StringComparison.Ordinal));

            if (vectorProperty is not null)
            {
                return vectorProperty;
            }

            throw new InvalidOperationException($"The {typeof(TRecord).FullName} type does not have a vector property named '{vectorFieldName}'.");
        }

        // If vector property is not provided in options, return first vector property from schema.
        return this._firstVectorProperty;
    }

    #endregion
}<|MERGE_RESOLUTION|>--- conflicted
+++ resolved
@@ -367,11 +367,6 @@
     }
 
     /// <inheritdoc />
-<<<<<<< HEAD
-    public IAsyncEnumerable<VectorSearchResult<TRecord>> VectorizedSearchAsync<TVector>(TVector vector, VectorSearchOptions? options = null, CancellationToken cancellationToken = default)
-    {
-        throw new NotImplementedException();
-=======
     public async IAsyncEnumerable<VectorSearchResult<TRecord>> VectorizedSearchAsync<TVector>(
         TVector vector,
         VectorSearchOptions? options = null,
@@ -443,7 +438,6 @@
                 yield return new VectorSearchResult<TRecord>(record, score);
             }
         }
->>>>>>> 6d041b3a
     }
 
     #region private
