--- conflicted
+++ resolved
@@ -1,64 +1,4 @@
-<<<<<<< HEAD
-<<<<<<< div
-=======
-<<<<<<< Updated upstream
-<<<<<<< Updated upstream
->>>>>>> head
-<<<<<<< Updated upstream
-<<<<<<< Updated upstream
-<<<<<<< Updated upstream
-<<<<<<< Updated upstream
-<<<<<<< Updated upstream
-<<<<<<< Updated upstream
-﻿// Copyright (c) Microsoft. All rights reserved.
-=======
-=======
->>>>>>> Stashed changes
-=======
->>>>>>> Stashed changes
-=======
->>>>>>> Stashed changes
-=======
->>>>>>> Stashed changes
-=======
->>>>>>> Stashed changes
-<<<<<<< HEAD
-=======
->>>>>>> Stashed changes
-=======
->>>>>>> Stashed changes
-﻿// Copyright (c) Microsoft. All rights reserved.
-=======
 // Copyright (c) Microsoft. All rights reserved.
->>>>>>> main
-<<<<<<< Updated upstream
-<<<<<<< Updated upstream
-<<<<<<< Updated upstream
-<<<<<<< Updated upstream
-<<<<<<< Updated upstream
-<<<<<<< Updated upstream
-<<<<<<< Updated upstream
->>>>>>> Stashed changes
-=======
-=======
->>>>>>> Stashed changes
->>>>>>> Stashed changes
-=======
->>>>>>> Stashed changes
-=======
->>>>>>> Stashed changes
-=======
->>>>>>> Stashed changes
-=======
-// Copyright (c) Microsoft. All rights reserved.
->>>>>>> eab985c52d058dc92abc75034bc790079131ce75
-<<<<<<< div
-=======
-=======
->>>>>>> Stashed changes
-=======
->>>>>>> Stashed changes
->>>>>>> head
 
 using System;
 using System.Collections.Generic;
@@ -90,108 +30,15 @@
     /// <summary>The name of this database for telemetry purposes.</summary>
     private const string DatabaseName = "AzureCosmosDBNoSQL";
 
-<<<<<<< HEAD
-<<<<<<< div
-=======
-<<<<<<< Updated upstream
-<<<<<<< Updated upstream
->>>>>>> head
-<<<<<<< Updated upstream
-<<<<<<< Updated upstream
-<<<<<<< Updated upstream
-<<<<<<< Updated upstream
-<<<<<<< Updated upstream
-<<<<<<< Updated upstream
     /// <summary>A set of types that a key on the provided model may have.</summary>
-=======
-=======
->>>>>>> Stashed changes
-=======
->>>>>>> Stashed changes
-=======
->>>>>>> Stashed changes
-=======
->>>>>>> Stashed changes
-=======
->>>>>>> Stashed changes
-<<<<<<< HEAD
-=======
->>>>>>> Stashed changes
-=======
->>>>>>> Stashed changes
-    /// <summary>A set of types that a key on the provided model may have.</summary>
-=======
+
     /// <summary>A <see cref="HashSet{T}"/> of types that a key on the provided model may have.</summary>
->>>>>>> main
-<<<<<<< Updated upstream
-<<<<<<< Updated upstream
-<<<<<<< Updated upstream
-<<<<<<< Updated upstream
-<<<<<<< Updated upstream
-<<<<<<< Updated upstream
-<<<<<<< Updated upstream
-=======
->>>>>>> Stashed changes
-=======
->>>>>>> Stashed changes
->>>>>>> Stashed changes
-=======
->>>>>>> Stashed changes
-=======
->>>>>>> Stashed changes
-=======
->>>>>>> Stashed changes
-=======
->>>>>>> Stashed changes
-=======
-    /// <summary>A <see cref="HashSet{T}"/> of types that a key on the provided model may have.</summary>
->>>>>>> eab985c52d058dc92abc75034bc790079131ce75
-<<<<<<< div
-=======
-=======
->>>>>>> Stashed changes
-=======
->>>>>>> Stashed changes
->>>>>>> head
+
     private static readonly HashSet<Type> s_supportedKeyTypes =
     [
         typeof(string)
     ];
 
-<<<<<<< HEAD
-<<<<<<< div
-=======
-<<<<<<< Updated upstream
-<<<<<<< Updated upstream
->>>>>>> head
-<<<<<<< Updated upstream
-<<<<<<< Updated upstream
-<<<<<<< Updated upstream
-<<<<<<< Updated upstream
-<<<<<<< Updated upstream
-<<<<<<< Updated upstream
-=======
-<<<<<<< HEAD
->>>>>>> Stashed changes
-=======
-<<<<<<< HEAD
->>>>>>> Stashed changes
-=======
-<<<<<<< HEAD
->>>>>>> Stashed changes
-=======
-<<<<<<< HEAD
->>>>>>> Stashed changes
-=======
-<<<<<<< HEAD
->>>>>>> Stashed changes
-=======
-<<<<<<< HEAD
->>>>>>> Stashed changes
-=======
->>>>>>> Stashed changes
-=======
->>>>>>> Stashed changes
     /// <summary>A set of types that data properties on the provided model may have.</summary>
     private static readonly HashSet<Type> s_supportedDataTypes =
     [
@@ -211,42 +58,7 @@
     ];
 
     /// <summary>A set of types that vector properties on the provided model may have, based on <see cref="VectorDataType"/> enumeration.</summary>
-<<<<<<< Updated upstream
-<<<<<<< Updated upstream
-<<<<<<< Updated upstream
-<<<<<<< Updated upstream
-<<<<<<< Updated upstream
-<<<<<<< Updated upstream
-<<<<<<< Updated upstream
-<<<<<<< Updated upstream
-=======
->>>>>>> Stashed changes
-=======
-=======
->>>>>>> Stashed changes
-=======
->>>>>>> Stashed changes
-=======
->>>>>>> Stashed changes
-=======
->>>>>>> Stashed changes
-=======
-<<<<<<< Updated upstream
-=======
->>>>>>> eab985c52d058dc92abc75034bc790079131ce75
-<<<<<<< div
-=======
-=======
-=======
->>>>>>> Stashed changes
-=======
-=======
->>>>>>> Stashed changes
->>>>>>> head
-=======
->>>>>>> Stashed changes
-=======
->>>>>>> Stashed changes
+
     /// <summary>A <see cref="HashSet{T}"/> of types that data properties on the provided model may have.</summary>
     private static readonly HashSet<Type> s_supportedDataTypes =
     [
@@ -266,40 +78,7 @@
     ];
 
     /// <summary>A <see cref="HashSet{T}"/> of types that vector properties on the provided model may have, based on <see cref="VectorDataType"/> enumeration.</summary>
-<<<<<<< div
-=======
-<<<<<<< Updated upstream
-<<<<<<< Updated upstream
->>>>>>> head
-<<<<<<< HEAD
->>>>>>> main
-<<<<<<< Updated upstream
-<<<<<<< Updated upstream
-<<<<<<< Updated upstream
-<<<<<<< Updated upstream
-<<<<<<< Updated upstream
->>>>>>> Stashed changes
-=======
->>>>>>> Stashed changes
-=======
->>>>>>> Stashed changes
-=======
->>>>>>> Stashed changes
-=======
->>>>>>> Stashed changes
-=======
->>>>>>> Stashed changes
-=======
->>>>>>> eab985c52d058dc92abc75034bc790079131ce75
-<<<<<<< div
-=======
-=======
->>>>>>> main
->>>>>>> Stashed changes
-=======
->>>>>>> main
->>>>>>> Stashed changes
->>>>>>> head
+
     private static readonly HashSet<Type> s_supportedVectorTypes =
     [
         // Float16
@@ -318,155 +97,20 @@
         typeof(ReadOnlyMemory<sbyte>?),
     ];
 
-<<<<<<< main
-<<<<<<< HEAD
-<<<<<<< div
-=======
-<<<<<<< Updated upstream
-<<<<<<< Updated upstream
->>>>>>> head
-<<<<<<< Updated upstream
-<<<<<<< Updated upstream
-<<<<<<< Updated upstream
-<<<<<<< Updated upstream
-<<<<<<< Updated upstream
-<<<<<<< Updated upstream
-=======
-=======
->>>>>>> Stashed changes
-=======
->>>>>>> Stashed changes
-=======
->>>>>>> Stashed changes
-=======
->>>>>>> Stashed changes
-=======
->>>>>>> Stashed changes
-<<<<<<< HEAD
-=======
->>>>>>> Stashed changes
-=======
->>>>>>> Stashed changes
-=======
     /// <summary>The default options for vector search.</summary>
     private static readonly VectorSearchOptions s_defaultVectorSearchOptions = new();
 
->>>>>>> main
-<<<<<<< Updated upstream
-<<<<<<< Updated upstream
-<<<<<<< Updated upstream
-<<<<<<< Updated upstream
-<<<<<<< Updated upstream
-<<<<<<< Updated upstream
-<<<<<<< Updated upstream
->>>>>>> Stashed changes
-=======
-=======
->>>>>>> Stashed changes
->>>>>>> Stashed changes
-=======
->>>>>>> Stashed changes
-=======
->>>>>>> Stashed changes
-=======
->>>>>>> Stashed changes
-=======
-    /// <summary>The default options for vector search.</summary>
-    private static readonly VectorSearchOptions s_defaultVectorSearchOptions = new();
-
->>>>>>> eab985c52d058dc92abc75034bc790079131ce75
-=======
->>>>>>> Stashed changes
-=======
->>>>>>> Stashed changes
-<<<<<<< main
-=======
-<<<<<<< div
->>>>>>> div
-=======
-    /// <summary>The default options for vector search.</summary>
-    private static readonly VectorSearchOptions s_defaultVectorSearchOptions = new();
-
-<<<<<<< main
->>>>>>> upstream/main
-=======
->>>>>>> eab985c52d058dc92abc75034bc790079131ce75
-=======
->>>>>>> head
->>>>>>> div
     /// <summary><see cref="Database"/> that can be used to manage the collections in Azure CosmosDB NoSQL.</summary>
     private readonly Database _database;
 
     /// <summary>Optional configuration options for this class.</summary>
     private readonly AzureCosmosDBNoSQLVectorStoreRecordCollectionOptions<TRecord> _options;
 
-<<<<<<< HEAD
-<<<<<<< div
-=======
-<<<<<<< Updated upstream
-<<<<<<< Updated upstream
->>>>>>> head
-<<<<<<< Updated upstream
-<<<<<<< Updated upstream
-<<<<<<< Updated upstream
-<<<<<<< Updated upstream
-<<<<<<< Updated upstream
-<<<<<<< Updated upstream
     /// <summary>A definition of the current storage model.</summary>
     private readonly VectorStoreRecordDefinition _vectorStoreRecordDefinition;
-=======
-=======
->>>>>>> Stashed changes
-=======
->>>>>>> Stashed changes
-=======
->>>>>>> Stashed changes
-=======
->>>>>>> Stashed changes
-=======
->>>>>>> Stashed changes
-<<<<<<< HEAD
-=======
->>>>>>> Stashed changes
-=======
->>>>>>> Stashed changes
-    /// <summary>A definition of the current storage model.</summary>
-    private readonly VectorStoreRecordDefinition _vectorStoreRecordDefinition;
-=======
+
     /// <summary>A helper to access property information for the current data model and record definition.</summary>
     private readonly VectorStoreRecordPropertyReader _propertyReader;
->>>>>>> main
-<<<<<<< Updated upstream
-<<<<<<< Updated upstream
-<<<<<<< Updated upstream
-<<<<<<< Updated upstream
-<<<<<<< Updated upstream
-<<<<<<< Updated upstream
-<<<<<<< Updated upstream
-=======
->>>>>>> Stashed changes
-=======
->>>>>>> Stashed changes
->>>>>>> Stashed changes
-=======
->>>>>>> Stashed changes
-=======
->>>>>>> Stashed changes
-=======
->>>>>>> Stashed changes
-=======
->>>>>>> Stashed changes
-=======
-    /// <summary>A helper to access property information for the current data model and record definition.</summary>
-    private readonly VectorStoreRecordPropertyReader _propertyReader;
->>>>>>> eab985c52d058dc92abc75034bc790079131ce75
-<<<<<<< div
-=======
-=======
->>>>>>> Stashed changes
-=======
->>>>>>> Stashed changes
->>>>>>> head
 
     /// <summary>The storage names of all non vector fields on the current model.</summary>
     private readonly List<string> _nonVectorStoragePropertyNames = [];
@@ -477,73 +121,9 @@
     /// <summary>The storage name of the key field for the collections that this class is used with.</summary>
     private readonly string _keyStoragePropertyName;
 
-<<<<<<< HEAD
-<<<<<<< div
-=======
-<<<<<<< Updated upstream
-<<<<<<< Updated upstream
->>>>>>> head
-<<<<<<< Updated upstream
-<<<<<<< Updated upstream
-<<<<<<< Updated upstream
-<<<<<<< Updated upstream
-<<<<<<< Updated upstream
-<<<<<<< Updated upstream
     /// <summary>The key property of the current storage model.</summary>
     private readonly VectorStoreRecordKeyProperty _keyProperty;
 
-=======
-=======
->>>>>>> Stashed changes
-=======
->>>>>>> Stashed changes
-=======
->>>>>>> Stashed changes
-=======
->>>>>>> Stashed changes
-=======
->>>>>>> Stashed changes
-<<<<<<< HEAD
-=======
->>>>>>> Stashed changes
-=======
->>>>>>> Stashed changes
-    /// <summary>The key property of the current storage model.</summary>
-    private readonly VectorStoreRecordKeyProperty _keyProperty;
-
-=======
->>>>>>> main
-<<<<<<< Updated upstream
-<<<<<<< Updated upstream
-<<<<<<< Updated upstream
-<<<<<<< Updated upstream
-<<<<<<< Updated upstream
-<<<<<<< Updated upstream
-<<<<<<< Updated upstream
-=======
->>>>>>> Stashed changes
-=======
->>>>>>> Stashed changes
->>>>>>> Stashed changes
-=======
->>>>>>> Stashed changes
-=======
->>>>>>> Stashed changes
-=======
->>>>>>> Stashed changes
-=======
->>>>>>> Stashed changes
-=======
->>>>>>> eab985c52d058dc92abc75034bc790079131ce75
-=======
->>>>>>> Stashed changes
-=======
->>>>>>> Stashed changes
-<<<<<<< div
-=======
->>>>>>> eab985c52d058dc92abc75034bc790079131ce75
-=======
->>>>>>> head
     /// <summary>The property name to use as partition key.</summary>
     private readonly string _partitionKeyPropertyName;
 
@@ -570,112 +150,13 @@
         // Verify.
         Verify.NotNull(database);
         Verify.NotNullOrWhiteSpace(collectionName);
-<<<<<<< HEAD
-<<<<<<< div
-=======
-<<<<<<< Updated upstream
-<<<<<<< Updated upstream
->>>>>>> head
-<<<<<<< Updated upstream
-<<<<<<< Updated upstream
-<<<<<<< Updated upstream
-<<<<<<< Updated upstream
-<<<<<<< Updated upstream
-<<<<<<< Updated upstream
-=======
-=======
->>>>>>> Stashed changes
-=======
->>>>>>> Stashed changes
-=======
->>>>>>> Stashed changes
-=======
->>>>>>> Stashed changes
-=======
->>>>>>> Stashed changes
-<<<<<<< HEAD
-=======
->>>>>>> Stashed changes
-=======
->>>>>>> Stashed changes
-=======
         VectorStoreRecordPropertyVerification.VerifyGenericDataModelKeyType(typeof(TRecord), options?.JsonObjectCustomMapper is not null, s_supportedKeyTypes);
         VectorStoreRecordPropertyVerification.VerifyGenericDataModelDefinitionSupplied(typeof(TRecord), options?.VectorStoreRecordDefinition is not null);
->>>>>>> main
-<<<<<<< Updated upstream
-<<<<<<< Updated upstream
-<<<<<<< Updated upstream
-<<<<<<< Updated upstream
-<<<<<<< Updated upstream
-<<<<<<< Updated upstream
-<<<<<<< Updated upstream
-=======
->>>>>>> Stashed changes
-=======
->>>>>>> Stashed changes
->>>>>>> Stashed changes
-=======
->>>>>>> Stashed changes
-=======
->>>>>>> Stashed changes
-=======
->>>>>>> Stashed changes
-=======
->>>>>>> Stashed changes
-=======
-        VectorStoreRecordPropertyVerification.VerifyGenericDataModelKeyType(typeof(TRecord), options?.JsonObjectCustomMapper is not null, s_supportedKeyTypes);
-        VectorStoreRecordPropertyVerification.VerifyGenericDataModelDefinitionSupplied(typeof(TRecord), options?.VectorStoreRecordDefinition is not null);
->>>>>>> eab985c52d058dc92abc75034bc790079131ce75
-=======
->>>>>>> Stashed changes
-=======
->>>>>>> Stashed changes
-<<<<<<< div
-=======
-        VectorStoreRecordPropertyVerification.VerifyGenericDataModelKeyType(typeof(TRecord), options?.JsonObjectCustomMapper is not null, s_supportedKeyTypes);
-        VectorStoreRecordPropertyVerification.VerifyGenericDataModelDefinitionSupplied(typeof(TRecord), options?.VectorStoreRecordDefinition is not null);
->>>>>>> eab985c52d058dc92abc75034bc790079131ce75
-=======
->>>>>>> head
 
         // Assign.
         this._database = database;
         this.CollectionName = collectionName;
         this._options = options ?? new();
-<<<<<<< HEAD
-<<<<<<< div
-=======
-<<<<<<< Updated upstream
-<<<<<<< Updated upstream
->>>>>>> head
-<<<<<<< Updated upstream
-<<<<<<< Updated upstream
-<<<<<<< Updated upstream
-<<<<<<< Updated upstream
-<<<<<<< Updated upstream
-<<<<<<< Updated upstream
-=======
-<<<<<<< HEAD
->>>>>>> Stashed changes
-=======
-<<<<<<< HEAD
->>>>>>> Stashed changes
-=======
-<<<<<<< HEAD
->>>>>>> Stashed changes
-=======
-<<<<<<< HEAD
->>>>>>> Stashed changes
-=======
-<<<<<<< HEAD
->>>>>>> Stashed changes
-=======
-<<<<<<< HEAD
->>>>>>> Stashed changes
-=======
->>>>>>> Stashed changes
-=======
->>>>>>> Stashed changes
         this._vectorStoreRecordDefinition = this._options.VectorStoreRecordDefinition ?? VectorStoreRecordPropertyReader.CreateVectorStoreRecordDefinitionFromType(typeof(TRecord), true);
         var jsonSerializerOptions = this._options.JsonSerializerOptions ?? JsonSerializerOptions.Default;
 
@@ -698,39 +179,6 @@
 
         // Use Azure CosmosDB NoSQL reserved key property name as storage key property name.
         this._storagePropertyNames[this._keyProperty.DataModelPropertyName] = AzureCosmosDBNoSQLConstants.ReservedKeyPropertyName;
-<<<<<<< Updated upstream
-<<<<<<< Updated upstream
-<<<<<<< Updated upstream
-<<<<<<< Updated upstream
-<<<<<<< Updated upstream
-<<<<<<< Updated upstream
-<<<<<<< Updated upstream
-<<<<<<< Updated upstream
-=======
-=======
->>>>>>> Stashed changes
-=======
->>>>>>> Stashed changes
-=======
->>>>>>> Stashed changes
-=======
->>>>>>> Stashed changes
-=======
->>>>>>> Stashed changes
-=======
->>>>>>> Stashed changes
-=======
-=======
->>>>>>> eab985c52d058dc92abc75034bc790079131ce75
-<<<<<<< div
-=======
-=======
-=======
->>>>>>> Stashed changes
-=======
-=======
->>>>>>> Stashed changes
->>>>>>> head
         var jsonSerializerOptions = this._options.JsonSerializerOptions ?? JsonSerializerOptions.Default;
         this._propertyReader = new VectorStoreRecordPropertyReader(typeof(TRecord), this._options.VectorStoreRecordDefinition, new()
         {
@@ -753,79 +201,12 @@
 
         // Use Azure CosmosDB NoSQL reserved key property name as storage key property name.
         this._storagePropertyNames[this._propertyReader.KeyPropertyName] = AzureCosmosDBNoSQLConstants.ReservedKeyPropertyName;
-<<<<<<< div
-=======
-<<<<<<< Updated upstream
-<<<<<<< Updated upstream
->>>>>>> head
-<<<<<<< HEAD
->>>>>>> main
-<<<<<<< Updated upstream
-<<<<<<< Updated upstream
-<<<<<<< Updated upstream
-<<<<<<< Updated upstream
-<<<<<<< Updated upstream
->>>>>>> Stashed changes
-=======
->>>>>>> Stashed changes
-=======
->>>>>>> Stashed changes
-=======
->>>>>>> Stashed changes
-=======
->>>>>>> Stashed changes
-=======
->>>>>>> Stashed changes
-=======
->>>>>>> eab985c52d058dc92abc75034bc790079131ce75
-<<<<<<< div
-=======
-=======
->>>>>>> main
->>>>>>> Stashed changes
-=======
->>>>>>> main
->>>>>>> Stashed changes
->>>>>>> head
+        
         this._keyStoragePropertyName = AzureCosmosDBNoSQLConstants.ReservedKeyPropertyName;
 
         // If partition key is not provided, use key property as a partition key.
         this._partitionKeyPropertyName = !string.IsNullOrWhiteSpace(this._options.PartitionKeyPropertyName) ?
             this._options.PartitionKeyPropertyName! :
-<<<<<<< HEAD
-<<<<<<< div
-=======
-<<<<<<< Updated upstream
-<<<<<<< Updated upstream
->>>>>>> head
-<<<<<<< Updated upstream
-<<<<<<< Updated upstream
-<<<<<<< Updated upstream
-<<<<<<< Updated upstream
-<<<<<<< Updated upstream
-<<<<<<< Updated upstream
-=======
-<<<<<<< HEAD
->>>>>>> Stashed changes
-=======
-<<<<<<< HEAD
->>>>>>> Stashed changes
-=======
-<<<<<<< HEAD
->>>>>>> Stashed changes
-=======
-<<<<<<< HEAD
->>>>>>> Stashed changes
-=======
-<<<<<<< HEAD
->>>>>>> Stashed changes
-=======
-<<<<<<< HEAD
->>>>>>> Stashed changes
-=======
->>>>>>> Stashed changes
-=======
->>>>>>> Stashed changes
             this._keyProperty.DataModelPropertyName;
 
         VerifyPartitionKeyProperty(this._partitionKeyPropertyName, this._vectorStoreRecordDefinition);
@@ -835,43 +216,7 @@
         this._nonVectorStoragePropertyNames = properties.DataProperties
             .Cast<VectorStoreRecordProperty>()
             .Concat([properties.KeyProperty])
-<<<<<<< Updated upstream
-<<<<<<< Updated upstream
-<<<<<<< Updated upstream
-<<<<<<< Updated upstream
-<<<<<<< Updated upstream
-<<<<<<< Updated upstream
-<<<<<<< Updated upstream
-<<<<<<< Updated upstream
-=======
->>>>>>> Stashed changes
-=======
-=======
->>>>>>> Stashed changes
-=======
->>>>>>> Stashed changes
-=======
->>>>>>> Stashed changes
-=======
->>>>>>> Stashed changes
-=======
-<<<<<<< Updated upstream
-=======
->>>>>>> eab985c52d058dc92abc75034bc790079131ce75
-=======
-=======
->>>>>>> Stashed changes
-=======
-=======
-<<<<<<< div
->>>>>>> eab985c52d058dc92abc75034bc790079131ce75
-=======
->>>>>>> Stashed changes
->>>>>>> head
-=======
->>>>>>> Stashed changes
-=======
->>>>>>> Stashed changes
+
             this._propertyReader.KeyPropertyName;
 
         VerifyPartitionKeyProperty(this._partitionKeyPropertyName, this._propertyReader.Properties);
@@ -881,40 +226,6 @@
         this._nonVectorStoragePropertyNames = this._propertyReader.DataProperties
             .Cast<VectorStoreRecordProperty>()
             .Concat([this._propertyReader.KeyProperty])
-<<<<<<< div
-=======
-<<<<<<< Updated upstream
-<<<<<<< Updated upstream
->>>>>>> head
-<<<<<<< HEAD
->>>>>>> main
-<<<<<<< Updated upstream
-<<<<<<< Updated upstream
-<<<<<<< Updated upstream
-<<<<<<< Updated upstream
-<<<<<<< Updated upstream
->>>>>>> Stashed changes
-=======
->>>>>>> Stashed changes
-=======
->>>>>>> Stashed changes
-=======
->>>>>>> Stashed changes
-=======
->>>>>>> Stashed changes
-=======
->>>>>>> Stashed changes
-=======
->>>>>>> eab985c52d058dc92abc75034bc790079131ce75
-<<<<<<< div
-=======
-=======
->>>>>>> main
->>>>>>> Stashed changes
-=======
->>>>>>> main
->>>>>>> Stashed changes
->>>>>>> head
             .Select(x => this._storagePropertyNames[x.DataModelPropertyName])
             .ToList();
     }
@@ -1113,55 +424,17 @@
         }
     }
 
-<<<<<<< main
-<<<<<<< HEAD
-<<<<<<< div
-=======
-<<<<<<< Updated upstream
-<<<<<<< Updated upstream
->>>>>>> head
-<<<<<<< Updated upstream
-<<<<<<< Updated upstream
-<<<<<<< Updated upstream
-<<<<<<< Updated upstream
-<<<<<<< Updated upstream
-<<<<<<< Updated upstream
-=======
-=======
->>>>>>> Stashed changes
-=======
->>>>>>> Stashed changes
-=======
->>>>>>> Stashed changes
-=======
->>>>>>> Stashed changes
-=======
->>>>>>> Stashed changes
-<<<<<<< HEAD
-=======
-=======
->>>>>>> eab985c52d058dc92abc75034bc790079131ce75
-<<<<<<< div
-=======
-=======
-=======
->>>>>>> Stashed changes
-=======
-=======
->>>>>>> Stashed changes
->>>>>>> head
     /// <inheritdoc />
     public async IAsyncEnumerable<VectorSearchResult<TRecord>> VectorizedSearchAsync<TVector>(
         TVector vector,
         VectorSearchOptions? options = null,
         [EnumeratorCancellation] CancellationToken cancellationToken = default)
-=======
+
     /// <inheritdoc />
     public Task<VectorSearchResults<TRecord>> VectorizedSearchAsync<TVector>(
         TVector vector,
         VectorSearchOptions? options = null,
         CancellationToken cancellationToken = default)
->>>>>>> upstream/main
     {
         const string OperationName = "VectorizedSearch";
         const string ScorePropertyName = "SimilarityScore";
@@ -1196,7 +469,6 @@
             ScorePropertyName,
             searchOptions);
 
-<<<<<<< main
         await foreach (var jsonObject in this.GetItemsAsync<JsonObject>(queryDefinition, cancellationToken).ConfigureAwait(false))
         {
             var score = jsonObject[ScorePropertyName]?.AsValue().GetValue<double>();
@@ -1214,41 +486,6 @@
         }
     }
 
-<<<<<<< div
-=======
-<<<<<<< Updated upstream
-<<<<<<< Updated upstream
->>>>>>> head
-<<<<<<< HEAD
->>>>>>> main
-<<<<<<< Updated upstream
-<<<<<<< Updated upstream
-<<<<<<< Updated upstream
-<<<<<<< Updated upstream
-<<<<<<< Updated upstream
->>>>>>> Stashed changes
-=======
->>>>>>> Stashed changes
-=======
->>>>>>> Stashed changes
-=======
->>>>>>> Stashed changes
-=======
->>>>>>> Stashed changes
-=======
->>>>>>> Stashed changes
-=======
->>>>>>> eab985c52d058dc92abc75034bc790079131ce75
-<<<<<<< div
-=======
-=======
->>>>>>> main
->>>>>>> Stashed changes
-=======
->>>>>>> main
->>>>>>> Stashed changes
-<<<<<<< main
-=======
         var searchResults = this.GetItemsAsync<JsonObject>(queryDefinition, cancellationToken);
         var mappedResults = this.MapSearchResultsAsync(
             searchResults,
@@ -1259,10 +496,6 @@
         return Task.FromResult(new VectorSearchResults<TRecord>(mappedResults));
     }
 
->>>>>>> upstream/main
-=======
->>>>>>> head
->>>>>>> div
     #endregion
 
     #region private
@@ -1284,77 +517,22 @@
         }
     }
 
-<<<<<<< HEAD
-<<<<<<< div
-=======
-<<<<<<< Updated upstream
-<<<<<<< Updated upstream
->>>>>>> head
-<<<<<<< Updated upstream
-<<<<<<< Updated upstream
-<<<<<<< Updated upstream
-<<<<<<< Updated upstream
-<<<<<<< Updated upstream
-<<<<<<< Updated upstream
     private static void VerifyPartitionKeyProperty(string partitionKeyPropertyName, VectorStoreRecordDefinition definition)
     {
         var partitionKeyProperty = definition.Properties
-=======
-=======
->>>>>>> Stashed changes
-=======
->>>>>>> Stashed changes
-=======
->>>>>>> Stashed changes
-=======
->>>>>>> Stashed changes
-=======
->>>>>>> Stashed changes
-<<<<<<< HEAD
-=======
->>>>>>> Stashed changes
-=======
->>>>>>> Stashed changes
+
     private static void VerifyPartitionKeyProperty(string partitionKeyPropertyName, VectorStoreRecordDefinition definition)
     {
         var partitionKeyProperty = definition.Properties
-=======
+
     private static void VerifyPartitionKeyProperty(string partitionKeyPropertyName, IReadOnlyList<VectorStoreRecordProperty> properties)
     {
         var partitionKeyProperty = properties
->>>>>>> main
-<<<<<<< Updated upstream
-<<<<<<< Updated upstream
-<<<<<<< Updated upstream
-<<<<<<< Updated upstream
-<<<<<<< Updated upstream
-<<<<<<< Updated upstream
-<<<<<<< Updated upstream
-=======
->>>>>>> Stashed changes
-=======
->>>>>>> Stashed changes
->>>>>>> Stashed changes
-=======
->>>>>>> Stashed changes
-=======
->>>>>>> Stashed changes
-=======
->>>>>>> Stashed changes
-=======
->>>>>>> Stashed changes
-=======
+
     private static void VerifyPartitionKeyProperty(string partitionKeyPropertyName, IReadOnlyList<VectorStoreRecordProperty> properties)
     {
         var partitionKeyProperty = properties
->>>>>>> eab985c52d058dc92abc75034bc790079131ce75
-<<<<<<< div
-=======
-=======
->>>>>>> Stashed changes
-=======
->>>>>>> Stashed changes
->>>>>>> head
+
             .FirstOrDefault(l => l.DataModelPropertyName.Equals(partitionKeyPropertyName, StringComparison.Ordinal));
 
         if (partitionKeyProperty is null)
@@ -1378,60 +556,10 @@
         var embeddings = new Collection<Embedding>();
         var vectorIndexPaths = new Collection<VectorIndexPath>();
 
-<<<<<<< HEAD
-<<<<<<< HEAD
-<<<<<<< div
-=======
-<<<<<<< Updated upstream
-<<<<<<< Updated upstream
->>>>>>> head
-<<<<<<< Updated upstream
-<<<<<<< Updated upstream
-<<<<<<< Updated upstream
-<<<<<<< Updated upstream
-<<<<<<< Updated upstream
-<<<<<<< Updated upstream
         foreach (var property in this._vectorStoreRecordDefinition.Properties.OfType<VectorStoreRecordVectorProperty>())
-=======
-=======
->>>>>>> Stashed changes
-=======
->>>>>>> Stashed changes
-=======
->>>>>>> Stashed changes
-=======
->>>>>>> Stashed changes
-=======
->>>>>>> Stashed changes
-<<<<<<< HEAD
-=======
->>>>>>> Stashed changes
-=======
->>>>>>> Stashed changes
-        foreach (var property in this._vectorStoreRecordDefinition.Properties.OfType<VectorStoreRecordVectorProperty>())
-=======
+
         foreach (var property in this._propertyReader.VectorProperties)
->>>>>>> main
-<<<<<<< Updated upstream
-<<<<<<< Updated upstream
-<<<<<<< Updated upstream
-<<<<<<< Updated upstream
-<<<<<<< Updated upstream
-<<<<<<< Updated upstream
-<<<<<<< Updated upstream
-=======
->>>>>>> Stashed changes
->>>>>>> Stashed changes
-=======
->>>>>>> Stashed changes
-=======
->>>>>>> Stashed changes
-=======
->>>>>>> Stashed changes
-=======
->>>>>>> Stashed changes
-=======
-=======
+
         var indexingPolicy = new IndexingPolicy
         {
             IndexingMode = this._options.IndexingMode,
@@ -1446,19 +574,7 @@
             };
         }
 
->>>>>>> f2df8665
         foreach (var property in this._propertyReader.VectorProperties)
->>>>>>> eab985c52d058dc92abc75034bc790079131ce75
-=======
->>>>>>> Stashed changes
-=======
->>>>>>> Stashed changes
-<<<<<<< div
-=======
-        foreach (var property in this._propertyReader.VectorProperties)
->>>>>>> eab985c52d058dc92abc75034bc790079131ce75
-=======
->>>>>>> head
         {
             var vectorPropertyName = this._storagePropertyNames[property.DataModelPropertyName];
 
@@ -1494,74 +610,12 @@
         // Process Data properties.
         foreach (var property in this._propertyReader.DataProperties)
         {
-<<<<<<< HEAD
             // Process Data properties.
-<<<<<<< HEAD
-<<<<<<< div
-=======
-<<<<<<< Updated upstream
-<<<<<<< Updated upstream
->>>>>>> head
-<<<<<<< Updated upstream
-<<<<<<< Updated upstream
-<<<<<<< Updated upstream
-<<<<<<< Updated upstream
-<<<<<<< Updated upstream
-<<<<<<< Updated upstream
             foreach (var property in this._vectorStoreRecordDefinition.Properties.OfType<VectorStoreRecordDataProperty>())
-=======
-=======
->>>>>>> Stashed changes
-=======
->>>>>>> Stashed changes
-=======
->>>>>>> Stashed changes
-=======
->>>>>>> Stashed changes
-=======
->>>>>>> Stashed changes
-<<<<<<< HEAD
-=======
->>>>>>> Stashed changes
-=======
->>>>>>> Stashed changes
             foreach (var property in this._vectorStoreRecordDefinition.Properties.OfType<VectorStoreRecordDataProperty>())
-=======
             foreach (var property in this._propertyReader.DataProperties)
->>>>>>> main
-<<<<<<< Updated upstream
-<<<<<<< Updated upstream
-<<<<<<< Updated upstream
-<<<<<<< Updated upstream
-<<<<<<< Updated upstream
-<<<<<<< Updated upstream
-<<<<<<< Updated upstream
-=======
->>>>>>> Stashed changes
-=======
->>>>>>> Stashed changes
->>>>>>> Stashed changes
-=======
->>>>>>> Stashed changes
-=======
->>>>>>> Stashed changes
-=======
->>>>>>> Stashed changes
-=======
->>>>>>> Stashed changes
-=======
             foreach (var property in this._propertyReader.DataProperties)
->>>>>>> eab985c52d058dc92abc75034bc790079131ce75
-<<<<<<< div
-=======
-=======
->>>>>>> Stashed changes
-=======
->>>>>>> Stashed changes
->>>>>>> head
-=======
             if (property.IsFilterable || property.IsFullTextSearchable)
->>>>>>> f2df8665
             {
                 indexingPolicy.IncludedPaths.Add(new IncludedPath { Path = $"/{this._storagePropertyNames[property.DataModelPropertyName]}/?" });
             }
@@ -1651,93 +705,14 @@
 
         var includeVectors = options?.IncludeVectors ?? false;
         var fields = new List<string>(includeVectors ? this._storagePropertyNames.Values : this._nonVectorStoragePropertyNames);
-<<<<<<< main
-<<<<<<< HEAD
-<<<<<<< div
-=======
-<<<<<<< Updated upstream
-<<<<<<< Updated upstream
->>>>>>> head
-<<<<<<< Updated upstream
-<<<<<<< Updated upstream
-<<<<<<< Updated upstream
-<<<<<<< Updated upstream
-<<<<<<< Updated upstream
-<<<<<<< Updated upstream
-=======
-=======
->>>>>>> Stashed changes
-=======
->>>>>>> Stashed changes
-=======
->>>>>>> Stashed changes
-=======
->>>>>>> Stashed changes
-=======
->>>>>>> Stashed changes
-<<<<<<< HEAD
-=======
-=======
->>>>>>> eab985c52d058dc92abc75034bc790079131ce75
-<<<<<<< div
-=======
-=======
-=======
->>>>>>> Stashed changes
-=======
-=======
->>>>>>> Stashed changes
-<<<<<<< main
-=======
->>>>>>> upstream/main
-=======
->>>>>>> head
->>>>>>> div
         var queryDefinition = AzureCosmosDBNoSQLVectorStoreCollectionQueryBuilder.BuildSelectQuery(
             this._keyStoragePropertyName,
             this._partitionKeyStoragePropertyName,
             keys.ToList(),
             fields);
-<<<<<<< main
 
         await foreach (var jsonObject in this.GetItemsAsync<JsonObject>(queryDefinition, cancellationToken).ConfigureAwait(false))
-<<<<<<< div
-=======
-<<<<<<< Updated upstream
-<<<<<<< Updated upstream
->>>>>>> head
-<<<<<<< HEAD
->>>>>>> main
-<<<<<<< Updated upstream
-<<<<<<< Updated upstream
-<<<<<<< Updated upstream
-<<<<<<< Updated upstream
-<<<<<<< Updated upstream
->>>>>>> Stashed changes
-=======
->>>>>>> Stashed changes
-=======
->>>>>>> Stashed changes
-=======
->>>>>>> Stashed changes
-=======
->>>>>>> Stashed changes
-=======
->>>>>>> Stashed changes
-=======
->>>>>>> eab985c52d058dc92abc75034bc790079131ce75
-<<<<<<< div
-=======
-=======
->>>>>>> main
->>>>>>> Stashed changes
-=======
->>>>>>> main
->>>>>>> Stashed changes
->>>>>>> head
         var queryDefinition = this.GetSelectQuery(keys.ToList(), fields);
-=======
->>>>>>> upstream/main
 
         await foreach (var jsonObject in this.GetItemsAsync<JsonObject>(queryDefinition, cancellationToken).ConfigureAwait(false))
         {
@@ -1768,69 +743,9 @@
 
         if (string.IsNullOrWhiteSpace(keyValue))
         {
-<<<<<<< HEAD
-<<<<<<< div
-=======
-<<<<<<< Updated upstream
-<<<<<<< Updated upstream
->>>>>>> head
-<<<<<<< Updated upstream
-<<<<<<< Updated upstream
-<<<<<<< Updated upstream
-<<<<<<< Updated upstream
-<<<<<<< Updated upstream
-<<<<<<< Updated upstream
             throw new VectorStoreOperationException($"Key property {this._keyProperty.DataModelPropertyName} is not initialized.");
-=======
-=======
->>>>>>> Stashed changes
-=======
->>>>>>> Stashed changes
-=======
->>>>>>> Stashed changes
-=======
->>>>>>> Stashed changes
-=======
->>>>>>> Stashed changes
-<<<<<<< HEAD
-=======
->>>>>>> Stashed changes
-=======
->>>>>>> Stashed changes
-            throw new VectorStoreOperationException($"Key property {this._keyProperty.DataModelPropertyName} is not initialized.");
-=======
             throw new VectorStoreOperationException($"Key property {this._propertyReader.KeyPropertyName} is not initialized.");
->>>>>>> main
-<<<<<<< Updated upstream
-<<<<<<< Updated upstream
-<<<<<<< Updated upstream
-<<<<<<< Updated upstream
-<<<<<<< Updated upstream
-<<<<<<< Updated upstream
-<<<<<<< Updated upstream
-=======
->>>>>>> Stashed changes
-=======
->>>>>>> Stashed changes
->>>>>>> Stashed changes
-=======
->>>>>>> Stashed changes
-=======
->>>>>>> Stashed changes
-=======
->>>>>>> Stashed changes
-=======
->>>>>>> Stashed changes
-=======
-            throw new VectorStoreOperationException($"Key property {this._propertyReader.KeyPropertyName} is not initialized.");
->>>>>>> eab985c52d058dc92abc75034bc790079131ce75
-<<<<<<< div
-=======
-=======
->>>>>>> Stashed changes
-=======
->>>>>>> Stashed changes
->>>>>>> head
+
         }
 
         if (string.IsNullOrWhiteSpace(partitionKeyValue))
@@ -1865,82 +780,11 @@
         await Task.WhenAll(tasks).ConfigureAwait(false);
     }
 
-<<<<<<< main
-<<<<<<< HEAD
-<<<<<<< div
-=======
-<<<<<<< Updated upstream
-<<<<<<< Updated upstream
->>>>>>> head
-<<<<<<< Updated upstream
-<<<<<<< Updated upstream
-<<<<<<< Updated upstream
-<<<<<<< Updated upstream
-<<<<<<< Updated upstream
-<<<<<<< Updated upstream
-=======
-=======
->>>>>>> Stashed changes
-=======
->>>>>>> Stashed changes
-=======
->>>>>>> Stashed changes
-=======
->>>>>>> Stashed changes
-=======
->>>>>>> Stashed changes
-<<<<<<< HEAD
-=======
-=======
->>>>>>> eab985c52d058dc92abc75034bc790079131ce75
-<<<<<<< div
-=======
-=======
-=======
->>>>>>> Stashed changes
-=======
-=======
->>>>>>> Stashed changes
->>>>>>> head
     private async IAsyncEnumerable<T> GetItemsAsync<T>(QueryDefinition queryDefinition, [EnumeratorCancellation] CancellationToken cancellationToken)
     {
         var iterator = this._database
             .GetContainer(this.CollectionName)
             .GetItemQueryIterator<T>(queryDefinition);
-<<<<<<< div
-=======
-<<<<<<< Updated upstream
-<<<<<<< Updated upstream
->>>>>>> head
-<<<<<<< HEAD
->>>>>>> main
-<<<<<<< Updated upstream
-<<<<<<< Updated upstream
-<<<<<<< Updated upstream
-<<<<<<< Updated upstream
-<<<<<<< Updated upstream
->>>>>>> Stashed changes
-=======
->>>>>>> Stashed changes
-=======
->>>>>>> Stashed changes
-=======
->>>>>>> Stashed changes
-=======
->>>>>>> Stashed changes
-=======
->>>>>>> Stashed changes
-=======
->>>>>>> eab985c52d058dc92abc75034bc790079131ce75
-<<<<<<< div
-=======
-=======
->>>>>>> main
->>>>>>> Stashed changes
-=======
->>>>>>> main
->>>>>>> Stashed changes
->>>>>>> head
     private QueryDefinition GetSelectQuery(List<AzureCosmosDBNoSQLCompositeKey> keys, List<string> fields)
     {
         Verify.True(keys.Count > 0, "At least one key should be provided.", nameof(keys));
@@ -1981,9 +825,7 @@
     }
 
     private async IAsyncEnumerable<JsonObject> GetItemsAsync(QueryDefinition queryDefinition, [EnumeratorCancellation] CancellationToken cancellationToken)
-=======
     private async IAsyncEnumerable<T> GetItemsAsync<T>(QueryDefinition queryDefinition, [EnumeratorCancellation] CancellationToken cancellationToken)
->>>>>>> upstream/main
     {
         var iterator = this._database
             .GetContainer(this.CollectionName)
@@ -2003,44 +845,6 @@
         }
     }
 
-<<<<<<< main
-<<<<<<< HEAD
-<<<<<<< div
-=======
-<<<<<<< Updated upstream
-<<<<<<< Updated upstream
->>>>>>> head
-<<<<<<< Updated upstream
-<<<<<<< Updated upstream
-<<<<<<< Updated upstream
-<<<<<<< Updated upstream
-<<<<<<< Updated upstream
-<<<<<<< Updated upstream
-=======
-=======
->>>>>>> Stashed changes
-=======
->>>>>>> Stashed changes
-=======
->>>>>>> Stashed changes
-=======
->>>>>>> Stashed changes
-=======
->>>>>>> Stashed changes
-<<<<<<< HEAD
-=======
-=======
->>>>>>> eab985c52d058dc92abc75034bc790079131ce75
-<<<<<<< div
-=======
-=======
-=======
->>>>>>> Stashed changes
-=======
-=======
->>>>>>> Stashed changes
-<<<<<<< main
-=======
     private async IAsyncEnumerable<VectorSearchResult<TRecord>> MapSearchResultsAsync(
         IAsyncEnumerable<JsonObject> jsonObjects,
         string scorePropertyName,
@@ -2065,10 +869,6 @@
         }
     }
 
->>>>>>> upstream/main
-=======
->>>>>>> head
->>>>>>> div
     /// <summary>
     /// Get vector property to use for a search by using the storage name for the field name from options
     /// if available, and falling back to the first vector property in <typeparamref name="TRecord"/> if not.
@@ -2093,10 +893,7 @@
         }
 
         // If vector property is not provided in options, return first vector property from schema.
-<<<<<<< main
         return this._firstVectorProperty;
-=======
->>>>>>> upstream/main
         return this._propertyReader.VectorProperty;
     }
 
@@ -2122,39 +919,5 @@
             jsonSerializerOptions);
     }
 
-<<<<<<< div
-=======
-<<<<<<< Updated upstream
-<<<<<<< Updated upstream
->>>>>>> head
-<<<<<<< HEAD
->>>>>>> main
-<<<<<<< Updated upstream
-<<<<<<< Updated upstream
-<<<<<<< Updated upstream
-<<<<<<< Updated upstream
-<<<<<<< Updated upstream
->>>>>>> Stashed changes
-=======
->>>>>>> Stashed changes
-=======
->>>>>>> Stashed changes
-=======
->>>>>>> Stashed changes
-=======
->>>>>>> Stashed changes
-=======
->>>>>>> Stashed changes
-=======
->>>>>>> eab985c52d058dc92abc75034bc790079131ce75
-<<<<<<< div
-=======
-=======
->>>>>>> main
->>>>>>> Stashed changes
-=======
->>>>>>> main
->>>>>>> Stashed changes
->>>>>>> head
     #endregion
 }