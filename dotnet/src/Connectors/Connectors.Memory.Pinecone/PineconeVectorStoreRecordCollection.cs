<<<<<<< HEAD
<<<<<<< div
=======
<<<<<<< Updated upstream
<<<<<<< Updated upstream
>>>>>>> head
<<<<<<< Updated upstream
<<<<<<< Updated upstream
<<<<<<< Updated upstream
<<<<<<< Updated upstream
<<<<<<< Updated upstream
<<<<<<< Updated upstream
﻿// Copyright (c) Microsoft. All rights reserved.
=======
=======
>>>>>>> Stashed changes
=======
>>>>>>> Stashed changes
=======
>>>>>>> Stashed changes
=======
>>>>>>> Stashed changes
=======
>>>>>>> Stashed changes
<<<<<<< HEAD
=======
>>>>>>> Stashed changes
=======
>>>>>>> Stashed changes
﻿// Copyright (c) Microsoft. All rights reserved.
=======
// Copyright (c) Microsoft. All rights reserved.
>>>>>>> main
<<<<<<< Updated upstream
<<<<<<< Updated upstream
<<<<<<< Updated upstream
<<<<<<< Updated upstream
<<<<<<< Updated upstream
<<<<<<< Updated upstream
<<<<<<< Updated upstream
=======
>>>>>>> Stashed changes
=======
>>>>>>> Stashed changes
>>>>>>> Stashed changes
=======
>>>>>>> Stashed changes
=======
>>>>>>> Stashed changes
=======
>>>>>>> Stashed changes
=======
>>>>>>> Stashed changes
=======
// Copyright (c) Microsoft. All rights reserved.
>>>>>>> eab985c52d058dc92abc75034bc790079131ce75
=======
>>>>>>> Stashed changes
=======
>>>>>>> Stashed changes
<<<<<<< div
=======
// Copyright (c) Microsoft. All rights reserved.
>>>>>>> eab985c52d058dc92abc75034bc790079131ce75
=======
>>>>>>> head

using System;
using System.Collections.Generic;
using System.Linq;
using System.Runtime.CompilerServices;
using System.Threading;
using System.Threading.Tasks;
using Grpc.Core;
using Microsoft.Extensions.VectorData;
<<<<<<< Updated upstream
<<<<<<< HEAD
<<<<<<< Updated upstream
=======
using Pinecone;
>>>>>>> Stashed changes
=======
>>>>>>> 4aefd213
=======
using Pinecone;
>>>>>>> Stashed changes
using Pinecone.Grpc;
using Sdk = Pinecone;

namespace Microsoft.SemanticKernel.Connectors.Pinecone;

/// <summary>
/// Service for storing and retrieving vector records, that uses Pinecone as the underlying storage.
/// </summary>
/// <typeparam name="TRecord">The data model to use for adding, updating and retrieving data from storage.</typeparam>
#pragma warning disable CA1711 // Identifiers should not have incorrect suffix
public sealed class PineconeVectorStoreRecordCollection<TRecord> : IVectorStoreRecordCollection<string, TRecord>
#pragma warning restore CA1711 // Identifiers should not have incorrect suffix
{
    private const string DatabaseName = "Pinecone";
    private const string CreateCollectionName = "CreateCollection";
    private const string CollectionExistsName = "CollectionExists";
    private const string DeleteCollectionName = "DeleteCollection";

    private const string UpsertOperationName = "Upsert";
    private const string DeleteOperationName = "Delete";
    private const string GetOperationName = "Get";
<<<<<<< Updated upstream
<<<<<<< HEAD
<<<<<<< Updated upstream
=======
    private const string QueryOperationName = "Query";

    private static readonly VectorSearchOptions s_defaultVectorSearchOptions = new();
>>>>>>> Stashed changes
=======
>>>>>>> 4aefd213
=======
    private const string QueryOperationName = "Query";

    private static readonly VectorSearchOptions s_defaultVectorSearchOptions = new();
>>>>>>> Stashed changes

    private readonly Sdk.PineconeClient _pineconeClient;
    private readonly PineconeVectorStoreRecordCollectionOptions<TRecord> _options;
<<<<<<< HEAD
<<<<<<< div
=======
<<<<<<< Updated upstream
<<<<<<< Updated upstream
>>>>>>> head
<<<<<<< Updated upstream
<<<<<<< Updated upstream
<<<<<<< Updated upstream
<<<<<<< Updated upstream
<<<<<<< Updated upstream
<<<<<<< Updated upstream
    private readonly VectorStoreRecordDefinition _vectorStoreRecordDefinition;
=======
=======
>>>>>>> Stashed changes
=======
>>>>>>> Stashed changes
=======
>>>>>>> Stashed changes
=======
>>>>>>> Stashed changes
=======
>>>>>>> Stashed changes
<<<<<<< HEAD
=======
>>>>>>> Stashed changes
=======
>>>>>>> Stashed changes
    private readonly VectorStoreRecordDefinition _vectorStoreRecordDefinition;
=======
    private readonly VectorStoreRecordPropertyReader _propertyReader;
>>>>>>> main
<<<<<<< Updated upstream
<<<<<<< Updated upstream
<<<<<<< Updated upstream
<<<<<<< Updated upstream
<<<<<<< Updated upstream
<<<<<<< Updated upstream
<<<<<<< Updated upstream
=======
>>>>>>> Stashed changes
=======
>>>>>>> Stashed changes
>>>>>>> Stashed changes
=======
>>>>>>> Stashed changes
=======
>>>>>>> Stashed changes
=======
>>>>>>> Stashed changes
=======
>>>>>>> Stashed changes
=======
    private readonly VectorStoreRecordPropertyReader _propertyReader;
>>>>>>> eab985c52d058dc92abc75034bc790079131ce75
=======
>>>>>>> Stashed changes
=======
>>>>>>> Stashed changes
<<<<<<< div
=======
    private readonly VectorStoreRecordPropertyReader _propertyReader;
>>>>>>> eab985c52d058dc92abc75034bc790079131ce75
=======
>>>>>>> head
    private readonly IVectorStoreRecordMapper<TRecord, Sdk.Vector> _mapper;

    private Sdk.Index<GrpcTransport>? _index;

    /// <inheritdoc />
    public string CollectionName { get; }

    /// <summary>
    /// Initializes a new instance of the <see cref="PineconeVectorStoreRecordCollection{TRecord}"/> class.
    /// </summary>
    /// <param name="pineconeClient">Pinecone client that can be used to manage the collections and vectors in a Pinecone store.</param>
    /// <param name="options">Optional configuration options for this class.</param>
    /// <exception cref="ArgumentNullException">Thrown if the <paramref name="pineconeClient"/> is null.</exception>
    /// <param name="collectionName">The name of the collection that this <see cref="PineconeVectorStoreRecordCollection{TRecord}"/> will access.</param>
    /// <exception cref="ArgumentException">Thrown for any misconfigured options.</exception>
    public PineconeVectorStoreRecordCollection(Sdk.PineconeClient pineconeClient, string collectionName, PineconeVectorStoreRecordCollectionOptions<TRecord>? options = null)
    {
        Verify.NotNull(pineconeClient);

        this._pineconeClient = pineconeClient;
        this.CollectionName = collectionName;
        this._options = options ?? new PineconeVectorStoreRecordCollectionOptions<TRecord>();
<<<<<<< HEAD
<<<<<<< div
=======
<<<<<<< Updated upstream
<<<<<<< Updated upstream
>>>>>>> head
<<<<<<< Updated upstream
<<<<<<< Updated upstream
<<<<<<< Updated upstream
<<<<<<< Updated upstream
<<<<<<< Updated upstream
<<<<<<< Updated upstream
=======
<<<<<<< HEAD
>>>>>>> Stashed changes
=======
<<<<<<< HEAD
>>>>>>> Stashed changes
=======
<<<<<<< HEAD
>>>>>>> Stashed changes
=======
<<<<<<< HEAD
>>>>>>> Stashed changes
=======
<<<<<<< HEAD
>>>>>>> Stashed changes
=======
<<<<<<< HEAD
>>>>>>> Stashed changes
=======
>>>>>>> Stashed changes
=======
>>>>>>> Stashed changes
        this._vectorStoreRecordDefinition = this._options.VectorStoreRecordDefinition ?? VectorStoreRecordPropertyReader.CreateVectorStoreRecordDefinitionFromType(typeof(TRecord), true);

        if (this._options.VectorCustomMapper is null)
        {
            this._mapper = new PineconeVectorStoreRecordMapper<TRecord>(this._vectorStoreRecordDefinition);
<<<<<<< Updated upstream
<<<<<<< Updated upstream
<<<<<<< Updated upstream
<<<<<<< Updated upstream
<<<<<<< Updated upstream
<<<<<<< Updated upstream
<<<<<<< Updated upstream
<<<<<<< Updated upstream
=======
=======
>>>>>>> Stashed changes
=======
>>>>>>> Stashed changes
=======
>>>>>>> Stashed changes
=======
>>>>>>> Stashed changes
=======
>>>>>>> Stashed changes
=======
=======
>>>>>>> eab985c52d058dc92abc75034bc790079131ce75
<<<<<<< div
=======
=======
=======
>>>>>>> Stashed changes
=======
<<<<<<< Updated upstream
=======
>>>>>>> Stashed changes
>>>>>>> head
=======
>>>>>>> Stashed changes
=======
>>>>>>> Stashed changes
        this._propertyReader = new VectorStoreRecordPropertyReader(
            typeof(TRecord),
            this._options.VectorStoreRecordDefinition,
            new()
            {
                RequiresAtLeastOneVector = true,
                SupportsMultipleKeys = false,
                SupportsMultipleVectors = false,
            });

        if (this._options.VectorCustomMapper is null)
        {
            this._mapper = new PineconeVectorStoreRecordMapper<TRecord>(this._propertyReader);
<<<<<<< div
=======
<<<<<<< Updated upstream
<<<<<<< Updated upstream
>>>>>>> head
<<<<<<< HEAD
>>>>>>> main
<<<<<<< Updated upstream
<<<<<<< Updated upstream
<<<<<<< Updated upstream
<<<<<<< Updated upstream
<<<<<<< Updated upstream
>>>>>>> Stashed changes
=======
>>>>>>> Stashed changes
=======
>>>>>>> Stashed changes
=======
>>>>>>> Stashed changes
=======
>>>>>>> Stashed changes
=======
>>>>>>> Stashed changes
=======
>>>>>>> eab985c52d058dc92abc75034bc790079131ce75
<<<<<<< div
=======
=======
>>>>>>> main
>>>>>>> Stashed changes
=======
>>>>>>> main
>>>>>>> Stashed changes
>>>>>>> head
        }
        else
        {
            this._mapper = this._options.VectorCustomMapper;
        }
    }

    /// <inheritdoc />
    public async Task<bool> CollectionExistsAsync(CancellationToken cancellationToken = default)
    {
        var result = await this.RunOperationAsync(
            CollectionExistsName,
            async () =>
            {
                var collections = await this._pineconeClient.ListIndexes(cancellationToken).ConfigureAwait(false);

                return collections.Any(x => x.Name == this.CollectionName);
            }).ConfigureAwait(false);

        return result;
    }

    /// <inheritdoc />
    public async Task CreateCollectionAsync(CancellationToken cancellationToken = default)
    {
        // we already run through record property validation, so a single VectorStoreRecordVectorProperty is guaranteed.
<<<<<<< HEAD
<<<<<<< div
=======
<<<<<<< Updated upstream
<<<<<<< Updated upstream
>>>>>>> head
<<<<<<< Updated upstream
<<<<<<< Updated upstream
<<<<<<< Updated upstream
<<<<<<< Updated upstream
<<<<<<< Updated upstream
<<<<<<< Updated upstream
        var vectorProperty = this._vectorStoreRecordDefinition.Properties.OfType<VectorStoreRecordVectorProperty>().First();
=======
=======
>>>>>>> Stashed changes
=======
>>>>>>> Stashed changes
=======
>>>>>>> Stashed changes
=======
>>>>>>> Stashed changes
=======
>>>>>>> Stashed changes
<<<<<<< HEAD
=======
>>>>>>> Stashed changes
=======
>>>>>>> Stashed changes
        var vectorProperty = this._vectorStoreRecordDefinition.Properties.OfType<VectorStoreRecordVectorProperty>().First();
=======
        var vectorProperty = this._propertyReader.VectorProperty!;
>>>>>>> main
<<<<<<< Updated upstream
<<<<<<< Updated upstream
<<<<<<< Updated upstream
<<<<<<< Updated upstream
<<<<<<< Updated upstream
<<<<<<< Updated upstream
<<<<<<< Updated upstream
=======
>>>>>>> Stashed changes
>>>>>>> Stashed changes
=======
>>>>>>> Stashed changes
=======
>>>>>>> Stashed changes
=======
>>>>>>> Stashed changes
=======
>>>>>>> Stashed changes
=======
        var vectorProperty = this._propertyReader.VectorProperty!;
>>>>>>> eab985c52d058dc92abc75034bc790079131ce75
<<<<<<< div
=======
=======
>>>>>>> Stashed changes
=======
>>>>>>> Stashed changes
>>>>>>> head
        var (dimension, metric) = PineconeVectorStoreCollectionCreateMapping.MapServerlessIndex(vectorProperty);

        await this.RunOperationAsync(
            CreateCollectionName,
            () => this._pineconeClient.CreateServerlessIndex(
                this.CollectionName,
                dimension,
                metric,
                this._options.ServerlessIndexCloud,
                this._options.ServerlessIndexRegion,
                cancellationToken)).ConfigureAwait(false);
    }

    /// <inheritdoc />
    public async Task CreateCollectionIfNotExistsAsync(CancellationToken cancellationToken = default)
    {
        if (!await this.CollectionExistsAsync(cancellationToken).ConfigureAwait(false))
        {
            await this.CreateCollectionAsync(cancellationToken).ConfigureAwait(false);
        }
    }

    /// <inheritdoc />
    public Task DeleteCollectionAsync(CancellationToken cancellationToken = default)
        => this.RunOperationAsync(
            DeleteCollectionName,
            () => this._pineconeClient.DeleteIndex(this.CollectionName, cancellationToken));

    /// <inheritdoc />
    public async Task<TRecord?> GetAsync(string key, GetRecordOptions? options = null, CancellationToken cancellationToken = default)
    {
        Verify.NotNull(key);

        var records = await this.GetBatchAsync([key], options, cancellationToken).ToListAsync(cancellationToken).ConfigureAwait(false);

        return records.FirstOrDefault();
    }

    /// <inheritdoc />
    public async IAsyncEnumerable<TRecord> GetBatchAsync(
        IEnumerable<string> keys,
        GetRecordOptions? options = default,
        [EnumeratorCancellation] CancellationToken cancellationToken = default)
    {
        Verify.NotNull(keys);

        var indexNamespace = this.GetIndexNamespace();
        var mapperOptions = new StorageToDataModelMapperOptions { IncludeVectors = options?.IncludeVectors ?? false };

        var index = await this.GetIndexAsync(this.CollectionName, cancellationToken).ConfigureAwait(false);

        var results = await this.RunOperationAsync(
            GetOperationName,
            () => index.Fetch(keys, indexNamespace, cancellationToken)).ConfigureAwait(false);

        var records = VectorStoreErrorHandler.RunModelConversion(
            DatabaseName,
            this.CollectionName,
            GetOperationName,
<<<<<<< Updated upstream
<<<<<<< HEAD
<<<<<<< Updated upstream
=======
>>>>>>> 4aefd213
            () => results.Values.Select(x => this._mapper.MapFromStorageToDataModel(x, mapperOptions)).ToList());
=======
            () => results.Values.Select(x => this._mapper.MapFromStorageToDataModel(x, mapperOptions)));
>>>>>>> Stashed changes
<<<<<<< HEAD
=======
            () => results.Values.Select(x => this._mapper.MapFromStorageToDataModel(x, mapperOptions)));
>>>>>>> Stashed changes
=======
>>>>>>> 4aefd213

        foreach (var record in records)
        {
            yield return record;
        }
    }

    /// <inheritdoc />
    public Task DeleteAsync(string key, DeleteRecordOptions? options = default, CancellationToken cancellationToken = default)
    {
        Verify.NotNullOrWhiteSpace(key);

        return this.DeleteBatchAsync([key], options, cancellationToken);
    }

    /// <inheritdoc />
    public async Task DeleteBatchAsync(IEnumerable<string> keys, DeleteRecordOptions? options = default, CancellationToken cancellationToken = default)
    {
        Verify.NotNull(keys);

        var indexNamespace = this.GetIndexNamespace();

        var index = await this.GetIndexAsync(this.CollectionName, cancellationToken).ConfigureAwait(false);

        await this.RunOperationAsync(
            DeleteOperationName,
            () => index.Delete(keys, indexNamespace, cancellationToken)).ConfigureAwait(false);
    }

    /// <inheritdoc />
    public async Task<string> UpsertAsync(TRecord record, UpsertRecordOptions? options = default, CancellationToken cancellationToken = default)
    {
        Verify.NotNull(record);

        var indexNamespace = this.GetIndexNamespace();

        var index = await this.GetIndexAsync(this.CollectionName, cancellationToken).ConfigureAwait(false);

        var vector = VectorStoreErrorHandler.RunModelConversion(
            DatabaseName,
            this.CollectionName,
            UpsertOperationName,
            () => this._mapper.MapFromDataToStorageModel(record));

        await this.RunOperationAsync(
            UpsertOperationName,
            () => index.Upsert([vector], indexNamespace, cancellationToken)).ConfigureAwait(false);

        return vector.Id;
    }

    /// <inheritdoc />
    public async IAsyncEnumerable<string> UpsertBatchAsync(
        IEnumerable<TRecord> records,
        UpsertRecordOptions? options = default,
        [EnumeratorCancellation] CancellationToken cancellationToken = default)
    {
        Verify.NotNull(records);

        var indexNamespace = this.GetIndexNamespace();

        var index = await this.GetIndexAsync(this.CollectionName, cancellationToken).ConfigureAwait(false);

        var vectors = VectorStoreErrorHandler.RunModelConversion(
            DatabaseName,
            this.CollectionName,
            UpsertOperationName,
            () => records.Select(this._mapper.MapFromDataToStorageModel).ToList());

        await this.RunOperationAsync(
            UpsertOperationName,
            () => index.Upsert(vectors, indexNamespace, cancellationToken)).ConfigureAwait(false);

        foreach (var vector in vectors)
        {
            yield return vector.Id;
        }
    }

<<<<<<< main
<<<<<<< HEAD
<<<<<<< div
=======
<<<<<<< Updated upstream
<<<<<<< Updated upstream
>>>>>>> head
<<<<<<< Updated upstream
<<<<<<< Updated upstream
<<<<<<< Updated upstream
<<<<<<< Updated upstream
<<<<<<< Updated upstream
<<<<<<< Updated upstream
=======
=======
>>>>>>> Stashed changes
=======
>>>>>>> Stashed changes
=======
>>>>>>> Stashed changes
=======
>>>>>>> Stashed changes
=======
>>>>>>> Stashed changes
<<<<<<< HEAD
=======
=======
>>>>>>> eab985c52d058dc92abc75034bc790079131ce75
<<<<<<< div
=======
=======
=======
>>>>>>> Stashed changes
=======
=======
>>>>>>> Stashed changes
>>>>>>> head
    /// <inheritdoc />
    public IAsyncEnumerable<VectorSearchResult<TRecord>> VectorizedSearchAsync<TVector>(TVector vector, VectorSearchOptions? options = null, CancellationToken cancellationToken = default)
=======
    /// <inheritdoc />
<<<<<<< Updated upstream
<<<<<<< HEAD
<<<<<<< Updated upstream
=======
>>>>>>> 4aefd213
    public Task<VectorSearchResults<TRecord>> VectorizedSearchAsync<TVector>(TVector vector, VectorSearchOptions? options = null, CancellationToken cancellationToken = default)
>>>>>>> upstream/main
    {
        throw new NotImplementedException();
=======
<<<<<<< HEAD
=======
>>>>>>> Stashed changes
=======
>>>>>>> 4aefd213
<<<<<<< main
    public Task<VectorSearchResults<TRecord>> VectorizedSearchAsync<TVector>(TVector vector, VectorSearchOptions? options = null, CancellationToken cancellationToken = default)
>>>>>>> upstream/main
=======
    public async Task<VectorSearchResults<TRecord>> VectorizedSearchAsync<TVector>(TVector vector, VectorSearchOptions? options = null, CancellationToken cancellationToken = default)
>>>>>>> microsoft/main
    {
        Verify.NotNull(vector);

        if (vector is not ReadOnlyMemory<float> floatVector)
        {
            throw new NotSupportedException($"The provided vector type {vector.GetType().FullName} is not supported by the Pinecone connector." +
                $"Supported types are: {typeof(ReadOnlyMemory<float>).FullName}");
        }

        // Resolve options and build filter clause.
        var internalOptions = options ?? s_defaultVectorSearchOptions;
        var mapperOptions = new StorageToDataModelMapperOptions { IncludeVectors = options?.IncludeVectors ?? false };
        var filter = PineconeVectorStoreCollectionSearchMapping.BuildSearchFilter(
            internalOptions.Filter?.FilterClauses,
            this._propertyReader.StoragePropertyNamesMap);

        // Get the current index.
        var indexNamespace = this.GetIndexNamespace();
        var index = await this.GetIndexAsync(this.CollectionName, cancellationToken).ConfigureAwait(false);

        // Search.
        var results = await this.RunOperationAsync(
            QueryOperationName,
            () => index.Query(
                floatVector.ToArray(),
                (uint)(internalOptions.Skip + internalOptions.Top),
                filter,
                sparseValues: null,
                indexNamespace,
                internalOptions.IncludeVectors,
                includeMetadata: true,
                cancellationToken)).ConfigureAwait(false);

        // Skip the required results for paging.
        var skippedResults = results.Skip(internalOptions.Skip);

        // Map the results.
        var records = VectorStoreErrorHandler.RunModelConversion(
            DatabaseName,
            this.CollectionName,
            QueryOperationName,
            () =>
            {
                // First convert to Vector objects, since the
                // mapper requires these as input.
                var vectorResults = skippedResults.Select(x => (
                    Vector: new Vector()
                    {
                        Id = x.Id,
                        Values = x.Values ?? Array.Empty<float>(),
                        Metadata = x.Metadata,
                        SparseValues = x.SparseValues
                    },
                    x.Score));

                return vectorResults.Select(x => new VectorSearchResult<TRecord>(
                    this._mapper.MapFromStorageToDataModel(x.Vector, mapperOptions),
                    x.Score));
            });

        return new VectorSearchResults<TRecord>(records.ToAsyncEnumerable());
<<<<<<< HEAD
<<<<<<< Updated upstream
>>>>>>> Stashed changes
=======
=======
>>>>>>> 4aefd213
>>>>>>> Stashed changes
    }

<<<<<<< main
<<<<<<< main
=======
<<<<<<< div
=======
>>>>>>> div
<<<<<<< Updated upstream
<<<<<<< Updated upstream
>>>>>>> head
<<<<<<< HEAD
>>>>>>> main
<<<<<<< Updated upstream
<<<<<<< Updated upstream
<<<<<<< Updated upstream
<<<<<<< Updated upstream
<<<<<<< Updated upstream
>>>>>>> Stashed changes
=======
>>>>>>> Stashed changes
=======
>>>>>>> Stashed changes
=======
>>>>>>> Stashed changes
=======
>>>>>>> Stashed changes
=======
>>>>>>> Stashed changes
=======
>>>>>>> eab985c52d058dc92abc75034bc790079131ce75
<<<<<<< div
=======
=======
>>>>>>> main
>>>>>>> Stashed changes
=======
>>>>>>> main
>>>>>>> Stashed changes
<<<<<<< main
=======
>>>>>>> upstream/main
=======
>>>>>>> head
>>>>>>> div
    private async Task<T> RunOperationAsync<T>(string operationName, Func<Task<T>> operation)
    {
        try
        {
            return await operation.Invoke().ConfigureAwait(false);
        }
        catch (RpcException ex)
        {
            throw new VectorStoreOperationException("Call to vector store failed.", ex)
            {
                VectorStoreType = DatabaseName,
                CollectionName = this.CollectionName,
                OperationName = operationName
            };
        }
    }

    private async Task RunOperationAsync(string operationName, Func<Task> operation)
    {
        try
        {
            await operation.Invoke().ConfigureAwait(false);
        }
        catch (RpcException ex)
        {
            throw new VectorStoreOperationException("Call to vector store failed.", ex)
            {
                VectorStoreType = DatabaseName,
                CollectionName = this.CollectionName,
                OperationName = operationName
            };
        }
    }

    private async Task<Sdk.Index<GrpcTransport>> GetIndexAsync(string indexName, CancellationToken cancellationToken)
    {
        this._index ??= await this._pineconeClient.GetIndex(indexName, cancellationToken).ConfigureAwait(false);

        return this._index;
    }

    private string? GetIndexNamespace()
        => this._options.IndexNamespace;
}<|MERGE_RESOLUTION|>--- conflicted
+++ resolved
@@ -1,69 +1,4 @@
-<<<<<<< HEAD
-<<<<<<< div
-=======
-<<<<<<< Updated upstream
-<<<<<<< Updated upstream
->>>>>>> head
-<<<<<<< Updated upstream
-<<<<<<< Updated upstream
-<<<<<<< Updated upstream
-<<<<<<< Updated upstream
-<<<<<<< Updated upstream
-<<<<<<< Updated upstream
-﻿// Copyright (c) Microsoft. All rights reserved.
-=======
-=======
->>>>>>> Stashed changes
-=======
->>>>>>> Stashed changes
-=======
->>>>>>> Stashed changes
-=======
->>>>>>> Stashed changes
-=======
->>>>>>> Stashed changes
-<<<<<<< HEAD
-=======
->>>>>>> Stashed changes
-=======
->>>>>>> Stashed changes
-﻿// Copyright (c) Microsoft. All rights reserved.
-=======
 // Copyright (c) Microsoft. All rights reserved.
->>>>>>> main
-<<<<<<< Updated upstream
-<<<<<<< Updated upstream
-<<<<<<< Updated upstream
-<<<<<<< Updated upstream
-<<<<<<< Updated upstream
-<<<<<<< Updated upstream
-<<<<<<< Updated upstream
-=======
->>>>>>> Stashed changes
-=======
->>>>>>> Stashed changes
->>>>>>> Stashed changes
-=======
->>>>>>> Stashed changes
-=======
->>>>>>> Stashed changes
-=======
->>>>>>> Stashed changes
-=======
->>>>>>> Stashed changes
-=======
-// Copyright (c) Microsoft. All rights reserved.
->>>>>>> eab985c52d058dc92abc75034bc790079131ce75
-=======
->>>>>>> Stashed changes
-=======
->>>>>>> Stashed changes
-<<<<<<< div
-=======
-// Copyright (c) Microsoft. All rights reserved.
->>>>>>> eab985c52d058dc92abc75034bc790079131ce75
-=======
->>>>>>> head
 
 using System;
 using System.Collections.Generic;
@@ -73,17 +8,7 @@
 using System.Threading.Tasks;
 using Grpc.Core;
 using Microsoft.Extensions.VectorData;
-<<<<<<< Updated upstream
-<<<<<<< HEAD
-<<<<<<< Updated upstream
-=======
 using Pinecone;
->>>>>>> Stashed changes
-=======
->>>>>>> 4aefd213
-=======
-using Pinecone;
->>>>>>> Stashed changes
 using Pinecone.Grpc;
 using Sdk = Pinecone;
 
@@ -105,90 +30,22 @@
     private const string UpsertOperationName = "Upsert";
     private const string DeleteOperationName = "Delete";
     private const string GetOperationName = "Get";
-<<<<<<< Updated upstream
-<<<<<<< HEAD
-<<<<<<< Updated upstream
-=======
+
     private const string QueryOperationName = "Query";
 
     private static readonly VectorSearchOptions s_defaultVectorSearchOptions = new();
->>>>>>> Stashed changes
-=======
->>>>>>> 4aefd213
-=======
+
     private const string QueryOperationName = "Query";
 
     private static readonly VectorSearchOptions s_defaultVectorSearchOptions = new();
->>>>>>> Stashed changes
 
     private readonly Sdk.PineconeClient _pineconeClient;
     private readonly PineconeVectorStoreRecordCollectionOptions<TRecord> _options;
-<<<<<<< HEAD
-<<<<<<< div
-=======
-<<<<<<< Updated upstream
-<<<<<<< Updated upstream
->>>>>>> head
-<<<<<<< Updated upstream
-<<<<<<< Updated upstream
-<<<<<<< Updated upstream
-<<<<<<< Updated upstream
-<<<<<<< Updated upstream
-<<<<<<< Updated upstream
     private readonly VectorStoreRecordDefinition _vectorStoreRecordDefinition;
-=======
-=======
->>>>>>> Stashed changes
-=======
->>>>>>> Stashed changes
-=======
->>>>>>> Stashed changes
-=======
->>>>>>> Stashed changes
-=======
->>>>>>> Stashed changes
-<<<<<<< HEAD
-=======
->>>>>>> Stashed changes
-=======
->>>>>>> Stashed changes
     private readonly VectorStoreRecordDefinition _vectorStoreRecordDefinition;
-=======
     private readonly VectorStoreRecordPropertyReader _propertyReader;
->>>>>>> main
-<<<<<<< Updated upstream
-<<<<<<< Updated upstream
-<<<<<<< Updated upstream
-<<<<<<< Updated upstream
-<<<<<<< Updated upstream
-<<<<<<< Updated upstream
-<<<<<<< Updated upstream
-=======
->>>>>>> Stashed changes
-=======
->>>>>>> Stashed changes
->>>>>>> Stashed changes
-=======
->>>>>>> Stashed changes
-=======
->>>>>>> Stashed changes
-=======
->>>>>>> Stashed changes
-=======
->>>>>>> Stashed changes
-=======
     private readonly VectorStoreRecordPropertyReader _propertyReader;
->>>>>>> eab985c52d058dc92abc75034bc790079131ce75
-=======
->>>>>>> Stashed changes
-=======
->>>>>>> Stashed changes
-<<<<<<< div
-=======
     private readonly VectorStoreRecordPropertyReader _propertyReader;
->>>>>>> eab985c52d058dc92abc75034bc790079131ce75
-=======
->>>>>>> head
     private readonly IVectorStoreRecordMapper<TRecord, Sdk.Vector> _mapper;
 
     private Sdk.Index<GrpcTransport>? _index;
@@ -211,81 +68,12 @@
         this._pineconeClient = pineconeClient;
         this.CollectionName = collectionName;
         this._options = options ?? new PineconeVectorStoreRecordCollectionOptions<TRecord>();
-<<<<<<< HEAD
-<<<<<<< div
-=======
-<<<<<<< Updated upstream
-<<<<<<< Updated upstream
->>>>>>> head
-<<<<<<< Updated upstream
-<<<<<<< Updated upstream
-<<<<<<< Updated upstream
-<<<<<<< Updated upstream
-<<<<<<< Updated upstream
-<<<<<<< Updated upstream
-=======
-<<<<<<< HEAD
->>>>>>> Stashed changes
-=======
-<<<<<<< HEAD
->>>>>>> Stashed changes
-=======
-<<<<<<< HEAD
->>>>>>> Stashed changes
-=======
-<<<<<<< HEAD
->>>>>>> Stashed changes
-=======
-<<<<<<< HEAD
->>>>>>> Stashed changes
-=======
-<<<<<<< HEAD
->>>>>>> Stashed changes
-=======
->>>>>>> Stashed changes
-=======
->>>>>>> Stashed changes
         this._vectorStoreRecordDefinition = this._options.VectorStoreRecordDefinition ?? VectorStoreRecordPropertyReader.CreateVectorStoreRecordDefinitionFromType(typeof(TRecord), true);
 
         if (this._options.VectorCustomMapper is null)
         {
             this._mapper = new PineconeVectorStoreRecordMapper<TRecord>(this._vectorStoreRecordDefinition);
-<<<<<<< Updated upstream
-<<<<<<< Updated upstream
-<<<<<<< Updated upstream
-<<<<<<< Updated upstream
-<<<<<<< Updated upstream
-<<<<<<< Updated upstream
-<<<<<<< Updated upstream
-<<<<<<< Updated upstream
-=======
-=======
->>>>>>> Stashed changes
-=======
->>>>>>> Stashed changes
-=======
->>>>>>> Stashed changes
-=======
->>>>>>> Stashed changes
-=======
->>>>>>> Stashed changes
-=======
-=======
->>>>>>> eab985c52d058dc92abc75034bc790079131ce75
-<<<<<<< div
-=======
-=======
-=======
->>>>>>> Stashed changes
-=======
-<<<<<<< Updated upstream
-=======
->>>>>>> Stashed changes
->>>>>>> head
-=======
->>>>>>> Stashed changes
-=======
->>>>>>> Stashed changes
+            
         this._propertyReader = new VectorStoreRecordPropertyReader(
             typeof(TRecord),
             this._options.VectorStoreRecordDefinition,
@@ -299,40 +87,6 @@
         if (this._options.VectorCustomMapper is null)
         {
             this._mapper = new PineconeVectorStoreRecordMapper<TRecord>(this._propertyReader);
-<<<<<<< div
-=======
-<<<<<<< Updated upstream
-<<<<<<< Updated upstream
->>>>>>> head
-<<<<<<< HEAD
->>>>>>> main
-<<<<<<< Updated upstream
-<<<<<<< Updated upstream
-<<<<<<< Updated upstream
-<<<<<<< Updated upstream
-<<<<<<< Updated upstream
->>>>>>> Stashed changes
-=======
->>>>>>> Stashed changes
-=======
->>>>>>> Stashed changes
-=======
->>>>>>> Stashed changes
-=======
->>>>>>> Stashed changes
-=======
->>>>>>> Stashed changes
-=======
->>>>>>> eab985c52d058dc92abc75034bc790079131ce75
-<<<<<<< div
-=======
-=======
->>>>>>> main
->>>>>>> Stashed changes
-=======
->>>>>>> main
->>>>>>> Stashed changes
->>>>>>> head
         }
         else
         {
@@ -359,67 +113,11 @@
     public async Task CreateCollectionAsync(CancellationToken cancellationToken = default)
     {
         // we already run through record property validation, so a single VectorStoreRecordVectorProperty is guaranteed.
-<<<<<<< HEAD
-<<<<<<< div
-=======
-<<<<<<< Updated upstream
-<<<<<<< Updated upstream
->>>>>>> head
-<<<<<<< Updated upstream
-<<<<<<< Updated upstream
-<<<<<<< Updated upstream
-<<<<<<< Updated upstream
-<<<<<<< Updated upstream
-<<<<<<< Updated upstream
+
         var vectorProperty = this._vectorStoreRecordDefinition.Properties.OfType<VectorStoreRecordVectorProperty>().First();
-=======
-=======
->>>>>>> Stashed changes
-=======
->>>>>>> Stashed changes
-=======
->>>>>>> Stashed changes
-=======
->>>>>>> Stashed changes
-=======
->>>>>>> Stashed changes
-<<<<<<< HEAD
-=======
->>>>>>> Stashed changes
-=======
->>>>>>> Stashed changes
         var vectorProperty = this._vectorStoreRecordDefinition.Properties.OfType<VectorStoreRecordVectorProperty>().First();
-=======
         var vectorProperty = this._propertyReader.VectorProperty!;
->>>>>>> main
-<<<<<<< Updated upstream
-<<<<<<< Updated upstream
-<<<<<<< Updated upstream
-<<<<<<< Updated upstream
-<<<<<<< Updated upstream
-<<<<<<< Updated upstream
-<<<<<<< Updated upstream
-=======
->>>>>>> Stashed changes
->>>>>>> Stashed changes
-=======
->>>>>>> Stashed changes
-=======
->>>>>>> Stashed changes
-=======
->>>>>>> Stashed changes
-=======
->>>>>>> Stashed changes
-=======
         var vectorProperty = this._propertyReader.VectorProperty!;
->>>>>>> eab985c52d058dc92abc75034bc790079131ce75
-<<<<<<< div
-=======
-=======
->>>>>>> Stashed changes
-=======
->>>>>>> Stashed changes
->>>>>>> head
         var (dimension, metric) = PineconeVectorStoreCollectionCreateMapping.MapServerlessIndex(vectorProperty);
 
         await this.RunOperationAsync(
@@ -479,22 +177,9 @@
             DatabaseName,
             this.CollectionName,
             GetOperationName,
-<<<<<<< Updated upstream
-<<<<<<< HEAD
-<<<<<<< Updated upstream
-=======
->>>>>>> 4aefd213
             () => results.Values.Select(x => this._mapper.MapFromStorageToDataModel(x, mapperOptions)).ToList());
-=======
             () => results.Values.Select(x => this._mapper.MapFromStorageToDataModel(x, mapperOptions)));
->>>>>>> Stashed changes
-<<<<<<< HEAD
-=======
             () => results.Values.Select(x => this._mapper.MapFromStorageToDataModel(x, mapperOptions)));
->>>>>>> Stashed changes
-=======
->>>>>>> 4aefd213
-
         foreach (var record in records)
         {
             yield return record;
@@ -573,68 +258,14 @@
         }
     }
 
-<<<<<<< main
-<<<<<<< HEAD
-<<<<<<< div
-=======
-<<<<<<< Updated upstream
-<<<<<<< Updated upstream
->>>>>>> head
-<<<<<<< Updated upstream
-<<<<<<< Updated upstream
-<<<<<<< Updated upstream
-<<<<<<< Updated upstream
-<<<<<<< Updated upstream
-<<<<<<< Updated upstream
-=======
-=======
->>>>>>> Stashed changes
-=======
->>>>>>> Stashed changes
-=======
->>>>>>> Stashed changes
-=======
->>>>>>> Stashed changes
-=======
->>>>>>> Stashed changes
-<<<<<<< HEAD
-=======
-=======
->>>>>>> eab985c52d058dc92abc75034bc790079131ce75
-<<<<<<< div
-=======
-=======
-=======
->>>>>>> Stashed changes
-=======
-=======
->>>>>>> Stashed changes
->>>>>>> head
     /// <inheritdoc />
     public IAsyncEnumerable<VectorSearchResult<TRecord>> VectorizedSearchAsync<TVector>(TVector vector, VectorSearchOptions? options = null, CancellationToken cancellationToken = default)
-=======
-    /// <inheritdoc />
-<<<<<<< Updated upstream
-<<<<<<< HEAD
-<<<<<<< Updated upstream
-=======
->>>>>>> 4aefd213
+    /// <inheritdoc />
     public Task<VectorSearchResults<TRecord>> VectorizedSearchAsync<TVector>(TVector vector, VectorSearchOptions? options = null, CancellationToken cancellationToken = default)
->>>>>>> upstream/main
     {
         throw new NotImplementedException();
-=======
-<<<<<<< HEAD
-=======
->>>>>>> Stashed changes
-=======
->>>>>>> 4aefd213
-<<<<<<< main
     public Task<VectorSearchResults<TRecord>> VectorizedSearchAsync<TVector>(TVector vector, VectorSearchOptions? options = null, CancellationToken cancellationToken = default)
->>>>>>> upstream/main
-=======
     public async Task<VectorSearchResults<TRecord>> VectorizedSearchAsync<TVector>(TVector vector, VectorSearchOptions? options = null, CancellationToken cancellationToken = default)
->>>>>>> microsoft/main
     {
         Verify.NotNull(vector);
 
@@ -696,58 +327,8 @@
             });
 
         return new VectorSearchResults<TRecord>(records.ToAsyncEnumerable());
-<<<<<<< HEAD
-<<<<<<< Updated upstream
->>>>>>> Stashed changes
-=======
-=======
->>>>>>> 4aefd213
->>>>>>> Stashed changes
-    }
-
-<<<<<<< main
-<<<<<<< main
-=======
-<<<<<<< div
-=======
->>>>>>> div
-<<<<<<< Updated upstream
-<<<<<<< Updated upstream
->>>>>>> head
-<<<<<<< HEAD
->>>>>>> main
-<<<<<<< Updated upstream
-<<<<<<< Updated upstream
-<<<<<<< Updated upstream
-<<<<<<< Updated upstream
-<<<<<<< Updated upstream
->>>>>>> Stashed changes
-=======
->>>>>>> Stashed changes
-=======
->>>>>>> Stashed changes
-=======
->>>>>>> Stashed changes
-=======
->>>>>>> Stashed changes
-=======
->>>>>>> Stashed changes
-=======
->>>>>>> eab985c52d058dc92abc75034bc790079131ce75
-<<<<<<< div
-=======
-=======
->>>>>>> main
->>>>>>> Stashed changes
-=======
->>>>>>> main
->>>>>>> Stashed changes
-<<<<<<< main
-=======
->>>>>>> upstream/main
-=======
->>>>>>> head
->>>>>>> div
+    }
+
     private async Task<T> RunOperationAsync<T>(string operationName, Func<Task<T>> operation)
     {
         try
