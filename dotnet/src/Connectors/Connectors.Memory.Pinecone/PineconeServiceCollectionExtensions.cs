--- conflicted
+++ resolved
@@ -1,13 +1,8 @@
 ﻿// Copyright (c) Microsoft. All rights reserved.
 
-<<<<<<< HEAD
-using Microsoft.Extensions.AI;
-using Microsoft.Extensions.DependencyInjection;
-=======
 using System;
 using System.Diagnostics.CodeAnalysis;
 using Microsoft.Extensions.AI;
->>>>>>> c084b067
 using Microsoft.Extensions.VectorData;
 using Microsoft.SemanticKernel;
 using Microsoft.SemanticKernel.Connectors.Pinecone;
@@ -58,22 +53,6 @@
         Func<IServiceProvider, PineconeVectorStoreOptions>? optionsProvider = default,
         ServiceLifetime lifetime = ServiceLifetime.Singleton)
     {
-<<<<<<< HEAD
-        // If we are not constructing the PineconeClient, add the IVectorStore as transient, since we
-        // cannot make assumptions about how PineconeClient is being managed.
-        services.AddKeyedTransient<IVectorStore>(
-            serviceId,
-            (sp, obj) =>
-            {
-                var pineconeClient = sp.GetRequiredService<Sdk.PineconeClient>();
-                options ??= sp.GetService<PineconeVectorStoreOptions>() ?? new()
-                {
-                    EmbeddingGenerator = sp.GetService<IEmbeddingGenerator>()
-                };
-
-                return new PineconeVectorStore(pineconeClient, options);
-            });
-=======
         Verify.NotNull(services);
 
         services.Add(new ServiceDescriptor(typeof(PineconeVectorStore), serviceKey, (sp, _) =>
@@ -86,7 +65,6 @@
 
         services.Add(new ServiceDescriptor(typeof(VectorStore), serviceKey,
             static (sp, key) => sp.GetRequiredKeyedService<PineconeVectorStore>(key), lifetime));
->>>>>>> c084b067
 
         return services;
     }
@@ -127,62 +105,13 @@
         PineconeVectorStoreOptions? options = default,
         ServiceLifetime lifetime = ServiceLifetime.Singleton)
     {
-<<<<<<< HEAD
-        services.AddKeyedSingleton<IVectorStore>(
-            serviceId,
-            (sp, obj) =>
-            {
-                var pineconeClient = new Sdk.PineconeClient(apiKey);
-                options ??= sp.GetService<PineconeVectorStoreOptions>() ?? new()
-                {
-                    EmbeddingGenerator = sp.GetService<IEmbeddingGenerator>()
-                };
-
-                return new PineconeVectorStore(pineconeClient, options);
-            });
-=======
         Verify.NotNull(services);
         Verify.NotNullOrWhiteSpace(apiKey);
->>>>>>> c084b067
 
         return AddKeyedPineconeVectorStore(services, serviceKey, _ => new PineconeClient(apiKey, clientOptions), _ => options!, lifetime);
     }
 
     /// <summary>
-<<<<<<< HEAD
-    /// Register a Pinecone <see cref="IVectorStoreRecordCollection{TKey, TRecord}"/> and <see cref="IVectorSearch{TRecord}"/> with the
-    /// specified service ID and where <see cref="Sdk.PineconeClient"/> is retrieved from the dependency injection container.
-    /// </summary>
-    /// <typeparam name="TRecord">The type of the data model that the collection should contain.</typeparam>
-    /// <param name="services">The <see cref="IServiceCollection"/> to register the <see cref="IVectorStoreRecordCollection{TKey, TRecord}"/> on.</param>
-    /// <param name="collectionName">The name of the collection that this <see cref="PineconeVectorStoreRecordCollection{TKey, TRecord}"/> will access.</param>
-    /// <param name="options">Optional configuration options to pass to the <see cref="PineconeVectorStoreRecordCollection{TKey, TRecord}"/>.</param>
-    /// <param name="serviceId">An optional service id to use as the service key.</param>
-    /// <returns>The service collection.</returns>
-    public static IServiceCollection AddPineconeVectorStoreRecordCollection<TRecord>(
-        this IServiceCollection services,
-        string collectionName,
-        PineconeVectorStoreRecordCollectionOptions<TRecord>? options = default,
-        string? serviceId = default)
-        where TRecord : notnull
-    {
-        // If we are not constructing the PineconeClient, add the IVectorStore as transient, since we
-        // cannot make assumptions about how PineconeClient is being managed.
-        services.AddKeyedTransient<IVectorStoreRecordCollection<string, TRecord>>(
-            serviceId,
-            (sp, obj) =>
-            {
-                var pineconeClient = sp.GetRequiredService<Sdk.PineconeClient>();
-                options ??= sp.GetService<PineconeVectorStoreRecordCollectionOptions<TRecord>>() ?? new()
-                {
-                    EmbeddingGenerator = sp.GetService<IEmbeddingGenerator>()
-                };
-
-                return new PineconeVectorStoreRecordCollection<string, TRecord>(pineconeClient, collectionName, options);
-            });
-
-        AddVectorizedSearch<TRecord>(services, serviceId);
-=======
     /// Registers a <see cref="PineconeCollection{TKey, TRecord}"/> as <see cref="VectorStoreCollection{TKey, TRecord}"/>
     /// with <see cref="PineconeClient"/> retrieved from the dependency injection container.
     /// </summary>
@@ -234,25 +163,11 @@
         }, lifetime));
 
         AddAbstractions<string, TRecord>(services, serviceKey, lifetime);
->>>>>>> c084b067
 
         return services;
     }
 
     /// <summary>
-<<<<<<< HEAD
-    /// Register a Pinecone <see cref="IVectorStoreRecordCollection{TKey, TRecord}"/> and <see cref="IVectorSearch{TRecord}"/> with the
-    /// provided <see cref="Sdk.PineconeClient"/> and the specified service ID.
-    /// </summary>
-    /// <typeparam name="TRecord">The type of the data model that the collection should contain.</typeparam>
-    /// <param name="services">The <see cref="IServiceCollection"/> to register the <see cref="IVectorStoreRecordCollection{TKey, TRecord}"/> on.</param>
-    /// <param name="collectionName">The name of the collection that this <see cref="PineconeVectorStoreRecordCollection{TKey, TRecord}"/> will access.</param>
-    /// <param name="apiKey">The api key for Pinecone.</param>
-    /// <param name="options">Optional configuration options to pass to the <see cref="PineconeVectorStoreRecordCollection{TKey, TRecord}"/>.</param>
-    /// <param name="serviceId">An optional service id to use as the service key.</param>
-    /// <returns>The service collection.</returns>
-    public static IServiceCollection AddPineconeVectorStoreRecordCollection<TRecord>(
-=======
     /// Registers a <see cref="PineconeCollection{TKey, TRecord}"/> as <see cref="VectorStoreCollection{TKey,TRecord}"/>
     /// using the provided <paramref name="apiKey"/> and <paramref name="clientOptions"/>.
     /// </summary>
@@ -285,29 +200,10 @@
     [RequiresUnreferencedCode(UnreferencedCodeMessage)]
     [RequiresDynamicCode(DynamicCodeMessage)]
     public static IServiceCollection AddKeyedPineconeCollection<TRecord>(
->>>>>>> c084b067
-        this IServiceCollection services,
-        object? serviceKey,
-        string name,
-        string apiKey,
-<<<<<<< HEAD
-        PineconeVectorStoreRecordCollectionOptions<TRecord>? options = default,
-        string? serviceId = default)
-        where TRecord : notnull
-    {
-        services.AddKeyedSingleton<IVectorStoreRecordCollection<string, TRecord>>(
-            serviceId,
-            (sp, obj) =>
-            {
-                var pineconeClient = new Sdk.PineconeClient(apiKey);
-                options ??= sp.GetService<PineconeVectorStoreRecordCollectionOptions<TRecord>>() ?? new()
-                {
-                    EmbeddingGenerator = sp.GetService<IEmbeddingGenerator>()
-                };
-
-                return new PineconeVectorStoreRecordCollection<string, TRecord>(pineconeClient, collectionName, options);
-            });
-=======
+        this IServiceCollection services,
+        object? serviceKey,
+        string name,
+        string apiKey,
         ClientOptions? clientOptions = default,
         PineconeCollectionOptions? options = default,
         ServiceLifetime lifetime = ServiceLifetime.Singleton)
@@ -317,7 +213,6 @@
 
         return AddKeyedPineconeCollection<TRecord>(services, serviceKey, name, _ => new PineconeClient(apiKey, clientOptions), _ => options!, lifetime);
     }
->>>>>>> c084b067
 
     private static void AddAbstractions<TKey, TRecord>(IServiceCollection services, object? serviceKey, ServiceLifetime lifetime)
         where TKey : notnull
@@ -330,22 +225,6 @@
             static (sp, key) => sp.GetRequiredKeyedService<PineconeCollection<TKey, TRecord>>(key), lifetime));
     }
 
-<<<<<<< HEAD
-    /// <summary>
-    /// Also register the <see cref="IVectorStoreRecordCollection{TKey, TRecord}"/> with the given <paramref name="serviceId"/> as a <see cref="IVectorSearch{TRecord}"/>.
-    /// </summary>
-    /// <typeparam name="TRecord">The type of the data model that the collection should contain.</typeparam>
-    /// <param name="services">The service collection to register on.</param>
-    /// <param name="serviceId">The service id that the registrations should use.</param>
-    private static void AddVectorizedSearch<TRecord>(IServiceCollection services, string? serviceId) where TRecord : notnull
-    {
-        services.AddKeyedTransient<IVectorSearch<TRecord>>(
-            serviceId,
-            (sp, obj) =>
-            {
-                return sp.GetRequiredKeyedService<IVectorStoreRecordCollection<string, TRecord>>(serviceId);
-            });
-=======
     private static PineconeVectorStoreOptions? GetStoreOptions(IServiceProvider sp, Func<IServiceProvider, PineconeVectorStoreOptions?>? optionsProvider)
     {
         var options = optionsProvider?.Invoke(sp);
@@ -372,6 +251,5 @@
         return embeddingGenerator is null
             ? options // There is nothing to change.
             : new(options) { EmbeddingGenerator = embeddingGenerator }; // Create a brand new copy in order to avoid modifying the original options.
->>>>>>> c084b067
     }
 }