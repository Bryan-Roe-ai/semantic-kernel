﻿// Copyright (c) Microsoft. All rights reserved.

<<<<<<< HEAD
using Microsoft.Extensions.AI;
using Microsoft.Extensions.DependencyInjection;
=======
using System;
using System.Diagnostics.CodeAnalysis;
using System.IO;
using Microsoft.Extensions.AI;
>>>>>>> c084b067
using Microsoft.Extensions.VectorData;
using Microsoft.SemanticKernel;
using Microsoft.SemanticKernel.Connectors.Redis;
using StackExchange.Redis;

namespace Microsoft.Extensions.DependencyInjection;

/// <summary>
/// Extension methods to register <see cref="RedisVectorStore"/>, <see cref="RedisJsonCollection{TKey, TRecord}"/> and <see cref="RedisHashSetCollection{TKey, TRecord}"/> instances on an <see cref="IServiceCollection"/>.
/// </summary>
public static class RedisServiceCollectionExtensions
{
    private const string DynamicCodeMessage = "This method is incompatible with NativeAOT, consult the documentation for adding collections in a way that's compatible with NativeAOT.";
    private const string UnreferencedCodeMessage = "This method is incompatible with trimming, consult the documentation for adding collections in a way that's compatible with NativeAOT.";

    /// <summary>
    /// Registers a <see cref="RedisVectorStore"/> as <see cref="VectorStore"/>
    /// with <see cref="IDatabase"/> returned by <paramref name="clientProvider"/> or retrieved from the dependency injection container if <paramref name="clientProvider"/> was not provided.
    /// </summary>
    /// <inheritdoc cref="AddKeyedRedisVectorStore(IServiceCollection, object?, Func{IServiceProvider, IDatabase}, Func{IServiceProvider, RedisVectorStoreOptions}?, ServiceLifetime)"/>
    [RequiresUnreferencedCode(DynamicCodeMessage)]
    [RequiresDynamicCode(UnreferencedCodeMessage)]
    public static IServiceCollection AddRedisVectorStore(
        this IServiceCollection services,
        Func<IServiceProvider, IDatabase>? clientProvider = default,
        Func<IServiceProvider, RedisVectorStoreOptions>? optionsProvider = default,
        ServiceLifetime lifetime = ServiceLifetime.Singleton)
        => AddKeyedRedisVectorStore(services, serviceKey: null, clientProvider, optionsProvider, lifetime);

    /// <summary>
    /// Registers a keyed <see cref="RedisVectorStore"/> as <see cref="VectorStore"/>
    /// with <see cref="IDatabase"/> returned by <paramref name="clientProvider"/> or retrieved from the dependency injection container if <paramref name="clientProvider"/> was not provided.
    /// </summary>
    /// <param name="services">The <see cref="IServiceCollection"/> to register the <see cref="RedisVectorStore"/> on.</param>
    /// <param name="serviceKey">The key with which to associate the vector store.</param>
    /// <param name="clientProvider">The <see cref="IDatabase"/> provider.</param>
    /// <param name="optionsProvider">Options provider to further configure the <see cref="RedisVectorStore"/>.</param>
    /// <param name="lifetime">The service lifetime for the store. Defaults to <see cref="ServiceLifetime.Singleton"/>.</param>
    /// <returns>Service collection.</returns>
    [RequiresUnreferencedCode(DynamicCodeMessage)]
    [RequiresDynamicCode(UnreferencedCodeMessage)]
    public static IServiceCollection AddKeyedRedisVectorStore(
        this IServiceCollection services,
        object? serviceKey,
        Func<IServiceProvider, IDatabase>? clientProvider = default,
        Func<IServiceProvider, RedisVectorStoreOptions>? optionsProvider = default,
        ServiceLifetime lifetime = ServiceLifetime.Singleton)
    {
<<<<<<< HEAD
        // If we are not constructing the ConnectionMultiplexer, add the IVectorStore as transient, since we
        // cannot make assumptions about how IDatabase is being managed.
        services.AddKeyedTransient<IVectorStore>(
            serviceId,
            (sp, obj) =>
            {
                var database = sp.GetRequiredService<IDatabase>();
                options ??= sp.GetService<RedisVectorStoreOptions>() ?? new()
                {
                    EmbeddingGenerator = sp.GetService<IEmbeddingGenerator>()
                };

                return new RedisVectorStore(database, options);
            });
=======
        Verify.NotNull(services);

        services.Add(new ServiceDescriptor(typeof(RedisVectorStore), serviceKey, (sp, _) =>
        {
            var client = clientProvider is null ? sp.GetRequiredService<IDatabase>() : clientProvider(sp);
            var options = GetStoreOptions(sp, optionsProvider);

            return new RedisVectorStore(client, options);
        }, lifetime));

        services.Add(new ServiceDescriptor(typeof(VectorStore), serviceKey,
            static (sp, key) => sp.GetRequiredKeyedService<RedisVectorStore>(key), lifetime));
>>>>>>> c084b067

        return services;
    }

    /// <summary>
    /// Registers a <see cref="RedisVectorStore"/> as <see cref="VectorStore"/>
    /// with <see cref="IDatabase"/> created with <paramref name="connectionConfiguration"/>.
    /// </summary>
    /// <inheritdoc cref="AddKeyedRedisVectorStore(IServiceCollection, object?, Func{IServiceProvider, IDatabase}, Func{IServiceProvider, RedisVectorStoreOptions}?, ServiceLifetime)"/>
    [RequiresUnreferencedCode(DynamicCodeMessage)]
    [RequiresDynamicCode(UnreferencedCodeMessage)]
    public static IServiceCollection AddRedisVectorStore(
        this IServiceCollection services,
        string connectionConfiguration,
        RedisVectorStoreOptions? options = default,
        ServiceLifetime lifetime = ServiceLifetime.Singleton)
        => AddKeyedRedisVectorStore(services, serviceKey: null, connectionConfiguration, options, lifetime);

    /// <summary>
    /// Registers a keyed <see cref="RedisVectorStore"/> as <see cref="VectorStore"/>
    /// with <see cref="IDatabase"/> created with <paramref name="connectionConfiguration"/>.
    /// </summary>
    /// <param name="services">The <see cref="IServiceCollection"/> to register the <see cref="RedisVectorStore"/> on.</param>
    /// <param name="serviceKey">The key with which to associate the vector store.</param>
    /// <param name="connectionConfiguration">The connectionConfiguration passed to <see cref="ConnectionMultiplexer.Connect(string, TextWriter)"/>.</param>
    /// <param name="options">Options to further configure the <see cref="RedisVectorStore"/>.</param>
    /// <param name="lifetime">The service lifetime for the store. Defaults to <see cref="ServiceLifetime.Singleton"/>.</param>
    /// <returns>Service collection.</returns>
    [RequiresUnreferencedCode(DynamicCodeMessage)]
    [RequiresDynamicCode(UnreferencedCodeMessage)]
    public static IServiceCollection AddKeyedRedisVectorStore(
        this IServiceCollection services,
        object? serviceKey,
        string connectionConfiguration,
        RedisVectorStoreOptions? options = default,
        ServiceLifetime lifetime = ServiceLifetime.Singleton)
    {
<<<<<<< HEAD
        // If we are constructing the ConnectionMultiplexer, add the IVectorStore as singleton, since we are managing the lifetime
        // of the ConnectionMultiplexer, and the recommendation from StackExchange.Redis is to share the ConnectionMultiplexer.
        services.AddKeyedSingleton<IVectorStore>(
            serviceId,
            (sp, obj) =>
            {
                var database = ConnectionMultiplexer.Connect(redisConnectionConfiguration).GetDatabase();
                options ??= sp.GetService<RedisVectorStoreOptions>() ?? new()
                {
                    EmbeddingGenerator = sp.GetService<IEmbeddingGenerator>()
                };

                return new RedisVectorStore(database, options);
            });
=======
        Verify.NotNullOrWhiteSpace(connectionConfiguration);
>>>>>>> c084b067

        return AddKeyedRedisVectorStore(services, serviceKey, _ => ConnectionMultiplexer.Connect(connectionConfiguration).GetDatabase(), sp => options!, lifetime);
    }

    /// <summary>
    /// Registers a <see cref="RedisJsonCollection{TKey, TRecord}"/> as <see cref="VectorStoreCollection{TKey, TRecord}"/>
    /// with <see cref="IDatabase"/> returned by <paramref name="clientProvider"/> or retrieved from the dependency injection container if <paramref name="clientProvider"/> was not provided.
    /// </summary>
    /// <inheritdoc cref="AddKeyedRedisJsonCollection{TRecord}(IServiceCollection, object?, string, Func{IServiceProvider, IDatabase}, Func{IServiceProvider, RedisJsonCollectionOptions}?, ServiceLifetime)"/>
    [RequiresUnreferencedCode(DynamicCodeMessage)]
    [RequiresDynamicCode(UnreferencedCodeMessage)]
    public static IServiceCollection AddRedisJsonCollection<TRecord>(
        this IServiceCollection services,
        string name,
        Func<IServiceProvider, IDatabase>? clientProvider = default,
        Func<IServiceProvider, RedisJsonCollectionOptions>? optionsProvider = default,
        ServiceLifetime lifetime = ServiceLifetime.Singleton)
        where TRecord : class
        => AddKeyedRedisJsonCollection<TRecord>(services, serviceKey: null, name, clientProvider, optionsProvider, lifetime);

    /// <summary>
    /// Registers a keyed <see cref="RedisJsonCollection{TKey, TRecord}"/> as <see cref="VectorStoreCollection{TKey, TRecord}"/>
    /// with <see cref="IDatabase"/> returned by <paramref name="clientProvider"/> or retrieved from the dependency injection container if <paramref name="clientProvider"/> was not provided.
    /// </summary>
    /// <param name="services">The <see cref="IServiceCollection"/> to register the <see cref="RedisJsonCollection{TKey, TRecord}"/> on.</param>
    /// <param name="serviceKey">The key with which to associate the collection.</param>
    /// <param name="name">The name of the collection.</param>
    /// <param name="clientProvider">The <see cref="IDatabase"/> provider.</param>
    /// <param name="optionsProvider">Options provider to further configure the <see cref="RedisJsonCollection{TKey, TRecord}"/>.</param>
    /// <param name="lifetime">The service lifetime for the store. Defaults to <see cref="ServiceLifetime.Singleton"/>.</param>
    /// <returns>Service collection.</returns>
    [RequiresUnreferencedCode(DynamicCodeMessage)]
    [RequiresDynamicCode(UnreferencedCodeMessage)]
    public static IServiceCollection AddKeyedRedisJsonCollection<TRecord>(
        this IServiceCollection services,
<<<<<<< HEAD
        string collectionName,
        RedisHashSetVectorStoreRecordCollectionOptions<TRecord>? options = default,
        string? serviceId = default)
        where TRecord : notnull
    {
        services.AddKeyedTransient<IVectorStoreRecordCollection<string, TRecord>>(
            serviceId,
            (sp, obj) =>
            {
                var database = sp.GetRequiredService<IDatabase>();
                options ??= sp.GetService<RedisHashSetVectorStoreRecordCollectionOptions<TRecord>>() ?? new()
                {
                    EmbeddingGenerator = sp.GetService<IEmbeddingGenerator>()
                };

                return new RedisHashSetVectorStoreRecordCollection<string, TRecord>(database, collectionName, options);
            });
=======
        object? serviceKey,
        string name,
        Func<IServiceProvider, IDatabase>? clientProvider = default,
        Func<IServiceProvider, RedisJsonCollectionOptions>? optionsProvider = default,
        ServiceLifetime lifetime = ServiceLifetime.Singleton)
        where TRecord : class
    {
        Verify.NotNull(services);
        Verify.NotNullOrWhiteSpace(name);

        services.Add(new ServiceDescriptor(typeof(RedisJsonCollection<string, TRecord>), serviceKey, (sp, _) =>
        {
            var client = clientProvider is null ? sp.GetRequiredService<IDatabase>() : clientProvider(sp);
            var options = GetCollectionOptions(sp, optionsProvider);

            return new RedisJsonCollection<string, TRecord>(client, name, options);
        }, lifetime));
>>>>>>> c084b067

        services.Add(new ServiceDescriptor(typeof(VectorStoreCollection<string, TRecord>), serviceKey,
            static (sp, key) => sp.GetRequiredKeyedService<RedisJsonCollection<string, TRecord>>(key), lifetime));

        services.Add(new ServiceDescriptor(typeof(IVectorSearchable<TRecord>), serviceKey,
            static (sp, key) => sp.GetRequiredKeyedService<RedisJsonCollection<string, TRecord>>(key), lifetime));

        return services;
    }

    /// <summary>
    /// Registers a <see cref="RedisJsonCollection{TKey, TRecord}"/> as <see cref="VectorStoreCollection{TKey, TRecord}"/>
    /// with <see cref="IDatabase"/> created with <paramref name="connectionConfiguration"/>.
    /// </summary>
    /// <inheritdoc cref="AddKeyedRedisJsonCollection{TRecord}(IServiceCollection, object?, string, string, RedisJsonCollectionOptions, ServiceLifetime)"/>
    [RequiresUnreferencedCode(DynamicCodeMessage)]
    [RequiresDynamicCode(UnreferencedCodeMessage)]
    public static IServiceCollection AddRedisJsonCollection<TRecord>(
        this IServiceCollection services,
        string name,
        string connectionConfiguration,
        RedisJsonCollectionOptions? options = default,
        ServiceLifetime lifetime = ServiceLifetime.Singleton)
        where TRecord : class
        => AddKeyedRedisJsonCollection<TRecord>(services, serviceKey: null, name, connectionConfiguration, options, lifetime);

    /// <summary>
    /// Registers a keyed <see cref="RedisJsonCollection{TKey, TRecord}"/> as <see cref="VectorStoreCollection{TKey, TRecord}"/>
    /// with <see cref="IDatabase"/> created with <paramref name="connectionConfiguration"/>.
    /// </summary>
    /// <param name="services">The <see cref="IServiceCollection"/> to register the <see cref="RedisJsonCollection{TKey, TRecord}"/> on.</param>
    /// <param name="serviceKey">The key with which to associate the collection.</param>
    /// <param name="name">The name of the collection.</param>
    /// <param name="connectionConfiguration">The connectionConfiguration passed to <see cref="ConnectionMultiplexer.Connect(string, TextWriter)"/>.</param>
    /// <param name="options">Options to further configure the <see cref="RedisJsonCollection{TKey, TRecord}"/>.</param>
    /// <param name="lifetime">The service lifetime for the store. Defaults to <see cref="ServiceLifetime.Singleton"/>.</param>
    /// <returns>Service collection.</returns>
    [RequiresUnreferencedCode(DynamicCodeMessage)]
    [RequiresDynamicCode(UnreferencedCodeMessage)]
    public static IServiceCollection AddKeyedRedisJsonCollection<TRecord>(
        this IServiceCollection services,
<<<<<<< HEAD
        string collectionName,
        string redisConnectionConfiguration,
        RedisHashSetVectorStoreRecordCollectionOptions<TRecord>? options = default,
        string? serviceId = default)
        where TRecord : notnull
    {
        services.AddKeyedSingleton<IVectorStoreRecordCollection<string, TRecord>>(
            serviceId,
            (sp, obj) =>
            {
                var database = ConnectionMultiplexer.Connect(redisConnectionConfiguration).GetDatabase();
                options ??= sp.GetService<RedisHashSetVectorStoreRecordCollectionOptions<TRecord>>() ?? new()
                {
                    EmbeddingGenerator = sp.GetService<IEmbeddingGenerator>()
                };

                return new RedisHashSetVectorStoreRecordCollection<string, TRecord>(database, collectionName, options);
            });

        AddVectorizedSearch<TRecord>(services, serviceId);
=======
        object? serviceKey,
        string name,
        string connectionConfiguration,
        RedisJsonCollectionOptions? options = default,
        ServiceLifetime lifetime = ServiceLifetime.Singleton)
        where TRecord : class
    {
        Verify.NotNullOrWhiteSpace(connectionConfiguration);
>>>>>>> c084b067

        return AddKeyedRedisJsonCollection<TRecord>(
            services,
            serviceKey,
            name,
            _ => ConnectionMultiplexer.Connect(connectionConfiguration).GetDatabase(),
            sp => options!,
            lifetime);
    }

    /// <summary>
    /// Registers a <see cref="RedisHashSetCollection{TKey, TRecord}"/> as <see cref="VectorStoreCollection{TKey, TRecord}"/>
    /// with <see cref="IDatabase"/> returned by <paramref name="clientProvider"/> or retrieved from the dependency injection container if <paramref name="clientProvider"/> was not provided.
    /// </summary>
    /// <inheritdoc cref="AddKeyedRedisHashSetCollection{TRecord}(IServiceCollection, object?, string, Func{IServiceProvider, IDatabase}, Func{IServiceProvider, RedisHashSetCollectionOptions}?, ServiceLifetime)"/>
    [RequiresUnreferencedCode(DynamicCodeMessage)]
    [RequiresDynamicCode(UnreferencedCodeMessage)]
    public static IServiceCollection AddRedisHashSetCollection<TRecord>(
        this IServiceCollection services,
        string name,
        Func<IServiceProvider, IDatabase>? clientProvider = default,
        Func<IServiceProvider, RedisHashSetCollectionOptions>? optionsProvider = default,
        ServiceLifetime lifetime = ServiceLifetime.Singleton)
        where TRecord : class
        => AddKeyedRedisHashSetCollection<TRecord>(services, serviceKey: null, name, clientProvider, optionsProvider, lifetime);

    /// <summary>
    /// Registers a keyed <see cref="RedisHashSetCollection{TKey, TRecord}"/> as <see cref="VectorStoreCollection{TKey, TRecord}"/>
    /// with <see cref="IDatabase"/> returned by <paramref name="clientProvider"/> or retrieved from the dependency injection container if <paramref name="clientProvider"/> was not provided.
    /// </summary>
    /// <param name="services">The <see cref="IServiceCollection"/> to register the <see cref="RedisHashSetCollection{TKey, TRecord}"/> on.</param>
    /// <param name="serviceKey">The key with which to associate the collection.</param>
    /// <param name="name">The name of the collection.</param>
    /// <param name="clientProvider">The <see cref="IDatabase"/> provider.</param>
    /// <param name="optionsProvider">Options provider to further configure the <see cref="RedisHashSetCollection{TKey, TRecord}"/>.</param>
    /// <param name="lifetime">The service lifetime for the store. Defaults to <see cref="ServiceLifetime.Singleton"/>.</param>
    /// <returns>Service collection.</returns>
    [RequiresUnreferencedCode(DynamicCodeMessage)]
    [RequiresDynamicCode(UnreferencedCodeMessage)]
    public static IServiceCollection AddKeyedRedisHashSetCollection<TRecord>(
        this IServiceCollection services,
<<<<<<< HEAD
        string collectionName,
        RedisJsonVectorStoreRecordCollectionOptions<TRecord>? options = default,
        string? serviceId = default)
        where TRecord : notnull
    {
        services.AddKeyedTransient<IVectorStoreRecordCollection<string, TRecord>>(
            serviceId,
            (sp, obj) =>
            {
                var database = sp.GetRequiredService<IDatabase>();
                options ??= sp.GetService<RedisJsonVectorStoreRecordCollectionOptions<TRecord>>() ?? new()
                {
                    EmbeddingGenerator = sp.GetService<IEmbeddingGenerator>()
                };

                return new RedisJsonVectorStoreRecordCollection<string, TRecord>(database, collectionName, options);
            });
=======
        object? serviceKey,
        string name,
        Func<IServiceProvider, IDatabase>? clientProvider = default,
        Func<IServiceProvider, RedisHashSetCollectionOptions>? optionsProvider = default,
        ServiceLifetime lifetime = ServiceLifetime.Singleton)
        where TRecord : class
    {
        Verify.NotNull(services);
        Verify.NotNullOrWhiteSpace(name);

        services.Add(new ServiceDescriptor(typeof(RedisHashSetCollection<string, TRecord>), serviceKey, (sp, _) =>
        {
            var client = clientProvider is null ? sp.GetRequiredService<IDatabase>() : clientProvider(sp);
            var options = GetCollectionOptions(sp, optionsProvider);

            return new RedisHashSetCollection<string, TRecord>(client, name, options);
        }, lifetime));
>>>>>>> c084b067

        services.Add(new ServiceDescriptor(typeof(VectorStoreCollection<string, TRecord>), serviceKey,
            static (sp, key) => sp.GetRequiredKeyedService<RedisHashSetCollection<string, TRecord>>(key), lifetime));

        services.Add(new ServiceDescriptor(typeof(IVectorSearchable<TRecord>), serviceKey,
            static (sp, key) => sp.GetRequiredKeyedService<RedisHashSetCollection<string, TRecord>>(key), lifetime));

        return services;
    }

    /// <summary>
    /// Registers a <see cref="RedisHashSetCollection{TKey, TRecord}"/> as <see cref="VectorStoreCollection{TKey, TRecord}"/>
    /// with <see cref="IDatabase"/> created with <paramref name="connectionConfiguration"/>.
    /// </summary>
    /// <inheritdoc cref="AddKeyedRedisHashSetCollection{TRecord}(IServiceCollection, object?, string, string, RedisHashSetCollectionOptions, ServiceLifetime)"/>
    [RequiresUnreferencedCode(DynamicCodeMessage)]
    [RequiresDynamicCode(UnreferencedCodeMessage)]
    public static IServiceCollection AddRedisHashSetCollection<TRecord>(
        this IServiceCollection services,
        string name,
        string connectionConfiguration,
        RedisHashSetCollectionOptions? options = default,
        ServiceLifetime lifetime = ServiceLifetime.Singleton)
        where TRecord : class
        => AddKeyedRedisHashSetCollection<TRecord>(services, serviceKey: null, name, connectionConfiguration, options, lifetime);

    /// <summary>
    /// Registers a keyed <see cref="RedisHashSetCollection{TKey, TRecord}"/> as <see cref="VectorStoreCollection{TKey, TRecord}"/>
    /// with <see cref="IDatabase"/> created with <paramref name="connectionConfiguration"/>.
    /// </summary>
    /// <param name="services">The <see cref="IServiceCollection"/> to register the <see cref="RedisHashSetCollection{TKey, TRecord}"/> on.</param>
    /// <param name="serviceKey">The key with which to associate the collection.</param>
    /// <param name="name">The name of the collection.</param>
    /// <param name="connectionConfiguration">The connectionConfiguration passed to <see cref="ConnectionMultiplexer.Connect(string, TextWriter)"/>.</param>
    /// <param name="options">Options to further configure the <see cref="RedisHashSetCollection{TKey, TRecord}"/>.</param>
    /// <param name="lifetime">The service lifetime for the store. Defaults to <see cref="ServiceLifetime.Singleton"/>.</param>
    /// <returns>Service collection.</returns>
    [RequiresUnreferencedCode(DynamicCodeMessage)]
    [RequiresDynamicCode(UnreferencedCodeMessage)]
    public static IServiceCollection AddKeyedRedisHashSetCollection<TRecord>(
        this IServiceCollection services,
<<<<<<< HEAD
        string collectionName,
        string redisConnectionConfiguration,
        RedisJsonVectorStoreRecordCollectionOptions<TRecord>? options = default,
        string? serviceId = default)
        where TRecord : notnull
    {
        services.AddKeyedSingleton<IVectorStoreRecordCollection<string, TRecord>>(
            serviceId,
            (sp, obj) =>
            {
                var database = ConnectionMultiplexer.Connect(redisConnectionConfiguration).GetDatabase();
                options ??= sp.GetService<RedisJsonVectorStoreRecordCollectionOptions<TRecord>>() ?? new()
                {
                    EmbeddingGenerator = sp.GetService<IEmbeddingGenerator>()
                };

                return new RedisJsonVectorStoreRecordCollection<string, TRecord>(database, collectionName, options);
            });
=======
        object? serviceKey,
        string name,
        string connectionConfiguration,
        RedisHashSetCollectionOptions? options = default,
        ServiceLifetime lifetime = ServiceLifetime.Singleton)
        where TRecord : class
    {
        Verify.NotNullOrWhiteSpace(connectionConfiguration);

        return AddKeyedRedisHashSetCollection<TRecord>(
            services,
            serviceKey,
            name,
            _ => ConnectionMultiplexer.Connect(connectionConfiguration).GetDatabase(),
            sp => options!,
            lifetime);
    }
>>>>>>> c084b067

    private static RedisVectorStoreOptions? GetStoreOptions(IServiceProvider sp, Func<IServiceProvider, RedisVectorStoreOptions?>? optionsProvider)
    {
        var options = optionsProvider?.Invoke(sp);
        if (options?.EmbeddingGenerator is not null)
        {
            return options; // The user has provided everything, there is nothing to change.
        }

        var embeddingGenerator = sp.GetService<IEmbeddingGenerator>();
        return embeddingGenerator is null
            ? options // There is nothing to change.
            : new(options) { EmbeddingGenerator = embeddingGenerator }; // Create a brand new copy in order to avoid modifying the original options.
    }

<<<<<<< HEAD
    /// <summary>
    /// Also register the <see cref="IVectorStoreRecordCollection{TKey, TRecord}"/> with the given <paramref name="serviceId"/> as a <see cref="IVectorSearch{TRecord}"/>.
    /// </summary>
    /// <typeparam name="TRecord">The type of the data model that the collection should contain.</typeparam>
    /// <param name="services">The service collection to register on.</param>
    /// <param name="serviceId">The service id that the registrations should use.</param>
    private static void AddVectorizedSearch<TRecord>(IServiceCollection services, string? serviceId) where TRecord : notnull
    {
        services.AddKeyedTransient<IVectorSearch<TRecord>>(
            serviceId,
            (sp, obj) =>
            {
                return sp.GetRequiredKeyedService<IVectorStoreRecordCollection<string, TRecord>>(serviceId);
            });
=======
    private static RedisJsonCollectionOptions? GetCollectionOptions(IServiceProvider sp, Func<IServiceProvider, RedisJsonCollectionOptions?>? optionsProvider)
    {
        var options = optionsProvider?.Invoke(sp);
        if (options?.EmbeddingGenerator is not null)
        {
            return options; // The user has provided everything, there is nothing to change.
        }

        var embeddingGenerator = sp.GetService<IEmbeddingGenerator>();
        return embeddingGenerator is null
            ? options // There is nothing to change.
            : new(options) { EmbeddingGenerator = embeddingGenerator }; // Create a brand new copy in order to avoid modifying the original options.
    }

    private static RedisHashSetCollectionOptions? GetCollectionOptions(IServiceProvider sp, Func<IServiceProvider, RedisHashSetCollectionOptions?>? optionsProvider)
    {
        var options = optionsProvider?.Invoke(sp);
        if (options?.EmbeddingGenerator is not null)
        {
            return options; // The user has provided everything, there is nothing to change.
        }

        var embeddingGenerator = sp.GetService<IEmbeddingGenerator>();
        return embeddingGenerator is null
            ? options // There is nothing to change.
            : new(options) { EmbeddingGenerator = embeddingGenerator }; // Create a brand new copy in order to avoid modifying the original options.
>>>>>>> c084b067
    }
}<|MERGE_RESOLUTION|>--- conflicted
+++ resolved
@@ -1,14 +1,9 @@
 ﻿// Copyright (c) Microsoft. All rights reserved.
 
-<<<<<<< HEAD
-using Microsoft.Extensions.AI;
-using Microsoft.Extensions.DependencyInjection;
-=======
 using System;
 using System.Diagnostics.CodeAnalysis;
 using System.IO;
 using Microsoft.Extensions.AI;
->>>>>>> c084b067
 using Microsoft.Extensions.VectorData;
 using Microsoft.SemanticKernel;
 using Microsoft.SemanticKernel.Connectors.Redis;
@@ -57,22 +52,6 @@
         Func<IServiceProvider, RedisVectorStoreOptions>? optionsProvider = default,
         ServiceLifetime lifetime = ServiceLifetime.Singleton)
     {
-<<<<<<< HEAD
-        // If we are not constructing the ConnectionMultiplexer, add the IVectorStore as transient, since we
-        // cannot make assumptions about how IDatabase is being managed.
-        services.AddKeyedTransient<IVectorStore>(
-            serviceId,
-            (sp, obj) =>
-            {
-                var database = sp.GetRequiredService<IDatabase>();
-                options ??= sp.GetService<RedisVectorStoreOptions>() ?? new()
-                {
-                    EmbeddingGenerator = sp.GetService<IEmbeddingGenerator>()
-                };
-
-                return new RedisVectorStore(database, options);
-            });
-=======
         Verify.NotNull(services);
 
         services.Add(new ServiceDescriptor(typeof(RedisVectorStore), serviceKey, (sp, _) =>
@@ -85,7 +64,6 @@
 
         services.Add(new ServiceDescriptor(typeof(VectorStore), serviceKey,
             static (sp, key) => sp.GetRequiredKeyedService<RedisVectorStore>(key), lifetime));
->>>>>>> c084b067
 
         return services;
     }
@@ -123,24 +101,7 @@
         RedisVectorStoreOptions? options = default,
         ServiceLifetime lifetime = ServiceLifetime.Singleton)
     {
-<<<<<<< HEAD
-        // If we are constructing the ConnectionMultiplexer, add the IVectorStore as singleton, since we are managing the lifetime
-        // of the ConnectionMultiplexer, and the recommendation from StackExchange.Redis is to share the ConnectionMultiplexer.
-        services.AddKeyedSingleton<IVectorStore>(
-            serviceId,
-            (sp, obj) =>
-            {
-                var database = ConnectionMultiplexer.Connect(redisConnectionConfiguration).GetDatabase();
-                options ??= sp.GetService<RedisVectorStoreOptions>() ?? new()
-                {
-                    EmbeddingGenerator = sp.GetService<IEmbeddingGenerator>()
-                };
-
-                return new RedisVectorStore(database, options);
-            });
-=======
         Verify.NotNullOrWhiteSpace(connectionConfiguration);
->>>>>>> c084b067
 
         return AddKeyedRedisVectorStore(services, serviceKey, _ => ConnectionMultiplexer.Connect(connectionConfiguration).GetDatabase(), sp => options!, lifetime);
     }
@@ -176,25 +137,6 @@
     [RequiresDynamicCode(UnreferencedCodeMessage)]
     public static IServiceCollection AddKeyedRedisJsonCollection<TRecord>(
         this IServiceCollection services,
-<<<<<<< HEAD
-        string collectionName,
-        RedisHashSetVectorStoreRecordCollectionOptions<TRecord>? options = default,
-        string? serviceId = default)
-        where TRecord : notnull
-    {
-        services.AddKeyedTransient<IVectorStoreRecordCollection<string, TRecord>>(
-            serviceId,
-            (sp, obj) =>
-            {
-                var database = sp.GetRequiredService<IDatabase>();
-                options ??= sp.GetService<RedisHashSetVectorStoreRecordCollectionOptions<TRecord>>() ?? new()
-                {
-                    EmbeddingGenerator = sp.GetService<IEmbeddingGenerator>()
-                };
-
-                return new RedisHashSetVectorStoreRecordCollection<string, TRecord>(database, collectionName, options);
-            });
-=======
         object? serviceKey,
         string name,
         Func<IServiceProvider, IDatabase>? clientProvider = default,
@@ -212,7 +154,6 @@
 
             return new RedisJsonCollection<string, TRecord>(client, name, options);
         }, lifetime));
->>>>>>> c084b067
 
         services.Add(new ServiceDescriptor(typeof(VectorStoreCollection<string, TRecord>), serviceKey,
             static (sp, key) => sp.GetRequiredKeyedService<RedisJsonCollection<string, TRecord>>(key), lifetime));
@@ -254,28 +195,6 @@
     [RequiresDynamicCode(UnreferencedCodeMessage)]
     public static IServiceCollection AddKeyedRedisJsonCollection<TRecord>(
         this IServiceCollection services,
-<<<<<<< HEAD
-        string collectionName,
-        string redisConnectionConfiguration,
-        RedisHashSetVectorStoreRecordCollectionOptions<TRecord>? options = default,
-        string? serviceId = default)
-        where TRecord : notnull
-    {
-        services.AddKeyedSingleton<IVectorStoreRecordCollection<string, TRecord>>(
-            serviceId,
-            (sp, obj) =>
-            {
-                var database = ConnectionMultiplexer.Connect(redisConnectionConfiguration).GetDatabase();
-                options ??= sp.GetService<RedisHashSetVectorStoreRecordCollectionOptions<TRecord>>() ?? new()
-                {
-                    EmbeddingGenerator = sp.GetService<IEmbeddingGenerator>()
-                };
-
-                return new RedisHashSetVectorStoreRecordCollection<string, TRecord>(database, collectionName, options);
-            });
-
-        AddVectorizedSearch<TRecord>(services, serviceId);
-=======
         object? serviceKey,
         string name,
         string connectionConfiguration,
@@ -284,7 +203,6 @@
         where TRecord : class
     {
         Verify.NotNullOrWhiteSpace(connectionConfiguration);
->>>>>>> c084b067
 
         return AddKeyedRedisJsonCollection<TRecord>(
             services,
@@ -326,25 +244,6 @@
     [RequiresDynamicCode(UnreferencedCodeMessage)]
     public static IServiceCollection AddKeyedRedisHashSetCollection<TRecord>(
         this IServiceCollection services,
-<<<<<<< HEAD
-        string collectionName,
-        RedisJsonVectorStoreRecordCollectionOptions<TRecord>? options = default,
-        string? serviceId = default)
-        where TRecord : notnull
-    {
-        services.AddKeyedTransient<IVectorStoreRecordCollection<string, TRecord>>(
-            serviceId,
-            (sp, obj) =>
-            {
-                var database = sp.GetRequiredService<IDatabase>();
-                options ??= sp.GetService<RedisJsonVectorStoreRecordCollectionOptions<TRecord>>() ?? new()
-                {
-                    EmbeddingGenerator = sp.GetService<IEmbeddingGenerator>()
-                };
-
-                return new RedisJsonVectorStoreRecordCollection<string, TRecord>(database, collectionName, options);
-            });
-=======
         object? serviceKey,
         string name,
         Func<IServiceProvider, IDatabase>? clientProvider = default,
@@ -362,7 +261,6 @@
 
             return new RedisHashSetCollection<string, TRecord>(client, name, options);
         }, lifetime));
->>>>>>> c084b067
 
         services.Add(new ServiceDescriptor(typeof(VectorStoreCollection<string, TRecord>), serviceKey,
             static (sp, key) => sp.GetRequiredKeyedService<RedisHashSetCollection<string, TRecord>>(key), lifetime));
@@ -404,26 +302,6 @@
     [RequiresDynamicCode(UnreferencedCodeMessage)]
     public static IServiceCollection AddKeyedRedisHashSetCollection<TRecord>(
         this IServiceCollection services,
-<<<<<<< HEAD
-        string collectionName,
-        string redisConnectionConfiguration,
-        RedisJsonVectorStoreRecordCollectionOptions<TRecord>? options = default,
-        string? serviceId = default)
-        where TRecord : notnull
-    {
-        services.AddKeyedSingleton<IVectorStoreRecordCollection<string, TRecord>>(
-            serviceId,
-            (sp, obj) =>
-            {
-                var database = ConnectionMultiplexer.Connect(redisConnectionConfiguration).GetDatabase();
-                options ??= sp.GetService<RedisJsonVectorStoreRecordCollectionOptions<TRecord>>() ?? new()
-                {
-                    EmbeddingGenerator = sp.GetService<IEmbeddingGenerator>()
-                };
-
-                return new RedisJsonVectorStoreRecordCollection<string, TRecord>(database, collectionName, options);
-            });
-=======
         object? serviceKey,
         string name,
         string connectionConfiguration,
@@ -441,7 +319,6 @@
             sp => options!,
             lifetime);
     }
->>>>>>> c084b067
 
     private static RedisVectorStoreOptions? GetStoreOptions(IServiceProvider sp, Func<IServiceProvider, RedisVectorStoreOptions?>? optionsProvider)
     {
@@ -457,22 +334,6 @@
             : new(options) { EmbeddingGenerator = embeddingGenerator }; // Create a brand new copy in order to avoid modifying the original options.
     }
 
-<<<<<<< HEAD
-    /// <summary>
-    /// Also register the <see cref="IVectorStoreRecordCollection{TKey, TRecord}"/> with the given <paramref name="serviceId"/> as a <see cref="IVectorSearch{TRecord}"/>.
-    /// </summary>
-    /// <typeparam name="TRecord">The type of the data model that the collection should contain.</typeparam>
-    /// <param name="services">The service collection to register on.</param>
-    /// <param name="serviceId">The service id that the registrations should use.</param>
-    private static void AddVectorizedSearch<TRecord>(IServiceCollection services, string? serviceId) where TRecord : notnull
-    {
-        services.AddKeyedTransient<IVectorSearch<TRecord>>(
-            serviceId,
-            (sp, obj) =>
-            {
-                return sp.GetRequiredKeyedService<IVectorStoreRecordCollection<string, TRecord>>(serviceId);
-            });
-=======
     private static RedisJsonCollectionOptions? GetCollectionOptions(IServiceProvider sp, Func<IServiceProvider, RedisJsonCollectionOptions?>? optionsProvider)
     {
         var options = optionsProvider?.Invoke(sp);
@@ -499,6 +360,5 @@
         return embeddingGenerator is null
             ? options // There is nothing to change.
             : new(options) { EmbeddingGenerator = embeddingGenerator }; // Create a brand new copy in order to avoid modifying the original options.
->>>>>>> c084b067
     }
 }