﻿// Copyright (c) Microsoft. All rights reserved.

using System;
using System.Collections.Generic;
using System.Diagnostics;
using System.Diagnostics.CodeAnalysis;
using System.Linq;
using System.Linq.Expressions;
using System.Text;
<<<<<<< HEAD
using Microsoft.Extensions.VectorData.ConnectorSupport;
using Microsoft.Extensions.VectorData.ConnectorSupport.Filter;
=======
using Microsoft.Extensions.VectorData.ProviderServices;
using Microsoft.Extensions.VectorData.ProviderServices.Filter;
>>>>>>> c084b067

namespace Microsoft.SemanticKernel.Connectors.Redis;

internal class RedisFilterTranslator
{
<<<<<<< HEAD
    private VectorStoreRecordModel _model = null!;
    private ParameterExpression _recordParameter = null!;
    private readonly StringBuilder _filter = new();

    internal string Translate(LambdaExpression lambdaExpression, VectorStoreRecordModel model)
=======
    private CollectionModel _model = null!;
    private ParameterExpression _recordParameter = null!;
    private readonly StringBuilder _filter = new();

    internal string Translate(LambdaExpression lambdaExpression, CollectionModel model)
>>>>>>> c084b067
    {
        Debug.Assert(this._filter.Length == 0);

        this._model = model;

        Debug.Assert(lambdaExpression.Parameters.Count == 1);
        this._recordParameter = lambdaExpression.Parameters[0];

<<<<<<< HEAD
        var preprocessor = new FilterTranslationPreprocessor { InlineCapturedVariables = true };
        var preprocessedExpression = preprocessor.Visit(lambdaExpression.Body);
=======
        var preprocessor = new FilterTranslationPreprocessor { SupportsParameterization = false };
        var preprocessedExpression = preprocessor.Preprocess(lambdaExpression.Body);
>>>>>>> c084b067

        this.Translate(preprocessedExpression);
        return this._filter.ToString();
    }

    private void Translate(Expression? node)
    {
        switch (node)
        {
            case BinaryExpression
            {
                NodeType: ExpressionType.Equal or ExpressionType.NotEqual
                or ExpressionType.GreaterThan or ExpressionType.GreaterThanOrEqual
                or ExpressionType.LessThan or ExpressionType.LessThanOrEqual
            } binary:
                this.TranslateEqualityComparison(binary);
                return;

            case BinaryExpression { NodeType: ExpressionType.AndAlso } andAlso:
                // https://redis.io/docs/latest/develop/interact/search-and-query/query/combined/#and
                this._filter.Append('(');
                this.Translate(andAlso.Left);
                this._filter.Append(' ');
                this.Translate(andAlso.Right);
                this._filter.Append(')');
                return;

            case BinaryExpression { NodeType: ExpressionType.OrElse } orElse:
                // https://redis.io/docs/latest/develop/interact/search-and-query/query/combined/#or
                this._filter.Append('(');
                this.Translate(orElse.Left);
                this._filter.Append(" | ");
                this.Translate(orElse.Right);
                this._filter.Append(')');
                return;

            case UnaryExpression { NodeType: ExpressionType.Not } not:
                this.TranslateNot(not.Operand);
                return;

            // Handle converting non-nullable to nullable; such nodes are found in e.g. r => r.Int == nullableInt
            case UnaryExpression { NodeType: ExpressionType.Convert } convert when Nullable.GetUnderlyingType(convert.Type) == convert.Operand.Type:
                this.Translate(convert.Operand);
                return;

            // MemberExpression is generally handled within e.g. TranslateEqual; this is used to translate direct bool inside filter (e.g. Filter => r => r.Bool)
            case MemberExpression member when member.Type == typeof(bool) && this.TryBindProperty(member, out _):
            {
                this.TranslateEqualityComparison(Expression.Equal(member, Expression.Constant(true)));
                return;
            }

            case MethodCallExpression methodCall:
                this.TranslateMethodCall(methodCall);
                return;

            default:
                throw new NotSupportedException("Redis does not support the following NodeType in filters: " + node?.NodeType);
        }
    }

    private void TranslateEqualityComparison(BinaryExpression binary)
    {
        if (!TryProcessEqualityComparison(binary.Left, binary.Right) && !TryProcessEqualityComparison(binary.Right, binary.Left))
        {
            throw new NotSupportedException("Binary expression not supported by Redis");
        }

        bool TryProcessEqualityComparison(Expression first, Expression second)
        {
            // TODO: Nullable
            if (this.TryBindProperty(first, out var property) && second is ConstantExpression { Value: var constantValue })
            {
                // Numeric negation has a special syntax (!=), for the rest we nest in a NOT
                if (binary.NodeType is ExpressionType.NotEqual && constantValue is not int or long or float or double)
                {
                    this.TranslateNot(Expression.Equal(first, second));
                    return true;
                }

                // https://redis.io/docs/latest/develop/interact/search-and-query/query/exact-match
                this._filter.Append('@').Append(property.StorageName);

                this._filter.Append(
                    binary.NodeType switch
                    {
                        ExpressionType.Equal when constantValue is int or long or float or double => $" == {constantValue}",
                        ExpressionType.Equal when constantValue is string stringValue
#if NET8_0_OR_GREATER
                            => $$""":{"{{stringValue.Replace("\"", "\\\"", StringComparison.Ordinal)}}"}""",
#else
                            => $$""":{"{{stringValue.Replace("\"", "\"\"")}}"}""",
#endif
                        ExpressionType.Equal when constantValue is null => throw new NotSupportedException("Null value type not supported"), // TODO

                        ExpressionType.NotEqual when constantValue is int or long or float or double => $" != {constantValue}",
                        ExpressionType.NotEqual => throw new InvalidOperationException("Unreachable"), // Handled above

                        ExpressionType.GreaterThan => $" > {constantValue}",
                        ExpressionType.GreaterThanOrEqual => $" >= {constantValue}",
                        ExpressionType.LessThan => $" < {constantValue}",
                        ExpressionType.LessThanOrEqual => $" <= {constantValue}",

                        _ => throw new InvalidOperationException("Unsupported equality/comparison")
                    });

                return true;
            }

            return false;
        }
    }

    private void TranslateNot(Expression expression)
    {
        // https://redis.io/docs/latest/develop/interact/search-and-query/query/combined/#not
        this._filter.Append("(-");
        this.Translate(expression);
        this._filter.Append(')');
    }

    private void TranslateMethodCall(MethodCallExpression methodCall)
    {
        switch (methodCall)
        {
            // Enumerable.Contains()
            case { Method.Name: nameof(Enumerable.Contains), Arguments: [var source, var item] } contains
                when contains.Method.DeclaringType == typeof(Enumerable):
                this.TranslateContains(source, item);
                return;

            // List.Contains()
            case
            {
                Method:
                {
                    Name: nameof(Enumerable.Contains),
                    DeclaringType: { IsGenericType: true } declaringType
                },
                Object: Expression source,
                Arguments: [var item]
            } when declaringType.GetGenericTypeDefinition() == typeof(List<>):
                this.TranslateContains(source, item);
                return;

            default:
                throw new NotSupportedException($"Unsupported method call: {methodCall.Method.DeclaringType?.Name}.{methodCall.Method.Name}");
        }
    }

    private void TranslateContains(Expression source, Expression item)
    {
        // Contains over tag field
        if (this.TryBindProperty(source, out var property) && item is ConstantExpression { Value: string stringConstant })
        {
            this._filter
                .Append('@')
                .Append(property.StorageName)
                .Append(":{")
                .Append(stringConstant)
                .Append('}');
            return;
        }

        throw new NotSupportedException("Contains supported only over tag field");
    }

<<<<<<< HEAD
    private bool TryBindProperty(Expression expression, [NotNullWhen(true)] out VectorStoreRecordPropertyModel? property)
    {
        Type? convertedClrType = null;

        if (expression is UnaryExpression { NodeType: ExpressionType.Convert } unary)
        {
            expression = unary.Operand;
            convertedClrType = unary.Type;
        }

        var modelName = expression switch
        {
            // Regular member access for strongly-typed POCO binding (e.g. r => r.SomeInt == 8)
            MemberExpression memberExpression when memberExpression.Expression == this._recordParameter
                => memberExpression.Member.Name,

            // Dictionary lookup for weakly-typed dynamic binding (e.g. r => r["SomeInt"] == 8)
            MethodCallExpression
            {
                Method: { Name: "get_Item", DeclaringType: var declaringType },
                Arguments: [ConstantExpression { Value: string keyName }]
            } methodCall when methodCall.Object == this._recordParameter && declaringType == typeof(Dictionary<string, object?>)
                => keyName,

            _ => null
        };

        if (modelName is null)
        {
            property = null;
            return false;
        }

        if (!this._model.PropertyMap.TryGetValue(modelName, out property))
        {
            throw new InvalidOperationException($"Property name '{modelName}' provided as part of the filter clause is not a valid property name.");
        }

        if (convertedClrType is not null && convertedClrType != property.Type)
        {
            throw new InvalidCastException($"Property '{property.ModelName}' is being cast to type '{convertedClrType.Name}', but its configured type is '{property.Type.Name}'.");
=======
    private bool TryBindProperty(Expression expression, [NotNullWhen(true)] out PropertyModel? property)
    {
        var unwrappedExpression = expression;
        while (unwrappedExpression is UnaryExpression { NodeType: ExpressionType.Convert } convert)
        {
            unwrappedExpression = convert.Operand;
        }

        var modelName = unwrappedExpression switch
        {
            // Regular member access for strongly-typed POCO binding (e.g. r => r.SomeInt == 8)
            MemberExpression memberExpression when memberExpression.Expression == this._recordParameter
                => memberExpression.Member.Name,

            // Dictionary lookup for weakly-typed dynamic binding (e.g. r => r["SomeInt"] == 8)
            MethodCallExpression
            {
                Method: { Name: "get_Item", DeclaringType: var declaringType },
                Arguments: [ConstantExpression { Value: string keyName }]
            } methodCall when methodCall.Object == this._recordParameter && declaringType == typeof(Dictionary<string, object?>)
                => keyName,

            _ => null
        };

        if (modelName is null)
        {
            property = null;
            return false;
        }

        if (!this._model.PropertyMap.TryGetValue(modelName, out property))
        {
            throw new InvalidOperationException($"Property name '{modelName}' provided as part of the filter clause is not a valid property name.");
        }

        // Now that we have the property, go over all wrapping Convert nodes again to ensure that they're compatible with the property type
        unwrappedExpression = expression;
        while (unwrappedExpression is UnaryExpression { NodeType: ExpressionType.Convert } convert)
        {
            var convertType = Nullable.GetUnderlyingType(convert.Type) ?? convert.Type;
            if (convertType != property.Type && convertType != typeof(object))
            {
                throw new InvalidCastException($"Property '{property.ModelName}' is being cast to type '{convert.Type.Name}', but its configured type is '{property.Type.Name}'.");
            }

            unwrappedExpression = convert.Operand;
>>>>>>> c084b067
        }

        return true;
    }
}<|MERGE_RESOLUTION|>--- conflicted
+++ resolved
@@ -7,31 +7,18 @@
 using System.Linq;
 using System.Linq.Expressions;
 using System.Text;
-<<<<<<< HEAD
-using Microsoft.Extensions.VectorData.ConnectorSupport;
-using Microsoft.Extensions.VectorData.ConnectorSupport.Filter;
-=======
 using Microsoft.Extensions.VectorData.ProviderServices;
 using Microsoft.Extensions.VectorData.ProviderServices.Filter;
->>>>>>> c084b067
 
 namespace Microsoft.SemanticKernel.Connectors.Redis;
 
 internal class RedisFilterTranslator
 {
-<<<<<<< HEAD
-    private VectorStoreRecordModel _model = null!;
-    private ParameterExpression _recordParameter = null!;
-    private readonly StringBuilder _filter = new();
-
-    internal string Translate(LambdaExpression lambdaExpression, VectorStoreRecordModel model)
-=======
     private CollectionModel _model = null!;
     private ParameterExpression _recordParameter = null!;
     private readonly StringBuilder _filter = new();
 
     internal string Translate(LambdaExpression lambdaExpression, CollectionModel model)
->>>>>>> c084b067
     {
         Debug.Assert(this._filter.Length == 0);
 
@@ -40,13 +27,8 @@
         Debug.Assert(lambdaExpression.Parameters.Count == 1);
         this._recordParameter = lambdaExpression.Parameters[0];
 
-<<<<<<< HEAD
-        var preprocessor = new FilterTranslationPreprocessor { InlineCapturedVariables = true };
-        var preprocessedExpression = preprocessor.Visit(lambdaExpression.Body);
-=======
         var preprocessor = new FilterTranslationPreprocessor { SupportsParameterization = false };
         var preprocessedExpression = preprocessor.Preprocess(lambdaExpression.Body);
->>>>>>> c084b067
 
         this.Translate(preprocessedExpression);
         return this._filter.ToString();
@@ -214,18 +196,15 @@
         throw new NotSupportedException("Contains supported only over tag field");
     }
 
-<<<<<<< HEAD
-    private bool TryBindProperty(Expression expression, [NotNullWhen(true)] out VectorStoreRecordPropertyModel? property)
-    {
-        Type? convertedClrType = null;
-
-        if (expression is UnaryExpression { NodeType: ExpressionType.Convert } unary)
-        {
-            expression = unary.Operand;
-            convertedClrType = unary.Type;
-        }
-
-        var modelName = expression switch
+    private bool TryBindProperty(Expression expression, [NotNullWhen(true)] out PropertyModel? property)
+    {
+        var unwrappedExpression = expression;
+        while (unwrappedExpression is UnaryExpression { NodeType: ExpressionType.Convert } convert)
+        {
+            unwrappedExpression = convert.Operand;
+        }
+
+        var modelName = unwrappedExpression switch
         {
             // Regular member access for strongly-typed POCO binding (e.g. r => r.SomeInt == 8)
             MemberExpression memberExpression when memberExpression.Expression == this._recordParameter
@@ -253,46 +232,6 @@
             throw new InvalidOperationException($"Property name '{modelName}' provided as part of the filter clause is not a valid property name.");
         }
 
-        if (convertedClrType is not null && convertedClrType != property.Type)
-        {
-            throw new InvalidCastException($"Property '{property.ModelName}' is being cast to type '{convertedClrType.Name}', but its configured type is '{property.Type.Name}'.");
-=======
-    private bool TryBindProperty(Expression expression, [NotNullWhen(true)] out PropertyModel? property)
-    {
-        var unwrappedExpression = expression;
-        while (unwrappedExpression is UnaryExpression { NodeType: ExpressionType.Convert } convert)
-        {
-            unwrappedExpression = convert.Operand;
-        }
-
-        var modelName = unwrappedExpression switch
-        {
-            // Regular member access for strongly-typed POCO binding (e.g. r => r.SomeInt == 8)
-            MemberExpression memberExpression when memberExpression.Expression == this._recordParameter
-                => memberExpression.Member.Name,
-
-            // Dictionary lookup for weakly-typed dynamic binding (e.g. r => r["SomeInt"] == 8)
-            MethodCallExpression
-            {
-                Method: { Name: "get_Item", DeclaringType: var declaringType },
-                Arguments: [ConstantExpression { Value: string keyName }]
-            } methodCall when methodCall.Object == this._recordParameter && declaringType == typeof(Dictionary<string, object?>)
-                => keyName,
-
-            _ => null
-        };
-
-        if (modelName is null)
-        {
-            property = null;
-            return false;
-        }
-
-        if (!this._model.PropertyMap.TryGetValue(modelName, out property))
-        {
-            throw new InvalidOperationException($"Property name '{modelName}' provided as part of the filter clause is not a valid property name.");
-        }
-
         // Now that we have the property, go over all wrapping Convert nodes again to ensure that they're compatible with the property type
         unwrappedExpression = expression;
         while (unwrappedExpression is UnaryExpression { NodeType: ExpressionType.Convert } convert)
@@ -304,7 +243,6 @@
             }
 
             unwrappedExpression = convert.Operand;
->>>>>>> c084b067
         }
 
         return true;
