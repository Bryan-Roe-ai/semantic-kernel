﻿<Project Sdk="Microsoft.NET.Sdk">

  <PropertyGroup>
    <!-- THIS PROPERTY GROUP MUST COME FIRST -->
    <AssemblyName>Microsoft.SemanticKernel.Connectors.Redis</AssemblyName>
    <RootNamespace>$(AssemblyName)</RootNamespace>
    <TargetFrameworks>net8.0;netstandard2.0;net462</TargetFrameworks>
    <VersionSuffix>preview</VersionSuffix>
  </PropertyGroup>

  <!-- IMPORT NUGET PACKAGE SHARED PROPERTIES -->
  <Import Project="$(RepoRoot)/dotnet/nuget/nuget-package.props" />
<<<<<<< HEAD
  <Import Project="$(RepoRoot)/dotnet/src/InternalUtilities/src/InternalUtilities.props" />
  <!-- <Import Project="$(RepoRoot)/dotnet/src/InternalUtilities/src/RestrictedInternalUtilities.props" /> -->
=======
  <Import Project="$(RepoRoot)/dotnet/src/InternalUtilities/src/RestrictedInternalUtilities.props" />
>>>>>>> c084b067

  <PropertyGroup>
    <!-- NuGet Package Settings -->
    <Title>Semantic Kernel - Redis Connector</Title>
    <Description>Redis connector for Semantic Kernel plugins and semantic memory</Description>
  </PropertyGroup>

  <ItemGroup>
    <PackageReference Include="Microsoft.Extensions.DependencyInjection.Abstractions" />
    <PackageReference Include="Microsoft.Extensions.AI.Abstractions" />
    <PackageReference Include="NRedisStack" />
  </ItemGroup>

  <ItemGroup Condition=" '$(TargetFramework)' == 'netstandard2.0' Or '$(TargetFramework)' == 'net462' ">
    <PackageReference Include="Microsoft.Bcl.AsyncInterfaces" />
  </ItemGroup>

  <ItemGroup>
    <InternalsVisibleTo Include="Microsoft.SemanticKernel.Connectors.Redis.UnitTests" />
  </ItemGroup>

  <ItemGroup>
    <ProjectReference Include="..\VectorData.Abstractions\VectorData.Abstractions.csproj" />
<<<<<<< HEAD
    <ProjectReference Include="..\..\SemanticKernel.Core\SemanticKernel.Core.csproj" />
=======
>>>>>>> c084b067
  </ItemGroup>

</Project><|MERGE_RESOLUTION|>--- conflicted
+++ resolved
@@ -10,12 +10,7 @@
 
   <!-- IMPORT NUGET PACKAGE SHARED PROPERTIES -->
   <Import Project="$(RepoRoot)/dotnet/nuget/nuget-package.props" />
-<<<<<<< HEAD
-  <Import Project="$(RepoRoot)/dotnet/src/InternalUtilities/src/InternalUtilities.props" />
-  <!-- <Import Project="$(RepoRoot)/dotnet/src/InternalUtilities/src/RestrictedInternalUtilities.props" /> -->
-=======
   <Import Project="$(RepoRoot)/dotnet/src/InternalUtilities/src/RestrictedInternalUtilities.props" />
->>>>>>> c084b067
 
   <PropertyGroup>
     <!-- NuGet Package Settings -->
@@ -29,20 +24,12 @@
     <PackageReference Include="NRedisStack" />
   </ItemGroup>
 
-  <ItemGroup Condition=" '$(TargetFramework)' == 'netstandard2.0' Or '$(TargetFramework)' == 'net462' ">
-    <PackageReference Include="Microsoft.Bcl.AsyncInterfaces" />
-  </ItemGroup>
-
   <ItemGroup>
     <InternalsVisibleTo Include="Microsoft.SemanticKernel.Connectors.Redis.UnitTests" />
   </ItemGroup>
 
   <ItemGroup>
     <ProjectReference Include="..\VectorData.Abstractions\VectorData.Abstractions.csproj" />
-<<<<<<< HEAD
-    <ProjectReference Include="..\..\SemanticKernel.Core\SemanticKernel.Core.csproj" />
-=======
->>>>>>> c084b067
   </ItemGroup>
 
 </Project>