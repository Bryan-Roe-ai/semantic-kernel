--- conflicted
+++ resolved
@@ -1,66 +1,4 @@
-<<<<<<< HEAD
-<<<<<<< div
-=======
-<<<<<<< Updated upstream
-<<<<<<< Updated upstream
->>>>>>> head
-<<<<<<< Updated upstream
-<<<<<<< Updated upstream
-<<<<<<< Updated upstream
-<<<<<<< Updated upstream
-<<<<<<< Updated upstream
-<<<<<<< Updated upstream
-﻿// Copyright (c) Microsoft. All rights reserved.
-=======
-=======
->>>>>>> Stashed changes
-=======
->>>>>>> Stashed changes
-=======
->>>>>>> Stashed changes
-=======
->>>>>>> Stashed changes
-=======
->>>>>>> Stashed changes
-<<<<<<< HEAD
-=======
->>>>>>> Stashed changes
-=======
->>>>>>> Stashed changes
-﻿// Copyright (c) Microsoft. All rights reserved.
-=======
 // Copyright (c) Microsoft. All rights reserved.
->>>>>>> main
-<<<<<<< Updated upstream
-<<<<<<< Updated upstream
-<<<<<<< Updated upstream
-<<<<<<< Updated upstream
-<<<<<<< Updated upstream
-<<<<<<< Updated upstream
-<<<<<<< Updated upstream
-=======
->>>>>>> Stashed changes
-=======
->>>>>>> Stashed changes
->>>>>>> Stashed changes
-=======
->>>>>>> Stashed changes
-=======
->>>>>>> Stashed changes
-=======
->>>>>>> Stashed changes
-=======
->>>>>>> Stashed changes
-=======
-// Copyright (c) Microsoft. All rights reserved.
->>>>>>> eab985c52d058dc92abc75034bc790079131ce75
-<<<<<<< div
-=======
-=======
->>>>>>> Stashed changes
-=======
->>>>>>> Stashed changes
->>>>>>> head
 
 using System;
 using System.Collections.Generic;
@@ -105,84 +43,8 @@
         typeof(ReadOnlyMemory<double>?)
     ];
 
-<<<<<<< main
-<<<<<<< HEAD
-<<<<<<< div
-=======
-<<<<<<< Updated upstream
-<<<<<<< Updated upstream
->>>>>>> head
-<<<<<<< Updated upstream
-<<<<<<< Updated upstream
-<<<<<<< Updated upstream
-<<<<<<< Updated upstream
-<<<<<<< Updated upstream
-<<<<<<< Updated upstream
-=======
-=======
->>>>>>> Stashed changes
-=======
->>>>>>> Stashed changes
-=======
->>>>>>> Stashed changes
-=======
->>>>>>> Stashed changes
-=======
->>>>>>> Stashed changes
-<<<<<<< HEAD
-=======
->>>>>>> Stashed changes
-=======
->>>>>>> Stashed changes
-=======
     /// <summary>The default options for vector search.</summary>
     private static readonly VectorSearchOptions s_defaultVectorSearchOptions = new();
-
->>>>>>> main
-<<<<<<< Updated upstream
-<<<<<<< Updated upstream
-<<<<<<< Updated upstream
-<<<<<<< Updated upstream
-<<<<<<< Updated upstream
-<<<<<<< Updated upstream
-<<<<<<< Updated upstream
-=======
->>>>>>> Stashed changes
-=======
->>>>>>> Stashed changes
->>>>>>> Stashed changes
-=======
->>>>>>> Stashed changes
-=======
->>>>>>> Stashed changes
-=======
->>>>>>> Stashed changes
-=======
->>>>>>> Stashed changes
-=======
-    /// <summary>The default options for vector search.</summary>
-    private static readonly VectorSearchOptions s_defaultVectorSearchOptions = new();
-
->>>>>>> eab985c52d058dc92abc75034bc790079131ce75
-=======
->>>>>>> Stashed changes
-=======
->>>>>>> Stashed changes
-<<<<<<< main
-=======
-<<<<<<< div
->>>>>>> div
-=======
-    /// <summary>The default options for vector search.</summary>
-    private static readonly VectorSearchOptions s_defaultVectorSearchOptions = new();
-
-<<<<<<< main
->>>>>>> upstream/main
-=======
->>>>>>> eab985c52d058dc92abc75034bc790079131ce75
-=======
->>>>>>> head
->>>>>>> div
     /// <summary>The Redis database to read/write records from.</summary>
     private readonly IDatabase _database;
 
@@ -192,146 +54,17 @@
     /// <summary>Optional configuration options for this class.</summary>
     private readonly RedisJsonVectorStoreRecordCollectionOptions<TRecord> _options;
 
-<<<<<<< HEAD
-<<<<<<< div
-=======
-<<<<<<< Updated upstream
-<<<<<<< Updated upstream
->>>>>>> head
-<<<<<<< Updated upstream
-<<<<<<< Updated upstream
-<<<<<<< Updated upstream
-<<<<<<< Updated upstream
-<<<<<<< Updated upstream
-<<<<<<< Updated upstream
     /// <summary>A definition of the current storage model.</summary>
     private readonly VectorStoreRecordDefinition _vectorStoreRecordDefinition;
-=======
-=======
->>>>>>> Stashed changes
-=======
->>>>>>> Stashed changes
-=======
->>>>>>> Stashed changes
-=======
->>>>>>> Stashed changes
-=======
->>>>>>> Stashed changes
-<<<<<<< HEAD
-=======
->>>>>>> Stashed changes
-=======
->>>>>>> Stashed changes
-    /// <summary>A definition of the current storage model.</summary>
-    private readonly VectorStoreRecordDefinition _vectorStoreRecordDefinition;
-=======
     /// <summary>A helper to access property information for the current data model and record definition.</summary>
     private readonly VectorStoreRecordPropertyReader _propertyReader;
->>>>>>> main
-<<<<<<< Updated upstream
-<<<<<<< Updated upstream
-<<<<<<< Updated upstream
-<<<<<<< Updated upstream
-<<<<<<< Updated upstream
-<<<<<<< Updated upstream
-<<<<<<< Updated upstream
-=======
->>>>>>> Stashed changes
-=======
->>>>>>> Stashed changes
->>>>>>> Stashed changes
-=======
->>>>>>> Stashed changes
-=======
->>>>>>> Stashed changes
-=======
->>>>>>> Stashed changes
-=======
->>>>>>> Stashed changes
-=======
-    /// <summary>A helper to access property information for the current data model and record definition.</summary>
-    private readonly VectorStoreRecordPropertyReader _propertyReader;
->>>>>>> eab985c52d058dc92abc75034bc790079131ce75
-=======
->>>>>>> Stashed changes
-=======
->>>>>>> Stashed changes
-<<<<<<< div
-=======
-    /// <summary>A helper to access property information for the current data model and record definition.</summary>
-    private readonly VectorStoreRecordPropertyReader _propertyReader;
->>>>>>> eab985c52d058dc92abc75034bc790079131ce75
-=======
->>>>>>> head
 
     /// <summary>An array of the storage names of all the data properties that are part of the Redis payload, i.e. all properties except the key and vector properties.</summary>
     private readonly string[] _dataStoragePropertyNames;
 
-<<<<<<< HEAD
-<<<<<<< div
-=======
-<<<<<<< Updated upstream
-<<<<<<< Updated upstream
->>>>>>> head
-<<<<<<< Updated upstream
-<<<<<<< Updated upstream
-<<<<<<< Updated upstream
-<<<<<<< Updated upstream
-<<<<<<< Updated upstream
-<<<<<<< Updated upstream
     /// <summary>A dictionary that maps from a property name to the storage name that should be used when serializing it to json for data and vector properties.</summary>
     private readonly Dictionary<string, string> _storagePropertyNames = new();
 
-=======
-=======
->>>>>>> Stashed changes
-=======
->>>>>>> Stashed changes
-=======
->>>>>>> Stashed changes
-=======
->>>>>>> Stashed changes
-=======
->>>>>>> Stashed changes
-<<<<<<< HEAD
-=======
->>>>>>> Stashed changes
-=======
->>>>>>> Stashed changes
-    /// <summary>A dictionary that maps from a property name to the storage name that should be used when serializing it to json for data and vector properties.</summary>
-    private readonly Dictionary<string, string> _storagePropertyNames = new();
-
-=======
->>>>>>> main
-<<<<<<< Updated upstream
-<<<<<<< Updated upstream
-<<<<<<< Updated upstream
-<<<<<<< Updated upstream
-<<<<<<< Updated upstream
-<<<<<<< Updated upstream
-<<<<<<< Updated upstream
->>>>>>> Stashed changes
-=======
-=======
->>>>>>> Stashed changes
->>>>>>> Stashed changes
-=======
->>>>>>> Stashed changes
-=======
->>>>>>> Stashed changes
-=======
->>>>>>> Stashed changes
-=======
->>>>>>> eab985c52d058dc92abc75034bc790079131ce75
-=======
->>>>>>> Stashed changes
-=======
->>>>>>> Stashed changes
-<<<<<<< div
-=======
->>>>>>> eab985c52d058dc92abc75034bc790079131ce75
-=======
->>>>>>> head
     /// <summary>The mapper to use when mapping between the consumer data model and the Redis record.</summary>
     private readonly IVectorStoreRecordMapper<TRecord, (string Key, JsonNode Node)> _mapper;
 
@@ -350,113 +83,14 @@
         // Verify.
         Verify.NotNull(database);
         Verify.NotNullOrWhiteSpace(collectionName);
-<<<<<<< HEAD
-<<<<<<< div
-=======
-<<<<<<< Updated upstream
-<<<<<<< Updated upstream
->>>>>>> head
-<<<<<<< Updated upstream
-<<<<<<< Updated upstream
-<<<<<<< Updated upstream
-<<<<<<< Updated upstream
-<<<<<<< Updated upstream
-<<<<<<< Updated upstream
-=======
-=======
->>>>>>> Stashed changes
-=======
->>>>>>> Stashed changes
-=======
->>>>>>> Stashed changes
-=======
->>>>>>> Stashed changes
-=======
->>>>>>> Stashed changes
-<<<<<<< HEAD
-=======
->>>>>>> Stashed changes
-=======
->>>>>>> Stashed changes
-=======
         VectorStoreRecordPropertyVerification.VerifyGenericDataModelKeyType(typeof(TRecord), options?.JsonNodeCustomMapper is not null, s_supportedKeyTypes);
         VectorStoreRecordPropertyVerification.VerifyGenericDataModelDefinitionSupplied(typeof(TRecord), options?.VectorStoreRecordDefinition is not null);
->>>>>>> main
-<<<<<<< Updated upstream
-<<<<<<< Updated upstream
-<<<<<<< Updated upstream
-<<<<<<< Updated upstream
-<<<<<<< Updated upstream
-<<<<<<< Updated upstream
-<<<<<<< Updated upstream
-=======
->>>>>>> Stashed changes
-=======
->>>>>>> Stashed changes
->>>>>>> Stashed changes
-=======
->>>>>>> Stashed changes
-=======
->>>>>>> Stashed changes
-=======
->>>>>>> Stashed changes
-=======
->>>>>>> Stashed changes
-=======
-        VectorStoreRecordPropertyVerification.VerifyGenericDataModelKeyType(typeof(TRecord), options?.JsonNodeCustomMapper is not null, s_supportedKeyTypes);
-        VectorStoreRecordPropertyVerification.VerifyGenericDataModelDefinitionSupplied(typeof(TRecord), options?.VectorStoreRecordDefinition is not null);
->>>>>>> eab985c52d058dc92abc75034bc790079131ce75
-=======
->>>>>>> Stashed changes
-=======
->>>>>>> Stashed changes
-<<<<<<< div
-=======
-        VectorStoreRecordPropertyVerification.VerifyGenericDataModelKeyType(typeof(TRecord), options?.JsonNodeCustomMapper is not null, s_supportedKeyTypes);
-        VectorStoreRecordPropertyVerification.VerifyGenericDataModelDefinitionSupplied(typeof(TRecord), options?.VectorStoreRecordDefinition is not null);
->>>>>>> eab985c52d058dc92abc75034bc790079131ce75
-=======
->>>>>>> head
 
         // Assign.
         this._database = database;
         this._collectionName = collectionName;
         this._options = options ?? new RedisJsonVectorStoreRecordCollectionOptions<TRecord>();
         this._jsonSerializerOptions = this._options.JsonSerializerOptions ?? JsonSerializerOptions.Default;
-<<<<<<< HEAD
-<<<<<<< div
-=======
-<<<<<<< Updated upstream
-<<<<<<< Updated upstream
->>>>>>> head
-<<<<<<< Updated upstream
-<<<<<<< Updated upstream
-<<<<<<< Updated upstream
-<<<<<<< Updated upstream
-<<<<<<< Updated upstream
-<<<<<<< Updated upstream
-=======
-<<<<<<< HEAD
->>>>>>> Stashed changes
-=======
-<<<<<<< HEAD
->>>>>>> Stashed changes
-=======
-<<<<<<< HEAD
->>>>>>> Stashed changes
-=======
-<<<<<<< HEAD
->>>>>>> Stashed changes
-=======
-<<<<<<< HEAD
->>>>>>> Stashed changes
-=======
-<<<<<<< HEAD
->>>>>>> Stashed changes
-=======
->>>>>>> Stashed changes
-=======
->>>>>>> Stashed changes
         this._vectorStoreRecordDefinition = this._options.VectorStoreRecordDefinition ?? VectorStoreRecordPropertyReader.CreateVectorStoreRecordDefinitionFromType(typeof(TRecord), true);
 
         // Validate property types.
@@ -466,39 +100,6 @@
 
         // Lookup json storage property names.
         var keyJsonPropertyName = VectorStoreRecordPropertyReader.GetJsonPropertyName(properties.KeyProperty, typeof(TRecord), this._jsonSerializerOptions);
-<<<<<<< Updated upstream
-<<<<<<< Updated upstream
-<<<<<<< Updated upstream
-<<<<<<< Updated upstream
-<<<<<<< Updated upstream
-<<<<<<< Updated upstream
-<<<<<<< Updated upstream
-<<<<<<< Updated upstream
-=======
-=======
->>>>>>> Stashed changes
-=======
->>>>>>> Stashed changes
-=======
->>>>>>> Stashed changes
-=======
->>>>>>> Stashed changes
-=======
->>>>>>> Stashed changes
-=======
->>>>>>> Stashed changes
-=======
-=======
->>>>>>> eab985c52d058dc92abc75034bc790079131ce75
-<<<<<<< div
-=======
-=======
-=======
->>>>>>> Stashed changes
-=======
-=======
->>>>>>> Stashed changes
->>>>>>> head
         this._propertyReader = new VectorStoreRecordPropertyReader(
             typeof(TRecord),
             this._options.VectorStoreRecordDefinition,
@@ -513,40 +114,6 @@
         // Validate property types.
         this._propertyReader.VerifyKeyProperties(s_supportedKeyTypes);
         this._propertyReader.VerifyVectorProperties(s_supportedVectorTypes);
-<<<<<<< div
-=======
-<<<<<<< Updated upstream
-<<<<<<< Updated upstream
->>>>>>> head
-<<<<<<< HEAD
->>>>>>> main
-<<<<<<< Updated upstream
-<<<<<<< Updated upstream
-<<<<<<< Updated upstream
-<<<<<<< Updated upstream
-<<<<<<< Updated upstream
->>>>>>> Stashed changes
-=======
->>>>>>> Stashed changes
-=======
->>>>>>> Stashed changes
-=======
->>>>>>> Stashed changes
-=======
->>>>>>> Stashed changes
-=======
->>>>>>> Stashed changes
-=======
->>>>>>> eab985c52d058dc92abc75034bc790079131ce75
-<<<<<<< div
-=======
-=======
->>>>>>> main
->>>>>>> Stashed changes
-=======
->>>>>>> main
->>>>>>> Stashed changes
->>>>>>> head
 
         // Lookup storage property names.
         this._storagePropertyNames = VectorStoreRecordPropertyReader.BuildPropertyNameToJsonPropertyNameMap(properties, typeof(TRecord), this._jsonSerializerOptions);
@@ -554,42 +121,6 @@
             .DataProperties
             .Select(x => this._storagePropertyNames[x.DataModelPropertyName])
             .ToArray();
-<<<<<<< HEAD
-<<<<<<< div
-=======
-<<<<<<< Updated upstream
-<<<<<<< Updated upstream
->>>>>>> head
-<<<<<<< Updated upstream
-<<<<<<< Updated upstream
-<<<<<<< Updated upstream
-<<<<<<< Updated upstream
-<<<<<<< Updated upstream
-<<<<<<< Updated upstream
-=======
-=======
->>>>>>> Stashed changes
-=======
->>>>>>> Stashed changes
-=======
->>>>>>> Stashed changes
-=======
->>>>>>> Stashed changes
-=======
->>>>>>> Stashed changes
-<<<<<<< HEAD
-=======
-=======
->>>>>>> eab985c52d058dc92abc75034bc790079131ce75
-<<<<<<< div
-=======
-=======
-=======
->>>>>>> Stashed changes
-=======
-=======
->>>>>>> Stashed changes
->>>>>>> head
         var keyJsonPropertyName = this._storagePropertyNames[properties.KeyProperty.DataModelPropertyName];
 
         if (properties.VectorProperties.Count > 0)
@@ -597,40 +128,6 @@
             this._firstVectorPropertyName = this._storagePropertyNames[properties.VectorProperties.First().DataModelPropertyName];
         }
         this._dataStoragePropertyNames = this._propertyReader.DataPropertyJsonNames.ToArray();
-<<<<<<< div
-=======
-<<<<<<< Updated upstream
-<<<<<<< Updated upstream
->>>>>>> head
-<<<<<<< HEAD
->>>>>>> main
-<<<<<<< Updated upstream
-<<<<<<< Updated upstream
-<<<<<<< Updated upstream
-<<<<<<< Updated upstream
-<<<<<<< Updated upstream
->>>>>>> Stashed changes
-=======
->>>>>>> Stashed changes
-=======
->>>>>>> Stashed changes
-=======
->>>>>>> Stashed changes
-=======
->>>>>>> Stashed changes
-=======
->>>>>>> Stashed changes
-=======
->>>>>>> eab985c52d058dc92abc75034bc790079131ce75
-<<<<<<< div
-=======
-=======
->>>>>>> main
->>>>>>> Stashed changes
-=======
->>>>>>> main
->>>>>>> Stashed changes
->>>>>>> head
 
         // Assign Mapper.
         if (this._options.JsonNodeCustomMapper is not null)
@@ -642,157 +139,20 @@
         {
             // Generic data model mapper.
             this._mapper = (IVectorStoreRecordMapper<TRecord, (string Key, JsonNode Node)>)new RedisJsonGenericDataModelMapper(
-<<<<<<< HEAD
-<<<<<<< div
-=======
-<<<<<<< Updated upstream
-<<<<<<< Updated upstream
->>>>>>> head
-<<<<<<< Updated upstream
-<<<<<<< Updated upstream
-<<<<<<< Updated upstream
-<<<<<<< Updated upstream
-<<<<<<< Updated upstream
-<<<<<<< Updated upstream
                 this._vectorStoreRecordDefinition,
-=======
-=======
->>>>>>> Stashed changes
-=======
->>>>>>> Stashed changes
-=======
->>>>>>> Stashed changes
-=======
->>>>>>> Stashed changes
-=======
->>>>>>> Stashed changes
-<<<<<<< HEAD
-=======
->>>>>>> Stashed changes
-=======
->>>>>>> Stashed changes
-                this._vectorStoreRecordDefinition,
-=======
                 this._propertyReader.Properties,
->>>>>>> main
-<<<<<<< Updated upstream
-<<<<<<< Updated upstream
-<<<<<<< Updated upstream
-<<<<<<< Updated upstream
-<<<<<<< Updated upstream
-<<<<<<< Updated upstream
-<<<<<<< Updated upstream
-=======
->>>>>>> Stashed changes
-=======
->>>>>>> Stashed changes
->>>>>>> Stashed changes
-=======
->>>>>>> Stashed changes
-=======
->>>>>>> Stashed changes
-=======
->>>>>>> Stashed changes
-=======
->>>>>>> Stashed changes
-=======
-                this._propertyReader.Properties,
->>>>>>> eab985c52d058dc92abc75034bc790079131ce75
-=======
->>>>>>> Stashed changes
-=======
->>>>>>> Stashed changes
-<<<<<<< div
-=======
-                this._propertyReader.Properties,
->>>>>>> eab985c52d058dc92abc75034bc790079131ce75
-=======
->>>>>>> head
                 this._jsonSerializerOptions);
         }
         else
         {
             // Default Mapper.
-<<<<<<< HEAD
-<<<<<<< div
-=======
-<<<<<<< Updated upstream
-<<<<<<< Updated upstream
->>>>>>> head
-<<<<<<< Updated upstream
-<<<<<<< Updated upstream
-<<<<<<< Updated upstream
-<<<<<<< Updated upstream
-<<<<<<< Updated upstream
-<<<<<<< Updated upstream
             this._mapper = new RedisJsonVectorStoreRecordMapper<TRecord>(keyJsonPropertyName, this._jsonSerializerOptions);
-=======
-=======
->>>>>>> Stashed changes
-=======
->>>>>>> Stashed changes
-=======
->>>>>>> Stashed changes
-=======
->>>>>>> Stashed changes
-=======
->>>>>>> Stashed changes
-<<<<<<< HEAD
-            this._mapper = new RedisJsonVectorStoreRecordMapper<TRecord>(keyJsonPropertyName, this._jsonSerializerOptions);
-=======
-=======
->>>>>>> eab985c52d058dc92abc75034bc790079131ce75
-<<<<<<< div
-=======
-=======
-            this._mapper = new RedisJsonVectorStoreRecordMapper<TRecord>(keyJsonPropertyName, this._jsonSerializerOptions);
-=======
->>>>>>> Stashed changes
-=======
-            this._mapper = new RedisJsonVectorStoreRecordMapper<TRecord>(keyJsonPropertyName, this._jsonSerializerOptions);
-=======
->>>>>>> Stashed changes
->>>>>>> head
             this._mapper = this._options.JsonNodeCustomMapper;
         }
         else
         {
             this._mapper = new RedisJsonVectorStoreRecordMapper<TRecord>(keyJsonPropertyName, this._jsonSerializerOptions);
             this._mapper = new RedisJsonVectorStoreRecordMapper<TRecord>(this._propertyReader.KeyPropertyJsonName, this._jsonSerializerOptions);
-<<<<<<< div
-=======
-<<<<<<< Updated upstream
-<<<<<<< Updated upstream
->>>>>>> head
-<<<<<<< HEAD
->>>>>>> main
-<<<<<<< Updated upstream
-<<<<<<< Updated upstream
-<<<<<<< Updated upstream
-<<<<<<< Updated upstream
-<<<<<<< Updated upstream
->>>>>>> Stashed changes
-=======
->>>>>>> Stashed changes
-=======
->>>>>>> Stashed changes
-=======
->>>>>>> Stashed changes
-=======
->>>>>>> Stashed changes
-=======
->>>>>>> Stashed changes
-=======
->>>>>>> eab985c52d058dc92abc75034bc790079131ce75
-<<<<<<< div
-=======
-=======
->>>>>>> main
->>>>>>> Stashed changes
-=======
->>>>>>> main
->>>>>>> Stashed changes
->>>>>>> head
         }
     }
 
@@ -827,82 +187,8 @@
     {
         // Map the record definition to a schema.
         var schema = RedisVectorStoreCollectionCreateMapping.MapToSchema(this._vectorStoreRecordDefinition.Properties, this._storagePropertyNames, useDollarPrefix: true);
-<<<<<<< HEAD
-<<<<<<< div
-=======
-<<<<<<< Updated upstream
-<<<<<<< Updated upstream
->>>>>>> head
-<<<<<<< Updated upstream
-<<<<<<< Updated upstream
-<<<<<<< Updated upstream
-<<<<<<< Updated upstream
-<<<<<<< Updated upstream
-<<<<<<< Updated upstream
-=======
-=======
->>>>>>> Stashed changes
-=======
->>>>>>> Stashed changes
-=======
->>>>>>> Stashed changes
-=======
->>>>>>> Stashed changes
-=======
->>>>>>> Stashed changes
-<<<<<<< HEAD
-=======
-=======
->>>>>>> eab985c52d058dc92abc75034bc790079131ce75
-<<<<<<< div
-=======
-=======
-=======
->>>>>>> Stashed changes
-=======
-=======
->>>>>>> Stashed changes
->>>>>>> head
-<<<<<<< main
         var schema = RedisVectorStoreCollectionCreateMapping.MapToSchema(this._vectorStoreRecordDefinition.Properties, this._storagePropertyNames);
         var schema = RedisVectorStoreCollectionCreateMapping.MapToSchema(this._propertyReader.Properties, this._propertyReader.JsonPropertyNamesMap, useDollarPrefix: true);
-=======
-        var schema = RedisVectorStoreCollectionCreateMapping.MapToSchema(this._propertyReader.Properties, this._propertyReader.JsonPropertyNamesMap, useDollarPrefix: true);
->>>>>>> upstream/feature-vector-search
-<<<<<<< div
-=======
-<<<<<<< Updated upstream
-<<<<<<< Updated upstream
->>>>>>> head
-<<<<<<< HEAD
->>>>>>> main
-<<<<<<< Updated upstream
-<<<<<<< Updated upstream
-<<<<<<< Updated upstream
-<<<<<<< Updated upstream
-<<<<<<< Updated upstream
->>>>>>> Stashed changes
-=======
->>>>>>> Stashed changes
-=======
->>>>>>> Stashed changes
-=======
->>>>>>> Stashed changes
-=======
->>>>>>> Stashed changes
-=======
->>>>>>> Stashed changes
-=======
->>>>>>> eab985c52d058dc92abc75034bc790079131ce75
-<<<<<<< div
-=======
-=======
->>>>>>> main
->>>>>>> Stashed changes
-=======
->>>>>>> main
->>>>>>> Stashed changes
->>>>>>> head
 
         // Create the index creation params.
         // Add the collection name and colon as the index prefix, which means that any record where the key is prefixed with this text will be indexed by this index
@@ -1120,49 +406,10 @@
         }
     }
 
-<<<<<<< main
-<<<<<<< HEAD
-<<<<<<< div
-=======
-<<<<<<< Updated upstream
-<<<<<<< Updated upstream
->>>>>>> head
-<<<<<<< Updated upstream
-<<<<<<< Updated upstream
-<<<<<<< Updated upstream
-<<<<<<< Updated upstream
-<<<<<<< Updated upstream
-<<<<<<< Updated upstream
-=======
-=======
->>>>>>> Stashed changes
-=======
->>>>>>> Stashed changes
-=======
->>>>>>> Stashed changes
-=======
->>>>>>> Stashed changes
-=======
->>>>>>> Stashed changes
-<<<<<<< HEAD
-=======
-=======
->>>>>>> eab985c52d058dc92abc75034bc790079131ce75
-<<<<<<< div
-=======
-=======
-=======
->>>>>>> Stashed changes
-=======
-=======
->>>>>>> Stashed changes
->>>>>>> head
     /// <inheritdoc />
     public async IAsyncEnumerable<VectorSearchResult<TRecord>> VectorizedSearchAsync<TVector>(TVector vector, VectorSearchOptions? options = null, [EnumeratorCancellation] CancellationToken cancellationToken = default)
-=======
     /// <inheritdoc />
     public async Task<VectorSearchResults<TRecord>> VectorizedSearchAsync<TVector>(TVector vector, VectorSearchOptions? options = null, CancellationToken cancellationToken = default)
->>>>>>> upstream/main
     {
         Verify.NotNull(vector);
 
@@ -1183,11 +430,8 @@
                 .SearchAsync(this._collectionName, query)).ConfigureAwait(false);
 
         // Loop through result and convert to the caller's data model.
-<<<<<<< main
         foreach (var result in results.Documents)
-=======
         var mappedResults = results.Documents.Select(result =>
->>>>>>> upstream/main
         {
             var redisResultString = result["json"].ToString();
             var mappedRecord = VectorStoreErrorHandler.RunModelConversion(
@@ -1202,64 +446,21 @@
                         new() { IncludeVectors = internalOptions.IncludeVectors });
                 });
 
-<<<<<<< HEAD
-<<<<<<< main
             yield return new VectorSearchResult<TRecord>(mappedRecord, result.Score);
         }
     }
 
-<<<<<<< div
-=======
-<<<<<<< Updated upstream
-<<<<<<< Updated upstream
->>>>>>> head
-<<<<<<< HEAD
->>>>>>> main
-<<<<<<< Updated upstream
-<<<<<<< Updated upstream
-<<<<<<< Updated upstream
-<<<<<<< Updated upstream
-<<<<<<< Updated upstream
->>>>>>> Stashed changes
-=======
->>>>>>> Stashed changes
-=======
->>>>>>> Stashed changes
-=======
->>>>>>> Stashed changes
-=======
->>>>>>> Stashed changes
-=======
->>>>>>> Stashed changes
-=======
->>>>>>> eab985c52d058dc92abc75034bc790079131ce75
-<<<<<<< div
-=======
-=======
->>>>>>> main
->>>>>>> Stashed changes
-=======
->>>>>>> main
->>>>>>> Stashed changes
-<<<<<<< main
-=======
             return new VectorSearchResult<TRecord>(mappedRecord, result.Score);
-=======
             // Process the score of the result item.
             var distanceFunction = RedisVectorStoreCollectionSearchMapping.ResolveDistanceFunction(internalOptions, this._propertyReader.VectorProperties, this._propertyReader.VectorProperty!);
             var score = RedisVectorStoreCollectionSearchMapping.GetOutputScoreFromRedisScore(result["vector_score"].HasValue ? (float)result["vector_score"] : null, distanceFunction);
 
             return new VectorSearchResult<TRecord>(mappedRecord, score);
->>>>>>> 926a5909
         });
 
         return new VectorSearchResults<TRecord>(mappedResults.ToAsyncEnumerable());
     }
 
->>>>>>> upstream/main
-=======
->>>>>>> head
->>>>>>> div
     /// <summary>
     /// Prefix the key with the collection name if the option is set.
     /// </summary>
@@ -1276,48 +477,6 @@
     }
 
     /// <summary>
-<<<<<<< main
-<<<<<<< HEAD
-<<<<<<< div
-=======
-<<<<<<< Updated upstream
-<<<<<<< Updated upstream
->>>>>>> head
-<<<<<<< Updated upstream
-<<<<<<< Updated upstream
-<<<<<<< Updated upstream
-<<<<<<< Updated upstream
-<<<<<<< Updated upstream
-<<<<<<< Updated upstream
-=======
-=======
->>>>>>> Stashed changes
-=======
->>>>>>> Stashed changes
-=======
->>>>>>> Stashed changes
-=======
->>>>>>> Stashed changes
-=======
->>>>>>> Stashed changes
-<<<<<<< HEAD
-=======
-=======
->>>>>>> eab985c52d058dc92abc75034bc790079131ce75
-<<<<<<< div
-=======
-=======
-=======
->>>>>>> Stashed changes
-=======
-=======
->>>>>>> Stashed changes
-<<<<<<< main
-=======
->>>>>>> upstream/main
-=======
->>>>>>> head
->>>>>>> div
     /// Remove the prefix of the given key if the option is set.
     /// </summary>
     /// <param name="key">The key to remove a prefix from.</param>
@@ -1335,49 +494,6 @@
     }
 
     /// <summary>
-<<<<<<< main
-<<<<<<< main
-=======
-<<<<<<< div
-=======
->>>>>>> div
-<<<<<<< Updated upstream
-<<<<<<< Updated upstream
->>>>>>> head
-<<<<<<< HEAD
->>>>>>> main
-<<<<<<< Updated upstream
-<<<<<<< Updated upstream
-<<<<<<< Updated upstream
-<<<<<<< Updated upstream
-<<<<<<< Updated upstream
->>>>>>> Stashed changes
-=======
->>>>>>> Stashed changes
-=======
->>>>>>> Stashed changes
-=======
->>>>>>> Stashed changes
-=======
->>>>>>> Stashed changes
-=======
->>>>>>> Stashed changes
-=======
->>>>>>> eab985c52d058dc92abc75034bc790079131ce75
-<<<<<<< div
-=======
-=======
->>>>>>> main
->>>>>>> Stashed changes
-=======
->>>>>>> main
->>>>>>> Stashed changes
-<<<<<<< main
-=======
->>>>>>> upstream/main
-=======
->>>>>>> head
->>>>>>> div
     /// Run the given operation and wrap any Redis exceptions with <see cref="VectorStoreOperationException"/>."/>
     /// </summary>
     /// <param name="operationName">The type of database operation being run.</param>
