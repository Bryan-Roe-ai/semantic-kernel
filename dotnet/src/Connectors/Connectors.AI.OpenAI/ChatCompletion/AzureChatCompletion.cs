--- conflicted
+++ resolved
@@ -81,7 +81,6 @@
     /// <inheritdoc/>
     public IAsyncEnumerable<ITextCompletionStreamingResult> GetStreamingCompletionsAsync(
         string text,
-<<<<<<< HEAD
         CompleteRequestSettings? requestSettings = null,
         CancellationToken cancellationToken = default)
     {
@@ -95,7 +94,6 @@
         CancellationToken cancellationToken = default)
     {
         return this.InternalGetChatResultsAsTextAsync(text, requestSettings, cancellationToken);
-=======
         JsonObject requestSettings,
         CancellationToken cancellationToken = default)
     {
@@ -110,6 +108,5 @@
     {
         var settings = CompletionRequestSettings.FromJson(requestSettings);
         return this.InternalCompleteTextUsingChatStreamAsync(text, settings, cancellationToken);
->>>>>>> 9d876b20
     }
 }