# Microsoft.SemanticKernel.Connectors.Postgres

This connector uses Postgres to implement Semantic Memory. It requires the [pgvector](https://github.com/pgvector/pgvector) extension to be installed on Postgres to implement vector similarity search.

## What is pgvector?

[pgvector](https://github.com/pgvector/pgvector) is an open-source vector similarity search engine for Postgres. It supports exact and approximate nearest neighbor search, L2 distance, inner product, and cosine distance.

How to install the pgvector extension, please refer to its [documentation](https://github.com/pgvector/pgvector#installation).

This extension is also available for **Azure Database for PostgreSQL - Flexible Server** and **Azure Cosmos DB for PostgreSQL**.

- [Azure Database for Postgres](https://learn.microsoft.com/en-us/azure/postgresql/flexible-server/how-to-use-pgvector)
- [Azure Cosmos DB for PostgreSQL](https://learn.microsoft.com/en-us/azure/cosmos-db/postgresql/howto-use-pgvector)

## Quick start

1. To install pgvector using Docker:

<<<<<<< HEAD
```bash {"id":"01J6KNEBBQ8G1WSGWE0ND2CQET"}
docker run -d --name postgres-pgvector -p 5432:5432 -e POSTGRES_PASSWORD=mysecretpassword ankane/pgvector
=======
```bash
docker run -d --name postgres-pgvector -p 5432:5432 -e POSTGRES_PASSWORD=mysecretpassword pgvector/pgvector
>>>>>>> 926a5909
```

2. Create a database and enable pgvector extension on this database

```bash {"id":"01J6KNEBBQ8G1WSGWE0RYEQ62N"}
docker exec -it postgres-pgvector psql -U postgres

postgres=# CREATE DATABASE sk_demo;
postgres=# \c sk_demo
sk_demo=# CREATE EXTENSION vector;
```

> Note, "Azure Cosmos DB for PostgreSQL" uses `SELECT CREATE_EXTENSION('vector');` to enable the extension.

### Using PostgresVectorStore

See [this sample](../../../samples/Concepts/Memory/VectorStore_VectorSearch_MultiStore_Postgres.cs) for an example of using the vector store.

### Using  PostgresMemoryStore

> See [Example 14](../../../samples/Concepts/Memory/SemanticTextMemory_Building.cs) and [Example 15](../../../samples/Concepts/Memory/TextMemoryPlugin_MultipleMemoryStore.cs) for more memory usage examples with the kernel.

```csharp {"id":"01J6KNEBBQ8G1WSGWE0SVP3MH4"}
NpgsqlDataSourceBuilder dataSourceBuilder = new NpgsqlDataSourceBuilder("Host=localhost;Port=5432;Database=sk_demo;User Id=postgres;Password=mysecretpassword");
dataSourceBuilder.UseVector();
NpgsqlDataSource dataSource = dataSourceBuilder.Build();

var memoryWithPostgres = new MemoryBuilder()
    .WithPostgresMemoryStore(dataSource, vectorSize: 1536/*, schema: "public" */)
    .WithLoggerFactory(loggerFactory)
    .WithOpenAITextEmbeddingGeneration("text-embedding-ada-002", apiKey)
    .Build();

var memoryPlugin = kernel.ImportPluginFromObject(new TextMemoryPlugin(memoryWithPostgres));
```

### Create Index

> By default, pgvector performs exact nearest neighbor search, which provides perfect recall.

> You can add an index to use approximate nearest neighbor search, which trades some recall for performance. Unlike typical indexes, you will see different results for queries after adding an approximate index.

> Three keys to achieving good recall are:
>
> - Create the index after the table has some data
> - Choose an appropriate number of lists - a good place to start is rows / 1000 for up to 1M rows and sqrt(rows) for over 1M rows
> - When querying, specify an appropriate number of probes (higher is better for recall, lower is better for speed) - a good place to start is sqrt(lists)

Please read [the documentation](https://github.com/pgvector/pgvector#indexing) for more information.

Based on the data rows of your collection table, consider the following statement to create an index.

```sql {"id":"01J6KNEBBQ8G1WSGWE0THVY732"}
DO $$
DECLARE
    collection TEXT;
    c_count INTEGER;
BEGIN
    SELECT 'REPLACE YOUR COLLECTION TABLE NAME' INTO collection;

    -- Get count of records in collection
    EXECUTE format('SELECT count(*) FROM public.%I;', collection) INTO c_count;

    -- Create Index (https://github.com/pgvector/pgvector#indexing)
    IF c_count > 10000000 THEN
        EXECUTE format('CREATE INDEX %I ON public.%I USING ivfflat (embedding vector_cosine_ops) WITH (lists = %s);',
                       collection || '_ix', collection, ROUND(sqrt(c_count)));
    ELSIF c_count > 10000 THEN
        EXECUTE format('CREATE INDEX %I ON public.%I USING ivfflat (embedding vector_cosine_ops) WITH (lists = %s);',
                       collection || '_ix', collection, c_count / 1000);
    END IF;
END $$;
<<<<<<< HEAD
```

## Migration from older versions

Since Postgres Memory connector has been re-implemented, the new implementation uses a separate table to store each Collection.

We provide the following migration script to help you migrate to the new structure. However, please note that due to the use of collections as table names, you need to make sure that all Collections conform to the [Postgres naming convention](https://www.postgresql.org/docs/15/sql-syntax-lexical.html#SQL-SYNTAX-IDENTIFIERS) before migrating.

- Table names may only consist of ASCII letters, digits, and underscores.
- Table names must start with a letter or an underscore.
- Table names may not exceed 63 characters in length.
- Table names are case-insensitive, but it is recommended to use lowercase letters.

```sql {"id":"01J6KNEBBRM2853YN53A7GMZHJ"}
-- Create new tables, each with the name of the collection field value
DO $$
DECLARE
    r record;
    c_count integer;
BEGIN
    FOR r IN SELECT DISTINCT collection FROM sk_memory_table LOOP

        -- Drop Table (This will delete the table that already exists. Please consider carefully if you think you need to cancel this comment!)
        -- EXECUTE format('DROP TABLE IF EXISTS %I;', r.collection);

        -- Create Table (Modify vector size on demand)
        EXECUTE format('CREATE TABLE public.%I (
            key TEXT NOT NULL,
            metadata JSONB,
            embedding vector(1536),
            timestamp TIMESTAMP WITH TIME ZONE,
            PRIMARY KEY (key)
        );', r.collection);

        -- Get count of records in collection
        SELECT count(*) INTO c_count FROM sk_memory_table WHERE collection = r.collection AND key <> '';

        -- Create Index (https://github.com/pgvector/pgvector#indexing)
        IF c_count > 10000000 THEN
            EXECUTE format('CREATE INDEX %I
                ON public.%I USING ivfflat (embedding vector_cosine_ops) WITH (lists = %s);',
                r.collection || '_ix', r.collection, ROUND(sqrt(c_count)));
        ELSIF c_count > 10000 THEN
            EXECUTE format('CREATE INDEX %I
                ON public.%I USING ivfflat (embedding vector_cosine_ops) WITH (lists = %s);',
                r.collection || '_ix', r.collection, c_count / 1000);
        END IF;
    END LOOP;
END $$;

-- Copy data from the old table to the new table
DO $$
DECLARE
    r record;
BEGIN
    FOR r IN SELECT DISTINCT collection FROM sk_memory_table LOOP
        EXECUTE format('INSERT INTO public.%I (key, metadata, embedding, timestamp)
            SELECT key, metadata::JSONB, embedding, to_timestamp(timestamp / 1000.0) AT TIME ZONE ''UTC''
            FROM sk_memory_table WHERE collection = %L AND key <> '''';', r.collection, r.collection);
    END LOOP;
END $$;

-- Drop old table (After ensuring successful execution, you can remove the following comments to remove sk_memory_table.)
-- DROP TABLE IF EXISTS sk_memory_table;
=======
>>>>>>> 926a5909
```<|MERGE_RESOLUTION|>--- conflicted
+++ resolved
@@ -17,13 +17,10 @@
 
 1. To install pgvector using Docker:
 
-<<<<<<< HEAD
 ```bash {"id":"01J6KNEBBQ8G1WSGWE0ND2CQET"}
 docker run -d --name postgres-pgvector -p 5432:5432 -e POSTGRES_PASSWORD=mysecretpassword ankane/pgvector
-=======
 ```bash
 docker run -d --name postgres-pgvector -p 5432:5432 -e POSTGRES_PASSWORD=mysecretpassword pgvector/pgvector
->>>>>>> 926a5909
 ```
 
 2. Create a database and enable pgvector extension on this database
@@ -96,7 +93,6 @@
                        collection || '_ix', collection, c_count / 1000);
     END IF;
 END $$;
-<<<<<<< HEAD
 ```
 
 ## Migration from older versions
@@ -161,6 +157,4 @@
 
 -- Drop old table (After ensuring successful execution, you can remove the following comments to remove sk_memory_table.)
 -- DROP TABLE IF EXISTS sk_memory_table;
-=======
->>>>>>> 926a5909
 ```