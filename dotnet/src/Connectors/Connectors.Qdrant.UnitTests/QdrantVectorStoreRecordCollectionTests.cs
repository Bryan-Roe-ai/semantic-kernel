// Copyright (c) Microsoft. All rights reserved.

using System;
using System.Collections.Generic;
using System.Linq;
using System.Text.Json.Serialization;
using System.Threading;
using System.Threading.Tasks;
using Microsoft.SemanticKernel.Data;
using Moq;
using Qdrant.Client.Grpc;
using Xunit;

namespace Microsoft.SemanticKernel.Connectors.Qdrant.UnitTests;

/// <summary>
/// Contains tests for the <see cref="QdrantVectorStoreRecordCollection{TRecord}"/> class.
/// </summary>
public class QdrantVectorStoreRecordCollectionTests
{
    private const string TestCollectionName = "testcollection";
    private const ulong UlongTestRecordKey1 = 1;
    private const ulong UlongTestRecordKey2 = 2;
    private static readonly Guid s_guidTestRecordKey1 = Guid.Parse("11111111-1111-1111-1111-111111111111");
    private static readonly Guid s_guidTestRecordKey2 = Guid.Parse("22222222-2222-2222-2222-222222222222");

    private readonly Mock<MockableQdrantClient> _qdrantClientMock;

    private readonly CancellationToken _testCancellationToken = new(false);

    public QdrantVectorStoreRecordCollectionTests()
    {
        this._qdrantClientMock = new Mock<MockableQdrantClient>(MockBehavior.Strict);
    }

    [Theory]
    [InlineData(TestCollectionName, true)]
    [InlineData("nonexistentcollection", false)]
    public async Task CollectionExistsReturnsCollectionStateAsync(string collectionName, bool expectedExists)
    {
        // Arrange.
        var sut = new QdrantVectorStoreRecordCollection<SinglePropsModel<ulong>>(this._qdrantClientMock.Object, collectionName);

        this._qdrantClientMock
            .Setup(x => x.CollectionExistsAsync(
                It.IsAny<string>(),
                this._testCancellationToken))
            .ReturnsAsync(expectedExists);

        // Act.
        var actual = await sut.CollectionExistsAsync(this._testCancellationToken);

        // Assert.
        Assert.Equal(expectedExists, actual);
    }

    [Fact]
    public async Task CanCreateCollectionAsync()
    {
        // Arrange.
        var sut = new QdrantVectorStoreRecordCollection<SinglePropsModel<ulong>>(this._qdrantClientMock.Object, TestCollectionName);

        this._qdrantClientMock
            .Setup(x => x.CreateCollectionAsync(
                It.IsAny<string>(),
                It.IsAny<VectorParams>(),
                this._testCancellationToken))
            .Returns(Task.CompletedTask);

        this._qdrantClientMock
            .Setup(x => x.CreatePayloadIndexAsync(
                It.IsAny<string>(),
                It.IsAny<string>(),
                It.IsAny<PayloadSchemaType>(),
                this._testCancellationToken))
            .ReturnsAsync(new UpdateResult());

        // Act.
        await sut.CreateCollectionAsync(this._testCancellationToken);

        // Assert.
        this._qdrantClientMock
            .Verify(
                x => x.CreateCollectionAsync(
                    TestCollectionName,
                    It.Is<VectorParams>(x => x.Size == 4),
                    this._testCancellationToken),
                Times.Once);

        this._qdrantClientMock
            .Verify(
                x => x.CreatePayloadIndexAsync(
                    TestCollectionName,
                    "OriginalNameData",
                    PayloadSchemaType.Keyword,
                    this._testCancellationToken),
                Times.Once);

        this._qdrantClientMock
            .Verify(
                x => x.CreatePayloadIndexAsync(
                    TestCollectionName,
                    "OriginalNameData",
                    PayloadSchemaType.Text,
                    this._testCancellationToken),
                Times.Once);

        this._qdrantClientMock
            .Verify(
                x => x.CreatePayloadIndexAsync(
                    TestCollectionName,
                    "data_storage_name",
                    PayloadSchemaType.Keyword,
                    this._testCancellationToken),
                Times.Once);
    }

    [Fact]
    public async Task CanDeleteCollectionAsync()
    {
        // Arrange.
        var sut = new QdrantVectorStoreRecordCollection<SinglePropsModel<ulong>>(this._qdrantClientMock.Object, TestCollectionName);

        this._qdrantClientMock
            .Setup(x => x.DeleteCollectionAsync(
                It.IsAny<string>(),
                null,
                this._testCancellationToken))
            .Returns(Task.CompletedTask);

        // Act.
        await sut.DeleteCollectionAsync(this._testCancellationToken);

        // Assert.
        this._qdrantClientMock
            .Verify(
                x => x.DeleteCollectionAsync(
                    TestCollectionName,
                    null,
                    this._testCancellationToken),
                Times.Once);
    }

    [Theory]
    [MemberData(nameof(TestOptions))]
    public async Task CanGetRecordWithVectorsAsync<TKey>(bool useDefinition, bool hasNamedVectors, TKey testRecordKey)
        where TKey : notnull
    {
        var sut = this.CreateRecordCollection<TKey>(useDefinition, hasNamedVectors);

        // Arrange.
        var retrievedPoint = CreateRetrievedPoint(hasNamedVectors, testRecordKey);
        this.SetupRetrieveMock([retrievedPoint]);

        // Act.
        var actual = await sut.GetAsync(
            testRecordKey,
            new() { IncludeVectors = true },
            this._testCancellationToken);

        // Assert.
        this._qdrantClientMock
            .Verify(
                x => x.RetrieveAsync(
                    TestCollectionName,
                    It.Is<IReadOnlyList<PointId>>(x => x.Count == 1 && (testRecordKey!.GetType() == typeof(ulong) && x[0].Num == (testRecordKey as ulong?) || testRecordKey!.GetType() == typeof(Guid) && x[0].Uuid == (testRecordKey as Guid?).ToString())),
                    true,
                    true,
                    null,
                    null,
                    this._testCancellationToken),
                Times.Once);

        Assert.NotNull(actual);
        Assert.Equal(testRecordKey, actual.Key);
        Assert.Equal("data 1", actual.OriginalNameData);
        Assert.Equal("data 1", actual.Data);
        Assert.Equal(new float[] { 1, 2, 3, 4 }, actual.Vector!.Value.ToArray());
    }

    [Theory]
    [MemberData(nameof(TestOptions))]
    public async Task CanGetRecordWithoutVectorsAsync<TKey>(bool useDefinition, bool hasNamedVectors, TKey testRecordKey)
        where TKey : notnull
    {
        // Arrange.
        var sut = this.CreateRecordCollection<TKey>(useDefinition, hasNamedVectors);
        var retrievedPoint = CreateRetrievedPoint(hasNamedVectors, testRecordKey);
        this.SetupRetrieveMock([retrievedPoint]);

        // Act.
        var actual = await sut.GetAsync(
            testRecordKey,
            new() { IncludeVectors = false },
            this._testCancellationToken);

        // Assert.
        this._qdrantClientMock
            .Verify(
                x => x.RetrieveAsync(
                    TestCollectionName,
                    It.Is<IReadOnlyList<PointId>>(x => x.Count == 1 && (testRecordKey!.GetType() == typeof(ulong) && x[0].Num == (testRecordKey as ulong?) || testRecordKey!.GetType() == typeof(Guid) && x[0].Uuid == (testRecordKey as Guid?).ToString())),
                    true,
                    false,
                    null,
                    null,
                    this._testCancellationToken),
                Times.Once);

        Assert.NotNull(actual);
        Assert.Equal(testRecordKey, actual.Key);
        Assert.Equal("data 1", actual.OriginalNameData);
        Assert.Equal("data 1", actual.Data);
        Assert.Null(actual.Vector);
    }

    [Theory]
    [MemberData(nameof(MultiRecordTestOptions))]
    public async Task CanGetManyRecordsWithVectorsAsync<TKey>(bool useDefinition, bool hasNamedVectors, TKey[] testRecordKeys)
        where TKey : notnull
    {
        // Arrange.
        var sut = this.CreateRecordCollection<TKey>(useDefinition, hasNamedVectors);
        var retrievedPoint1 = CreateRetrievedPoint(hasNamedVectors, UlongTestRecordKey1);
        var retrievedPoint2 = CreateRetrievedPoint(hasNamedVectors, UlongTestRecordKey2);
        this.SetupRetrieveMock(testRecordKeys.Select(x => CreateRetrievedPoint(hasNamedVectors, x)).ToList());

        // Act.
        var actual = await sut.GetBatchAsync(
            testRecordKeys,
            new() { IncludeVectors = true },
            this._testCancellationToken).ToListAsync();

        // Assert.
        this._qdrantClientMock
            .Verify(
                x => x.RetrieveAsync(
                    TestCollectionName,
                    It.Is<IReadOnlyList<PointId>>(x =>
                        x.Count == 2 &&
                        (testRecordKeys[0]!.GetType() == typeof(ulong) && x[0].Num == (testRecordKeys[0] as ulong?) || testRecordKeys[0]!.GetType() == typeof(Guid) && x[0].Uuid == (testRecordKeys[0] as Guid?).ToString()) &&
                        (testRecordKeys[1]!.GetType() == typeof(ulong) && x[1].Num == (testRecordKeys[1] as ulong?) || testRecordKeys[1]!.GetType() == typeof(Guid) && x[1].Uuid == (testRecordKeys[1] as Guid?).ToString())),
                    true,
                    true,
                    null,
                    null,
                    this._testCancellationToken),
                Times.Once);

        Assert.NotNull(actual);
        Assert.Equal(2, actual.Count);
        Assert.Equal(testRecordKeys[0], actual[0].Key);
        Assert.Equal(testRecordKeys[1], actual[1].Key);
    }

    [Fact]
    public async Task CanGetRecordWithCustomMapperAsync()
    {
        // Arrange.
        var retrievedPoint = CreateRetrievedPoint(true, UlongTestRecordKey1);
        this.SetupRetrieveMock([retrievedPoint]);

        // Arrange mapper mock from PointStruct to data model.
        var mapperMock = new Mock<IVectorStoreRecordMapper<SinglePropsModel<ulong>, PointStruct>>(MockBehavior.Strict);
        mapperMock.Setup(
            x => x.MapFromStorageToDataModel(
                It.IsAny<PointStruct>(),
                It.IsAny<StorageToDataModelMapperOptions>()))
            .Returns(CreateModel(UlongTestRecordKey1, true));

        // Arrange target with custom mapper.
        var sut = new QdrantVectorStoreRecordCollection<SinglePropsModel<ulong>>(
            this._qdrantClientMock.Object,
            TestCollectionName,
            new()
            {
                HasNamedVectors = true,
                PointStructCustomMapper = mapperMock.Object
            });

        // Act
        var actual = await sut.GetAsync(
            UlongTestRecordKey1,
            new() { IncludeVectors = true },
            this._testCancellationToken);

        // Assert
        Assert.NotNull(actual);
        Assert.Equal(UlongTestRecordKey1, actual.Key);
        Assert.Equal("data 1", actual.OriginalNameData);
        Assert.Equal("data 1", actual.Data);
        Assert.Equal(new float[] { 1, 2, 3, 4 }, actual.Vector!.Value.ToArray());

        mapperMock
            .Verify(
                x => x.MapFromStorageToDataModel(
                    It.Is<PointStruct>(x => x.Id.Num == UlongTestRecordKey1),
                    It.Is<StorageToDataModelMapperOptions>(x => x.IncludeVectors)),
                Times.Once);
    }

    [Theory]
    [InlineData(true, true)]
    [InlineData(true, false)]
    [InlineData(false, true)]
    [InlineData(false, false)]
    public async Task CanDeleteUlongRecordAsync(bool useDefinition, bool hasNamedVectors)
    {
        // Arrange
        var sut = this.CreateRecordCollection<ulong>(useDefinition, hasNamedVectors);
        this.SetupDeleteMocks();

        // Act
        await sut.DeleteAsync(
            UlongTestRecordKey1,
            cancellationToken: this._testCancellationToken);

        // Assert
        this._qdrantClientMock
            .Verify(
                x => x.DeleteAsync(
                    TestCollectionName,
                    It.Is<ulong>(x => x == UlongTestRecordKey1),
                    true,
                    null,
                    null,
                    this._testCancellationToken),
                Times.Once);
    }

    [Theory]
    [InlineData(true, true)]
    [InlineData(true, false)]
    [InlineData(false, true)]
    [InlineData(false, false)]
    public async Task CanDeleteGuidRecordAsync(bool useDefinition, bool hasNamedVectors)
    {
        // Arrange
        var sut = this.CreateRecordCollection<Guid>(useDefinition, hasNamedVectors);
        this.SetupDeleteMocks();

        // Act
        await sut.DeleteAsync(
            s_guidTestRecordKey1,
            cancellationToken: this._testCancellationToken);

        // Assert
        this._qdrantClientMock
            .Verify(
                x => x.DeleteAsync(
                    TestCollectionName,
                    It.Is<Guid>(x => x == s_guidTestRecordKey1),
                    true,
                    null,
                    null,
                    this._testCancellationToken),
                Times.Once);
    }

    [Theory]
    [InlineData(true, true)]
    [InlineData(true, false)]
    [InlineData(false, true)]
    [InlineData(false, false)]
    public async Task CanDeleteManyUlongRecordsAsync(bool useDefinition, bool hasNamedVectors)
    {
        // Arrange
        var sut = this.CreateRecordCollection<ulong>(useDefinition, hasNamedVectors);
        this.SetupDeleteMocks();

        // Act
        await sut.DeleteBatchAsync(
            [UlongTestRecordKey1, UlongTestRecordKey2],
            cancellationToken: this._testCancellationToken);

        // Assert
        this._qdrantClientMock
            .Verify(
                x => x.DeleteAsync(
                    TestCollectionName,
                    It.Is<IReadOnlyList<ulong>>(x => x.Count == 2 && x.Contains(UlongTestRecordKey1) && x.Contains(UlongTestRecordKey2)),
                    true,
                    null,
                    null,
                    this._testCancellationToken),
                Times.Once);
    }

    [Theory]
    [InlineData(true, true)]
    [InlineData(true, false)]
    [InlineData(false, true)]
    [InlineData(false, false)]
    public async Task CanDeleteManyGuidRecordsAsync(bool useDefinition, bool hasNamedVectors)
    {
        // Arrange
        var sut = this.CreateRecordCollection<Guid>(useDefinition, hasNamedVectors);
        this.SetupDeleteMocks();

        // Act
        await sut.DeleteBatchAsync(
            [s_guidTestRecordKey1, s_guidTestRecordKey2],
            cancellationToken: this._testCancellationToken);

        // Assert
        this._qdrantClientMock
            .Verify(
                x => x.DeleteAsync(
                    TestCollectionName,
                    It.Is<IReadOnlyList<Guid>>(x => x.Count == 2 && x.Contains(s_guidTestRecordKey1) && x.Contains(s_guidTestRecordKey2)),
                    true,
                    null,
                    null,
                    this._testCancellationToken),
                Times.Once);
    }

    [Theory]
    [MemberData(nameof(TestOptions))]
    public async Task CanUpsertRecordAsync<TKey>(bool useDefinition, bool hasNamedVectors, TKey testRecordKey)
        where TKey : notnull
    {
        // Arrange
        var sut = this.CreateRecordCollection<TKey>(useDefinition, hasNamedVectors);
        this.SetupUpsertMock();

        // Act
        await sut.UpsertAsync(
            CreateModel(testRecordKey, true),
            cancellationToken: this._testCancellationToken);

        // Assert
        this._qdrantClientMock
            .Verify(
                x => x.UpsertAsync(
                    TestCollectionName,
                    It.Is<IReadOnlyList<PointStruct>>(x => x.Count == 1 && (testRecordKey!.GetType() == typeof(ulong) && x[0].Id.Num == (testRecordKey as ulong?) || testRecordKey!.GetType() == typeof(Guid) && x[0].Id.Uuid == (testRecordKey as Guid?).ToString())),
                    true,
                    null,
                    null,
                    this._testCancellationToken),
                Times.Once);
    }

    [Theory]
    [MemberData(nameof(MultiRecordTestOptions))]
    public async Task CanUpsertManyRecordsAsync<TKey>(bool useDefinition, bool hasNamedVectors, TKey[] testRecordKeys)
        where TKey : notnull
    {
        // Arrange
        var sut = this.CreateRecordCollection<TKey>(useDefinition, hasNamedVectors);
        this.SetupUpsertMock();

        var models = testRecordKeys.Select(x => CreateModel(x, true));

        // Act
        var actual = await sut.UpsertBatchAsync(
            models,
            cancellationToken: this._testCancellationToken).ToListAsync();

        // Assert
        Assert.NotNull(actual);
        Assert.Equal(2, actual.Count);
        Assert.Equal(testRecordKeys[0], actual[0]);
        Assert.Equal(testRecordKeys[1], actual[1]);

        this._qdrantClientMock
            .Verify(
                x => x.UpsertAsync(
                    TestCollectionName,
                    It.Is<IReadOnlyList<PointStruct>>(x =>
                        x.Count == 2 &&
                        (testRecordKeys[0]!.GetType() == typeof(ulong) && x[0].Id.Num == (testRecordKeys[0] as ulong?) || testRecordKeys[0]!.GetType() == typeof(Guid) && x[0].Id.Uuid == (testRecordKeys[0] as Guid?).ToString()) &&
                        (testRecordKeys[1]!.GetType() == typeof(ulong) && x[1].Id.Num == (testRecordKeys[1] as ulong?) || testRecordKeys[1]!.GetType() == typeof(Guid) && x[1].Id.Uuid == (testRecordKeys[1] as Guid?).ToString())),
                    true,
                    null,
                    null,
                    this._testCancellationToken),
                Times.Once);
    }

    [Fact]
    public async Task CanUpsertRecordWithCustomMapperAsync()
    {
        // Arrange.
        this.SetupUpsertMock();
        var pointStruct = new PointStruct
        {
            Id = new() { Num = UlongTestRecordKey1 },
            Payload = { ["OriginalNameData"] = "data 1", ["data_storage_name"] = "data 1" },
            Vectors = new[] { 1f, 2f, 3f, 4f }
        };

        // Arrange mapper mock from data model to PointStruct.
        var mapperMock = new Mock<IVectorStoreRecordMapper<SinglePropsModel<ulong>, PointStruct>>(MockBehavior.Strict);
        mapperMock
            .Setup(x => x.MapFromDataToStorageModel(It.IsAny<SinglePropsModel<ulong>>()))
            .Returns(pointStruct);

        // Arrange target with custom mapper.
        var sut = new QdrantVectorStoreRecordCollection<SinglePropsModel<ulong>>(
            this._qdrantClientMock.Object,
            TestCollectionName,
            new()
            {
                HasNamedVectors = false,
                PointStructCustomMapper = mapperMock.Object
            });

        var model = CreateModel(UlongTestRecordKey1, true);

        // Act
        await sut.UpsertAsync(
            model,
            null,
            this._testCancellationToken);

        // Assert
        mapperMock
            .Verify(
                x => x.MapFromDataToStorageModel(It.Is<SinglePropsModel<ulong>>(x => x == model)),
                Times.Once);
    }

    /// <summary>
    /// Tests that the collection can be created even if the definition and the type do not match.
    /// In this case, the expectation is that a custom mapper will be provided to map between the
    /// schema as defined by the definition and the different data model.
    /// </summary>
    [Fact]
    public void CanCreateCollectionWithMismatchedDefinitionAndType()
    {
        // Arrange.
        var definition = new VectorStoreRecordDefinition()
        {
            Properties = new List<VectorStoreRecordProperty>
            {
                new VectorStoreRecordKeyProperty("Id", typeof(ulong)),
                new VectorStoreRecordDataProperty("Text", typeof(string)),
                new VectorStoreRecordVectorProperty("Embedding", typeof(ReadOnlyMemory<float>)) { Dimensions = 4 },
            }
        };

        // Act.
        var sut = new QdrantVectorStoreRecordCollection<SinglePropsModel<ulong>>(
            this._qdrantClientMock.Object,
            TestCollectionName,
            new() { VectorStoreRecordDefinition = definition, PointStructCustomMapper = Mock.Of<IVectorStoreRecordMapper<SinglePropsModel<ulong>, PointStruct>>() });
    }

    [Theory]
    [MemberData(nameof(TestOptions))]
    public async Task CanSearchWithVectorAndFilterAsync<TKey>(bool useDefinition, bool hasNamedVectors, TKey testRecordKey)
        where TKey : notnull
    {
        var sut = this.CreateRecordCollection<TKey>(useDefinition, hasNamedVectors);

        // Arrange.
        var scoredPoint = CreateScoredPoint(hasNamedVectors, testRecordKey);
        this.SetupQueryMock([scoredPoint]);
        var filter = new VectorSearchFilter().EqualTo(nameof(SinglePropsModel<TKey>.Data), "data 1");

        // Act.
        var actual = await sut.VectorizedSearchAsync(
            new ReadOnlyMemory<float>(new[] { 1f, 2f, 3f, 4f }),
<<<<<<< HEAD
            new() { IncludeVectors = true, Filter = filter, Limit = 5, Offset = 2 },
=======
            new() { IncludeVectors = true, Filter = filter, Top = 5, Skip = 2 },
>>>>>>> d8eb4b56
            this._testCancellationToken).ToListAsync();

        // Assert.
        this._qdrantClientMock
            .Verify(
                x => x.QueryAsync(
                    TestCollectionName,
                    It.Is<Query?>(x => x!.Nearest.Dense.Data.ToArray().SequenceEqual(new[] { 1f, 2f, 3f, 4f })),
                    null,
                    hasNamedVectors ? "vector_storage_name" : null,
                    It.Is<Filter?>(x => x!.Must.Count == 1 && x.Must.First().Field.Key == "data_storage_name" && x.Must.First().Field.Match.Keyword == "data 1"),
                    null,
                    null,
                    5,
                    2,
                    null,
                    It.Is<WithVectorsSelector?>(x => x!.Enable == true),
                    null,
                    null,
                    null,
                    null,
                    this._testCancellationToken),
                Times.Once);

        Assert.Single(actual);
        Assert.Equal(testRecordKey, actual.First().Record.Key);
        Assert.Equal("data 1", actual.First().Record.OriginalNameData);
        Assert.Equal("data 1", actual.First().Record.Data);
        Assert.Equal(new float[] { 1, 2, 3, 4 }, actual.First().Record.Vector!.Value.ToArray());
        Assert.Equal(0.5f, actual.First().Score);
    }

    private void SetupRetrieveMock(List<RetrievedPoint> retrievedPoints)
    {
        this._qdrantClientMock
            .Setup(x => x.RetrieveAsync(
                It.IsAny<string>(),
                It.IsAny<IReadOnlyList<PointId>>(),
                It.IsAny<bool>(), // With Payload
                It.IsAny<bool>(), // With Vectors
                It.IsAny<ReadConsistency>(),
                It.IsAny<ShardKeySelector>(),
                this._testCancellationToken))
            .ReturnsAsync(retrievedPoints);
    }

    private void SetupQueryMock(List<ScoredPoint> scoredPoints)
    {
        this._qdrantClientMock
            .Setup(x => x.QueryAsync(
                It.IsAny<string>(),
                It.IsAny<Query?>(),
                null,
                It.IsAny<string?>(),
                It.IsAny<Filter?>(),
                null,
                null,
                It.IsAny<ulong>(),
                It.IsAny<ulong>(),
                null,
                It.IsAny<WithVectorsSelector?>(),
                null,
                null,
                null,
                null,
                It.IsAny<CancellationToken>()))
            .ReturnsAsync(scoredPoints);
    }

    private void SetupDeleteMocks()
    {
        this._qdrantClientMock
            .Setup(x => x.DeleteAsync(
                It.IsAny<string>(),
                It.IsAny<ulong>(),
                It.IsAny<bool>(), // wait
                It.IsAny<WriteOrderingType?>(),
                It.IsAny<ShardKeySelector?>(),
                this._testCancellationToken))
            .ReturnsAsync(new UpdateResult());

        this._qdrantClientMock
            .Setup(x => x.DeleteAsync(
                It.IsAny<string>(),
                It.IsAny<Guid>(),
                It.IsAny<bool>(), // wait
                It.IsAny<WriteOrderingType?>(),
                It.IsAny<ShardKeySelector?>(),
                this._testCancellationToken))
            .ReturnsAsync(new UpdateResult());

        this._qdrantClientMock
            .Setup(x => x.DeleteAsync(
                It.IsAny<string>(),
                It.IsAny<IReadOnlyList<ulong>>(),
                It.IsAny<bool>(), // wait
                It.IsAny<WriteOrderingType?>(),
                It.IsAny<ShardKeySelector?>(),
                this._testCancellationToken))
            .ReturnsAsync(new UpdateResult());

        this._qdrantClientMock
            .Setup(x => x.DeleteAsync(
                It.IsAny<string>(),
                It.IsAny<IReadOnlyList<Guid>>(),
                It.IsAny<bool>(), // wait
                It.IsAny<WriteOrderingType?>(),
                It.IsAny<ShardKeySelector?>(),
                this._testCancellationToken))
            .ReturnsAsync(new UpdateResult());
    }

    private void SetupUpsertMock()
    {
        this._qdrantClientMock
            .Setup(x => x.UpsertAsync(
                It.IsAny<string>(),
                It.IsAny<IReadOnlyList<PointStruct>>(),
                It.IsAny<bool>(), // wait
                It.IsAny<WriteOrderingType?>(),
                It.IsAny<ShardKeySelector?>(),
                this._testCancellationToken))
            .ReturnsAsync(new UpdateResult());
    }

    private static RetrievedPoint CreateRetrievedPoint<TKey>(bool hasNamedVectors, TKey recordKey)
    {
        RetrievedPoint point;
        if (hasNamedVectors)
        {
            var namedVectors = new NamedVectors();
            namedVectors.Vectors.Add("vector_storage_name", new[] { 1f, 2f, 3f, 4f });
            point = new RetrievedPoint()
            {
                Payload = { ["OriginalNameData"] = "data 1", ["data_storage_name"] = "data 1" },
                Vectors = new Vectors { Vectors_ = namedVectors }
            };
        }
        else
        {
            point = new RetrievedPoint()
            {
                Payload = { ["OriginalNameData"] = "data 1", ["data_storage_name"] = "data 1" },
                Vectors = new[] { 1f, 2f, 3f, 4f }
            };
        }

        if (recordKey is ulong ulongKey)
        {
            point.Id = ulongKey;
        }

        if (recordKey is Guid guidKey)
        {
            point.Id = guidKey;
        }

        return point;
    }

    private static ScoredPoint CreateScoredPoint<TKey>(bool hasNamedVectors, TKey recordKey)
    {
        ScoredPoint point;
        if (hasNamedVectors)
        {
            var namedVectors = new NamedVectors();
            namedVectors.Vectors.Add("vector_storage_name", new[] { 1f, 2f, 3f, 4f });
            point = new ScoredPoint()
            {
                Score = 0.5f,
                Payload = { ["OriginalNameData"] = "data 1", ["data_storage_name"] = "data 1" },
                Vectors = new Vectors { Vectors_ = namedVectors }
            };
        }
        else
        {
            point = new ScoredPoint()
            {
                Score = 0.5f,
                Payload = { ["OriginalNameData"] = "data 1", ["data_storage_name"] = "data 1" },
                Vectors = new[] { 1f, 2f, 3f, 4f }
            };
        }

        if (recordKey is ulong ulongKey)
        {
            point.Id = ulongKey;
        }

        if (recordKey is Guid guidKey)
        {
            point.Id = guidKey;
        }

        return point;
    }

    private IVectorStoreRecordCollection<T, SinglePropsModel<T>> CreateRecordCollection<T>(bool useDefinition, bool hasNamedVectors)
        where T : notnull
    {
        var store = new QdrantVectorStoreRecordCollection<SinglePropsModel<T>>(
            this._qdrantClientMock.Object,
            TestCollectionName,
            new()
            {
                VectorStoreRecordDefinition = useDefinition ? CreateSinglePropsDefinition(typeof(T)) : null,
                HasNamedVectors = hasNamedVectors
            }) as IVectorStoreRecordCollection<T, SinglePropsModel<T>>;
        return store!;
    }

    private static SinglePropsModel<T> CreateModel<T>(T key, bool withVectors)
    {
        return new SinglePropsModel<T>
        {
            Key = key,
            OriginalNameData = "data 1",
            Data = "data 1",
            Vector = withVectors ? new float[] { 1, 2, 3, 4 } : null,
            NotAnnotated = null,
        };
    }

    private static VectorStoreRecordDefinition CreateSinglePropsDefinition(Type keyType)
    {
        return new()
        {
            Properties =
            [
                new VectorStoreRecordKeyProperty("Key", keyType),
                new VectorStoreRecordDataProperty("OriginalNameData", typeof(string)) { IsFilterable = true, IsFullTextSearchable = true },
                new VectorStoreRecordDataProperty("Data", typeof(string)) { IsFilterable = true, StoragePropertyName = "data_storage_name" },
                new VectorStoreRecordVectorProperty("Vector", typeof(ReadOnlyMemory<float>)) { StoragePropertyName = "vector_storage_name" }
            ]
        };
    }

    public sealed class SinglePropsModel<T>
    {
        [VectorStoreRecordKey]
        public required T Key { get; set; }

        [VectorStoreRecordData(IsFilterable = true, IsFullTextSearchable = true)]
        public string OriginalNameData { get; set; } = string.Empty;

        [JsonPropertyName("ignored_data_json_name")]
        [VectorStoreRecordData(IsFilterable = true, StoragePropertyName = "data_storage_name")]
        public string Data { get; set; } = string.Empty;

        [JsonPropertyName("ignored_vector_json_name")]
        [VectorStoreRecordVector(4, StoragePropertyName = "vector_storage_name")]
        public ReadOnlyMemory<float>? Vector { get; set; }

        public string? NotAnnotated { get; set; }
    }

    public static IEnumerable<object[]> TestOptions
        => GenerateAllCombinations(new object[][] {
                new object[] { true, false },
                new object[] { true, false },
                new object[] { UlongTestRecordKey1, s_guidTestRecordKey1 }
        });

    public static IEnumerable<object[]> MultiRecordTestOptions
    => GenerateAllCombinations(new object[][] {
                new object[] { true, false },
                new object[] { true, false },
                new object[] { new ulong[] { UlongTestRecordKey1, UlongTestRecordKey2 }, new Guid[] { s_guidTestRecordKey1, s_guidTestRecordKey2 } }
    });

    private static object[][] GenerateAllCombinations(object[][] input)
    {
        var counterArray = Enumerable.Range(0, input.Length).Select(x => 0).ToArray();

        // Add each item from the first option set as a separate row.
        object[][] currentCombinations = input[0].Select(x => new object[1] { x }).ToArray();

        // Loop through each additional option set.
        for (int currentOptionSetIndex = 1; currentOptionSetIndex < input.Length; currentOptionSetIndex++)
        {
            var iterationCombinations = new List<object[]>();
            var currentOptionSet = input[currentOptionSetIndex];

            // Loop through each row we have already.
            foreach (var currentCombination in currentCombinations)
            {
                // Add each of the values from the new options set to the current row to generate a new row.
                for (var currentColumnRow = 0; currentColumnRow < currentOptionSet.Length; currentColumnRow++)
                {
                    iterationCombinations.Add(currentCombination.Append(currentOptionSet[currentColumnRow]).ToArray());
                }
            }

            currentCombinations = iterationCombinations.ToArray();
        }

        return currentCombinations;
    }
}<|MERGE_RESOLUTION|>--- conflicted
+++ resolved
@@ -563,11 +563,7 @@
         // Act.
         var actual = await sut.VectorizedSearchAsync(
             new ReadOnlyMemory<float>(new[] { 1f, 2f, 3f, 4f }),
-<<<<<<< HEAD
-            new() { IncludeVectors = true, Filter = filter, Limit = 5, Offset = 2 },
-=======
             new() { IncludeVectors = true, Filter = filter, Top = 5, Skip = 2 },
->>>>>>> d8eb4b56
             this._testCancellationToken).ToListAsync();
 
         // Assert.
