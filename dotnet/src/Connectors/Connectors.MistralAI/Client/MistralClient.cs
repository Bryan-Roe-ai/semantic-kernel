﻿// Copyright (c) Microsoft. All rights reserved.

using System;
using System.Collections.Generic;
using System.Diagnostics;
using System.Diagnostics.Metrics;
using System.IO;
using System.Linq;
using System.Net.Http;
using System.Net.Http.Headers;
using System.Runtime.CompilerServices;
using System.Text;
using System.Text.Json;
using System.Threading;
using System.Threading.Tasks;
using Microsoft.Extensions.Logging;
using Microsoft.Extensions.Logging.Abstractions;
using Microsoft.SemanticKernel.ChatCompletion;
using Microsoft.SemanticKernel.Connectors.FunctionCalling;
using Microsoft.SemanticKernel.Diagnostics;
using Microsoft.SemanticKernel.Http;
using Microsoft.SemanticKernel.Text;

namespace Microsoft.SemanticKernel.Connectors.MistralAI.Client;

/// <summary>
/// The Mistral client.
/// </summary>
internal sealed class MistralClient
{
    /// <summary>
    /// Create an instance of <see cref="MistralClient"/>
    /// </summary>
    /// <param name="modelId">The model id</param>
    /// <param name="httpClient">The HTTP Client</param>
    /// <param name="apiKey">The API key</param>
    /// <param name="endpoint">An optional endpoint URI</param>
    /// <param name="logger">An optional logger</param>
    internal MistralClient(
        string modelId,
        HttpClient httpClient,
        string apiKey,
        Uri? endpoint = null,
        ILogger? logger = null)
    {
        Verify.NotNullOrWhiteSpace(modelId);
        Verify.NotNullOrWhiteSpace(apiKey);
        Verify.NotNull(httpClient);

        this._endpoint = endpoint;
        this._modelId = modelId;
        this._apiKey = apiKey;
        this._httpClient = httpClient;
        this._logger = logger ?? NullLogger.Instance;
        this._streamJsonParser = new StreamJsonParser();
        this._functionCallsProcessor = new FunctionCallsProcessor(this._logger);
    }

    /// <summary>
    /// Generate new chat message responses.
    /// </summary>
    /// <param name="chatHistory">Chat history</param>
    /// <param name="executionSettings">Prompt execution settings</param>
    /// <param name="kernel">Kernel instance</param>
    /// <param name="cancellationToken">Cancellation token</param>
    internal async Task<IReadOnlyList<ChatMessageContent>> GetChatMessageContentsAsync(ChatHistory chatHistory, PromptExecutionSettings? executionSettings = null, Kernel? kernel = null, CancellationToken cancellationToken = default)
    {
        this.ValidateChatHistory(chatHistory);

        string modelId = executionSettings?.ModelId ?? this._modelId;
        var mistralExecutionSettings = MistralAIPromptExecutionSettings.FromExecutionSettings(executionSettings);
        var endpoint = this.GetEndpoint(mistralExecutionSettings, path: "chat/completions");
        var autoInvoke = kernel is not null && mistralExecutionSettings.ToolCallBehavior?.MaximumAutoInvokeAttempts > 0 && s_inflightAutoInvokes.Value < MaxInflightAutoInvokes;

        for (int requestIndex = 1; ; requestIndex++)
        {
            var chatRequest = this.CreateChatCompletionRequest(modelId, stream: false, chatHistory, mistralExecutionSettings, kernel);

            ChatCompletionResponse? responseData = null;
            List<ChatMessageContent> responseContent;
            using (var activity = ModelDiagnostics.StartCompletionActivity(this._endpoint, this._modelId, ModelProvider, chatHistory, mistralExecutionSettings))
            {
                try
                {
                    using var httpRequestMessage = this.CreatePost(chatRequest, endpoint, this._apiKey, stream: false);
                    responseData = await this.SendRequestAsync<ChatCompletionResponse>(httpRequestMessage, cancellationToken).ConfigureAwait(false);
                    this.LogUsage(responseData?.Usage);
                    if (responseData is null || responseData.Choices is null || responseData.Choices.Count == 0)
                    {
                        throw new KernelException("Chat completions not found");
                    }
                }
                catch (Exception ex) when (activity is not null)
                {
                    activity.SetError(ex);

                    // Capture available metadata even if the operation failed.
                    if (responseData is not null)
                    {
                        if (responseData.Id is string id)
                        {
                            activity.SetResponseId(id);
                        }

                        if (responseData.Usage is MistralUsage usage)
                        {
                            if (usage.PromptTokens is int promptTokens)
                            {
                                activity.SetPromptTokenUsage(promptTokens);
                            }
                            if (usage.CompletionTokens is int completionTokens)
                            {
                                activity.SetCompletionTokenUsage(completionTokens);
                            }
                        }
                    }

                    throw;
                }

                responseContent = this.ToChatMessageContent(modelId, responseData);
                activity?.SetCompletionResponse(responseContent, responseData.Usage?.PromptTokens, responseData.Usage?.CompletionTokens);
            }

            // If we don't want to attempt to invoke any functions, just return the result.
            // Or if we are auto-invoking but we somehow end up with other than 1 choice even though only 1 was requested, similarly bail.
            if (!autoInvoke || responseData.Choices.Count != 1)
            {
                return responseContent;
            }

            // Get our single result and extract the function call information. If this isn't a function call, or if it is
            // but we're unable to find the function or extract the relevant information, just return the single result.
            // Note that we don't check the FinishReason and instead check whether there are any tool calls, as the service
            // may return a FinishReason of "stop" even if there are tool calls to be made, in particular if a required tool
            // is specified.
            MistralChatChoice chatChoice = responseData.Choices[0]; // TODO Handle multiple choices
            if (!chatChoice.IsToolCall)
            {
                return responseContent;
            }

            if (this._logger.IsEnabled(LogLevel.Debug))
            {
                this._logger.LogDebug("Tool requests: {Requests}", chatChoice.ToolCallCount);
            }
            if (this._logger.IsEnabled(LogLevel.Trace))
            {
                this._logger.LogTrace("Function call requests: {Requests}", string.Join(", ", chatChoice.ToolCalls!.Select(tc => $"{tc.Function?.Name}({tc.Function?.Parameters})")));
            }

            Debug.Assert(kernel is not null);

            // Add the result message to the caller's chat history;
            // this is required for the service to understand the tool call responses.
            var chatMessageContent = this.ToChatMessageContent(modelId, responseData, chatChoice);
            chatHistory.Add(chatMessageContent);

            // We must send back a response for every tool call, regardless of whether we successfully executed it or not.
            // If we successfully execute it, we'll add the result. If we don't, we'll add an error.
            for (int toolCallIndex = 0; toolCallIndex < chatChoice.ToolCallCount; toolCallIndex++)
            {
                var toolCall = chatChoice.ToolCalls![toolCallIndex];

                // We currently only know about function tool calls. If it's anything else, we'll respond with an error.
                if (toolCall.Function is null)
                {
                    this.AddResponseMessage(chatHistory, toolCall, result: null, "Error: Tool call was not a function call.");
                    continue;
                }

                // Make sure the requested function is one we requested. If we're permitting any kernel function to be invoked,
                // then we don't need to check this, as it'll be handled when we look up the function in the kernel to be able
                // to invoke it. If we're permitting only a specific list of functions, though, then we need to explicitly check.
                if (mistralExecutionSettings.ToolCallBehavior?.AllowAnyRequestedKernelFunction is not true &&
                    !IsRequestableTool(chatRequest, toolCall.Function!))
                {
                    this.AddResponseMessage(chatHistory, toolCall, result: null, "Error: Function call chatRequest for a function that wasn't defined.");
                    continue;
                }

                // Find the function in the kernel and populate the arguments.
                if (!kernel!.Plugins.TryGetFunctionAndArguments(toolCall.Function, out KernelFunction? function, out KernelArguments? functionArgs))
                {
                    this.AddResponseMessage(chatHistory, toolCall, result: null, "Error: Requested function could not be found.");
                    continue;
                }

                // Now, invoke the function, and add the resulting tool call message to the chat options.
                FunctionResult functionResult = new(function) { Culture = kernel.Culture };
                AutoFunctionInvocationContext invocationContext = new(kernel, function, functionResult, chatHistory, chatMessageContent)
                {
                    ToolCallId = toolCall.Id,
                    Arguments = functionArgs,
                    RequestSequenceIndex = requestIndex - 1,
                    FunctionSequenceIndex = toolCallIndex,
                    FunctionCount = chatChoice.ToolCalls.Count,
                    CancellationToken = cancellationToken,
                    IsStreaming = false
                };
                s_inflightAutoInvokes.Value++;
                try
                {
                    invocationContext = await OnAutoFunctionInvocationAsync(kernel, invocationContext, async (context) =>
                    {
                        // Check if filter requested termination.
                        if (context.Terminate)
                        {
                            return;
                        }

                        // Note that we explicitly do not use executionSettings here; those pertain to the all-up operation and not necessarily to any
                        // further calls made as part of this function invocation. In particular, we must not use function calling settings naively here,
                        // as the called function could in turn telling the model about itself as a possible candidate for invocation.
                        context.Result = await function.InvokeAsync(kernel, invocationContext.Arguments, cancellationToken: cancellationToken).ConfigureAwait(false);
                    }).ConfigureAwait(false);
                }
#pragma warning disable CA1031 // Do not catch general exception types
                catch (Exception e)
#pragma warning restore CA1031
                {
                    this.AddResponseMessage(chatHistory, toolCall, result: null, $"Error: Exception while invoking function. {e.Message}");
                    continue;
                }
                finally
                {
                    s_inflightAutoInvokes.Value--;
                }

                // Apply any changes from the auto function invocation filters context to final result.
                functionResult = invocationContext.Result;

                object functionResultValue = functionResult.GetValue<object>() ?? string.Empty;
                var stringResult = ProcessFunctionResult(functionResultValue, mistralExecutionSettings.ToolCallBehavior);

                this.AddResponseMessage(chatHistory, toolCall, result: stringResult, errorMessage: null);

                // If filter requested termination, returning latest function result.
                if (invocationContext.Terminate)
                {
                    if (this._logger.IsEnabled(LogLevel.Debug))
                    {
                        this._logger.LogDebug("Filter requested termination of automatic function invocation.");
                    }

                    return [chatHistory.Last()];
                }
            }

            // Update tool use information for the next go-around based on having completed another requestIndex.
            Debug.Assert(mistralExecutionSettings.ToolCallBehavior is not null);

            // Set the tool choice to none. If we end up wanting to use tools, we'll reset it to the desired value.
            chatRequest.ToolChoice = "none";
            chatRequest.Tools?.Clear();

            if (requestIndex >= mistralExecutionSettings.ToolCallBehavior!.MaximumUseAttempts)
            {
                // Don't add any tools as we've reached the maximum attempts limit.
                if (this._logger.IsEnabled(LogLevel.Debug))
                {
                    this._logger.LogDebug("Maximum use ({MaximumUse}) reached; removing the tool.", mistralExecutionSettings.ToolCallBehavior!.MaximumUseAttempts);
                }
            }
            else
            {
                // Regenerate the tool list as necessary. The invocation of the function(s) could have augmented
                // what functions are available in the kernel.
                mistralExecutionSettings.ToolCallBehavior.ConfigureRequest(kernel, chatRequest);
            }

            // Disable auto invocation if we've exceeded the allowed limit.
            if (requestIndex >= mistralExecutionSettings.ToolCallBehavior!.MaximumAutoInvokeAttempts)
            {
                autoInvoke = false;
                if (this._logger.IsEnabled(LogLevel.Debug))
                {
                    this._logger.LogDebug("Maximum auto-invoke ({MaximumAutoInvoke}) reached.", mistralExecutionSettings.ToolCallBehavior!.MaximumAutoInvokeAttempts);
                }
            }
        }
    }

    /// <summary>
    /// Generate new streaming chat message responses.
    /// </summary>
    /// <param name="chatHistory">Chat history</param>
    /// <param name="executionSettings">Prompt execution settings</param>
    /// <param name="kernel">Kernel instance</param>
    /// <param name="cancellationToken">Cancellation token</param>
    internal async IAsyncEnumerable<StreamingChatMessageContent> GetStreamingChatMessageContentsAsync(ChatHistory chatHistory, PromptExecutionSettings? executionSettings = null, Kernel? kernel = null, [EnumeratorCancellation] CancellationToken cancellationToken = default)
    {
        this.ValidateChatHistory(chatHistory);

        var mistralExecutionSettings = MistralAIPromptExecutionSettings.FromExecutionSettings(executionSettings);
        string modelId = mistralExecutionSettings.ModelId ?? this._modelId;
        var autoInvoke = kernel is not null && mistralExecutionSettings.ToolCallBehavior?.MaximumAutoInvokeAttempts > 0 && s_inflightAutoInvokes.Value < MaxInflightAutoInvokes;

        List<MistralToolCall>? toolCalls = null;
        for (int requestIndex = 1; ; requestIndex++)
        {
            var chatRequest = this.CreateChatCompletionRequest(modelId, stream: true, chatHistory, mistralExecutionSettings, kernel);

            // Reset state
            toolCalls?.Clear();

            // Stream the responses
            using (var activity = ModelDiagnostics.StartCompletionActivity(this._endpoint, this._modelId, ModelProvider, chatHistory, mistralExecutionSettings))
            {
                // Make the request.
                IAsyncEnumerable<StreamingChatMessageContent> response;
                try
                {
                    response = this.StreamChatMessageContentsAsync(chatHistory, mistralExecutionSettings, chatRequest, modelId, cancellationToken);
                }
                catch (Exception e) when (activity is not null)
                {
                    activity.SetError(e);
                    throw;
                }

                var responseEnumerator = response.ConfigureAwait(false).GetAsyncEnumerator();
                List<StreamingKernelContent>? streamedContents = activity is not null ? [] : null;
                string? streamedRole = null;
                try
                {
                    while (true)
                    {
                        try
                        {
                            if (!await responseEnumerator.MoveNextAsync())
                            {
                                break;
                            }
                        }
                        catch (Exception ex) when (activity is not null)
                        {
                            activity.SetError(ex);
                            throw;
                        }

                        StreamingChatMessageContent update = responseEnumerator.Current;

                        // If we're intending to invoke function calls, we need to consume that function call information.
                        if (autoInvoke)
                        {
                            if (update.InnerContent is not MistralChatCompletionChunk completionChunk || completionChunk.Choices is null || completionChunk.Choices?.Count == 0)
                            {
                                continue;
                            }

                            MistralChatCompletionChoice chatChoice = completionChunk!.Choices![0]; // TODO Handle multiple choices
                            streamedRole ??= chatChoice.Delta!.Role;
                            if (chatChoice.IsToolCall)
                            {
                                // Create a copy of the tool calls to avoid modifying the original list
                                toolCalls = new List<MistralToolCall>(chatChoice.ToolCalls!);

                                // Add the result message to the caller's chat history; this is required for the service to understand the tool call responses.
                                chatHistory.Add(this.ToChatMessageContent(modelId, streamedRole!, completionChunk, chatChoice));
                            }
                        }

                        streamedContents?.Add(update);
                        yield return update;
                    }
                }
                finally
                {
                    activity?.EndStreaming(streamedContents);
                    await responseEnumerator.DisposeAsync();
                }
            }

            // If we don't have a function to invoke, we're done.
            // Note that we don't check the FinishReason and instead check whether there are any tool calls, as the service
            // may return a FinishReason of "stop" even if there are tool calls to be made, in particular if a required tool
            // is specified.
            if (!autoInvoke ||
                toolCalls is not { Count: > 0 })
            {
                yield break;
            }

            // Log the requests
            if (this._logger.IsEnabled(LogLevel.Trace))
            {
                this._logger.LogTrace("Function call requests: {Requests}", string.Join(", ", toolCalls.Select(mtc => $"{mtc.Function?.Name}({mtc.Function?.Parameters})")));
            }
            else if (this._logger.IsEnabled(LogLevel.Debug))
            {
                this._logger.LogDebug("Function call requests: {Requests}", toolCalls.Count);
            }

            // We must send back a response for every tool call, regardless of whether we successfully executed it or not.
            // If we successfully execute it, we'll add the result. If we don't, we'll add an error.
            // TODO Check are we missing code here?

            for (int toolCallIndex = 0; toolCallIndex < toolCalls.Count; toolCallIndex++)
            {
                var toolCall = toolCalls[toolCallIndex];

                // We currently only know about function tool calls. If it's anything else, we'll respond with an error.
                if (toolCall.Function is null)
                {
                    this.AddResponseMessage(chatHistory, toolCall, result: null, "Error: Tool call was not a function call.");
                    continue;
                }

                // Make sure the requested function is one we requested. If we're permitting any kernel function to be invoked,
                // then we don't need to check this, as it'll be handled when we look up the function in the kernel to be able
                // to invoke it. If we're permitting only a specific list of functions, though, then we need to explicitly check.
                if (mistralExecutionSettings.ToolCallBehavior?.AllowAnyRequestedKernelFunction is not true &&
                    !IsRequestableTool(chatRequest, toolCall.Function!))
                {
                    this.AddResponseMessage(chatHistory, toolCall, result: null, "Error: Function call chatRequest for a function that wasn't defined.");
                    continue;
                }

                // Find the function in the kernel and populate the arguments.
                if (!kernel!.Plugins.TryGetFunctionAndArguments(toolCall.Function, out KernelFunction? function, out KernelArguments? functionArgs))
                {
                    this.AddResponseMessage(chatHistory, toolCall, result: null, "Error: Requested function could not be found.");
                    continue;
                }

                // Now, invoke the function, and add the resulting tool call message to the chat options.
                FunctionResult functionResult = new(function) { Culture = kernel.Culture };
                AutoFunctionInvocationContext invocationContext = new(kernel, function, functionResult, chatHistory, chatHistory.Last())
                {
                    ToolCallId = toolCall.Id,
                    Arguments = functionArgs,
                    RequestSequenceIndex = requestIndex - 1,
                    FunctionSequenceIndex = toolCallIndex,
                    FunctionCount = toolCalls.Count,
                    CancellationToken = cancellationToken,
                    IsStreaming = true
                };
                s_inflightAutoInvokes.Value++;
                try
                {
                    invocationContext = await OnAutoFunctionInvocationAsync(kernel, invocationContext, async (context) =>
                    {
                        // Check if filter requested termination.
                        if (context.Terminate)
                        {
                            return;
                        }

                        // Note that we explicitly do not use executionSettings here; those pertain to the all-up operation and not necessarily to any
                        // further calls made as part of this function invocation. In particular, we must not use function calling settings naively here,
                        // as the called function could in turn telling the model about itself as a possible candidate for invocation.
                        context.Result = await function.InvokeAsync(kernel, invocationContext.Arguments, cancellationToken: cancellationToken).ConfigureAwait(false);
                    }).ConfigureAwait(false);
                }
#pragma warning disable CA1031 // Do not catch general exception types
                catch (Exception e)
#pragma warning restore CA1031
                {
                    this.AddResponseMessage(chatHistory, toolCall, result: null, $"Error: Exception while invoking function. {e.Message}");
                    continue;
                }
                finally
                {
                    s_inflightAutoInvokes.Value--;
                }

                // Apply any changes from the auto function invocation filters context to final result.
                functionResult = invocationContext.Result;

                object functionResultValue = functionResult.GetValue<object>() ?? string.Empty;
                var stringResult = ProcessFunctionResult(functionResultValue, mistralExecutionSettings.ToolCallBehavior);

                this.AddResponseMessage(chatHistory, toolCall, result: stringResult, errorMessage: null);

                // If filter requested termination, returning latest function result and breaking request iteration loop.
                if (invocationContext.Terminate)
                {
                    if (this._logger.IsEnabled(LogLevel.Debug))
                    {
                        this._logger.LogDebug("Filter requested termination of automatic function invocation.");
                    }

                    var lastChatMessage = chatHistory.Last();

                    yield return new StreamingChatMessageContent(lastChatMessage.Role, lastChatMessage.Content);
                    yield break;
                }
            }

            // Update tool use information for the next go-around based on having completed another requestIndex.
            Debug.Assert(mistralExecutionSettings.ToolCallBehavior is not null);

            // Set the tool choice to none. If we end up wanting to use tools, we'll reset it to the desired value.
            chatRequest.ToolChoice = "none";
            chatRequest.Tools?.Clear();

            if (requestIndex >= mistralExecutionSettings.ToolCallBehavior!.MaximumUseAttempts)
            {
                // Don't add any tools as we've reached the maximum attempts limit.
                if (this._logger.IsEnabled(LogLevel.Debug))
                {
                    this._logger.LogDebug("Maximum use ({MaximumUse}) reached; removing the tool.", mistralExecutionSettings.ToolCallBehavior!.MaximumUseAttempts);
                }
            }
            else
            {
                // Regenerate the tool list as necessary. The invocation of the function(s) could have augmented
                // what functions are available in the kernel.
                mistralExecutionSettings.ToolCallBehavior.ConfigureRequest(kernel, chatRequest);
            }

            // Disable auto invocation if we've exceeded the allowed limit.
            if (requestIndex >= mistralExecutionSettings.ToolCallBehavior!.MaximumAutoInvokeAttempts)
            {
                autoInvoke = false;
                if (this._logger.IsEnabled(LogLevel.Debug))
                {
                    this._logger.LogDebug("Maximum auto-invoke ({MaximumAutoInvoke}) reached.", mistralExecutionSettings.ToolCallBehavior!.MaximumAutoInvokeAttempts);
                }
            }
        }
    }

    /// <summary>
    /// Generate embeddings for the provided data.
    /// </summary>
    /// <param name="data">Data to create embeddings for</param>
    /// <param name="executionSettings">Prompt execution settings</param>
    /// <param name="kernel">Kernel instance</param>
    /// <param name="cancellationToken">Cancellation token</param>
    internal async Task<IList<ReadOnlyMemory<float>>> GenerateEmbeddingsAsync(IList<string> data, PromptExecutionSettings? executionSettings = null, Kernel? kernel = null, CancellationToken cancellationToken = default)
    {
        var request = new TextEmbeddingRequest(this._modelId, data);
        var mistralExecutionSettings = MistralAIPromptExecutionSettings.FromExecutionSettings(executionSettings);
        var endpoint = this.GetEndpoint(mistralExecutionSettings, path: "embeddings");
        using var httpRequestMessage = this.CreatePost(request, endpoint, this._apiKey, false);

<<<<<<< HEAD
        var endpoint = this.GetEndpoint(executionSettings, path: "chat/completions");
        using var httpRequestMessage = this.CreatePost(chatRequest, endpoint, this._apiKey, stream: true);
        using var response = await this.SendStreamingRequestAsync(httpRequestMessage, cancellationToken).ConfigureAwait(false);
        using var responseStream = await response.Content.ReadAsStreamAndTranslateExceptionAsync(cancellationToken).ConfigureAwait(false);
        await foreach (var streamingChatContent in this.ProcessChatResponseStreamAsync(responseStream, modelId, cancellationToken).ConfigureAwait(false))
        {
            yield return streamingChatContent;
        }
=======
        var response = await this.SendRequestAsync<TextEmbeddingResponse>(httpRequestMessage, cancellationToken).ConfigureAwait(false);

        return response.Data!.Select(item => new ReadOnlyMemory<float>([.. item.Embedding])).ToList();
>>>>>>> 3a88dcf3
    }

    /// <summary>
    /// Convert <see cref="ChatMessageContent"/> to <see cref="MistralChatMessage"/>
    /// </summary>
    /// <param name="content">Chat message content</param>
    /// <param name="toolCallBehavior">Tool call behavior</param>
    internal List<MistralChatMessage> ToMistralChatMessages(ChatMessageContent content, MistralAIToolCallBehavior? toolCallBehavior = null)
    {
        if (content.Role == AuthorRole.Assistant)
        {
            // Handling function calls supplied via ChatMessageContent.Items collection elements of the FunctionCallContent type.
            var message = new MistralChatMessage(content.Role.ToString(), content.Content ?? string.Empty);
            Dictionary<string, MistralToolCall> toolCalls = [];
            foreach (var item in content.Items)
            {
                if (item is not FunctionCallContent callRequest)
                {
                    continue;
                }

                if (callRequest.Id is null || toolCalls.ContainsKey(callRequest.Id))
                {
                    continue;
                }

                var arguments = JsonSerializer.Serialize(callRequest.Arguments);
                var toolCall = new MistralToolCall()
                {
                    Id = callRequest.Id,
                    Function = new MistralFunction(
                        callRequest.FunctionName,
                        callRequest.PluginName)
                    {
                        Arguments = arguments
                    }
                };
                toolCalls.Add(callRequest.Id, toolCall);
            }
            if (toolCalls.Count > 0)
            {
                message.ToolCalls = [.. toolCalls.Values];
            }
            return [message];
        }

        if (content.Role == AuthorRole.Tool)
        {
            List<MistralChatMessage>? messages = null;
            foreach (var item in content.Items)
            {
                if (item is not FunctionResultContent resultContent)
                {
                    continue;
                }

                messages ??= [];

                var stringResult = ProcessFunctionResult(resultContent.Result ?? string.Empty, toolCallBehavior);
                messages.Add(new MistralChatMessage(content.Role.ToString(), stringResult));
            }
            if (messages is not null)
            {
                return messages;
            }

<<<<<<< HEAD
        return response.Data!.Select(item => new ReadOnlyMemory<float>([.. item.Embedding!])).ToList();
=======
            throw new NotSupportedException("No function result provided in the tool message.");
        }

        return [new MistralChatMessage(content.Role.ToString(), content.Content ?? string.Empty)];
>>>>>>> 3a88dcf3
    }

    #region private
    private readonly string _modelId;
    private readonly string _apiKey;
    private readonly Uri? _endpoint;
    private readonly HttpClient _httpClient;
    private readonly ILogger _logger;
    private readonly StreamJsonParser _streamJsonParser;
    private readonly FunctionCallsProcessor _functionCallsProcessor;

    /// <summary>Provider name used for diagnostics.</summary>
    private const string ModelProvider = "mistralai";

    /// <summary>
    /// The maximum number of auto-invokes that can be in-flight at any given time as part of the current
    /// asynchronous chain of execution.
    /// </summary>
    /// <remarks>
    /// This is a fail-safe mechanism. If someone accidentally manages to set up execution settings in such a way that
    /// auto-invocation is invoked recursively, and in particular where a prompt function is able to auto-invoke itself,
    /// we could end up in an infinite loop. This const is a backstop against that happening. We should never come close
    /// to this limit, but if we do, auto-invoke will be disabled for the current flow in order to prevent runaway execution.
    /// With the current setup, the way this could possibly happen is if a prompt function is configured with built-in
    /// execution settings that opt-in to auto-invocation of everything in the kernel, in which case the invocation of that
    /// prompt function could advertise itself as a candidate for auto-invocation. We don't want to outright block that,
    /// if that's something a developer has asked to do (e.g. it might be invoked with different arguments than its parent
    /// was invoked with), but we do want to limit it. This limit is arbitrary and can be tweaked in the future and/or made
    /// configurable should need arise.
    /// </remarks>
    private const int MaxInflightAutoInvokes = 5;

    /// <summary>Tracking <see cref="AsyncLocal{Int32}"/> for <see cref="MaxInflightAutoInvokes"/>.</summary>
    private static readonly AsyncLocal<int> s_inflightAutoInvokes = new();

    private static readonly string s_namespace = typeof(MistralAIChatCompletionService).Namespace!;

    /// <summary>
    /// Instance of <see cref="Meter"/> for metrics.
    /// </summary>
    private static readonly Meter s_meter = new(s_namespace);

    /// <summary>
    /// Instance of <see cref="Counter{T}"/> to keep track of the number of prompt tokens used.
    /// </summary>
    private static readonly Counter<int> s_promptTokensCounter =
        s_meter.CreateCounter<int>(
            name: $"{s_namespace}.tokens.prompt",
            unit: "{token}",
            description: "Number of prompt tokens used");

    /// <summary>
    /// Instance of <see cref="Counter{T}"/> to keep track of the number of completion tokens used.
    /// </summary>
    private static readonly Counter<int> s_completionTokensCounter =
        s_meter.CreateCounter<int>(
            name: $"{s_namespace}.tokens.completion",
            unit: "{token}",
            description: "Number of completion tokens used");

    /// <summary>
    /// Instance of <see cref="Counter{T}"/> to keep track of the total number of tokens used.
    /// </summary>
    private static readonly Counter<int> s_totalTokensCounter =
        s_meter.CreateCounter<int>(
            name: $"{s_namespace}.tokens.total",
            unit: "{token}",
            description: "Number of tokens used");

    /// <summary>Log token usage to the logger and metrics.</summary>
    private void LogUsage(MistralUsage? usage)
    {
        if (usage is null || usage.PromptTokens is null || usage.CompletionTokens is null || usage.TotalTokens is null)
        {
            this._logger.LogDebug("Usage information unavailable.");
            return;
        }

        if (this._logger.IsEnabled(LogLevel.Information))
        {
            this._logger.LogInformation(
                "Prompt tokens: {PromptTokens}. Completion tokens: {CompletionTokens}. Total tokens: {TotalTokens}.",
                usage.PromptTokens,
                usage.CompletionTokens,
                usage.TotalTokens);
        }

        s_promptTokensCounter.Add(usage.PromptTokens.Value);
        s_completionTokensCounter.Add(usage.CompletionTokens.Value);
        s_totalTokensCounter.Add(usage.TotalTokens.Value);
    }

    /// <summary>
    /// Messages are required and the first prompt role should be user or system.
    /// </summary>
    private void ValidateChatHistory(ChatHistory chatHistory)
    {
        Verify.NotNull(chatHistory);

        if (chatHistory.Count == 0)
        {
            throw new ArgumentException("Chat history must contain at least one message", nameof(chatHistory));
        }
        var firstRole = chatHistory[0].Role.ToString();
        if (firstRole is not "system" and not "user")
        {
            throw new ArgumentException("The first message in chat history must have either the system or user role", nameof(chatHistory));
        }
    }

    private ChatCompletionRequest CreateChatCompletionRequest(string modelId, bool stream, ChatHistory chatHistory, MistralAIPromptExecutionSettings executionSettings, Kernel? kernel = null)
    {
        if (this._logger.IsEnabled(LogLevel.Trace))
        {
            this._logger.LogTrace("ChatHistory: {ChatHistory}, Settings: {Settings}",
                JsonSerializer.Serialize(chatHistory),
                JsonSerializer.Serialize(executionSettings));
        }

        var request = new ChatCompletionRequest(modelId)
        {
            Stream = stream,
            Messages = chatHistory.SelectMany(chatMessage => this.ToMistralChatMessages(chatMessage, executionSettings?.ToolCallBehavior)).ToList(),
            Temperature = executionSettings.Temperature,
            TopP = executionSettings.TopP,
            MaxTokens = executionSettings.MaxTokens,
            SafePrompt = executionSettings.SafePrompt,
            RandomSeed = executionSettings.RandomSeed
        };

        executionSettings.ToolCallBehavior?.ConfigureRequest(kernel, request);

        return request;
    }

    private async IAsyncEnumerable<StreamingChatMessageContent> StreamChatMessageContentsAsync(ChatHistory chatHistory, MistralAIPromptExecutionSettings executionSettings, ChatCompletionRequest chatRequest, string modelId, [EnumeratorCancellation] CancellationToken cancellationToken)
    {
        this.ValidateChatHistory(chatHistory);

        var endpoint = this.GetEndpoint(executionSettings, path: "chat/completions");
        using var httpRequestMessage = this.CreatePost(chatRequest, endpoint, this._apiKey, stream: true);
        using var response = await this.SendStreamingRequestAsync(httpRequestMessage, cancellationToken).ConfigureAwait(false);
        using var responseStream = await response.Content.ReadAsStreamAndTranslateExceptionAsync().ConfigureAwait(false);
        await foreach (var streamingChatContent in this.ProcessChatResponseStreamAsync(responseStream, modelId, cancellationToken).ConfigureAwait(false))
        {
            yield return streamingChatContent;
        }
    }

    private async IAsyncEnumerable<StreamingChatMessageContent> ProcessChatResponseStreamAsync(Stream stream, string modelId, [EnumeratorCancellation] CancellationToken cancellationToken)
    {
        IAsyncEnumerator<MistralChatCompletionChunk>? responseEnumerator = null;

        try
        {
            var responseEnumerable = this.ParseChatResponseStreamAsync(stream, cancellationToken);
            responseEnumerator = responseEnumerable.GetAsyncEnumerator(cancellationToken);

            string? currentRole = null;
            while (await responseEnumerator.MoveNextAsync().ConfigureAwait(false))
            {
                var chunk = responseEnumerator.Current!;

                for (int i = 0; i < chunk.GetChoiceCount(); i++)
                {
                    currentRole ??= chunk.GetRole(i);

                    yield return new(role: new AuthorRole(currentRole ?? "assistant"),
                        content: chunk.GetContent(i),
                        choiceIndex: i,
                        modelId: modelId,
                        encoding: chunk.GetEncoding(),
                        innerContent: chunk,
                        metadata: chunk.GetMetadata());
                }
            }
        }
        finally
        {
            if (responseEnumerator != null)
            {
                await responseEnumerator.DisposeAsync().ConfigureAwait(false);
            }
        }
    }

    private async IAsyncEnumerable<MistralChatCompletionChunk> ParseChatResponseStreamAsync(Stream responseStream, [EnumeratorCancellation] CancellationToken cancellationToken)
    {
        await foreach (var json in this._streamJsonParser.ParseAsync(responseStream, cancellationToken: cancellationToken).ConfigureAwait(false))
        {
            yield return DeserializeResponse<MistralChatCompletionChunk>(json);
        }
    }

    private HttpRequestMessage CreatePost(object requestData, Uri endpoint, string apiKey, bool stream)
    {
        var httpRequestMessage = HttpRequest.CreatePostRequest(endpoint, requestData);
        this.SetRequestHeaders(httpRequestMessage, apiKey, stream);

        return httpRequestMessage;
    }

    private void SetRequestHeaders(HttpRequestMessage request, string apiKey, bool stream)
    {
        request.Headers.Add("User-Agent", HttpHeaderConstant.Values.UserAgent);
        request.Headers.Add(HttpHeaderConstant.Names.SemanticKernelVersion, HttpHeaderConstant.Values.GetAssemblyVersion(this.GetType()));
        request.Headers.Add("Accept", stream ? "text/event-stream" : "application/json");
        request.Headers.Add("Authorization", $"Bearer {apiKey}");
        request.Content!.Headers.ContentType = new MediaTypeHeaderValue("application/json");
    }

    private async Task<T> SendRequestAsync<T>(HttpRequestMessage httpRequestMessage, CancellationToken cancellationToken)
    {
        using var response = await this._httpClient.SendWithSuccessCheckAsync(httpRequestMessage, cancellationToken).ConfigureAwait(false);

        var body = await response.Content.ReadAsStringWithExceptionMappingAsync(cancellationToken).ConfigureAwait(false);

        return DeserializeResponse<T>(body);
    }

    private async Task<HttpResponseMessage> SendStreamingRequestAsync(HttpRequestMessage httpRequestMessage, CancellationToken cancellationToken)
    {
        return await this._httpClient.SendWithSuccessCheckAsync(httpRequestMessage, HttpCompletionOption.ResponseHeadersRead, cancellationToken).ConfigureAwait(false);
    }

    private Uri GetEndpoint(MistralAIPromptExecutionSettings executionSettings, string path)
    {
        var endpoint = this._endpoint ?? new Uri($"https://api.mistral.ai/{executionSettings.ApiVersion}");
        var separator = endpoint.AbsolutePath.EndsWith("/", StringComparison.InvariantCulture) ? string.Empty : "/";
        return new Uri($"{endpoint}{separator}{path}");
    }

    /// <summary>Checks if a tool call is for a function that was defined.</summary>
    private static bool IsRequestableTool(ChatCompletionRequest request, MistralFunction func)
    {
        var tools = request.Tools;
        for (int i = 0; i < tools?.Count; i++)
        {
            if (string.Equals(tools[i].Function.Name, func.Name, StringComparison.OrdinalIgnoreCase))
            {
                return true;
            }
        }

        return false;
    }

    private static T DeserializeResponse<T>(string body)
    {
        try
        {
            T? deserializedResponse = JsonSerializer.Deserialize<T>(body);
            return deserializedResponse ?? throw new JsonException("Response is null");
        }
        catch (JsonException exc)
        {
            throw new KernelException("Unexpected response from model", exc)
            {
                Data = { { "ResponseData", body } },
            };
        }
    }

    private List<ChatMessageContent> ToChatMessageContent(string modelId, ChatCompletionResponse response)
    {
        return response.Choices!.Select(chatChoice => this.ToChatMessageContent(modelId, response, chatChoice)).ToList();
    }

    private ChatMessageContent ToChatMessageContent(string modelId, ChatCompletionResponse response, MistralChatChoice chatChoice)
    {
        var message = new ChatMessageContent(new AuthorRole(chatChoice.Message!.Role!), chatChoice.Message!.Content, modelId, chatChoice, Encoding.UTF8, GetChatChoiceMetadata(response, chatChoice));

        if (chatChoice.IsToolCall)
        {
            foreach (var toolCall in chatChoice.ToolCalls!)
            {
                this.AddFunctionCallContent(message, toolCall);
            }
        }

        return message;
    }

    private ChatMessageContent ToChatMessageContent(string modelId, string streamedRole, MistralChatCompletionChunk chunk, MistralChatCompletionChoice chatChoice)
    {
        var message = new ChatMessageContent(new AuthorRole(streamedRole), chatChoice.Delta!.Content, modelId, chatChoice, Encoding.UTF8, GetChatChoiceMetadata(chunk, chatChoice));

        if (chatChoice.IsToolCall)
        {
            foreach (var toolCall in chatChoice.ToolCalls!)
            {
                this.AddFunctionCallContent(message, toolCall);
            }
        }

        return message;
    }

    private void AddFunctionCallContent(ChatMessageContent message, MistralToolCall toolCall)
    {
        if (toolCall.Function is null)
        {
            return;
        }

        // Adding items of 'FunctionCallContent' type to the 'Items' collection even though the function calls are available via the 'ToolCalls' property.
        // This allows consumers to work with functions in an LLM-agnostic way.
        Exception? exception = null;
        KernelArguments? arguments = null;
        if (toolCall.Function.Arguments is not null)
        {
            try
            {
                arguments = JsonSerializer.Deserialize<KernelArguments>(toolCall.Function.Arguments);
                if (arguments is not null)
                {
                    // Iterate over copy of the names to avoid mutating the dictionary while enumerating it
                    var names = arguments.Names.ToArray();
                    foreach (var name in names)
                    {
                        arguments[name] = arguments[name]?.ToString();
                    }
                }
            }
            catch (JsonException ex)
            {
                exception = new KernelException("Error: Function call arguments were invalid JSON.", ex);

                if (this._logger.IsEnabled(LogLevel.Debug))
                {
                    this._logger.LogDebug(ex, "Failed to deserialize function arguments ({FunctionName}/{FunctionId}).", toolCall.Function.Name, toolCall.Id);
                }
            }
        }

        var functionCallContent = new FunctionCallContent(
            functionName: toolCall.Function.FunctionName,
            pluginName: toolCall.Function.PluginName,
            id: toolCall.Id,
            arguments: arguments)
        {
            InnerContent = toolCall,
            Exception = exception
        };

        message.Items.Add(functionCallContent);
    }

    private void AddResponseMessage(ChatHistory chat, MistralToolCall toolCall, string? result, string? errorMessage)
    {
        // Log any error
        if (errorMessage is not null && this._logger.IsEnabled(LogLevel.Debug))
        {
            Debug.Assert(result is null);
            this._logger.LogDebug("Failed to handle tool request ({ToolId}). {Error}", toolCall.Function?.Name, errorMessage);
        }

        result ??= errorMessage ?? string.Empty;

        // Add the tool response message to the chat history
        var message = new ChatMessageContent(AuthorRole.Tool, result, metadata: new Dictionary<string, object?> { { nameof(MistralToolCall.Function), toolCall.Function } });

        // Add an item of type FunctionResultContent to the ChatMessageContent.Items collection in addition to the function result stored as a string in the ChatMessageContent.Content property.
        // This will enable migration to the new function calling model and facilitate the deprecation of the current one in the future.
        if (toolCall.Function is not null)
        {
            message.Items.Add(new FunctionResultContent(
                toolCall.Function.FunctionName,
                toolCall.Function.PluginName,
                toolCall.Id,
                result));
        }

        chat.Add(message);
    }

    private static Dictionary<string, object?> GetChatChoiceMetadata(ChatCompletionResponse completionResponse, MistralChatChoice chatChoice)
    {
        return new Dictionary<string, object?>(6)
        {
            { nameof(completionResponse.Id), completionResponse.Id },
            { nameof(completionResponse.Object), completionResponse.Object },
            { nameof(completionResponse.Model), completionResponse.Model },
            { nameof(completionResponse.Usage), completionResponse.Usage },
            { nameof(completionResponse.Created), completionResponse.Created },
            { nameof(chatChoice.Index), chatChoice.Index },
            { nameof(chatChoice.FinishReason), chatChoice.FinishReason },
        };
    }

    private static Dictionary<string, object?> GetChatChoiceMetadata(MistralChatCompletionChunk completionChunk, MistralChatCompletionChoice chatChoice)
    {
        return new Dictionary<string, object?>(7)
        {
            { nameof(completionChunk.Id), completionChunk.Id },
            { nameof(completionChunk.Object), completionChunk.Object },
            { nameof(completionChunk.Model), completionChunk.Model },
            { nameof(completionChunk.Usage), completionChunk.Usage },
            { nameof(completionChunk.Created), completionChunk.Created },
            { nameof(chatChoice.Index), chatChoice.Index },
            { nameof(chatChoice.FinishReason), chatChoice.FinishReason },
        };
    }

    /// <summary>
    /// Processes the function result.
    /// </summary>
    /// <param name="functionResult">The result of the function call.</param>
    /// <param name="toolCallBehavior">The ToolCallBehavior object containing optional settings like JsonSerializerOptions.TypeInfoResolver.</param>
    /// <returns>A string representation of the function result.</returns>
    private static string? ProcessFunctionResult(object functionResult, MistralAIToolCallBehavior? toolCallBehavior)
    {
        if (functionResult is string stringResult)
        {
            return stringResult;
        }

        // This is an optimization to use ChatMessageContent content directly
        // without unnecessary serialization of the whole message content class.
        if (functionResult is ChatMessageContent chatMessageContent)
        {
            return chatMessageContent.ToString();
        }

        // For polymorphic serialization of unknown in advance child classes of the KernelContent class,
        // a corresponding JsonTypeInfoResolver should be provided via the JsonSerializerOptions.TypeInfoResolver property.
        // For more details about the polymorphic serialization, see the article at:
        // https://learn.microsoft.com/en-us/dotnet/standard/serialization/system-text-json/polymorphism?pivots=dotnet-8-0
        return JsonSerializer.Serialize(functionResult, toolCallBehavior?.ToolCallResultSerializerOptions);
    }

    /// <summary>
    /// Executes auto function invocation filters and/or function itself.
    /// This method can be moved to <see cref="Kernel"/> when auto function invocation logic will be extracted to common place.
    /// </summary>
    private static async Task<AutoFunctionInvocationContext> OnAutoFunctionInvocationAsync(
        Kernel kernel,
        AutoFunctionInvocationContext context,
        Func<AutoFunctionInvocationContext, Task> functionCallCallback)
    {
        await InvokeFilterOrFunctionAsync(kernel.AutoFunctionInvocationFilters, functionCallCallback, context).ConfigureAwait(false);

        return context;
    }

    /// <summary>
    /// This method will execute auto function invocation filters and function recursively.
    /// If there are no registered filters, just function will be executed.
    /// If there are registered filters, filter on <paramref name="index"/> position will be executed.
    /// Second parameter of filter is callback. It can be either filter on <paramref name="index"/> + 1 position or function if there are no remaining filters to execute.
    /// Function will be always executed as last step after all filters.
    /// </summary>
    private static async Task InvokeFilterOrFunctionAsync(
        IList<IAutoFunctionInvocationFilter>? autoFunctionInvocationFilters,
        Func<AutoFunctionInvocationContext, Task> functionCallCallback,
        AutoFunctionInvocationContext context,
        int index = 0)
    {
        if (autoFunctionInvocationFilters is { Count: > 0 } && index < autoFunctionInvocationFilters.Count)
        {
            await autoFunctionInvocationFilters[index].OnAutoFunctionInvocationAsync(context,
                (context) => InvokeFilterOrFunctionAsync(autoFunctionInvocationFilters, functionCallCallback, context, index + 1)).ConfigureAwait(false);
        }
        else
        {
            await functionCallCallback(context).ConfigureAwait(false);
        }
    }
    #endregion
}<|MERGE_RESOLUTION|>--- conflicted
+++ resolved
@@ -536,7 +536,19 @@
         var endpoint = this.GetEndpoint(mistralExecutionSettings, path: "embeddings");
         using var httpRequestMessage = this.CreatePost(request, endpoint, this._apiKey, false);
 
-<<<<<<< HEAD
+        var response = await this.SendRequestAsync<TextEmbeddingResponse>(httpRequestMessage, cancellationToken).ConfigureAwait(false);
+
+        return response.Data!.Select(item => new ReadOnlyMemory<float>([.. item.Embedding])).ToList();
+    }
+
+    /// <summary>
+    /// Convert <see cref="ChatMessageContent"/> to <see cref="MistralChatMessage"/>
+    /// </summary>
+    /// <param name="content">Chat message content</param>
+    /// <param name="toolCallBehavior">Tool call behavior</param>
+    internal List<MistralChatMessage> ToMistralChatMessages(ChatMessageContent content, MistralAIToolCallBehavior? toolCallBehavior = null)
+        this.ValidateChatHistory(chatHistory);
+
         var endpoint = this.GetEndpoint(executionSettings, path: "chat/completions");
         using var httpRequestMessage = this.CreatePost(chatRequest, endpoint, this._apiKey, stream: true);
         using var response = await this.SendStreamingRequestAsync(httpRequestMessage, cancellationToken).ConfigureAwait(false);
@@ -545,19 +557,9 @@
         {
             yield return streamingChatContent;
         }
-=======
-        var response = await this.SendRequestAsync<TextEmbeddingResponse>(httpRequestMessage, cancellationToken).ConfigureAwait(false);
-
-        return response.Data!.Select(item => new ReadOnlyMemory<float>([.. item.Embedding])).ToList();
->>>>>>> 3a88dcf3
-    }
-
-    /// <summary>
-    /// Convert <see cref="ChatMessageContent"/> to <see cref="MistralChatMessage"/>
-    /// </summary>
-    /// <param name="content">Chat message content</param>
-    /// <param name="toolCallBehavior">Tool call behavior</param>
-    internal List<MistralChatMessage> ToMistralChatMessages(ChatMessageContent content, MistralAIToolCallBehavior? toolCallBehavior = null)
+    }
+
+    private async IAsyncEnumerable<StreamingChatMessageContent> ProcessChatResponseStreamAsync(Stream stream, string modelId, [EnumeratorCancellation] CancellationToken cancellationToken)
     {
         if (content.Role == AuthorRole.Assistant)
         {
@@ -616,14 +618,31 @@
                 return messages;
             }
 
-<<<<<<< HEAD
+            throw new NotSupportedException("No function result provided in the tool message.");
+        }
+
+        return [new MistralChatMessage(content.Role.ToString(), content.Content ?? string.Empty)];
+        }
+    }
+
+    private async IAsyncEnumerable<MistralChatCompletionChunk> ParseChatResponseStreamAsync(Stream responseStream, [EnumeratorCancellation] CancellationToken cancellationToken)
+    {
+        await foreach (var json in this._streamJsonParser.ParseAsync(responseStream, cancellationToken: cancellationToken).ConfigureAwait(false))
+        {
+            yield return DeserializeResponse<MistralChatCompletionChunk>(json);
+        }
+    }
+
+    internal async Task<IList<ReadOnlyMemory<float>>> GenerateEmbeddingsAsync(IList<string> data, CancellationToken cancellationToken, PromptExecutionSettings? executionSettings = null, Kernel? kernel = null)
+    {
+        var request = new TextEmbeddingRequest(this._modelId, data);
+        var mistralExecutionSettings = MistralAIPromptExecutionSettings.FromExecutionSettings(executionSettings);
+        var endpoint = this.GetEndpoint(mistralExecutionSettings, path: "embeddings");
+        using var httpRequestMessage = this.CreatePost(request, endpoint, this._apiKey, false);
+
+        var response = await this.SendRequestAsync<TextEmbeddingResponse>(httpRequestMessage, cancellationToken).ConfigureAwait(false);
+
         return response.Data!.Select(item => new ReadOnlyMemory<float>([.. item.Embedding!])).ToList();
-=======
-            throw new NotSupportedException("No function result provided in the tool message.");
-        }
-
-        return [new MistralChatMessage(content.Role.ToString(), content.Content ?? string.Empty)];
->>>>>>> 3a88dcf3
     }
 
     #region private
