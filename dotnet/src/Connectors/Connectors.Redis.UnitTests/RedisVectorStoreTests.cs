﻿// Copyright (c) Microsoft. All rights reserved.

using System;
using System.Linq;
using System.Threading.Tasks;
using Microsoft.Extensions.VectorData;
using Moq;
using StackExchange.Redis;
using Xunit;

namespace Microsoft.SemanticKernel.Connectors.Redis.UnitTests;

/// <summary>
/// Contains tests for the <see cref="RedisVectorStore"/> class.
/// </summary>
public class RedisVectorStoreTests
{
    private const string TestCollectionName = "testcollection";

    private readonly Mock<IDatabase> _redisDatabaseMock;

    public RedisVectorStoreTests()
    {
        this._redisDatabaseMock = new Mock<IDatabase>(MockBehavior.Strict);
        this._redisDatabaseMock.Setup(l => l.Database).Returns(0);

        var batchMock = new Mock<IBatch>();
        this._redisDatabaseMock.Setup(x => x.CreateBatch(It.IsAny<object>())).Returns(batchMock.Object);
    }

    [Fact]
    public void GetCollectionReturnsJsonCollection()
    {
        // Arrange.
        using var sut = new RedisVectorStore(this._redisDatabaseMock.Object);

        // Act.
        var actual = sut.GetCollection<string, SinglePropsModel<string>>(TestCollectionName);

        // Assert.
        Assert.NotNull(actual);
<<<<<<< HEAD
        Assert.IsType<RedisJsonVectorStoreRecordCollection<string, SinglePropsModel<string>>>(actual);
=======
        Assert.IsType<RedisJsonCollection<string, SinglePropsModel<string>>>(actual);
>>>>>>> c084b067
    }

    [Fact]
    public void GetCollectionReturnsHashSetCollection()
    {
        // Arrange.
        using var sut = new RedisVectorStore(this._redisDatabaseMock.Object, new() { StorageType = RedisStorageType.HashSet });

        // Act.
        var actual = sut.GetCollection<string, SinglePropsModel<string>>(TestCollectionName);

        // Assert.
        Assert.NotNull(actual);
<<<<<<< HEAD
        Assert.IsType<RedisHashSetVectorStoreRecordCollection<string, SinglePropsModel<string>>>(actual);
=======
        Assert.IsType<RedisHashSetCollection<string, SinglePropsModel<string>>>(actual);
>>>>>>> c084b067
    }

    [Fact]
    public void GetCollectionThrowsForInvalidKeyType()
    {
        // Arrange.
        using var sut = new RedisVectorStore(this._redisDatabaseMock.Object);

        // Act & Assert.
        Assert.Throws<NotSupportedException>(() => sut.GetCollection<int, SinglePropsModel<int>>(TestCollectionName));
    }

    [Fact]
    public async Task ListCollectionNamesCallsSDKAsync()
    {
        // Arrange.
        var redisResultStrings = new string[] { "collection1", "collection2" };
        var results = redisResultStrings
            .Select(x => RedisResult.Create(new RedisValue(x)))
            .ToArray();
        this._redisDatabaseMock
            .Setup(
                x => x.ExecuteAsync(
                    It.IsAny<string>(),
                It.IsAny<object[]>()))
            .ReturnsAsync(RedisResult.Create(results));
        using var sut = new RedisVectorStore(this._redisDatabaseMock.Object);

        // Act.
        var collectionNames = sut.ListCollectionNamesAsync();

        // Assert.
        var collectionNamesList = await collectionNames.ToListAsync();
        Assert.Equal(new[] { "collection1", "collection2" }, collectionNamesList);
    }

    public sealed class SinglePropsModel<TKey>
    {
        [VectorStoreKey]
        public required TKey Key { get; set; }

        [VectorStoreData]
        public string Data { get; set; } = string.Empty;

        [VectorStoreVector(4)]
        public ReadOnlyMemory<float>? Vector { get; set; }

        public string? NotAnnotated { get; set; }
    }
}<|MERGE_RESOLUTION|>--- conflicted
+++ resolved
@@ -39,11 +39,7 @@
 
         // Assert.
         Assert.NotNull(actual);
-<<<<<<< HEAD
-        Assert.IsType<RedisJsonVectorStoreRecordCollection<string, SinglePropsModel<string>>>(actual);
-=======
         Assert.IsType<RedisJsonCollection<string, SinglePropsModel<string>>>(actual);
->>>>>>> c084b067
     }
 
     [Fact]
@@ -57,11 +53,7 @@
 
         // Assert.
         Assert.NotNull(actual);
-<<<<<<< HEAD
-        Assert.IsType<RedisHashSetVectorStoreRecordCollection<string, SinglePropsModel<string>>>(actual);
-=======
         Assert.IsType<RedisHashSetCollection<string, SinglePropsModel<string>>>(actual);
->>>>>>> c084b067
     }
 
     [Fact]
