// Copyright (c) Microsoft. All rights reserved.

using System;
using Microsoft.SemanticKernel.Connectors.Redis;
using Microsoft.SemanticKernel.Connectors.Redis.UnitTests;
using Microsoft.SemanticKernel.Data;
using System.Runtime.InteropServices;
using Microsoft.SemanticKernel.Connectors.Redis;
using Microsoft.SemanticKernel.Data;
using StackExchange.Redis;
using Xunit;

namespace SemanticKernel.Connectors.Redis.UnitTests;

/// <summary>
/// Contains tests for the <see cref="RedisHashSetVectorStoreRecordMapper{TConsumerDataModel}"/> class.
/// </summary>
public sealed class RedisHashSetVectorStoreRecordMapperTests
{
    [Fact]
    public void MapsAllFieldsFromDataToStorageModel()
    {
        // Arrange.
<<<<<<< HEAD
        var sut = new RedisHashSetVectorStoreRecordMapper<AllTypesModel>(RedisHashSetVectorStoreMappingTestHelpers.s_vectorStoreRecordDefinition, s_storagePropertyNames);
        var sut = new RedisHashSetVectorStoreRecordMapper<AllTypesModel>(s_vectorStoreRecordDefinition, s_storagePropertyNames);
=======
>>>>>>> d8eb4b56
        var reader = new VectorStoreRecordPropertyReader(typeof(AllTypesModel), RedisHashSetVectorStoreMappingTestHelpers.s_vectorStoreRecordDefinition, null);
        var sut = new RedisHashSetVectorStoreRecordMapper<AllTypesModel>(reader);

        // Act.
        var actual = sut.MapFromDataToStorageModel(CreateModel("test key"));

        // Assert.
        Assert.NotNull(actual.HashEntries);
        Assert.Equal("test key", actual.Key);
        RedisHashSetVectorStoreMappingTestHelpers.VerifyHashSet(actual.HashEntries);

        Assert.Equal("storage_string_data", actual.HashEntries[0].Name.ToString());
        Assert.Equal("data 1", actual.HashEntries[0].Value.ToString());

        Assert.Equal("IntData", actual.HashEntries[1].Name.ToString());
        Assert.Equal(1, (int)actual.HashEntries[1].Value);

        Assert.Equal("UIntData", actual.HashEntries[2].Name.ToString());
        Assert.Equal(2u, (uint)actual.HashEntries[2].Value);

        Assert.Equal("LongData", actual.HashEntries[3].Name.ToString());
        Assert.Equal(3, (long)actual.HashEntries[3].Value);

        Assert.Equal("ULongData", actual.HashEntries[4].Name.ToString());
        Assert.Equal(4ul, (ulong)actual.HashEntries[4].Value);

        Assert.Equal("DoubleData", actual.HashEntries[5].Name.ToString());
        Assert.Equal(5.5d, (double)actual.HashEntries[5].Value);

        Assert.Equal("FloatData", actual.HashEntries[6].Name.ToString());
        Assert.Equal(6.6f, (float)actual.HashEntries[6].Value);

        Assert.Equal("BoolData", actual.HashEntries[7].Name.ToString());
        Assert.True((bool)actual.HashEntries[7].Value);

        Assert.Equal("NullableIntData", actual.HashEntries[8].Name.ToString());
        Assert.Equal(7, (int)actual.HashEntries[8].Value);

        Assert.Equal("NullableUIntData", actual.HashEntries[9].Name.ToString());
        Assert.Equal(8u, (uint)actual.HashEntries[9].Value);

        Assert.Equal("NullableLongData", actual.HashEntries[10].Name.ToString());
        Assert.Equal(9, (long)actual.HashEntries[10].Value);

        Assert.Equal("NullableULongData", actual.HashEntries[11].Name.ToString());
        Assert.Equal(10ul, (ulong)actual.HashEntries[11].Value);

        Assert.Equal("NullableDoubleData", actual.HashEntries[12].Name.ToString());
        Assert.Equal(11.1d, (double)actual.HashEntries[12].Value);

        Assert.Equal("NullableFloatData", actual.HashEntries[13].Name.ToString());
        Assert.Equal(12.2f, (float)actual.HashEntries[13].Value);

        Assert.Equal("NullableBoolData", actual.HashEntries[14].Name.ToString());
        Assert.False((bool)actual.HashEntries[14].Value);

        Assert.Equal("FloatVector", actual.HashEntries[15].Name.ToString());
        Assert.Equal(new float[] { 1, 2, 3, 4 }, MemoryMarshal.Cast<byte, float>((byte[])actual.HashEntries[15].Value!).ToArray());

        Assert.Equal("DoubleVector", actual.HashEntries[16].Name.ToString());
        Assert.Equal(new double[] { 5, 6, 7, 8 }, MemoryMarshal.Cast<byte, double>((byte[])actual.HashEntries[16].Value!).ToArray());
    }

    [Fact]
    public void MapsAllFieldsFromStorageToDataModel()
    {
        // Arrange.
<<<<<<< HEAD
        var sut = new RedisHashSetVectorStoreRecordMapper<AllTypesModel>(RedisHashSetVectorStoreMappingTestHelpers.s_vectorStoreRecordDefinition, s_storagePropertyNames);
=======
>>>>>>> d8eb4b56
        var reader = new VectorStoreRecordPropertyReader(typeof(AllTypesModel), RedisHashSetVectorStoreMappingTestHelpers.s_vectorStoreRecordDefinition, null);
        var sut = new RedisHashSetVectorStoreRecordMapper<AllTypesModel>(reader);

        // Act.
        var actual = sut.MapFromStorageToDataModel(("test key", RedisHashSetVectorStoreMappingTestHelpers.CreateHashSet()), new() { IncludeVectors = true });
        var sut = new RedisHashSetVectorStoreRecordMapper<AllTypesModel>(s_vectorStoreRecordDefinition, s_storagePropertyNames);

        // Act.
        var actual = sut.MapFromStorageToDataModel(("test key", CreateHashSet()), new() { IncludeVectors = true });

        // Assert.
        Assert.NotNull(actual);
        Assert.Equal("test key", actual.Key);
        Assert.Equal("data 1", actual.StringData);
        Assert.Equal(1, actual.IntData);
        Assert.Equal(2u, actual.UIntData);
        Assert.Equal(3, actual.LongData);
        Assert.Equal(4ul, actual.ULongData);
        Assert.Equal(5.5d, actual.DoubleData);
        Assert.Equal(6.6f, actual.FloatData);
        Assert.True(actual.BoolData);
        Assert.Equal(7, actual.NullableIntData);
        Assert.Equal(8u, actual.NullableUIntData);
        Assert.Equal(9, actual.NullableLongData);
        Assert.Equal(10ul, actual.NullableULongData);
        Assert.Equal(11.1d, actual.NullableDoubleData);
        Assert.Equal(12.2f, actual.NullableFloatData);
        Assert.False(actual.NullableBoolData);

        Assert.Equal(new float[] { 1, 2, 3, 4 }, actual.FloatVector!.Value.ToArray());
        Assert.Equal(new double[] { 5, 6, 7, 8 }, actual.DoubleVector!.Value.ToArray());
    }

    private static AllTypesModel CreateModel(string key)
    {
        return new AllTypesModel
        {
            Key = key,
            StringData = "data 1",
            IntData = 1,
            UIntData = 2,
            LongData = 3,
            ULongData = 4,
            DoubleData = 5.5d,
            FloatData = 6.6f,
            BoolData = true,
            NullableIntData = 7,
            NullableUIntData = 8,
            NullableLongData = 9,
            NullableULongData = 10,
            NullableDoubleData = 11.1d,
            NullableFloatData = 12.2f,
            NullableBoolData = false,
            FloatVector = new float[] { 1, 2, 3, 4 },
            DoubleVector = new double[] { 5, 6, 7, 8 },
            NotAnnotated = "notAnnotated",
        };
    }

<<<<<<< HEAD
    private static HashEntry[] CreateHashSet()
    {
        var hashSet = new HashEntry[17];
        hashSet[0] = new HashEntry("storage_string_data", "data 1");
        hashSet[1] = new HashEntry("IntData", 1);
        hashSet[2] = new HashEntry("UIntData", 2);
        hashSet[3] = new HashEntry("LongData", 3);
        hashSet[4] = new HashEntry("ULongData", 4);
        hashSet[5] = new HashEntry("DoubleData", 5.5);
        hashSet[6] = new HashEntry("FloatData", 6.6);
        hashSet[7] = new HashEntry("BoolData", true);
        hashSet[8] = new HashEntry("NullableIntData", 7);
        hashSet[9] = new HashEntry("NullableUIntData", 8);
        hashSet[10] = new HashEntry("NullableLongData", 9);
        hashSet[11] = new HashEntry("NullableULongData", 10);
        hashSet[12] = new HashEntry("NullableDoubleData", 11.1);
        hashSet[13] = new HashEntry("NullableFloatData", 12.2);
        hashSet[14] = new HashEntry("NullableBoolData", false);
        hashSet[15] = new HashEntry("FloatVector", MemoryMarshal.AsBytes(new ReadOnlySpan<float>(new float[] { 1, 2, 3, 4 })).ToArray());
        hashSet[16] = new HashEntry("DoubleVector", MemoryMarshal.AsBytes(new ReadOnlySpan<double>(new double[] { 5, 6, 7, 8 })).ToArray());
        return hashSet;
    }

    private static readonly Dictionary<string, string> s_storagePropertyNames = new()
    {
        ["StringData"] = "storage_string_data",
        ["IntData"] = "IntData",
        ["UIntData"] = "UIntData",
        ["LongData"] = "LongData",
        ["ULongData"] = "ULongData",
        ["DoubleData"] = "DoubleData",
        ["FloatData"] = "FloatData",
        ["BoolData"] = "BoolData",
        ["NullableIntData"] = "NullableIntData",
        ["NullableUIntData"] = "NullableUIntData",
        ["NullableLongData"] = "NullableLongData",
        ["NullableULongData"] = "NullableULongData",
        ["NullableDoubleData"] = "NullableDoubleData",
        ["NullableFloatData"] = "NullableFloatData",
        ["NullableBoolData"] = "NullableBoolData",
        ["FloatVector"] = "FloatVector",
        ["DoubleVector"] = "DoubleVector",
    };

    private static readonly VectorStoreRecordDefinition s_vectorStoreRecordDefinition = new()
    {
        Properties = new List<VectorStoreRecordProperty>()
        {
            new VectorStoreRecordKeyProperty("Key", typeof(string)),
            new VectorStoreRecordDataProperty("StringData", typeof(string)),
            new VectorStoreRecordDataProperty("IntData", typeof(int)),
            new VectorStoreRecordDataProperty("UIntData", typeof(uint)),
            new VectorStoreRecordDataProperty("LongData", typeof(long)),
            new VectorStoreRecordDataProperty("ULongData", typeof(ulong)),
            new VectorStoreRecordDataProperty("DoubleData", typeof(double)),
            new VectorStoreRecordDataProperty("FloatData", typeof(float)),
            new VectorStoreRecordDataProperty("BoolData", typeof(bool)),
            new VectorStoreRecordDataProperty("NullableIntData", typeof(int?)),
            new VectorStoreRecordDataProperty("NullableUIntData", typeof(uint?)),
            new VectorStoreRecordDataProperty("NullableLongData", typeof(long?)),
            new VectorStoreRecordDataProperty("NullableULongData", typeof(ulong?)),
            new VectorStoreRecordDataProperty("NullableDoubleData", typeof(double?)),
            new VectorStoreRecordDataProperty("NullableFloatData", typeof(float?)),
            new VectorStoreRecordDataProperty("NullableBoolData", typeof(bool?)),
            new VectorStoreRecordVectorProperty("FloatVector", typeof(float)),
            new VectorStoreRecordVectorProperty("DoubleVector", typeof(double)),
        }
    };

=======
>>>>>>> d8eb4b56
    private sealed class AllTypesModel
    {
        [VectorStoreRecordKey]
        public string Key { get; set; } = string.Empty;

        [VectorStoreRecordData(StoragePropertyName = "storage_string_data")]
        public string StringData { get; set; } = string.Empty;

        [VectorStoreRecordData]
        public int IntData { get; set; }

        [VectorStoreRecordData]
        public uint UIntData { get; set; }

        [VectorStoreRecordData]
        public long LongData { get; set; }

        [VectorStoreRecordData]
        public ulong ULongData { get; set; }

        [VectorStoreRecordData]
        public double DoubleData { get; set; }

        [VectorStoreRecordData]
        public float FloatData { get; set; }

        [VectorStoreRecordData]
        public bool BoolData { get; set; }

        [VectorStoreRecordData]
        public int? NullableIntData { get; set; }

        [VectorStoreRecordData]
        public uint? NullableUIntData { get; set; }

        [VectorStoreRecordData]
        public long? NullableLongData { get; set; }

        [VectorStoreRecordData]
        public ulong? NullableULongData { get; set; }

        [VectorStoreRecordData]
        public double? NullableDoubleData { get; set; }

        [VectorStoreRecordData]
        public float? NullableFloatData { get; set; }

        [VectorStoreRecordData]
        public bool? NullableBoolData { get; set; }

        [VectorStoreRecordVector]
        public ReadOnlyMemory<float>? FloatVector { get; set; }

        [VectorStoreRecordVector]
        public ReadOnlyMemory<double>? DoubleVector { get; set; }

        public string NotAnnotated { get; set; } = string.Empty;
    }
}<|MERGE_RESOLUTION|>--- conflicted
+++ resolved
@@ -21,11 +21,8 @@
     public void MapsAllFieldsFromDataToStorageModel()
     {
         // Arrange.
-<<<<<<< HEAD
         var sut = new RedisHashSetVectorStoreRecordMapper<AllTypesModel>(RedisHashSetVectorStoreMappingTestHelpers.s_vectorStoreRecordDefinition, s_storagePropertyNames);
         var sut = new RedisHashSetVectorStoreRecordMapper<AllTypesModel>(s_vectorStoreRecordDefinition, s_storagePropertyNames);
-=======
->>>>>>> d8eb4b56
         var reader = new VectorStoreRecordPropertyReader(typeof(AllTypesModel), RedisHashSetVectorStoreMappingTestHelpers.s_vectorStoreRecordDefinition, null);
         var sut = new RedisHashSetVectorStoreRecordMapper<AllTypesModel>(reader);
 
@@ -93,10 +90,7 @@
     public void MapsAllFieldsFromStorageToDataModel()
     {
         // Arrange.
-<<<<<<< HEAD
         var sut = new RedisHashSetVectorStoreRecordMapper<AllTypesModel>(RedisHashSetVectorStoreMappingTestHelpers.s_vectorStoreRecordDefinition, s_storagePropertyNames);
-=======
->>>>>>> d8eb4b56
         var reader = new VectorStoreRecordPropertyReader(typeof(AllTypesModel), RedisHashSetVectorStoreMappingTestHelpers.s_vectorStoreRecordDefinition, null);
         var sut = new RedisHashSetVectorStoreRecordMapper<AllTypesModel>(reader);
 
@@ -156,7 +150,6 @@
         };
     }
 
-<<<<<<< HEAD
     private static HashEntry[] CreateHashSet()
     {
         var hashSet = new HashEntry[17];
@@ -226,8 +219,6 @@
         }
     };
 
-=======
->>>>>>> d8eb4b56
     private sealed class AllTypesModel
     {
         [VectorStoreRecordKey]
