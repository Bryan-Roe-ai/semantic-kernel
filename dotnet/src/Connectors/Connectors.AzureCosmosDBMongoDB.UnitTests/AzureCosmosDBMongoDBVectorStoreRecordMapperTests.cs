﻿// Copyright (c) Microsoft. All rights reserved.

using System;
using System.Collections.Generic;
using Microsoft.SemanticKernel.Connectors.AzureCosmosDBMongoDB;
using Microsoft.SemanticKernel.Data;
using MongoDB.Bson;
using Xunit;

namespace SemanticKernel.Connectors.AzureCosmosDBMongoDB.UnitTests;

/// <summary>
/// Unit tests for <see cref="AzureCosmosDBMongoDBVectorStoreRecordMapper{TRecord}"/> class.
/// </summary>
public sealed class AzureCosmosDBMongoDBVectorStoreRecordMapperTests
{
    private readonly AzureCosmosDBMongoDBVectorStoreRecordMapper<AzureCosmosDBMongoDBHotelModel> _sut;

    public AzureCosmosDBMongoDBVectorStoreRecordMapperTests()
    {
<<<<<<< HEAD
        var keyProperty = new VectorStoreRecordKeyProperty("HotelId", typeof(string));

=======
>>>>>>> 6d73513a859ab2d05e01db3bc1d405827799e34b
        var definition = new VectorStoreRecordDefinition
        {
            Properties =
            [
<<<<<<< HEAD
                keyProperty,
                new VectorStoreRecordDataProperty("HotelName", typeof(string)),
                new VectorStoreRecordDataProperty("Tags", typeof(List<string>)),
                new VectorStoreRecordDataProperty("ParkingIncluded", typeof(bool)),
                new VectorStoreRecordVectorProperty("DescriptionEmbedding", typeof(ReadOnlyMemory<float>?))
            ]
        };

<<<<<<< HEAD
        this._sut = new(definition, keyProperty.DataModelPropertyName);
=======
                new VectorStoreRecordKeyProperty("HotelId", typeof(string)),
                new VectorStoreRecordDataProperty("HotelName", typeof(string)),
                new VectorStoreRecordDataProperty("Tags", typeof(List<string>)),
                new VectorStoreRecordVectorProperty("DescriptionEmbedding", typeof(ReadOnlyMemory<float>?)) { StoragePropertyName = "description_embedding " }
            ]
        };

        var storagePropertyNames = new Dictionary<string, string>
        {
            ["HotelId"] = "HotelId",
            ["HotelName"] = "HotelName",
            ["Tags"] = "Tags",
            ["DescriptionEmbedding"] = "description_embedding",
        };

        this._sut = new(definition, storagePropertyNames);
>>>>>>> 6d73513a859ab2d05e01db3bc1d405827799e34b
=======
        this._sut = new(new VectorStoreRecordPropertyReader(typeof(AzureCosmosDBMongoDBHotelModel), definition, null));
>>>>>>> 6d5aa6e0
    }

    [Fact]
    public void MapFromDataToStorageModelReturnsValidObject()
    {
        // Arrange
        var hotel = new AzureCosmosDBMongoDBHotelModel("key")
        {
            HotelName = "Test Name",
            Tags = ["tag1", "tag2"],
<<<<<<< HEAD
            ParkingIncluded = true,
=======
>>>>>>> 6d73513a859ab2d05e01db3bc1d405827799e34b
            DescriptionEmbedding = new ReadOnlyMemory<float>([1f, 2f, 3f])
        };

        // Act
        var document = this._sut.MapFromDataToStorageModel(hotel);

        // Assert
        Assert.NotNull(document);

        Assert.Equal("key", document["_id"]);
        Assert.Equal("Test Name", document["HotelName"]);
        Assert.Equal(["tag1", "tag2"], document["Tags"].AsBsonArray);
<<<<<<< HEAD
        Assert.True(document["parking_is_included"].AsBoolean);
        Assert.Equal([1f, 2f, 3f], document["DescriptionEmbedding"].AsBsonArray);
=======
        Assert.Equal([1f, 2f, 3f], document["description_embedding"].AsBsonArray);
>>>>>>> 6d73513a859ab2d05e01db3bc1d405827799e34b
    }

    [Fact]
    public void MapFromStorageToDataModelReturnsValidObject()
    {
        // Arrange
        var document = new BsonDocument
        {
            ["_id"] = "key",
            ["HotelName"] = "Test Name",
            ["Tags"] = BsonArray.Create(new List<string> { "tag1", "tag2" }),
<<<<<<< HEAD
            ["parking_is_included"] = BsonValue.Create(true),
            ["DescriptionEmbedding"] = BsonArray.Create(new List<float> { 1f, 2f, 3f })
=======
            ["description_embedding"] = BsonArray.Create(new List<float> { 1f, 2f, 3f })
>>>>>>> 6d73513a859ab2d05e01db3bc1d405827799e34b
        };

        // Act
        var hotel = this._sut.MapFromStorageToDataModel(document, new());

        // Assert
        Assert.NotNull(hotel);

        Assert.Equal("key", hotel.HotelId);
        Assert.Equal("Test Name", hotel.HotelName);
        Assert.Equal(["tag1", "tag2"], hotel.Tags);
<<<<<<< HEAD
        Assert.True(hotel.ParkingIncluded);
=======
>>>>>>> 6d73513a859ab2d05e01db3bc1d405827799e34b
        Assert.True(new ReadOnlyMemory<float>([1f, 2f, 3f]).Span.SequenceEqual(hotel.DescriptionEmbedding!.Value.Span));
    }
}<|MERGE_RESOLUTION|>--- conflicted
+++ resolved
@@ -1,4 +1,4 @@
-﻿// Copyright (c) Microsoft. All rights reserved.
+// Copyright (c) Microsoft. All rights reserved.
 
 using System;
 using System.Collections.Generic;
@@ -18,16 +18,12 @@
 
     public AzureCosmosDBMongoDBVectorStoreRecordMapperTests()
     {
-<<<<<<< HEAD
         var keyProperty = new VectorStoreRecordKeyProperty("HotelId", typeof(string));
 
-=======
->>>>>>> 6d73513a859ab2d05e01db3bc1d405827799e34b
         var definition = new VectorStoreRecordDefinition
         {
             Properties =
             [
-<<<<<<< HEAD
                 keyProperty,
                 new VectorStoreRecordDataProperty("HotelName", typeof(string)),
                 new VectorStoreRecordDataProperty("Tags", typeof(List<string>)),
@@ -36,9 +32,7 @@
             ]
         };
 
-<<<<<<< HEAD
         this._sut = new(definition, keyProperty.DataModelPropertyName);
-=======
                 new VectorStoreRecordKeyProperty("HotelId", typeof(string)),
                 new VectorStoreRecordDataProperty("HotelName", typeof(string)),
                 new VectorStoreRecordDataProperty("Tags", typeof(List<string>)),
@@ -55,10 +49,7 @@
         };
 
         this._sut = new(definition, storagePropertyNames);
->>>>>>> 6d73513a859ab2d05e01db3bc1d405827799e34b
-=======
         this._sut = new(new VectorStoreRecordPropertyReader(typeof(AzureCosmosDBMongoDBHotelModel), definition, null));
->>>>>>> 6d5aa6e0
     }
 
     [Fact]
@@ -69,10 +60,7 @@
         {
             HotelName = "Test Name",
             Tags = ["tag1", "tag2"],
-<<<<<<< HEAD
             ParkingIncluded = true,
-=======
->>>>>>> 6d73513a859ab2d05e01db3bc1d405827799e34b
             DescriptionEmbedding = new ReadOnlyMemory<float>([1f, 2f, 3f])
         };
 
@@ -85,12 +73,9 @@
         Assert.Equal("key", document["_id"]);
         Assert.Equal("Test Name", document["HotelName"]);
         Assert.Equal(["tag1", "tag2"], document["Tags"].AsBsonArray);
-<<<<<<< HEAD
         Assert.True(document["parking_is_included"].AsBoolean);
         Assert.Equal([1f, 2f, 3f], document["DescriptionEmbedding"].AsBsonArray);
-=======
         Assert.Equal([1f, 2f, 3f], document["description_embedding"].AsBsonArray);
->>>>>>> 6d73513a859ab2d05e01db3bc1d405827799e34b
     }
 
     [Fact]
@@ -102,12 +87,9 @@
             ["_id"] = "key",
             ["HotelName"] = "Test Name",
             ["Tags"] = BsonArray.Create(new List<string> { "tag1", "tag2" }),
-<<<<<<< HEAD
             ["parking_is_included"] = BsonValue.Create(true),
             ["DescriptionEmbedding"] = BsonArray.Create(new List<float> { 1f, 2f, 3f })
-=======
             ["description_embedding"] = BsonArray.Create(new List<float> { 1f, 2f, 3f })
->>>>>>> 6d73513a859ab2d05e01db3bc1d405827799e34b
         };
 
         // Act
@@ -119,10 +101,7 @@
         Assert.Equal("key", hotel.HotelId);
         Assert.Equal("Test Name", hotel.HotelName);
         Assert.Equal(["tag1", "tag2"], hotel.Tags);
-<<<<<<< HEAD
         Assert.True(hotel.ParkingIncluded);
-=======
->>>>>>> 6d73513a859ab2d05e01db3bc1d405827799e34b
         Assert.True(new ReadOnlyMemory<float>([1f, 2f, 3f]).Span.SequenceEqual(hotel.DescriptionEmbedding!.Value.Span));
     }
 }