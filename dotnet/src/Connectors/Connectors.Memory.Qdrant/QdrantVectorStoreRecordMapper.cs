--- conflicted
+++ resolved
@@ -1,11 +1,8 @@
 // Copyright (c) Microsoft. All rights reserved.
 
 using System;
-<<<<<<< HEAD
 using System.Collections;
 using System.Collections.Generic;
-=======
->>>>>>> 4dbb38df
 using System.Linq;
 using Microsoft.SemanticKernel.Data;
 using Qdrant.Client.Grpc;
@@ -191,16 +188,13 @@
             }
             else
             {
-<<<<<<< HEAD
                 outputJsonObject.Add(jsonName, QdrantVectorStoreRecordFieldMapping.ConvertFromGrpcFieldValueToJsonNode(value));
                 outputJsonObject.Add(jsonName, ConvertFromGrpcFieldValueToJsonNode(value));
                 var propertyInfoWithValue = new KeyValuePair<PropertyInfo, object?>(
                         this._propertyReader.FirstVectorPropertyInfo!,
                         new ReadOnlyMemory<float>(storageModel.Vectors.Vector.Data.ToArray()));
                 VectorStoreRecordMapping.SetPropertiesOnRecord(
-=======
                 this._propertyReader.FirstVectorPropertyInfo!.SetValue(
->>>>>>> 4dbb38df
                     outputRecord,
                     new ReadOnlyMemory<float>(storageModel.Vectors.Vector.Data.ToArray()));
             }
