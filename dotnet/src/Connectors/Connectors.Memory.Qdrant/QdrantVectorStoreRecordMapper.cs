--- conflicted
+++ resolved
@@ -2,10 +2,6 @@
 
 using System;
 using System.Linq;
-<<<<<<< HEAD
-using System.Reflection;
-=======
->>>>>>> 5e2a1f50
 using Microsoft.SemanticKernel.Data;
 using Qdrant.Client.Grpc;
 
@@ -124,29 +120,16 @@
         // Construct the output record.
         var outputRecord = (TRecord)this._propertyReader.ParameterLessConstructorInfo.Invoke(null);
 
-        // Set Key.
-<<<<<<< HEAD
-        var keyPropertyInfoWithValue = new KeyValuePair<PropertyInfo, object?>(
-                this._propertyReader.KeyPropertyInfo,
-                keyPropertyValue);
-        VectorStoreRecordMapping.SetPropertiesOnRecord(
-            outputRecord,
-            [keyPropertyInfoWithValue]);
-=======
+        // Set Key
         this._propertyReader.KeyPropertyInfo.SetValue(outputRecord, keyPropertyValue);
->>>>>>> 5e2a1f50
 
         // Set each vector property if embeddings are included in the point.
         if (options?.IncludeVectors is true)
         {
             if (this._hasNamedVectors)
             {
-<<<<<<< HEAD
-                var propertiesInfoWithValues = VectorStoreRecordMapping.BuildPropertiesInfoWithValues(
-=======
                 VectorStoreRecordMapping.SetValuesOnProperties(
                     outputRecord,
->>>>>>> 5e2a1f50
                     this._propertyReader.VectorPropertiesInfo,
                     this._propertyReader.StoragePropertyNamesMap,
                     storageModel.Vectors.Vectors_.Vectors,
@@ -154,36 +137,19 @@
             }
             else
             {
-<<<<<<< HEAD
-                var propertyInfoWithValue = new KeyValuePair<PropertyInfo, object?>(
-                        this._propertyReader.FirstVectorPropertyInfo!,
-                        new ReadOnlyMemory<float>(storageModel.Vectors.Vector.Data.ToArray()));
-                VectorStoreRecordMapping.SetPropertiesOnRecord(
-=======
                 this._propertyReader.FirstVectorPropertyInfo!.SetValue(
->>>>>>> 5e2a1f50
                     outputRecord,
                     new ReadOnlyMemory<float>(storageModel.Vectors.Vector.Data.ToArray()));
             }
         }
 
         // Set each data property.
-<<<<<<< HEAD
-        var dataPropertiesInfoWithValues = VectorStoreRecordMapping.BuildPropertiesInfoWithValues(
-            this._propertyReader.DataPropertiesInfo,
-            this._propertyReader.StoragePropertyNamesMap,
-            storageModel.Payload,
-            (Value grpcValue, Type targetType) =>
-                QdrantVectorStoreRecordFieldMapping.ConvertFromGrpcFieldValueToNativeType(grpcValue, targetType));
-        VectorStoreRecordMapping.SetPropertiesOnRecord(outputRecord, dataPropertiesInfoWithValues);
-=======
         VectorStoreRecordMapping.SetValuesOnProperties(
             outputRecord,
             this._propertyReader.DataPropertiesInfo,
             this._propertyReader.StoragePropertyNamesMap,
             storageModel.Payload,
             QdrantVectorStoreRecordFieldMapping.ConvertFromGrpcFieldValueToNativeType);
->>>>>>> 5e2a1f50
 
         return outputRecord;
     }
