--- conflicted
+++ resolved
@@ -1,9 +1,5 @@
 ﻿// Copyright (c) Microsoft. All rights reserved.
 
-<<<<<<< HEAD
-using System;
-=======
->>>>>>> c084b067
 using Microsoft.Extensions.AI;
 
 namespace Microsoft.SemanticKernel.Connectors.Qdrant;
@@ -36,14 +32,6 @@
 
     /// <summary>
     /// Gets or sets the default embedding generator to use when generating vectors embeddings with this vector store.
-<<<<<<< HEAD
-    /// </summary>
-    public IEmbeddingGenerator? EmbeddingGenerator { get; init; }
-
-    /// <summary>
-    /// An optional factory to use for constructing <see cref="QdrantVectorStoreRecordCollection{TKey, TRecord}"/> instances, if a custom record collection is required.
-=======
->>>>>>> c084b067
     /// </summary>
     public IEmbeddingGenerator? EmbeddingGenerator { get; set; }
 }