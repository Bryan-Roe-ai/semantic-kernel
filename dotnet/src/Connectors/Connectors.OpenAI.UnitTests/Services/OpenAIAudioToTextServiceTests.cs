﻿// Copyright (c) Microsoft. All rights reserved.

using System;
using System.ClientModel;
using System.Net.Http;
using System.Threading.Tasks;
using Microsoft.Extensions.Logging;
using Microsoft.SemanticKernel;
using Microsoft.SemanticKernel.Connectors.OpenAI;
using Moq;
using OpenAI;
using Xunit;

namespace SemanticKernel.Connectors.OpenAI.UnitTests.Services;

/// <summary>
/// Unit tests for <see cref="OpenAIAudioToTextService"/> class.
/// </summary>
public sealed class OpenAIAudioToTextServiceTests : IDisposable
{
    private readonly HttpMessageHandlerStub _messageHandlerStub;
    private readonly HttpClient _httpClient;
    private readonly Mock<ILoggerFactory> _mockLoggerFactory;

    public OpenAIAudioToTextServiceTests()
    {
        this._messageHandlerStub = new HttpMessageHandlerStub();
        this._httpClient = new HttpClient(this._messageHandlerStub, false);
        this._mockLoggerFactory = new Mock<ILoggerFactory>();
    }

    [Theory]
    [InlineData(true)]
    [InlineData(false)]
    public void ConstructorWithApiKeyWorksCorrectly(bool includeLoggerFactory)
    {
        // Arrange & Act
        var service = includeLoggerFactory ? new OpenAIAudioToTextService("model-id", "api-key", "organization", loggerFactory: this._mockLoggerFactory.Object) : new OpenAIAudioToTextService("model-id", "api-key", "organization");

        // Assert
        Assert.NotNull(service);
        Assert.Equal("model-id", service.Attributes["ModelId"]);
    }

    [Fact]
    public void ItThrowsIfModelIdIsNotProvided()
    {
        // Act & Assert
        Assert.Throws<ArgumentException>(() => new OpenAIAudioToTextService(" ", "apikey"));
        Assert.Throws<ArgumentException>(() => new OpenAIAudioToTextService(" ", openAIClient: new(new ApiKeyCredential("apikey"))));
        Assert.Throws<ArgumentException>(() => new OpenAIAudioToTextService("", "apikey"));
        Assert.Throws<ArgumentException>(() => new OpenAIAudioToTextService("", openAIClient: new(new ApiKeyCredential("apikey"))));
        Assert.Throws<ArgumentNullException>(() => new OpenAIAudioToTextService(null!, "apikey"));
        Assert.Throws<ArgumentNullException>(() => new OpenAIAudioToTextService(null!, openAIClient: new(new ApiKeyCredential("apikey"))));
    }

    [Theory]
    [InlineData(true)]
    [InlineData(false)]
    public void ConstructorWithOpenAIClientWorksCorrectly(bool includeLoggerFactory)
    {
        // Arrange & Act
<<<<<<< HEAD
        var client = new OpenAIClient("key");
        var service = includeLoggerFactory ? new OpenAIAudioToTextService("model-id", client, loggerFactory: this._mockLoggerFactory.Object) : new OpenAIAudioToTextService("model-id", client);
=======
        var client = new OpenAIClient(new ApiKeyCredential("key"));
        var service = includeLoggerFactory ?
            new OpenAIAudioToTextService("model-id", client, loggerFactory: this._mockLoggerFactory.Object) :
            new OpenAIAudioToTextService("model-id", client);
>>>>>>> f08cf3c7

        // Assert
        Assert.NotNull(service);
        Assert.Equal("model-id", service.Attributes["ModelId"]);
    }

    [Fact]
    public async Task GetTextContentByDefaultWorksCorrectlyAsync()
    {
        // Arrange
        var service = new OpenAIAudioToTextService("model-id", "api-key", "organization", this._httpClient);
        this._messageHandlerStub.ResponseToReturn = new HttpResponseMessage(System.Net.HttpStatusCode.OK)
        {
            Content = new StringContent("Test audio-to-text response")
        };

        // Act
        var result = await service.GetTextContentsAsync(new AudioContent(new BinaryData("data"), mimeType: null), new OpenAIAudioToTextExecutionSettings("file.mp3"));

        // Assert
        Assert.NotNull(result);
        Assert.Equal("Test audio-to-text response", result[0].Text);
    }

    [Fact]
    public async Task GetTextContentThrowsIfAudioCantBeReadAsync()
    {
        // Arrange
        var service = new OpenAIAudioToTextService("model-id", "api-key", "organization", this._httpClient);

        // Act & Assert
        await Assert.ThrowsAsync<ArgumentException>(async () => { await service.GetTextContentsAsync(new AudioContent(new Uri("http://remote-audio")), new OpenAIAudioToTextExecutionSettings("file.mp3")); });
    }

    [Fact]
    public async Task GetTextContentThrowsIfFileNameIsInvalidAsync()
    {
        // Arrange
        var service = new OpenAIAudioToTextService("model-id", "api-key", "organization", this._httpClient);

        // Act & Assert
        await Assert.ThrowsAsync<ArgumentException>(async () => { await service.GetTextContentsAsync(new AudioContent(new BinaryData("data"), mimeType: null), new OpenAIAudioToTextExecutionSettings("invalid")); });
    }

    public void Dispose()
    {
        this._httpClient.Dispose();
        this._messageHandlerStub.Dispose();
    }
}<|MERGE_RESOLUTION|>--- conflicted
+++ resolved
@@ -60,15 +60,10 @@
     public void ConstructorWithOpenAIClientWorksCorrectly(bool includeLoggerFactory)
     {
         // Arrange & Act
-<<<<<<< HEAD
-        var client = new OpenAIClient("key");
-        var service = includeLoggerFactory ? new OpenAIAudioToTextService("model-id", client, loggerFactory: this._mockLoggerFactory.Object) : new OpenAIAudioToTextService("model-id", client);
-=======
         var client = new OpenAIClient(new ApiKeyCredential("key"));
         var service = includeLoggerFactory ?
             new OpenAIAudioToTextService("model-id", client, loggerFactory: this._mockLoggerFactory.Object) :
             new OpenAIAudioToTextService("model-id", client);
->>>>>>> f08cf3c7
 
         // Assert
         Assert.NotNull(service);
