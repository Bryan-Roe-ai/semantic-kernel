﻿// Copyright (c) Microsoft. All rights reserved.

using System;
using System.ClientModel;
using System.Net.Http;
using System.Threading.Tasks;
using Microsoft.Extensions.Logging;
using Microsoft.SemanticKernel;
using Microsoft.SemanticKernel.Connectors.OpenAI;
using Moq;
using OpenAI;
using Xunit;

namespace SemanticKernel.Connectors.OpenAI.UnitTests.Services;

/// <summary>
/// Unit tests for <see cref="OpenAIAudioToTextService"/> class.
/// </summary>
public sealed class OpenAIAudioToTextServiceTests : IDisposable
{
    private readonly HttpMessageHandlerStub _messageHandlerStub;
    private readonly HttpClient _httpClient;
    private readonly Mock<ILoggerFactory> _mockLoggerFactory;

    public OpenAIAudioToTextServiceTests()
    {
        this._messageHandlerStub = new HttpMessageHandlerStub();
        this._httpClient = new HttpClient(this._messageHandlerStub, false);
        this._mockLoggerFactory = new Mock<ILoggerFactory>();
    }

    [Theory]
    [InlineData(true)]
    [InlineData(false)]
    public void ConstructorWithApiKeyWorksCorrectly(bool includeLoggerFactory)
    {
        // Arrange & Act
<<<<<<< HEAD
        var service = includeLoggerFactory ? new OpenAIAudioToTextService("model-id", "api-key", "organization", loggerFactory: this._mockLoggerFactory.Object) : new OpenAIAudioToTextService("model-id", "api-key", "organization");
=======
        var service = includeLoggerFactory ?
            new OpenAIAudioToTextService("model-id", "api-key", "organization", loggerFactory: this._mockLoggerFactory.Object) :
            new OpenAIAudioToTextService("model-id", "api-key", "organization");
>>>>>>> 6d73513a859ab2d05e01db3bc1d405827799e34b

        // Assert
        Assert.NotNull(service);
        Assert.Equal("model-id", service.Attributes["ModelId"]);
    }

    [Fact]
    public void ItThrowsIfModelIdIsNotProvided()
    {
        // Act & Assert
        Assert.Throws<ArgumentException>(() => new OpenAIAudioToTextService(" ", "apikey"));
        Assert.Throws<ArgumentException>(() => new OpenAIAudioToTextService(" ", openAIClient: new(new ApiKeyCredential("apikey"))));
        Assert.Throws<ArgumentException>(() => new OpenAIAudioToTextService("", "apikey"));
        Assert.Throws<ArgumentException>(() => new OpenAIAudioToTextService("", openAIClient: new(new ApiKeyCredential("apikey"))));
        Assert.Throws<ArgumentNullException>(() => new OpenAIAudioToTextService(null!, "apikey"));
        Assert.Throws<ArgumentNullException>(() => new OpenAIAudioToTextService(null!, openAIClient: new(new ApiKeyCredential("apikey"))));
    }

    [Theory]
    [InlineData(true)]
    [InlineData(false)]
    public void ConstructorWithOpenAIClientWorksCorrectly(bool includeLoggerFactory)
    {
        // Arrange & Act
<<<<<<< HEAD
        var client = new OpenAIClient("key");
<<<<<<< HEAD
        var service = includeLoggerFactory ? new OpenAIAudioToTextService("model-id", client, loggerFactory: this._mockLoggerFactory.Object) : new OpenAIAudioToTextService("model-id", client);
=======
=======
        var client = new OpenAIClient(new ApiKeyCredential("key"));
>>>>>>> 6d5aa6e0
        var service = includeLoggerFactory ?
            new OpenAIAudioToTextService("model-id", client, loggerFactory: this._mockLoggerFactory.Object) :
            new OpenAIAudioToTextService("model-id", client);
>>>>>>> 6d73513a859ab2d05e01db3bc1d405827799e34b

        // Assert
        Assert.NotNull(service);
        Assert.Equal("model-id", service.Attributes["ModelId"]);
    }

    [Fact]
    public async Task GetTextContentByDefaultWorksCorrectlyAsync()
    {
        // Arrange
        var service = new OpenAIAudioToTextService("model-id", "api-key", "organization", this._httpClient);
        this._messageHandlerStub.ResponseToReturn = new HttpResponseMessage(System.Net.HttpStatusCode.OK)
        {
            Content = new StringContent("Test audio-to-text response")
        };

        // Act
        var result = await service.GetTextContentsAsync(new AudioContent(new BinaryData("data"), mimeType: null), new OpenAIAudioToTextExecutionSettings("file.mp3"));

        // Assert
        Assert.NotNull(result);
        Assert.Equal("Test audio-to-text response", result[0].Text);
    }

    [Fact]
    public async Task GetTextContentThrowsIfAudioCantBeReadAsync()
    {
        // Arrange
        var service = new OpenAIAudioToTextService("model-id", "api-key", "organization", this._httpClient);

        // Act & Assert
        await Assert.ThrowsAsync<ArgumentException>(async () => { await service.GetTextContentsAsync(new AudioContent(new Uri("http://remote-audio")), new OpenAIAudioToTextExecutionSettings("file.mp3")); });
    }

    [Fact]
    public async Task GetTextContentThrowsIfFileNameIsInvalidAsync()
    {
        // Arrange
        var service = new OpenAIAudioToTextService("model-id", "api-key", "organization", this._httpClient);

        // Act & Assert
        await Assert.ThrowsAsync<ArgumentException>(async () => { await service.GetTextContentsAsync(new AudioContent(new BinaryData("data"), mimeType: null), new OpenAIAudioToTextExecutionSettings("invalid")); });
    }

    public void Dispose()
    {
        this._httpClient.Dispose();
        this._messageHandlerStub.Dispose();
    }
}<|MERGE_RESOLUTION|>--- conflicted
+++ resolved
@@ -1,4 +1,4 @@
-﻿// Copyright (c) Microsoft. All rights reserved.
+// Copyright (c) Microsoft. All rights reserved.
 
 using System;
 using System.ClientModel;
@@ -35,13 +35,10 @@
     public void ConstructorWithApiKeyWorksCorrectly(bool includeLoggerFactory)
     {
         // Arrange & Act
-<<<<<<< HEAD
         var service = includeLoggerFactory ? new OpenAIAudioToTextService("model-id", "api-key", "organization", loggerFactory: this._mockLoggerFactory.Object) : new OpenAIAudioToTextService("model-id", "api-key", "organization");
-=======
         var service = includeLoggerFactory ?
             new OpenAIAudioToTextService("model-id", "api-key", "organization", loggerFactory: this._mockLoggerFactory.Object) :
             new OpenAIAudioToTextService("model-id", "api-key", "organization");
->>>>>>> 6d73513a859ab2d05e01db3bc1d405827799e34b
 
         // Assert
         Assert.NotNull(service);
@@ -66,18 +63,12 @@
     public void ConstructorWithOpenAIClientWorksCorrectly(bool includeLoggerFactory)
     {
         // Arrange & Act
-<<<<<<< HEAD
         var client = new OpenAIClient("key");
-<<<<<<< HEAD
         var service = includeLoggerFactory ? new OpenAIAudioToTextService("model-id", client, loggerFactory: this._mockLoggerFactory.Object) : new OpenAIAudioToTextService("model-id", client);
-=======
-=======
         var client = new OpenAIClient(new ApiKeyCredential("key"));
->>>>>>> 6d5aa6e0
         var service = includeLoggerFactory ?
             new OpenAIAudioToTextService("model-id", client, loggerFactory: this._mockLoggerFactory.Object) :
             new OpenAIAudioToTextService("model-id", client);
->>>>>>> 6d73513a859ab2d05e01db3bc1d405827799e34b
 
         // Assert
         Assert.NotNull(service);
