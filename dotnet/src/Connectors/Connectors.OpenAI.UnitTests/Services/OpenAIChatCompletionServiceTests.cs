<<<<<<< HEAD
<<<<<<< HEAD
<<<<<<< div
=======
<<<<<<< Updated upstream
<<<<<<< Updated upstream
>>>>>>> head
<<<<<<< Updated upstream
<<<<<<< Updated upstream
<<<<<<< Updated upstream
<<<<<<< Updated upstream
<<<<<<< Updated upstream
<<<<<<< Updated upstream
=======
>>>>>>> Stashed changes
=======
>>>>>>> Stashed changes
=======
<<<<<<< Updated upstream
>>>>>>> Stashed changes
﻿// Copyright (c) Microsoft. All rights reserved.
=======
// Copyright (c) Microsoft. All rights reserved.
>>>>>>> 637c5bcc

using System;
=======
<<<<<<< Updated upstream
<<<<<<< Updated upstream
=======
>>>>>>> Stashed changes
=======
>>>>>>> Stashed changes
=======
>>>>>>> Stashed changes
=======
>>>>>>> Stashed changes
=======
>>>>>>> Stashed changes
<<<<<<< HEAD
﻿// Copyright (c) Microsoft. All rights reserved.

using System;
=======
=======
>>>>>>> eab985c52d058dc92abc75034bc790079131ce75
<<<<<<< div
=======
=======
>>>>>>> Stashed changes
=======
>>>>>>> Stashed changes
>>>>>>> head
// Copyright (c) Microsoft. All rights reserved.

using System;
using System.ClientModel;
<<<<<<< div
=======
<<<<<<< Updated upstream
<<<<<<< Updated upstream
>>>>>>> head
<<<<<<< HEAD
>>>>>>> main
<<<<<<< Updated upstream
<<<<<<< Updated upstream
<<<<<<< Updated upstream
<<<<<<< Updated upstream
<<<<<<< Updated upstream
>>>>>>> Stashed changes
=======
>>>>>>> Stashed changes
=======
>>>>>>> Stashed changes
=======
>>>>>>> Stashed changes
=======
>>>>>>> Stashed changes
=======
>>>>>>> Stashed changes
=======
>>>>>>> eab985c52d058dc92abc75034bc790079131ce75
<<<<<<< div
=======
=======
>>>>>>> main
>>>>>>> Stashed changes
=======
>>>>>>> main
>>>>>>> Stashed changes
>>>>>>> head
using System.Collections.Generic;
using System.Diagnostics;
using System.Globalization;
using System.IO;
using System.Linq;
using System.Net;
using System.Net.Http;
using System.Text;
using System.Text.Json;
using System.Threading.Tasks;
using Microsoft.Extensions.DependencyInjection;
using Microsoft.Extensions.Logging;
using Microsoft.SemanticKernel;
using Microsoft.SemanticKernel.ChatCompletion;
using Microsoft.SemanticKernel.Connectors.OpenAI;
using Microsoft.SemanticKernel.Diagnostics;
using Microsoft.SemanticKernel.TextGeneration;
using Moq;
using OpenAI;
using OpenAI.Chat;
using Xunit;
<<<<<<< HEAD

<<<<<<< HEAD
<<<<<<< div
=======
<<<<<<< Updated upstream
<<<<<<< Updated upstream
>>>>>>> head
<<<<<<< Updated upstream
<<<<<<< Updated upstream
<<<<<<< Updated upstream
<<<<<<< Updated upstream
<<<<<<< Updated upstream
<<<<<<< Updated upstream
=======
=======
>>>>>>> Stashed changes
=======
>>>>>>> Stashed changes
=======
>>>>>>> Stashed changes
=======
>>>>>>> Stashed changes
=======
>>>>>>> Stashed changes
<<<<<<< HEAD
=======
>>>>>>> Stashed changes
=======
>>>>>>> Stashed changes
=======
=======
>>>>>>> 637c5bcc
using ChatMessageContent = Microsoft.SemanticKernel.ChatMessageContent;

>>>>>>> main
<<<<<<< Updated upstream
<<<<<<< Updated upstream
<<<<<<< Updated upstream
<<<<<<< Updated upstream
<<<<<<< Updated upstream
<<<<<<< Updated upstream
<<<<<<< Updated upstream
=======
>>>>>>> Stashed changes
>>>>>>> Stashed changes
=======
>>>>>>> Stashed changes
=======
>>>>>>> Stashed changes
=======
>>>>>>> Stashed changes
=======
>>>>>>> Stashed changes
=======
using ChatMessageContent = Microsoft.SemanticKernel.ChatMessageContent;

>>>>>>> eab985c52d058dc92abc75034bc790079131ce75
<<<<<<< div
=======
=======
>>>>>>> Stashed changes
=======
>>>>>>> Stashed changes
>>>>>>> head
namespace SemanticKernel.Connectors.OpenAI.UnitTests.Services;

/// <summary>
/// Unit tests for <see cref="OpenAIChatCompletionService"/>
/// </summary>
public sealed class OpenAIChatCompletionServiceTests : IDisposable
{
    private readonly HttpMessageHandlerStub _messageHandlerStub;
    private readonly MultipleHttpMessageHandlerStub _multiMessageHandlerStub;
    private readonly HttpClient _httpClient;
    private readonly OpenAIFunction _timepluginDate, _timepluginNow;
    private readonly OpenAIPromptExecutionSettings _executionSettings;
    private readonly Mock<ILoggerFactory> _mockLoggerFactory;
    private readonly ChatHistory _chatHistoryForTest = [new ChatMessageContent(AuthorRole.User, "test")];

    public OpenAIChatCompletionServiceTests()
    {
        this._messageHandlerStub = new HttpMessageHandlerStub();
        this._multiMessageHandlerStub = new MultipleHttpMessageHandlerStub();
        this._httpClient = new HttpClient(this._messageHandlerStub, false);
        this._mockLoggerFactory = new Mock<ILoggerFactory>();

        IList<KernelFunctionMetadata> functions = KernelPluginFactory.CreateFromFunctions("TimePlugin", new[]
        {
            KernelFunctionFactory.CreateFromMethod((string? format = null) => DateTime.Now.Date.ToString(format, CultureInfo.InvariantCulture), "Date", "TimePlugin.Date"),
            KernelFunctionFactory.CreateFromMethod((string? format = null) => DateTime.Now.ToString(format, CultureInfo.InvariantCulture), "Now", "TimePlugin.Now"),
        }).GetFunctionsMetadata();

        this._timepluginDate = functions[0].ToOpenAIFunction();
        this._timepluginNow = functions[1].ToOpenAIFunction();

        this._executionSettings = new()
        {
            ToolCallBehavior = ToolCallBehavior.EnableFunctions([this._timepluginDate, this._timepluginNow])
        };
    }

    [Theory]
    [InlineData(true)]
    [InlineData(false)]
    public void ConstructorWithApiKeyWorksCorrectly(bool includeLoggerFactory)
    {
        // Arrange & Act
        var service = includeLoggerFactory ?
            new OpenAIChatCompletionService("model-id", "api-key", "organization", loggerFactory: this._mockLoggerFactory.Object) :
            new OpenAIChatCompletionService("model-id", "api-key", "organization");

        // Assert
        Assert.NotNull(service);
        Assert.Equal("model-id", service.Attributes["ModelId"]);
    }

    [Theory]
    [InlineData("http://localhost:1234/v1/chat/completions", "http://localhost:1234/v1/chat/completions")] // Uses full path when provided
    [InlineData("http://localhost:1234/", "http://localhost:1234/v1/chat/completions")]
    [InlineData("http://localhost:8080", "http://localhost:8080/v1/chat/completions")]
    [InlineData("https://something:8080", "https://something:8080/v1/chat/completions")] // Accepts TLS Secured endpoints
    public async Task ItUsesCustomEndpointsWhenProvidedDirectlyAsync(string endpointProvided, string expectedEndpoint)
    {
        // Arrange
        var chatCompletion = new OpenAIChatCompletionService(modelId: "any", apiKey: null, httpClient: this._httpClient, endpoint: new Uri(endpointProvided));
        this._messageHandlerStub.ResponseToReturn = new HttpResponseMessage(System.Net.HttpStatusCode.OK)
        { Content = new StringContent(ChatCompletionResponse) };

        // Act
        await chatCompletion.GetChatMessageContentsAsync(this._chatHistoryForTest, this._executionSettings);

        // Assert
        Assert.Equal(expectedEndpoint, this._messageHandlerStub.RequestUri!.ToString());
    }

    [Theory]
    [InlineData("http://localhost:1234/v1/chat/completions", "http://localhost:1234/v1/chat/completions")] // Uses full path when provided
    [InlineData("http://localhost:1234/", "http://localhost:1234/v1/chat/completions")]
    [InlineData("http://localhost:8080", "http://localhost:8080/v1/chat/completions")]
    [InlineData("https://something:8080", "https://something:8080/v1/chat/completions")] // Accepts TLS Secured endpoints
    public async Task ItUsesCustomEndpointsWhenProvidedAsBaseAddressAsync(string endpointProvided, string expectedEndpoint)
    {
        // Arrange
        this._httpClient.BaseAddress = new Uri(endpointProvided);
        var chatCompletion = new OpenAIChatCompletionService(modelId: "any", apiKey: null, httpClient: this._httpClient, endpoint: new Uri(endpointProvided));
        this._messageHandlerStub.ResponseToReturn = new HttpResponseMessage(System.Net.HttpStatusCode.OK)
        { Content = new StringContent(ChatCompletionResponse) };

        // Act
        await chatCompletion.GetChatMessageContentsAsync(this._chatHistoryForTest, this._executionSettings);

        // Assert
        Assert.Equal(expectedEndpoint, this._messageHandlerStub.RequestUri!.ToString());
    }

    [Fact]
    public async Task ItUsesHttpClientEndpointIfProvidedEndpointIsMissingAsync()
    {
        // Arrange
        this._httpClient.BaseAddress = new Uri("http://localhost:12312");
        var chatCompletion = new OpenAIChatCompletionService(modelId: "any", apiKey: null, httpClient: this._httpClient, endpoint: null!);
        this._messageHandlerStub.ResponseToReturn = new HttpResponseMessage(System.Net.HttpStatusCode.OK)
        { Content = new StringContent(ChatCompletionResponse) };

        // Act
        await chatCompletion.GetChatMessageContentsAsync(this._chatHistoryForTest, this._executionSettings);

        // Assert
        Assert.Equal("http://localhost:12312/v1/chat/completions", this._messageHandlerStub.RequestUri!.ToString());
    }

    [Fact]
    public async Task ItUsesDefaultEndpointIfProvidedEndpointIsMissingAsync()
    {
        // Arrange
        var chatCompletion = new OpenAIChatCompletionService(modelId: "any", apiKey: "abc", httpClient: this._httpClient, endpoint: null!);
        this._messageHandlerStub.ResponseToReturn = new HttpResponseMessage(System.Net.HttpStatusCode.OK)
        { Content = new StringContent(ChatCompletionResponse) };

        // Act
        await chatCompletion.GetChatMessageContentsAsync(this._chatHistoryForTest, this._executionSettings);

        // Assert
        Assert.Equal("https://api.openai.com/v1/chat/completions", this._messageHandlerStub.RequestUri!.ToString());
    }

    [Theory]
    [InlineData(true)]
    [InlineData(false)]
    public void ConstructorWithOpenAIClientWorksCorrectly(bool includeLoggerFactory)
    {
        // Arrange & Act
<<<<<<< HEAD
<<<<<<< HEAD
<<<<<<< div
=======
<<<<<<< Updated upstream
<<<<<<< Updated upstream
>>>>>>> head
<<<<<<< Updated upstream
<<<<<<< Updated upstream
<<<<<<< Updated upstream
<<<<<<< Updated upstream
<<<<<<< Updated upstream
<<<<<<< Updated upstream
        var client = new OpenAIClient("key");
=======
=======
>>>>>>> Stashed changes
=======
>>>>>>> Stashed changes
=======
>>>>>>> Stashed changes
=======
>>>>>>> Stashed changes
=======
>>>>>>> Stashed changes
<<<<<<< HEAD
=======
>>>>>>> Stashed changes
=======
>>>>>>> Stashed changes
        var client = new OpenAIClient("key");
=======
        var client = new OpenAIClient(new ApiKeyCredential("key"));
>>>>>>> main
<<<<<<< Updated upstream
<<<<<<< Updated upstream
<<<<<<< Updated upstream
<<<<<<< Updated upstream
<<<<<<< Updated upstream
<<<<<<< Updated upstream
<<<<<<< Updated upstream
=======
>>>>>>> Stashed changes
>>>>>>> Stashed changes
=======
>>>>>>> Stashed changes
=======
>>>>>>> Stashed changes
=======
>>>>>>> Stashed changes
=======
>>>>>>> Stashed changes
=======
        var client = new OpenAIClient(new ApiKeyCredential("key"));
>>>>>>> eab985c52d058dc92abc75034bc790079131ce75
=======
>>>>>>> Stashed changes
=======
>>>>>>> Stashed changes
<<<<<<< div
=======
=======
        var client = new OpenAIClient("key");
        var client = new OpenAIClient("key");
        var client = new OpenAIClient(new ApiKeyCredential("key"));
        var client = new OpenAIClient(new ApiKeyCredential("key"));
        var client = new OpenAIClient(new ApiKeyCredential("key"));
>>>>>>> 637c5bcc
        var client = new OpenAIClient(new ApiKeyCredential("key"));
>>>>>>> eab985c52d058dc92abc75034bc790079131ce75
=======
>>>>>>> head
        var service = includeLoggerFactory ?
            new OpenAIChatCompletionService("model-id", client, loggerFactory: this._mockLoggerFactory.Object) :
            new OpenAIChatCompletionService("model-id", client);

        // Assert
        Assert.NotNull(service);
        Assert.Equal("model-id", service.Attributes["ModelId"]);
    }

    [Fact]
    public async Task ItCreatesCorrectFunctionToolCallsWhenUsingAutoAsync()
    {
        // Arrange
        var chatCompletion = new OpenAIChatCompletionService(modelId: "gpt-3.5-turbo", apiKey: "NOKEY", httpClient: this._httpClient);
        this._messageHandlerStub.ResponseToReturn = new HttpResponseMessage(System.Net.HttpStatusCode.OK)
        { Content = new StringContent(ChatCompletionResponse) };

        // Act
        await chatCompletion.GetChatMessageContentsAsync([new ChatMessageContent(AuthorRole.User, "test")], this._executionSettings);

        // Assert
        var actualRequestContent = Encoding.UTF8.GetString(this._messageHandlerStub.RequestContent!);
        Assert.NotNull(actualRequestContent);
        var optionsJson = JsonSerializer.Deserialize<JsonElement>(actualRequestContent);
        Assert.Equal(2, optionsJson.GetProperty("tools").GetArrayLength());
        Assert.Equal("TimePlugin-Date", optionsJson.GetProperty("tools")[0].GetProperty("function").GetProperty("name").GetString());
        Assert.Equal("TimePlugin-Now", optionsJson.GetProperty("tools")[1].GetProperty("function").GetProperty("name").GetString());
    }

    [Fact]
    public async Task ItCreatesCorrectFunctionToolCallsWhenUsingNowAsync()
    {
        // Arrange
        var chatCompletion = new OpenAIChatCompletionService(modelId: "gpt-3.5-turbo", apiKey: "NOKEY", httpClient: this._httpClient);
        this._messageHandlerStub.ResponseToReturn = new HttpResponseMessage(System.Net.HttpStatusCode.OK)
        { Content = new StringContent(ChatCompletionResponse) };
        this._executionSettings.ToolCallBehavior = ToolCallBehavior.RequireFunction(this._timepluginNow);

        // Act
        await chatCompletion.GetChatMessageContentsAsync(this._chatHistoryForTest, this._executionSettings);

        // Assert
        var actualRequestContent = Encoding.UTF8.GetString(this._messageHandlerStub.RequestContent!);
        Assert.NotNull(actualRequestContent);
        var optionsJson = JsonSerializer.Deserialize<JsonElement>(actualRequestContent);
        Assert.Equal(1, optionsJson.GetProperty("tools").GetArrayLength());
        Assert.Equal("TimePlugin-Now", optionsJson.GetProperty("tools")[0].GetProperty("function").GetProperty("name").GetString());
    }

    [Fact]
    public async Task ItCreatesNoFunctionsWhenUsingNoneAsync()
    {
        // Arrange
        var chatCompletion = new OpenAIChatCompletionService(modelId: "gpt-3.5-turbo", apiKey: "NOKEY", httpClient: this._httpClient);
        this._messageHandlerStub.ResponseToReturn = new HttpResponseMessage(System.Net.HttpStatusCode.OK)
        { Content = new StringContent(ChatCompletionResponse) };
        this._executionSettings.ToolCallBehavior = null;

        // Act
        await chatCompletion.GetChatMessageContentsAsync(this._chatHistoryForTest, this._executionSettings);

        // Assert
        var actualRequestContent = Encoding.UTF8.GetString(this._messageHandlerStub.RequestContent!);
        Assert.NotNull(actualRequestContent);
        var optionsJson = JsonSerializer.Deserialize<JsonElement>(actualRequestContent);
        Assert.False(optionsJson.TryGetProperty("functions", out var _));
    }

    [Fact]
    public async Task ItAddsIdToChatMessageAsync()
    {
        // Arrange
        var chatCompletion = new OpenAIChatCompletionService(modelId: "gpt-3.5-turbo", apiKey: "NOKEY", httpClient: this._httpClient);
        this._messageHandlerStub.ResponseToReturn = new HttpResponseMessage(System.Net.HttpStatusCode.OK)
        { Content = new StringContent(ChatCompletionResponse) };
        var chatHistory = new ChatHistory();
        chatHistory.AddMessage(AuthorRole.Tool, "Hello", metadata: new Dictionary<string, object?>() { { OpenAIChatMessageContent.ToolIdProperty, "John Doe" } });

        // Act
        await chatCompletion.GetChatMessageContentsAsync(chatHistory, this._executionSettings);

        // Assert
        var actualRequestContent = Encoding.UTF8.GetString(this._messageHandlerStub.RequestContent!);
        Assert.NotNull(actualRequestContent);
        var optionsJson = JsonSerializer.Deserialize<JsonElement>(actualRequestContent);
        Assert.Equal(1, optionsJson.GetProperty("messages").GetArrayLength());
        Assert.Equal("John Doe", optionsJson.GetProperty("messages")[0].GetProperty("tool_call_id").GetString());
    }

    [Fact]
    public async Task ItGetChatMessageContentsShouldHaveModelIdDefinedAsync()
    {
        // Arrange
        var chatCompletion = new OpenAIChatCompletionService(modelId: "gpt-3.5-turbo", apiKey: "NOKEY", httpClient: this._httpClient);
        this._messageHandlerStub.ResponseToReturn = new HttpResponseMessage(System.Net.HttpStatusCode.OK)
        { Content = new StringContent(ChatCompletionResponse, Encoding.UTF8, "application/json") };

        var chatHistory = new ChatHistory();
        chatHistory.AddMessage(AuthorRole.User, "Hello");

        // Act
        var chatMessage = await chatCompletion.GetChatMessageContentAsync(chatHistory, this._executionSettings);

        // Assert
        Assert.NotNull(chatMessage.ModelId);
        Assert.Equal("gpt-3.5-turbo", chatMessage.ModelId);
    }

    [Fact]
    public async Task ItGetTextContentsShouldHaveModelIdDefinedAsync()
    {
        // Arrange
        var chatCompletion = new OpenAIChatCompletionService(modelId: "gpt-3.5-turbo", apiKey: "NOKEY", httpClient: this._httpClient);
        this._messageHandlerStub.ResponseToReturn = new HttpResponseMessage(System.Net.HttpStatusCode.OK)
        { Content = new StringContent(ChatCompletionResponse, Encoding.UTF8, "application/json") };

        var chatHistory = new ChatHistory();
        chatHistory.AddMessage(AuthorRole.User, "Hello");

        // Act
        var textContent = await chatCompletion.GetTextContentAsync("hello", this._executionSettings);

        // Assert
        Assert.NotNull(textContent.ModelId);
        Assert.Equal("gpt-3.5-turbo", textContent.ModelId);
    }

    [Fact]
    public async Task GetStreamingTextContentsWorksCorrectlyAsync()
    {
        // Arrange
        var service = new OpenAIChatCompletionService("model-id", "api-key", "organization", this._httpClient);
        using var stream = File.OpenRead("TestData/chat_completion_streaming_test_response.txt");

        this._messageHandlerStub.ResponseToReturn = new HttpResponseMessage(HttpStatusCode.OK)
        {
            Content = new StreamContent(stream)
        };

        // Act & Assert
        var enumerator = service.GetStreamingTextContentsAsync("Prompt").GetAsyncEnumerator();

        await enumerator.MoveNextAsync();
        Assert.Equal("Test chat streaming response", enumerator.Current.Text);

        await enumerator.MoveNextAsync();
        Assert.Equal("Stop", enumerator.Current.Metadata?["FinishReason"]);
    }

    [Fact]
    public async Task GetStreamingChatMessageContentsWorksCorrectlyAsync()
    {
        // Arrange
        var service = new OpenAIChatCompletionService("model-id", "api-key", "organization", this._httpClient);
        using var stream = File.OpenRead("TestData/chat_completion_streaming_test_response.txt");

        this._messageHandlerStub.ResponseToReturn = new HttpResponseMessage(HttpStatusCode.OK)
        {
            Content = new StreamContent(stream)
        };

        // Act & Assert
        var enumerator = service.GetStreamingChatMessageContentsAsync([]).GetAsyncEnumerator();

        await enumerator.MoveNextAsync();
        Assert.Equal("Test chat streaming response", enumerator.Current.Content);

        await enumerator.MoveNextAsync();
        Assert.Equal("Stop", enumerator.Current.Metadata?["FinishReason"]);
<<<<<<< HEAD
<<<<<<< div
=======
<<<<<<< Updated upstream
<<<<<<< Updated upstream
>>>>>>> head
<<<<<<< Updated upstream
<<<<<<< Updated upstream
<<<<<<< Updated upstream
<<<<<<< Updated upstream
<<<<<<< Updated upstream
<<<<<<< Updated upstream
=======
=======
>>>>>>> Stashed changes
=======
>>>>>>> Stashed changes
=======
>>>>>>> Stashed changes
=======
>>>>>>> Stashed changes
=======
>>>>>>> Stashed changes
<<<<<<< HEAD
=======
=======
>>>>>>> eab985c52d058dc92abc75034bc790079131ce75
<<<<<<< div
=======
=======
=======
>>>>>>> Stashed changes
=======
=======
>>>>>>> Stashed changes
>>>>>>> head

        await enumerator.MoveNextAsync();
        Assert.NotNull(enumerator.Current.Metadata?["Usage"]);
        var serializedUsage = JsonSerializer.Serialize(enumerator.Current.Metadata?["Usage"])!;
        Assert.Contains("\"OutputTokenCount\":8", serializedUsage);
        Assert.Contains("\"InputTokenCount\":13", serializedUsage);
        Assert.Contains("\"TotalTokenCount\":21", serializedUsage);
<<<<<<< div
=======
<<<<<<< Updated upstream
<<<<<<< Updated upstream
>>>>>>> head
<<<<<<< HEAD
>>>>>>> main
<<<<<<< Updated upstream
<<<<<<< Updated upstream
<<<<<<< Updated upstream
<<<<<<< Updated upstream
<<<<<<< Updated upstream
>>>>>>> Stashed changes
=======
>>>>>>> Stashed changes
=======
>>>>>>> Stashed changes
=======
>>>>>>> Stashed changes
=======
>>>>>>> Stashed changes
=======
>>>>>>> Stashed changes
=======
>>>>>>> eab985c52d058dc92abc75034bc790079131ce75
<<<<<<< div
=======
=======
>>>>>>> main
>>>>>>> Stashed changes
=======
>>>>>>> main
>>>>>>> Stashed changes
>>>>>>> head
    }

    [Fact]
    public async Task ItAddsSystemMessageAsync()
    {
        // Arrange
        var chatCompletion = new OpenAIChatCompletionService(modelId: "gpt-3.5-turbo", apiKey: "NOKEY", httpClient: this._httpClient);
        this._messageHandlerStub.ResponseToReturn = new HttpResponseMessage(System.Net.HttpStatusCode.OK)
        { Content = new StringContent(ChatCompletionResponse) };
        var chatHistory = new ChatHistory();
        chatHistory.AddMessage(AuthorRole.User, "Hello");

        // Act
        await chatCompletion.GetChatMessageContentsAsync(chatHistory, this._executionSettings);

        // Assert
        var actualRequestContent = Encoding.UTF8.GetString(this._messageHandlerStub.RequestContent!);
        Assert.NotNull(actualRequestContent);
        var optionsJson = JsonSerializer.Deserialize<JsonElement>(actualRequestContent);

        var messages = optionsJson.GetProperty("messages");
        Assert.Equal(1, messages.GetArrayLength());

        Assert.Equal("Hello", messages[0].GetProperty("content").GetString());
        Assert.Equal("user", messages[0].GetProperty("role").GetString());
    }

    [Fact]
    public async Task GetStreamingChatMessageContentsWithFunctionCallAsync()
    {
        // Arrange
        int functionCallCount = 0;

        var kernel = Kernel.CreateBuilder().Build();
        var function1 = KernelFunctionFactory.CreateFromMethod((string location) =>
        {
            functionCallCount++;
            return "Some weather";
        }, "GetCurrentWeather");

        var function2 = KernelFunctionFactory.CreateFromMethod((string argument) =>
        {
            functionCallCount++;
            throw new ArgumentException("Some exception");
        }, "FunctionWithException");

        kernel.Plugins.Add(KernelPluginFactory.CreateFromFunctions("MyPlugin", [function1, function2]));

        using var multiHttpClient = new HttpClient(this._multiMessageHandlerStub, false);
        var service = new OpenAIChatCompletionService("model-id", "api-key", "organization-id", multiHttpClient, this._mockLoggerFactory.Object);
        var settings = new OpenAIPromptExecutionSettings() { ToolCallBehavior = ToolCallBehavior.AutoInvokeKernelFunctions };

        using var response1 = new HttpResponseMessage(HttpStatusCode.OK) { Content = new StreamContent(File.OpenRead("TestData/chat_completion_streaming_multiple_function_calls_test_response.txt")) };
        using var response2 = new HttpResponseMessage(HttpStatusCode.OK) { Content = new StreamContent(File.OpenRead("TestData/chat_completion_streaming_test_response.txt")) };

        this._multiMessageHandlerStub.ResponsesToReturn = [response1, response2];

        // Act & Assert
        var enumerator = service.GetStreamingChatMessageContentsAsync([], settings, kernel).GetAsyncEnumerator();

        await enumerator.MoveNextAsync();
        Assert.Equal("Test chat streaming response", enumerator.Current.Content);
        Assert.Equal("ToolCalls", enumerator.Current.Metadata?["FinishReason"]);

        await enumerator.MoveNextAsync();
        Assert.Equal("ToolCalls", enumerator.Current.Metadata?["FinishReason"]);

        // Keep looping until the end of stream
        while (await enumerator.MoveNextAsync())
        {
        }

        Assert.Equal(2, functionCallCount);
    }

    [Fact]
    public async Task GetStreamingChatMessageContentsWithFunctionCallMaximumAutoInvokeAttemptsAsync()
    {
        // Arrange
        const int DefaultMaximumAutoInvokeAttempts = 128;
        const int ModelResponsesCount = 129;

        int functionCallCount = 0;

        var kernel = Kernel.CreateBuilder().Build();
        var function = KernelFunctionFactory.CreateFromMethod((string location) =>
        {
            functionCallCount++;
            return "Some weather";
        }, "GetCurrentWeather");

        kernel.Plugins.Add(KernelPluginFactory.CreateFromFunctions("MyPlugin", [function]));
        using var multiHttpClient = new HttpClient(this._multiMessageHandlerStub, false);
        var service = new OpenAIChatCompletionService("model-id", "api-key", httpClient: multiHttpClient, loggerFactory: this._mockLoggerFactory.Object);
        var settings = new OpenAIPromptExecutionSettings() { ToolCallBehavior = ToolCallBehavior.AutoInvokeKernelFunctions };

        var responses = new List<HttpResponseMessage>();

        for (var i = 0; i < ModelResponsesCount; i++)
        {
            responses.Add(new HttpResponseMessage(HttpStatusCode.OK) { Content = new StreamContent(File.OpenRead("TestData/chat_completion_streaming_single_function_call_test_response.txt")) });
        }

        this._multiMessageHandlerStub.ResponsesToReturn = responses;

        // Act & Assert
        await foreach (var chunk in service.GetStreamingChatMessageContentsAsync([], settings, kernel))
        {
            Assert.Equal("Test chat streaming response", chunk.Content);
        }

        Assert.Equal(DefaultMaximumAutoInvokeAttempts, functionCallCount);
    }

    [Fact]
    public async Task GetStreamingChatMessageContentsWithFunctionCallAndEmptyArgumentsDoNotThrowAsync()
    {
        // Arrange
        int functionCallCount = 0;

        var kernel = Kernel.CreateBuilder().Build();
        var function = KernelFunctionFactory.CreateFromMethod((string addressCode) =>
        {
            functionCallCount++;
            return "Some weather";
        }, "GetWeather");

        kernel.Plugins.Add(KernelPluginFactory.CreateFromFunctions("WeatherPlugin", [function]));
        using var multiHttpClient = new HttpClient(this._multiMessageHandlerStub, false);
        var service = new OpenAIChatCompletionService("model-id", "api-key", httpClient: multiHttpClient, loggerFactory: this._mockLoggerFactory.Object);
        var settings = new OpenAIPromptExecutionSettings() { ToolCallBehavior = ToolCallBehavior.AutoInvokeKernelFunctions };

        this._multiMessageHandlerStub.ResponsesToReturn.Add(
            new HttpResponseMessage(HttpStatusCode.OK)
            {
                Content = new StreamContent(File.OpenRead("TestData/chat_completion_streaming_single_function_call_empty_assistance_response.txt"))
            });

        this._multiMessageHandlerStub.ResponsesToReturn.Add(
            new HttpResponseMessage(HttpStatusCode.OK)
            {
                Content = new StreamContent(File.OpenRead("TestData/chat_completion_streaming_test_response.txt"))
            });

        // Act & Assert
        await foreach (var chunk in service.GetStreamingChatMessageContentsAsync([], settings, kernel))
        {
        }

        Assert.Equal(1, functionCallCount);
    }

    [Fact]
    public async Task GetStreamingChatMessageContentsWithRequiredFunctionCallAsync()
    {
        // Arrange
        int functionCallCount = 0;

        var kernel = Kernel.CreateBuilder().Build();
        var function = KernelFunctionFactory.CreateFromMethod((string location) =>
        {
            functionCallCount++;
            return "Some weather";
        }, "GetCurrentWeather");

        var plugin = KernelPluginFactory.CreateFromFunctions("MyPlugin", [function]);
        var openAIFunction = plugin.GetFunctionsMetadata().First().ToOpenAIFunction();

        kernel.Plugins.Add(plugin);
        using var multiHttpClient = new HttpClient(this._multiMessageHandlerStub, false);
        var service = new OpenAIChatCompletionService("model-id", "api-key", httpClient: multiHttpClient, loggerFactory: this._mockLoggerFactory.Object);
        var settings = new OpenAIPromptExecutionSettings() { ToolCallBehavior = ToolCallBehavior.RequireFunction(openAIFunction, autoInvoke: true) };

        using var response1 = new HttpResponseMessage(HttpStatusCode.OK) { Content = new StreamContent(File.OpenRead("TestData/chat_completion_streaming_single_function_call_test_response.txt")) };
        using var response2 = new HttpResponseMessage(HttpStatusCode.OK) { Content = new StreamContent(File.OpenRead("TestData/chat_completion_streaming_test_response.txt")) };

        this._multiMessageHandlerStub.ResponsesToReturn = [response1, response2];

        // Act & Assert
        var enumerator = service.GetStreamingChatMessageContentsAsync([], settings, kernel).GetAsyncEnumerator();

        // Function Tool Call Streaming (One Chunk)
        await enumerator.MoveNextAsync();
        Assert.Equal("Test chat streaming response", enumerator.Current.Content);
        Assert.Equal("ToolCalls", enumerator.Current.Metadata?["FinishReason"]);

        // Chat Completion Streaming (1st Chunk)
        await enumerator.MoveNextAsync();
        Assert.Null(enumerator.Current.Metadata?["FinishReason"]);

        // Chat Completion Streaming (2nd Chunk)
        await enumerator.MoveNextAsync();
        Assert.Equal("Stop", enumerator.Current.Metadata?["FinishReason"]);

        Assert.Equal(1, functionCallCount);

        var requestContents = this._multiMessageHandlerStub.RequestContents;

        Assert.Equal(2, requestContents.Count);

        requestContents.ForEach(Assert.NotNull);

        var firstContent = Encoding.UTF8.GetString(requestContents[0]!);
        var secondContent = Encoding.UTF8.GetString(requestContents[1]!);

        var firstContentJson = JsonSerializer.Deserialize<JsonElement>(firstContent);
        var secondContentJson = JsonSerializer.Deserialize<JsonElement>(secondContent);

        Assert.Equal(1, firstContentJson.GetProperty("tools").GetArrayLength());
        Assert.Equal("MyPlugin-GetCurrentWeather", firstContentJson.GetProperty("tool_choice").GetProperty("function").GetProperty("name").GetString());

        Assert.Equal("none", secondContentJson.GetProperty("tool_choice").GetString());
    }

    [Fact]
    public async Task GetChatMessageContentsUsesPromptAndSettingsCorrectlyAsync()
    {
        // Arrange
        const string Prompt = "This is test prompt";
        const string SystemMessage = "This is test system message";

        var service = new OpenAIChatCompletionService("model-id", "api-key", httpClient: this._httpClient);
        var settings = new OpenAIPromptExecutionSettings() { ChatSystemPrompt = SystemMessage };

        this._messageHandlerStub.ResponseToReturn = new HttpResponseMessage(HttpStatusCode.OK)
        {
            Content = new StringContent(File.ReadAllText("TestData/chat_completion_test_response.json"))
        };

        IKernelBuilder builder = Kernel.CreateBuilder();
        builder.Services.AddTransient<IChatCompletionService>((sp) => service);
        Kernel kernel = builder.Build();

        // Act
        var result = await kernel.InvokePromptAsync(Prompt, new(settings));

        // Assert
        Assert.Equal("Test chat response", result.ToString());

        var requestContentByteArray = this._messageHandlerStub.RequestContent;

        Assert.NotNull(requestContentByteArray);

        var requestContent = JsonSerializer.Deserialize<JsonElement>(Encoding.UTF8.GetString(requestContentByteArray));

        var messages = requestContent.GetProperty("messages");

        Assert.Equal(2, messages.GetArrayLength());

        Assert.Equal(SystemMessage, messages[0].GetProperty("content").GetString());
        Assert.Equal("system", messages[0].GetProperty("role").GetString());

        Assert.Equal(Prompt, messages[1].GetProperty("content").GetString());
        Assert.Equal("user", messages[1].GetProperty("role").GetString());
    }

    [Fact]
    public async Task GetChatMessageContentsWithChatMessageContentItemCollectionAndSettingsCorrectlyAsync()
    {
        // Arrange
        const string Prompt = "This is test prompt";
        const string SystemMessage = "This is test system message";
        const string AssistantMessage = "This is assistant message";
        const string CollectionItemPrompt = "This is collection item prompt";

        var chatCompletion = new OpenAIChatCompletionService(modelId: "gpt-3.5-turbo", apiKey: "NOKEY", httpClient: this._httpClient);
        var settings = new OpenAIPromptExecutionSettings() { ChatSystemPrompt = SystemMessage };

        using var response = new HttpResponseMessage(System.Net.HttpStatusCode.OK) { Content = new StringContent(ChatCompletionResponse) };
        this._messageHandlerStub.ResponseToReturn = response;
<<<<<<< HEAD
<<<<<<< HEAD
<<<<<<< div
=======
<<<<<<< Updated upstream
<<<<<<< Updated upstream
>>>>>>> head
<<<<<<< Updated upstream
<<<<<<< Updated upstream
<<<<<<< Updated upstream
<<<<<<< Updated upstream
<<<<<<< Updated upstream
<<<<<<< Updated upstream
=======
=======
>>>>>>> Stashed changes
=======
>>>>>>> Stashed changes
=======
>>>>>>> Stashed changes
=======
>>>>>>> Stashed changes
=======
>>>>>>> Stashed changes
<<<<<<< HEAD
=======
=======
>>>>>>> eab985c52d058dc92abc75034bc790079131ce75
<<<<<<< div
=======
=======
=======
>>>>>>> Stashed changes
=======
=======
>>>>>>> Stashed changes
>>>>>>> head
=======
>>>>>>> 637c5bcc
        this._messageHandlerStub.ResponseToReturn = new HttpResponseMessage(System.Net.HttpStatusCode.OK)
        { Content = new StringContent(ChatCompletionResponse) };
        using var response = new HttpResponseMessage(System.Net.HttpStatusCode.OK) { Content = new StringContent(ChatCompletionResponse) };
        this._messageHandlerStub.ResponseToReturn = response;
<<<<<<< HEAD
<<<<<<< div
=======
<<<<<<< Updated upstream
<<<<<<< Updated upstream
>>>>>>> head
<<<<<<< HEAD
>>>>>>> main
<<<<<<< Updated upstream
<<<<<<< Updated upstream
<<<<<<< Updated upstream
<<<<<<< Updated upstream
<<<<<<< Updated upstream
>>>>>>> Stashed changes
=======
>>>>>>> Stashed changes
=======
>>>>>>> Stashed changes
=======
>>>>>>> Stashed changes
=======
>>>>>>> Stashed changes
=======
>>>>>>> Stashed changes
=======
>>>>>>> eab985c52d058dc92abc75034bc790079131ce75
<<<<<<< div
=======
=======
>>>>>>> main
>>>>>>> Stashed changes
=======
>>>>>>> main
>>>>>>> Stashed changes
>>>>>>> head
=======
>>>>>>> 637c5bcc

        var chatHistory = new ChatHistory();
        chatHistory.AddUserMessage(Prompt);
        chatHistory.AddAssistantMessage(AssistantMessage);
        chatHistory.AddUserMessage(
        [
            new TextContent(CollectionItemPrompt),
            new ImageContent(new Uri("https://image"))
        ]);

        // Act
        await chatCompletion.GetChatMessageContentsAsync(chatHistory, settings);

        // Assert
        var actualRequestContent = Encoding.UTF8.GetString(this._messageHandlerStub.RequestContent!);
        Assert.NotNull(actualRequestContent);
        var optionsJson = JsonSerializer.Deserialize<JsonElement>(actualRequestContent);

        var messages = optionsJson.GetProperty("messages");

        Assert.Equal(4, messages.GetArrayLength());

        Assert.Equal(SystemMessage, messages[0].GetProperty("content").GetString());
        Assert.Equal("system", messages[0].GetProperty("role").GetString());

        Assert.Equal(Prompt, messages[1].GetProperty("content").GetString());
        Assert.Equal("user", messages[1].GetProperty("role").GetString());

        Assert.Equal(AssistantMessage, messages[2].GetProperty("content").GetString());
        Assert.Equal("assistant", messages[2].GetProperty("role").GetString());

        var contentItems = messages[3].GetProperty("content");
        Assert.Equal(2, contentItems.GetArrayLength());
        Assert.Equal(CollectionItemPrompt, contentItems[0].GetProperty("text").GetString());
        Assert.Equal("text", contentItems[0].GetProperty("type").GetString());
        Assert.Equal("https://image/", contentItems[1].GetProperty("image_url").GetProperty("url").GetString());
        Assert.Equal("image_url", contentItems[1].GetProperty("type").GetString());
    }

    [Fact]
    public async Task FunctionCallsShouldBePropagatedToCallersViaChatMessageItemsOfTypeFunctionCallContentAsync()
    {
        // Arrange
        this._messageHandlerStub.ResponseToReturn = new HttpResponseMessage(System.Net.HttpStatusCode.OK)
        {
            Content = new StringContent(File.ReadAllText("TestData/chat_completion_multiple_function_calls_test_response.json"))
        };

        var sut = new OpenAIChatCompletionService(modelId: "gpt-3.5-turbo", apiKey: "NOKEY", httpClient: this._httpClient);

        var chatHistory = new ChatHistory();
        chatHistory.AddUserMessage("Fake prompt");

        var settings = new OpenAIPromptExecutionSettings() { ToolCallBehavior = ToolCallBehavior.EnableKernelFunctions };

        // Act
        var result = await sut.GetChatMessageContentAsync(chatHistory, settings);

        // Assert
        Assert.NotNull(result);
        Assert.Equal(5, result.Items.Count);

        var getCurrentWeatherFunctionCall = result.Items[0] as FunctionCallContent;
        Assert.NotNull(getCurrentWeatherFunctionCall);
        Assert.Equal("GetCurrentWeather", getCurrentWeatherFunctionCall.FunctionName);
        Assert.Equal("MyPlugin", getCurrentWeatherFunctionCall.PluginName);
        Assert.Equal("1", getCurrentWeatherFunctionCall.Id);
        Assert.Equal("Boston, MA", getCurrentWeatherFunctionCall.Arguments?["location"]?.ToString());

        var functionWithExceptionFunctionCall = result.Items[1] as FunctionCallContent;
        Assert.NotNull(functionWithExceptionFunctionCall);
        Assert.Equal("FunctionWithException", functionWithExceptionFunctionCall.FunctionName);
        Assert.Equal("MyPlugin", functionWithExceptionFunctionCall.PluginName);
        Assert.Equal("2", functionWithExceptionFunctionCall.Id);
        Assert.Equal("value", functionWithExceptionFunctionCall.Arguments?["argument"]?.ToString());

        var nonExistentFunctionCall = result.Items[2] as FunctionCallContent;
        Assert.NotNull(nonExistentFunctionCall);
        Assert.Equal("NonExistentFunction", nonExistentFunctionCall.FunctionName);
        Assert.Equal("MyPlugin", nonExistentFunctionCall.PluginName);
        Assert.Equal("3", nonExistentFunctionCall.Id);
        Assert.Equal("value", nonExistentFunctionCall.Arguments?["argument"]?.ToString());

        var invalidArgumentsFunctionCall = result.Items[3] as FunctionCallContent;
        Assert.NotNull(invalidArgumentsFunctionCall);
        Assert.Equal("InvalidArguments", invalidArgumentsFunctionCall.FunctionName);
        Assert.Equal("MyPlugin", invalidArgumentsFunctionCall.PluginName);
        Assert.Equal("4", invalidArgumentsFunctionCall.Id);
        Assert.Null(invalidArgumentsFunctionCall.Arguments);
        Assert.NotNull(invalidArgumentsFunctionCall.Exception);
        Assert.Equal("Error: Function call arguments were invalid JSON.", invalidArgumentsFunctionCall.Exception.Message);
        Assert.NotNull(invalidArgumentsFunctionCall.Exception.InnerException);

        var intArgumentsFunctionCall = result.Items[4] as FunctionCallContent;
        Assert.NotNull(intArgumentsFunctionCall);
        Assert.Equal("IntArguments", intArgumentsFunctionCall.FunctionName);
        Assert.Equal("MyPlugin", intArgumentsFunctionCall.PluginName);
        Assert.Equal("5", intArgumentsFunctionCall.Id);
        Assert.Equal("36", intArgumentsFunctionCall.Arguments?["age"]?.ToString());
    }

    [Fact]
    public async Task FunctionCallsShouldBeReturnedToLLMAsync()
    {
        // Arrange
        this._messageHandlerStub.ResponseToReturn = new HttpResponseMessage(System.Net.HttpStatusCode.OK)
        {
            Content = new StringContent(ChatCompletionResponse)
        };

        var sut = new OpenAIChatCompletionService(modelId: "gpt-3.5-turbo", apiKey: "NOKEY", httpClient: this._httpClient);

        var items = new ChatMessageContentItemCollection
        {
            new FunctionCallContent("GetCurrentWeather", "MyPlugin", "1", new KernelArguments() { ["location"] = "Boston, MA" }),
            new FunctionCallContent("GetWeatherForecast", "MyPlugin", "2", new KernelArguments() { ["location"] = "Boston, MA" })
        };

        var chatHistory = new ChatHistory
        {
            new ChatMessageContent(AuthorRole.Assistant, items)
        };

        var settings = new OpenAIPromptExecutionSettings() { ToolCallBehavior = ToolCallBehavior.EnableKernelFunctions };

        // Act
        await sut.GetChatMessageContentAsync(chatHistory, settings);

        // Assert
        var actualRequestContent = Encoding.UTF8.GetString(this._messageHandlerStub.RequestContent!);
        Assert.NotNull(actualRequestContent);

        var optionsJson = JsonSerializer.Deserialize<JsonElement>(actualRequestContent);

        var messages = optionsJson.GetProperty("messages");
        Assert.Equal(1, messages.GetArrayLength());

        var assistantMessage = messages[0];
        Assert.Equal("assistant", assistantMessage.GetProperty("role").GetString());

        Assert.Equal(2, assistantMessage.GetProperty("tool_calls").GetArrayLength());

        var tool1 = assistantMessage.GetProperty("tool_calls")[0];
        Assert.Equal("1", tool1.GetProperty("id").GetString());
        Assert.Equal("function", tool1.GetProperty("type").GetString());

        var function1 = tool1.GetProperty("function");
        Assert.Equal("MyPlugin-GetCurrentWeather", function1.GetProperty("name").GetString());
        Assert.Equal("{\"location\":\"Boston, MA\"}", function1.GetProperty("arguments").GetString());

        var tool2 = assistantMessage.GetProperty("tool_calls")[1];
        Assert.Equal("2", tool2.GetProperty("id").GetString());
        Assert.Equal("function", tool2.GetProperty("type").GetString());

        var function2 = tool2.GetProperty("function");
        Assert.Equal("MyPlugin-GetWeatherForecast", function2.GetProperty("name").GetString());
        Assert.Equal("{\"location\":\"Boston, MA\"}", function2.GetProperty("arguments").GetString());
    }

    [Fact]
    public async Task FunctionResultsCanBeProvidedToLLMAsOneResultPerChatMessageAsync()
    {
        // Arrange
        this._messageHandlerStub.ResponseToReturn = new HttpResponseMessage(System.Net.HttpStatusCode.OK)
        {
            Content = new StringContent(ChatCompletionResponse)
        };

        var sut = new OpenAIChatCompletionService(modelId: "gpt-3.5-turbo", apiKey: "NOKEY", httpClient: this._httpClient);

        var chatHistory = new ChatHistory
        {
            new ChatMessageContent(AuthorRole.Tool,
            [
                new FunctionResultContent(new FunctionCallContent("GetCurrentWeather", "MyPlugin", "1", new KernelArguments() { ["location"] = "Boston, MA" }), "rainy"),
            ]),
            new ChatMessageContent(AuthorRole.Tool,
            [
                new FunctionResultContent(new FunctionCallContent("GetWeatherForecast", "MyPlugin", "2", new KernelArguments() { ["location"] = "Boston, MA" }), "sunny")
            ])
        };

        var settings = new OpenAIPromptExecutionSettings() { ToolCallBehavior = ToolCallBehavior.EnableKernelFunctions };

        // Act
        await sut.GetChatMessageContentAsync(chatHistory, settings);

        // Assert
        var actualRequestContent = Encoding.UTF8.GetString(this._messageHandlerStub.RequestContent!);
        Assert.NotNull(actualRequestContent);

        var optionsJson = JsonSerializer.Deserialize<JsonElement>(actualRequestContent);

        var messages = optionsJson.GetProperty("messages");
        Assert.Equal(2, messages.GetArrayLength());

        var assistantMessage = messages[0];
        Assert.Equal("tool", assistantMessage.GetProperty("role").GetString());
        Assert.Equal("rainy", assistantMessage.GetProperty("content").GetString());
        Assert.Equal("1", assistantMessage.GetProperty("tool_call_id").GetString());

        var assistantMessage2 = messages[1];
        Assert.Equal("tool", assistantMessage2.GetProperty("role").GetString());
        Assert.Equal("sunny", assistantMessage2.GetProperty("content").GetString());
        Assert.Equal("2", assistantMessage2.GetProperty("tool_call_id").GetString());
    }

    [Fact]
    public async Task FunctionResultsCanBeProvidedToLLMAsManyResultsInOneChatMessageAsync()
    {
        // Arrange
        this._messageHandlerStub.ResponseToReturn = new HttpResponseMessage(System.Net.HttpStatusCode.OK)
        {
            Content = new StringContent(ChatCompletionResponse)
        };

        var sut = new OpenAIChatCompletionService(modelId: "gpt-3.5-turbo", apiKey: "NOKEY", httpClient: this._httpClient);

        var chatHistory = new ChatHistory
        {
            new ChatMessageContent(AuthorRole.Tool,
            [
                new FunctionResultContent(new FunctionCallContent("GetCurrentWeather", "MyPlugin", "1", new KernelArguments() { ["location"] = "Boston, MA" }), "rainy"),
                new FunctionResultContent(new FunctionCallContent("GetWeatherForecast", "MyPlugin", "2", new KernelArguments() { ["location"] = "Boston, MA" }), "sunny")
            ])
        };

        var settings = new OpenAIPromptExecutionSettings() { ToolCallBehavior = ToolCallBehavior.EnableKernelFunctions };

        // Act
        await sut.GetChatMessageContentAsync(chatHistory, settings);

        // Assert
        var actualRequestContent = Encoding.UTF8.GetString(this._messageHandlerStub.RequestContent!);
        Assert.NotNull(actualRequestContent);

        var optionsJson = JsonSerializer.Deserialize<JsonElement>(actualRequestContent);

        var messages = optionsJson.GetProperty("messages");
        Assert.Equal(2, messages.GetArrayLength());

        var assistantMessage = messages[0];
        Assert.Equal("tool", assistantMessage.GetProperty("role").GetString());
        Assert.Equal("rainy", assistantMessage.GetProperty("content").GetString());
        Assert.Equal("1", assistantMessage.GetProperty("tool_call_id").GetString());

        var assistantMessage2 = messages[1];
        Assert.Equal("tool", assistantMessage2.GetProperty("role").GetString());
        Assert.Equal("sunny", assistantMessage2.GetProperty("content").GetString());
        Assert.Equal("2", assistantMessage2.GetProperty("tool_call_id").GetString());
    }

    [Theory]
    [InlineData("string", "json_object")]
    [InlineData("string", "text")]
    [InlineData("string", "random")]
    [InlineData("JsonElement.String", "\"json_object\"")]
    [InlineData("JsonElement.String", "\"text\"")]
    [InlineData("JsonElement.String", "\"random\"")]
    [InlineData("ChatResponseFormat", "json_object")]
    [InlineData("ChatResponseFormat", "text")]
    public async Task GetChatMessageInResponseFormatsAsync(string formatType, string formatValue)
    {
        // Assert
        object? format = null;
        switch (formatType)
        {
            case "string":
                format = formatValue;
                break;
            case "JsonElement.String":
                format = JsonSerializer.Deserialize<JsonElement>(formatValue);
                break;
            case "ChatResponseFormat":
<<<<<<< HEAD
<<<<<<< HEAD
<<<<<<< div
=======
<<<<<<< Updated upstream
<<<<<<< Updated upstream
>>>>>>> head
<<<<<<< Updated upstream
<<<<<<< Updated upstream
<<<<<<< Updated upstream
<<<<<<< Updated upstream
<<<<<<< Updated upstream
<<<<<<< Updated upstream
                format = formatValue == "text" ? ChatResponseFormat.Text : ChatResponseFormat.JsonObject;
=======
=======
>>>>>>> Stashed changes
=======
>>>>>>> Stashed changes
=======
>>>>>>> Stashed changes
=======
>>>>>>> Stashed changes
=======
>>>>>>> Stashed changes
<<<<<<< HEAD
=======
>>>>>>> Stashed changes
=======
>>>>>>> Stashed changes
                format = formatValue == "text" ? ChatResponseFormat.Text : ChatResponseFormat.JsonObject;
=======
                format = formatValue == "text" ? ChatResponseFormat.CreateTextFormat() : ChatResponseFormat.CreateJsonObjectFormat();
>>>>>>> main
<<<<<<< Updated upstream
<<<<<<< Updated upstream
<<<<<<< Updated upstream
<<<<<<< Updated upstream
<<<<<<< Updated upstream
<<<<<<< Updated upstream
<<<<<<< Updated upstream
=======
>>>>>>> Stashed changes
>>>>>>> Stashed changes
=======
>>>>>>> Stashed changes
=======
>>>>>>> Stashed changes
=======
>>>>>>> Stashed changes
=======
>>>>>>> Stashed changes
=======
=======
                format = formatValue == "text" ? ChatResponseFormat.Text : ChatResponseFormat.JsonObject;
                format = formatValue == "text" ? ChatResponseFormat.Text : ChatResponseFormat.JsonObject;
                format = formatValue == "text" ? ChatResponseFormat.CreateTextFormat() : ChatResponseFormat.CreateJsonObjectFormat();
                format = formatValue == "text" ? ChatResponseFormat.CreateTextFormat() : ChatResponseFormat.CreateJsonObjectFormat();
>>>>>>> 637c5bcc
                format = formatValue == "text" ? ChatResponseFormat.CreateTextFormat() : ChatResponseFormat.CreateJsonObjectFormat();
>>>>>>> eab985c52d058dc92abc75034bc790079131ce75
<<<<<<< div
=======
=======
>>>>>>> Stashed changes
=======
>>>>>>> Stashed changes
>>>>>>> head
                break;
        }

        var modelId = "gpt-4o";
        var sut = new OpenAIChatCompletionService(modelId, "apiKey", httpClient: this._httpClient);
        OpenAIPromptExecutionSettings executionSettings = new() { ResponseFormat = format };

        this._messageHandlerStub.ResponseToReturn = new HttpResponseMessage(HttpStatusCode.OK)
        {
            Content = new StringContent(File.ReadAllText("TestData/chat_completion_test_response.json"))
        };

        // Act
        var result = await sut.GetChatMessageContentAsync(this._chatHistoryForTest, executionSettings);

        // Assert
        Assert.NotNull(result);
    }

    [Fact(Skip = "Not working running in the console")]
    public async Task GetInvalidResponseThrowsExceptionAndIsCapturedByDiagnosticsAsync()
    {
        // Arrange
        bool startedChatCompletionsActivity = false;

        this._messageHandlerStub.ResponseToReturn = new HttpResponseMessage(System.Net.HttpStatusCode.OK)
        { Content = new StringContent("Invalid JSON") };

        var sut = new OpenAIChatCompletionService("model-id", "api-key", httpClient: this._httpClient);

        // Enable ModelDiagnostics
        using var listener = new ActivityListener()
        {
            ShouldListenTo = (activitySource) => true, //activitySource.Name == typeof(ModelDiagnostics).Namespace!,
            ActivityStarted = (activity) =>
            {
                if (activity.OperationName == "chat.completions model-id")
                {
                    startedChatCompletionsActivity = true;
                }
            },
            Sample = (ref ActivityCreationOptions<ActivityContext> options) => ActivitySamplingResult.AllData,
        };

        ActivitySource.AddActivityListener(listener);

        Environment.SetEnvironmentVariable("SEMANTICKERNEL_EXPERIMENTAL_GENAI_ENABLE_OTEL_DIAGNOSTICS", "true");
        Environment.SetEnvironmentVariable("SEMANTICKERNEL_EXPERIMENTAL_GENAI_ENABLE_OTEL_DIAGNOSTICS_SENSITIVE", "true");

        // Act & Assert
        await Assert.ThrowsAnyAsync<Exception>(async () => { await sut.GetChatMessageContentsAsync(this._chatHistoryForTest); });

        Assert.True(ModelDiagnostics.HasListeners());
        Assert.True(ModelDiagnostics.IsSensitiveEventsEnabled());
        Assert.True(ModelDiagnostics.IsModelDiagnosticsEnabled());
        Assert.True(startedChatCompletionsActivity);
    }

    [Fact]
    public async Task GetChatMessageContentShouldSendMutatedChatHistoryToLLM()
    {
        // Arrange
        static void MutateChatHistory(AutoFunctionInvocationContext context, Func<AutoFunctionInvocationContext, Task> next)
        {
            // Remove the function call messages from the chat history to reduce token count.
            context.ChatHistory.RemoveRange(1, 2); // Remove the `Date` function call and function result messages.

            next(context);
        }

        var kernel = new Kernel();
        kernel.ImportPluginFromFunctions("MyPlugin", [KernelFunctionFactory.CreateFromMethod(() => "rainy", "GetCurrentWeather")]);
        kernel.AutoFunctionInvocationFilters.Add(new AutoFunctionInvocationFilter(MutateChatHistory));

        using var firstResponse = new HttpResponseMessage(System.Net.HttpStatusCode.OK) { Content = new StreamContent(File.OpenRead("TestData/chat_completion_single_function_call_test_response.json")) };
        this._messageHandlerStub.ResponseQueue.Enqueue(firstResponse);

        using var secondResponse = new HttpResponseMessage(System.Net.HttpStatusCode.OK) { Content = new StreamContent(File.OpenRead("TestData/chat_completion_test_response.json")) };
        this._messageHandlerStub.ResponseQueue.Enqueue(secondResponse);

        var sut = new OpenAIChatCompletionService(modelId: "gpt-3.5-turbo", apiKey: "NOKEY", httpClient: this._httpClient);

        var chatHistory = new ChatHistory
        {
            new ChatMessageContent(AuthorRole.User, "What time is it?"),
            new ChatMessageContent(AuthorRole.Assistant, [
                new FunctionCallContent("Date", "TimePlugin", "2")
            ]),
            new ChatMessageContent(AuthorRole.Tool, [
                new FunctionResultContent("Date",  "TimePlugin", "2", "rainy")
            ]),
            new ChatMessageContent(AuthorRole.Assistant, "08/06/2024 00:00:00"),
            new ChatMessageContent(AuthorRole.User, "Given the current time of day and weather, what is the likely color of the sky in Boston?")
        };

        // Act
        await sut.GetChatMessageContentAsync(chatHistory, new OpenAIPromptExecutionSettings() { ToolCallBehavior = ToolCallBehavior.AutoInvokeKernelFunctions }, kernel);

        // Assert
        var actualRequestContent = Encoding.UTF8.GetString(this._messageHandlerStub.RequestContent!);
        Assert.NotNull(actualRequestContent);

        var optionsJson = JsonSerializer.Deserialize<JsonElement>(actualRequestContent);

        var messages = optionsJson.GetProperty("messages");
        Assert.Equal(5, messages.GetArrayLength());

        var userFirstPrompt = messages[0];
        Assert.Equal("user", userFirstPrompt.GetProperty("role").GetString());
        Assert.Equal("What time is it?", userFirstPrompt.GetProperty("content").ToString());

        var assistantFirstResponse = messages[1];
        Assert.Equal("assistant", assistantFirstResponse.GetProperty("role").GetString());
        Assert.Equal("08/06/2024 00:00:00", assistantFirstResponse.GetProperty("content").GetString());

        var userSecondPrompt = messages[2];
        Assert.Equal("user", userSecondPrompt.GetProperty("role").GetString());
        Assert.Equal("Given the current time of day and weather, what is the likely color of the sky in Boston?", userSecondPrompt.GetProperty("content").ToString());

        var assistantSecondResponse = messages[3];
        Assert.Equal("assistant", assistantSecondResponse.GetProperty("role").GetString());
        Assert.Equal("1", assistantSecondResponse.GetProperty("tool_calls")[0].GetProperty("id").GetString());
        Assert.Equal("MyPlugin-GetCurrentWeather", assistantSecondResponse.GetProperty("tool_calls")[0].GetProperty("function").GetProperty("name").GetString());

        var functionResult = messages[4];
        Assert.Equal("tool", functionResult.GetProperty("role").GetString());
        Assert.Equal("rainy", functionResult.GetProperty("content").GetString());
    }

    [Fact]
    public async Task GetStreamingChatMessageContentsShouldSendMutatedChatHistoryToLLM()
    {
        // Arrange
        static void MutateChatHistory(AutoFunctionInvocationContext context, Func<AutoFunctionInvocationContext, Task> next)
        {
            // Remove the function call messages from the chat history to reduce token count.
            context.ChatHistory.RemoveRange(1, 2); // Remove the `Date` function call and function result messages.

            next(context);
        }

        var kernel = new Kernel();
        kernel.ImportPluginFromFunctions("MyPlugin", [KernelFunctionFactory.CreateFromMethod(() => "rainy", "GetCurrentWeather")]);
        kernel.AutoFunctionInvocationFilters.Add(new AutoFunctionInvocationFilter(MutateChatHistory));

        using var firstResponse = new HttpResponseMessage(HttpStatusCode.OK) { Content = new StreamContent(File.OpenRead("TestData/chat_completion_streaming_single_function_call_test_response.txt")) };
        this._messageHandlerStub.ResponseQueue.Enqueue(firstResponse);

        using var secondResponse = new HttpResponseMessage(HttpStatusCode.OK) { Content = new StreamContent(File.OpenRead("TestData/chat_completion_streaming_test_response.txt")) };
        this._messageHandlerStub.ResponseQueue.Enqueue(secondResponse);

        var sut = new OpenAIChatCompletionService(modelId: "gpt-3.5-turbo", apiKey: "NOKEY", httpClient: this._httpClient);

        var chatHistory = new ChatHistory
        {
            new ChatMessageContent(AuthorRole.User, "What time is it?"),
            new ChatMessageContent(AuthorRole.Assistant, [
                new FunctionCallContent("Date", "TimePlugin", "2")
            ]),
            new ChatMessageContent(AuthorRole.Tool, [
                new FunctionResultContent("Date",  "TimePlugin", "2", "rainy")
            ]),
            new ChatMessageContent(AuthorRole.Assistant, "08/06/2024 00:00:00"),
            new ChatMessageContent(AuthorRole.User, "Given the current time of day and weather, what is the likely color of the sky in Boston?")
        };

        // Act
        await foreach (var update in sut.GetStreamingChatMessageContentsAsync(chatHistory, new OpenAIPromptExecutionSettings() { ToolCallBehavior = ToolCallBehavior.AutoInvokeKernelFunctions }, kernel))
        {
        }

        // Assert
        var actualRequestContent = Encoding.UTF8.GetString(this._messageHandlerStub.RequestContent!);
        Assert.NotNull(actualRequestContent);

        var optionsJson = JsonSerializer.Deserialize<JsonElement>(actualRequestContent);

        var messages = optionsJson.GetProperty("messages");
        Assert.Equal(5, messages.GetArrayLength());

        var userFirstPrompt = messages[0];
        Assert.Equal("user", userFirstPrompt.GetProperty("role").GetString());
        Assert.Equal("What time is it?", userFirstPrompt.GetProperty("content").ToString());

        var assistantFirstResponse = messages[1];
        Assert.Equal("assistant", assistantFirstResponse.GetProperty("role").GetString());
        Assert.Equal("08/06/2024 00:00:00", assistantFirstResponse.GetProperty("content").GetString());

        var userSecondPrompt = messages[2];
        Assert.Equal("user", userSecondPrompt.GetProperty("role").GetString());
        Assert.Equal("Given the current time of day and weather, what is the likely color of the sky in Boston?", userSecondPrompt.GetProperty("content").ToString());

        var assistantSecondResponse = messages[3];
        Assert.Equal("assistant", assistantSecondResponse.GetProperty("role").GetString());
        Assert.Equal("1", assistantSecondResponse.GetProperty("tool_calls")[0].GetProperty("id").GetString());
        Assert.Equal("MyPlugin-GetCurrentWeather", assistantSecondResponse.GetProperty("tool_calls")[0].GetProperty("function").GetProperty("name").GetString());

        var functionResult = messages[4];
        Assert.Equal("tool", functionResult.GetProperty("role").GetString());
        Assert.Equal("rainy", functionResult.GetProperty("content").GetString());
    }

    [Theory]
    [InlineData(true)]
    [InlineData(false)]
    public async Task GetChatMessageContentsSendsValidJsonSchemaForStructuredOutputs(bool typedResponseFormat)
    {
        // Arrange
        object responseFormat = typedResponseFormat ? typeof(MathReasoning) : ChatResponseFormat.CreateJsonSchemaFormat(
<<<<<<< HEAD
<<<<<<< HEAD
<<<<<<< div
=======
<<<<<<< Updated upstream
<<<<<<< Updated upstream
>>>>>>> head
<<<<<<< Updated upstream
<<<<<<< Updated upstream
<<<<<<< Updated upstream
<<<<<<< Updated upstream
<<<<<<< Updated upstream
<<<<<<< Updated upstream
            name: "MathReasoning",
=======
=======
>>>>>>> Stashed changes
=======
>>>>>>> Stashed changes
=======
>>>>>>> Stashed changes
=======
>>>>>>> Stashed changes
=======
>>>>>>> Stashed changes
<<<<<<< HEAD
=======
>>>>>>> Stashed changes
=======
>>>>>>> Stashed changes
            name: "MathReasoning",
=======
=======
            name: "MathReasoning",
            name: "MathReasoning",
            jsonSchemaFormatName: "MathReasoning",
            jsonSchemaFormatName: "MathReasoning",
            jsonSchemaFormatName: "MathReasoning",
>>>>>>> 637c5bcc
            jsonSchemaFormatName: "MathReasoning",
>>>>>>> main
<<<<<<< Updated upstream
<<<<<<< Updated upstream
<<<<<<< Updated upstream
<<<<<<< Updated upstream
<<<<<<< Updated upstream
<<<<<<< Updated upstream
<<<<<<< Updated upstream
=======
>>>>>>> Stashed changes
=======
>>>>>>> Stashed changes
>>>>>>> Stashed changes
=======
>>>>>>> Stashed changes
=======
>>>>>>> Stashed changes
=======
>>>>>>> Stashed changes
=======
>>>>>>> Stashed changes
=======
            jsonSchemaFormatName: "MathReasoning",
>>>>>>> eab985c52d058dc92abc75034bc790079131ce75
=======
>>>>>>> Stashed changes
=======
>>>>>>> Stashed changes
<<<<<<< div
=======
            jsonSchemaFormatName: "MathReasoning",
>>>>>>> eab985c52d058dc92abc75034bc790079131ce75
=======
>>>>>>> head
            jsonSchema: BinaryData.FromString("""
                {
                    "type": "object",
                    "properties": {
                        "Steps": {
                            "type": "array",
                            "items": {
                                "type": "object",
                                "properties": {
                                    "Explanation": { "type": "string" },
                                    "Output": { "type": "string" }
                                },
                            "required": ["Explanation", "Output"],
                            "additionalProperties": false
                            }
                        },
                        "FinalAnswer": { "type": "string" }
                    },
                    "required": ["Steps", "FinalAnswer"],
                    "additionalProperties": false
                }
                """),
<<<<<<< HEAD
<<<<<<< HEAD
<<<<<<< div
=======
<<<<<<< Updated upstream
<<<<<<< Updated upstream
>>>>>>> head
<<<<<<< Updated upstream
<<<<<<< Updated upstream
<<<<<<< Updated upstream
<<<<<<< Updated upstream
<<<<<<< Updated upstream
<<<<<<< Updated upstream
            strictSchemaEnabled: true);
=======
=======
>>>>>>> Stashed changes
=======
>>>>>>> Stashed changes
=======
>>>>>>> Stashed changes
=======
>>>>>>> Stashed changes
=======
>>>>>>> Stashed changes
<<<<<<< HEAD
=======
>>>>>>> Stashed changes
=======
>>>>>>> Stashed changes
            strictSchemaEnabled: true);
=======
            jsonSchemaIsStrict: true);
>>>>>>> main
<<<<<<< Updated upstream
<<<<<<< Updated upstream
<<<<<<< Updated upstream
<<<<<<< Updated upstream
<<<<<<< Updated upstream
<<<<<<< Updated upstream
<<<<<<< Updated upstream
=======
>>>>>>> Stashed changes
>>>>>>> Stashed changes
=======
>>>>>>> Stashed changes
=======
>>>>>>> Stashed changes
=======
>>>>>>> Stashed changes
=======
>>>>>>> Stashed changes
=======
            jsonSchemaIsStrict: true);
>>>>>>> eab985c52d058dc92abc75034bc790079131ce75
=======
>>>>>>> Stashed changes
=======
>>>>>>> Stashed changes
<<<<<<< div
=======
=======
            strictSchemaEnabled: true);
            strictSchemaEnabled: true);
            jsonSchemaIsStrict: true);
            jsonSchemaIsStrict: true);
            jsonSchemaIsStrict: true);
>>>>>>> 637c5bcc
            jsonSchemaIsStrict: true);
>>>>>>> eab985c52d058dc92abc75034bc790079131ce75
=======
>>>>>>> head

        var executionSettings = new OpenAIPromptExecutionSettings { ResponseFormat = responseFormat };

        this._messageHandlerStub.ResponseToReturn = new HttpResponseMessage(HttpStatusCode.OK)
        {
            Content = new StringContent(File.ReadAllText("TestData/chat_completion_test_response.json"))
        };

        var sut = new OpenAIChatCompletionService("model-id", "api-key", httpClient: this._httpClient);

        // Act
        await sut.GetChatMessageContentsAsync(this._chatHistoryForTest, executionSettings);

        // Assert
        var actualRequestContent = Encoding.UTF8.GetString(this._messageHandlerStub.RequestContent!);
        Assert.NotNull(actualRequestContent);

        var requestJsonElement = JsonSerializer.Deserialize<JsonElement>(actualRequestContent);
        var requestResponseFormat = requestJsonElement.GetProperty("response_format");

        Assert.Equal("json_schema", requestResponseFormat.GetProperty("type").GetString());
        Assert.Equal("MathReasoning", requestResponseFormat.GetProperty("json_schema").GetProperty("name").GetString());
        Assert.True(requestResponseFormat.GetProperty("json_schema").GetProperty("strict").GetBoolean());

        var schema = requestResponseFormat.GetProperty("json_schema").GetProperty("schema");

        Assert.Equal("object", schema.GetProperty("type").GetString());
        Assert.False(schema.GetProperty("additionalProperties").GetBoolean());
        Assert.Equal(2, schema.GetProperty("required").GetArrayLength());

        var requiredParentProperties = new List<string?>
        {
            schema.GetProperty("required")[0].GetString(),
            schema.GetProperty("required")[1].GetString(),
        };

        Assert.Contains("Steps", requiredParentProperties);
        Assert.Contains("FinalAnswer", requiredParentProperties);

        var schemaProperties = schema.GetProperty("properties");

        Assert.Equal("string", schemaProperties.GetProperty("FinalAnswer").GetProperty("type").GetString());
        Assert.Equal("array", schemaProperties.GetProperty("Steps").GetProperty("type").GetString());

        var items = schemaProperties.GetProperty("Steps").GetProperty("items");

        Assert.Equal("object", items.GetProperty("type").GetString());
        Assert.False(items.GetProperty("additionalProperties").GetBoolean());
        Assert.Equal(2, items.GetProperty("required").GetArrayLength());

        var requiredChildProperties = new List<string?>
        {
            items.GetProperty("required")[0].GetString(),
            items.GetProperty("required")[1].GetString(),
        };

        Assert.Contains("Explanation", requiredChildProperties);
        Assert.Contains("Output", requiredChildProperties);

        var itemsProperties = items.GetProperty("properties");

        Assert.Equal("string", itemsProperties.GetProperty("Explanation").GetProperty("type").GetString());
        Assert.Equal("string", itemsProperties.GetProperty("Output").GetProperty("type").GetString());
    }

    [Theory]
    [InlineData(typeof(TestStruct))]
    [InlineData(typeof(TestStruct?))]
    public async Task GetChatMessageContentsSendsValidJsonSchemaWithStruct(Type responseFormatType)
    {
        // Arrange
        var executionSettings = new OpenAIPromptExecutionSettings { ResponseFormat = responseFormatType };

        this._messageHandlerStub.ResponseToReturn = new HttpResponseMessage(HttpStatusCode.OK)
        {
            Content = new StringContent(File.ReadAllText("TestData/chat_completion_test_response.json"))
        };

        var sut = new OpenAIChatCompletionService("model-id", "api-key", httpClient: this._httpClient);

        // Act
        await sut.GetChatMessageContentsAsync(this._chatHistoryForTest, executionSettings);

        // Assert
        var actualRequestContent = Encoding.UTF8.GetString(this._messageHandlerStub.RequestContent!);
        Assert.NotNull(actualRequestContent);

        var requestJsonElement = JsonSerializer.Deserialize<JsonElement>(actualRequestContent);
        var requestResponseFormat = requestJsonElement.GetProperty("response_format");

        Assert.Equal("json_schema", requestResponseFormat.GetProperty("type").GetString());
        Assert.Equal("TestStruct", requestResponseFormat.GetProperty("json_schema").GetProperty("name").GetString());
        Assert.True(requestResponseFormat.GetProperty("json_schema").GetProperty("strict").GetBoolean());

        var schema = requestResponseFormat.GetProperty("json_schema").GetProperty("schema");

        Assert.Equal("object", schema.GetProperty("type").GetString());
        Assert.False(schema.GetProperty("additionalProperties").GetBoolean());
        Assert.Equal(2, schema.GetProperty("required").GetArrayLength());

        var requiredParentProperties = new List<string?>
        {
            schema.GetProperty("required")[0].GetString(),
            schema.GetProperty("required")[1].GetString(),
        };

        Assert.Contains("TextProperty", requiredParentProperties);
        Assert.Contains("NumericProperty", requiredParentProperties);
    }

    [Fact]
    public async Task GetChatMessageContentReturnsRefusal()
    {
        // Arrange
        this._messageHandlerStub.ResponseToReturn = new HttpResponseMessage(HttpStatusCode.OK)
        {
            Content = new StringContent(File.ReadAllText("TestData/chat_completion_refusal_test_response.json"))
        };

        var sut = new OpenAIChatCompletionService("model-id", "api-key", httpClient: this._httpClient);

        // Act
        var content = await sut.GetChatMessageContentAsync(this._chatHistoryForTest);

        // Assert
        var refusal = content.Metadata?["Refusal"] as string;

        Assert.NotNull(refusal);
        Assert.Equal("I'm sorry, I cannot assist with that request.", refusal);
    }

    [Fact]
    public async Task GetStreamingChatMessageContentsReturnsRefusal()
    {
        // Arrange
        var service = new OpenAIChatCompletionService("model-id", "api-key", "organization", this._httpClient);
        using var stream = File.OpenRead("TestData/chat_completion_streaming_refusal_test_response.txt");

        this._messageHandlerStub.ResponseToReturn = new HttpResponseMessage(HttpStatusCode.OK)
        {
            Content = new StreamContent(stream)
        };

        // Act
        var enumerator = service.GetStreamingChatMessageContentsAsync([]).GetAsyncEnumerator();

        await enumerator.MoveNextAsync();

        // Assert
        var refusalUpdate = enumerator.Current.Metadata?["RefusalUpdate"] as string;

        Assert.NotNull(refusalUpdate);
        Assert.Equal("I'm sorry, I cannot assist with that request.", refusalUpdate);
    }

    [Fact]
    public async Task ItCreatesCorrectFunctionToolCallsWhenUsingAutoFunctionChoiceBehaviorAsync()
    {
        // Arrange
        var kernel = new Kernel();
        kernel.Plugins.AddFromFunctions("TimePlugin", [
            KernelFunctionFactory.CreateFromMethod(() => { }, "Date"),
            KernelFunctionFactory.CreateFromMethod(() => { }, "Now")
        ]);

        var chatCompletion = new OpenAIChatCompletionService(modelId: "gpt-3.5-turbo", apiKey: "NOKEY", httpClient: this._httpClient);

        using var response = new HttpResponseMessage(HttpStatusCode.OK) { Content = new StringContent(File.ReadAllText("TestData/chat_completion_test_response.json")) };
        this._messageHandlerStub.ResponseQueue.Enqueue(response);

        var chatHistory = new ChatHistory();
        chatHistory.AddUserMessage("Fake prompt");

        var executionSettings = new OpenAIPromptExecutionSettings() { FunctionChoiceBehavior = FunctionChoiceBehavior.Auto() };

        // Act
        await chatCompletion.GetChatMessageContentsAsync(chatHistory, executionSettings, kernel);

        var actualRequestContent = Encoding.UTF8.GetString(this._messageHandlerStub.RequestContent!);
        Assert.NotNull(actualRequestContent);

        var optionsJson = JsonSerializer.Deserialize<JsonElement>(actualRequestContent);
        Assert.Equal(2, optionsJson.GetProperty("tools").GetArrayLength());
        Assert.Equal("TimePlugin-Date", optionsJson.GetProperty("tools")[0].GetProperty("function").GetProperty("name").GetString());
        Assert.Equal("TimePlugin-Now", optionsJson.GetProperty("tools")[1].GetProperty("function").GetProperty("name").GetString());

        Assert.Equal("auto", optionsJson.GetProperty("tool_choice").ToString());
    }

    [Fact]
    public async Task ItCreatesCorrectFunctionToolCallsWhenUsingNoneFunctionChoiceBehaviorAsync()
    {
        // Arrange
        var kernel = new Kernel();
        kernel.Plugins.AddFromFunctions("TimePlugin", [
            KernelFunctionFactory.CreateFromMethod(() => { }, "Date"),
            KernelFunctionFactory.CreateFromMethod(() => { }, "Now")
        ]);

        var chatCompletion = new OpenAIChatCompletionService(modelId: "gpt-3.5-turbo", apiKey: "NOKEY", httpClient: this._httpClient);

        using var response = new HttpResponseMessage(HttpStatusCode.OK) { Content = new StringContent(File.ReadAllText("TestData/chat_completion_test_response.json")) };
        this._messageHandlerStub.ResponseQueue.Enqueue(response);

        var chatHistory = new ChatHistory();
        chatHistory.AddUserMessage("Fake prompt");

        var executionSettings = new OpenAIPromptExecutionSettings() { FunctionChoiceBehavior = FunctionChoiceBehavior.None() };

        // Act
        await chatCompletion.GetChatMessageContentsAsync(chatHistory, executionSettings, kernel);

        var actualRequestContent = Encoding.UTF8.GetString(this._messageHandlerStub.RequestContent!);
        Assert.NotNull(actualRequestContent);

        var optionsJson = JsonSerializer.Deserialize<JsonElement>(actualRequestContent);
        Assert.Equal(2, optionsJson.GetProperty("tools").GetArrayLength());
        Assert.Equal("TimePlugin-Date", optionsJson.GetProperty("tools")[0].GetProperty("function").GetProperty("name").GetString());
        Assert.Equal("TimePlugin-Now", optionsJson.GetProperty("tools")[1].GetProperty("function").GetProperty("name").GetString());

        Assert.Equal("none", optionsJson.GetProperty("tool_choice").ToString());
    }

    [Fact]
    public async Task ItCreatesCorrectFunctionToolCallsWhenUsingRequiredFunctionChoiceBehaviorAsync()
    {
        // Arrange
        var kernel = new Kernel();
        kernel.Plugins.AddFromFunctions("TimePlugin", [
            KernelFunctionFactory.CreateFromMethod(() => { }, "Date"),
            KernelFunctionFactory.CreateFromMethod(() => { }, "Now")
        ]);

        var chatCompletion = new OpenAIChatCompletionService(modelId: "gpt-3.5-turbo", apiKey: "NOKEY", httpClient: this._httpClient);

        using var response = new HttpResponseMessage(HttpStatusCode.OK) { Content = new StringContent(File.ReadAllText("TestData/chat_completion_test_response.json")) };
        this._messageHandlerStub.ResponseQueue.Enqueue(response);

        var chatHistory = new ChatHistory();
        chatHistory.AddUserMessage("Fake prompt");

        var executionSettings = new OpenAIPromptExecutionSettings() { FunctionChoiceBehavior = FunctionChoiceBehavior.Required() };

        // Act
        await chatCompletion.GetChatMessageContentsAsync(chatHistory, executionSettings, kernel);

        // Assert
        var actualRequestContent = Encoding.UTF8.GetString(this._messageHandlerStub.RequestContent!);
        Assert.NotNull(actualRequestContent);

        var optionsJson = JsonSerializer.Deserialize<JsonElement>(actualRequestContent);
        Assert.Equal(2, optionsJson.GetProperty("tools").GetArrayLength());
        Assert.Equal("TimePlugin-Date", optionsJson.GetProperty("tools")[0].GetProperty("function").GetProperty("name").GetString());
        Assert.Equal("TimePlugin-Now", optionsJson.GetProperty("tools")[1].GetProperty("function").GetProperty("name").GetString());

        Assert.Equal("required", optionsJson.GetProperty("tool_choice").ToString());
    }

    [Fact]
    public async Task ItDoesNotChangeDefaultsForToolsAndChoiceIfNeitherOfFunctionCallingConfigurationsSetAsync()
    {
        // Arrange
        var kernel = new Kernel();

        var chatCompletion = new OpenAIChatCompletionService(modelId: "gpt-3.5-turbo", apiKey: "NOKEY", httpClient: this._httpClient);

        using var response = new HttpResponseMessage(HttpStatusCode.OK) { Content = new StringContent(File.ReadAllText("TestData/chat_completion_test_response.json")) };
        this._messageHandlerStub.ResponseQueue.Enqueue(response);

        var chatHistory = new ChatHistory();
        chatHistory.AddUserMessage("Fake prompt");

        var executionSettings = new OpenAIPromptExecutionSettings(); // Neither ToolCallBehavior nor FunctionChoiceBehavior is set.

        // Act
        await chatCompletion.GetChatMessageContentsAsync(chatHistory, executionSettings, kernel);

        // Assert
        var actualRequestContent = Encoding.UTF8.GetString(this._messageHandlerStub.RequestContent!);
        Assert.NotNull(actualRequestContent);

        var optionsJson = JsonSerializer.Deserialize<JsonElement>(actualRequestContent);
        Assert.False(optionsJson.TryGetProperty("tools", out var _));
        Assert.False(optionsJson.TryGetProperty("tool_choice", out var _));
    }

    [Fact]
    public async Task ItSendsEmptyStringWhenAssistantMessageContentIsNull()
    {
        // Arrange
        var chatCompletion = new OpenAIChatCompletionService(modelId: "any", apiKey: "NOKEY", httpClient: this._httpClient);
        this._messageHandlerStub.ResponseToReturn = new HttpResponseMessage(System.Net.HttpStatusCode.OK)
        {
            Content = new StringContent(ChatCompletionResponse)
        };

        List<ChatToolCall> assistantToolCalls = [ChatToolCall.CreateFunctionToolCall("id", "name", BinaryData.FromString("args"))];

        var chatHistory = new ChatHistory()
        {
            new ChatMessageContent(role: AuthorRole.User, content: "User content", modelId: "any"),
            new ChatMessageContent(role: AuthorRole.Assistant, content: null, modelId: "any", metadata: new Dictionary<string, object?>
            {
                ["ChatResponseMessage.FunctionToolCalls"] = assistantToolCalls
            }),
            new ChatMessageContent(role: AuthorRole.Tool, content: null, modelId: "any")
            {
                Items = [new FunctionResultContent("FunctionName", "PluginName", "CallId", "Function result")]
            },
        };

        // Act
        await chatCompletion.GetChatMessageContentsAsync(chatHistory, this._executionSettings);

        // Assert
        var actualRequestContent = Encoding.UTF8.GetString(this._messageHandlerStub.RequestContent!);
        Assert.NotNull(actualRequestContent);

        var requestContent = JsonSerializer.Deserialize<JsonElement>(actualRequestContent);
        var messages = requestContent.GetProperty("messages").EnumerateArray().ToList();

        var assistantMessage = messages.First(message => message.GetProperty("role").GetString() == "assistant");
        var assistantMessageContent = assistantMessage.GetProperty("content").GetString();

        Assert.Equal(string.Empty, assistantMessageContent);
    }

    public void Dispose()
    {
        this._httpClient.Dispose();
        this._messageHandlerStub.Dispose();
        this._multiMessageHandlerStub.Dispose();
    }

    private sealed class AutoFunctionInvocationFilter : IAutoFunctionInvocationFilter
    {
        private readonly Func<AutoFunctionInvocationContext, Func<AutoFunctionInvocationContext, Task>, Task> _callback;

        public AutoFunctionInvocationFilter(Func<AutoFunctionInvocationContext, Func<AutoFunctionInvocationContext, Task>, Task> callback)
        {
            Verify.NotNull(callback, nameof(callback));
            this._callback = callback;
        }

        public AutoFunctionInvocationFilter(Action<AutoFunctionInvocationContext, Func<AutoFunctionInvocationContext, Task>> callback)
        {
            Verify.NotNull(callback, nameof(callback));
            this._callback = (c, n) => { callback(c, n); return Task.CompletedTask; };
        }

        public async Task OnAutoFunctionInvocationAsync(AutoFunctionInvocationContext context, Func<AutoFunctionInvocationContext, Task> next)
        {
            await this._callback(context, next);
        }
    }

    private const string ChatCompletionResponse = """
        {
          "id": "chatcmpl-8IlRBQU929ym1EqAY2J4T7GGkW5Om",
          "object": "chat.completion",
          "created": 1699482945,
          "model": "gpt-3.5-turbo",
          "choices": [
            {
              "index": 0,
              "message": {
                "role": "assistant",
                "content": null,
                "tool_calls":[{
                    "id": "1",
                    "type": "function",
                    "function": {
                      "name": "TimePlugin-Date",
                      "arguments": "{}"
                    }
                  }
                ]
              },
              "finish_reason": "tool_calls"
            }
          ],
          "usage": {
            "prompt_tokens": 52,
            "completion_tokens": 1,
            "total_tokens": 53
          }
        }
        """;

#pragma warning disable CS8618, CA1812
    private sealed class MathReasoning
    {
        public List<MathReasoningStep> Steps { get; set; }

        public string FinalAnswer { get; set; }
    }

    private sealed class MathReasoningStep
    {
        public string Explanation { get; set; }

        public string Output { get; set; }
    }

    private struct TestStruct
    {
        public string TextProperty { get; set; }

        public int? NumericProperty { get; set; }
    }
#pragma warning restore CS8618, CA1812
}<|MERGE_RESOLUTION|>--- conflicted
+++ resolved
@@ -1,94 +1,7 @@
-<<<<<<< HEAD
-<<<<<<< HEAD
-<<<<<<< div
-=======
-<<<<<<< Updated upstream
-<<<<<<< Updated upstream
->>>>>>> head
-<<<<<<< Updated upstream
-<<<<<<< Updated upstream
-<<<<<<< Updated upstream
-<<<<<<< Updated upstream
-<<<<<<< Updated upstream
-<<<<<<< Updated upstream
-=======
->>>>>>> Stashed changes
-=======
->>>>>>> Stashed changes
-=======
-<<<<<<< Updated upstream
->>>>>>> Stashed changes
-﻿// Copyright (c) Microsoft. All rights reserved.
-=======
-// Copyright (c) Microsoft. All rights reserved.
->>>>>>> 637c5bcc
-
-using System;
-=======
-<<<<<<< Updated upstream
-<<<<<<< Updated upstream
-=======
->>>>>>> Stashed changes
-=======
->>>>>>> Stashed changes
-=======
->>>>>>> Stashed changes
-=======
->>>>>>> Stashed changes
-=======
->>>>>>> Stashed changes
-<<<<<<< HEAD
-﻿// Copyright (c) Microsoft. All rights reserved.
-
-using System;
-=======
-=======
->>>>>>> eab985c52d058dc92abc75034bc790079131ce75
-<<<<<<< div
-=======
-=======
->>>>>>> Stashed changes
-=======
->>>>>>> Stashed changes
->>>>>>> head
 // Copyright (c) Microsoft. All rights reserved.
 
 using System;
 using System.ClientModel;
-<<<<<<< div
-=======
-<<<<<<< Updated upstream
-<<<<<<< Updated upstream
->>>>>>> head
-<<<<<<< HEAD
->>>>>>> main
-<<<<<<< Updated upstream
-<<<<<<< Updated upstream
-<<<<<<< Updated upstream
-<<<<<<< Updated upstream
-<<<<<<< Updated upstream
->>>>>>> Stashed changes
-=======
->>>>>>> Stashed changes
-=======
->>>>>>> Stashed changes
-=======
->>>>>>> Stashed changes
-=======
->>>>>>> Stashed changes
-=======
->>>>>>> Stashed changes
-=======
->>>>>>> eab985c52d058dc92abc75034bc790079131ce75
-<<<<<<< div
-=======
-=======
->>>>>>> main
->>>>>>> Stashed changes
-=======
->>>>>>> main
->>>>>>> Stashed changes
->>>>>>> head
 using System.Collections.Generic;
 using System.Diagnostics;
 using System.Globalization;
@@ -110,71 +23,8 @@
 using OpenAI;
 using OpenAI.Chat;
 using Xunit;
-<<<<<<< HEAD
-
-<<<<<<< HEAD
-<<<<<<< div
-=======
-<<<<<<< Updated upstream
-<<<<<<< Updated upstream
->>>>>>> head
-<<<<<<< Updated upstream
-<<<<<<< Updated upstream
-<<<<<<< Updated upstream
-<<<<<<< Updated upstream
-<<<<<<< Updated upstream
-<<<<<<< Updated upstream
-=======
-=======
->>>>>>> Stashed changes
-=======
->>>>>>> Stashed changes
-=======
->>>>>>> Stashed changes
-=======
->>>>>>> Stashed changes
-=======
->>>>>>> Stashed changes
-<<<<<<< HEAD
-=======
->>>>>>> Stashed changes
-=======
->>>>>>> Stashed changes
-=======
-=======
->>>>>>> 637c5bcc
 using ChatMessageContent = Microsoft.SemanticKernel.ChatMessageContent;
 
->>>>>>> main
-<<<<<<< Updated upstream
-<<<<<<< Updated upstream
-<<<<<<< Updated upstream
-<<<<<<< Updated upstream
-<<<<<<< Updated upstream
-<<<<<<< Updated upstream
-<<<<<<< Updated upstream
-=======
->>>>>>> Stashed changes
->>>>>>> Stashed changes
-=======
->>>>>>> Stashed changes
-=======
->>>>>>> Stashed changes
-=======
->>>>>>> Stashed changes
-=======
->>>>>>> Stashed changes
-=======
-using ChatMessageContent = Microsoft.SemanticKernel.ChatMessageContent;
-
->>>>>>> eab985c52d058dc92abc75034bc790079131ce75
-<<<<<<< div
-=======
-=======
->>>>>>> Stashed changes
-=======
->>>>>>> Stashed changes
->>>>>>> head
 namespace SemanticKernel.Connectors.OpenAI.UnitTests.Services;
 
 /// <summary>
@@ -303,78 +153,12 @@
     public void ConstructorWithOpenAIClientWorksCorrectly(bool includeLoggerFactory)
     {
         // Arrange & Act
-<<<<<<< HEAD
-<<<<<<< HEAD
-<<<<<<< div
-=======
-<<<<<<< Updated upstream
-<<<<<<< Updated upstream
->>>>>>> head
-<<<<<<< Updated upstream
-<<<<<<< Updated upstream
-<<<<<<< Updated upstream
-<<<<<<< Updated upstream
-<<<<<<< Updated upstream
-<<<<<<< Updated upstream
-        var client = new OpenAIClient("key");
-=======
-=======
->>>>>>> Stashed changes
-=======
->>>>>>> Stashed changes
-=======
->>>>>>> Stashed changes
-=======
->>>>>>> Stashed changes
-=======
->>>>>>> Stashed changes
-<<<<<<< HEAD
-=======
->>>>>>> Stashed changes
-=======
->>>>>>> Stashed changes
-        var client = new OpenAIClient("key");
-=======
-        var client = new OpenAIClient(new ApiKeyCredential("key"));
->>>>>>> main
-<<<<<<< Updated upstream
-<<<<<<< Updated upstream
-<<<<<<< Updated upstream
-<<<<<<< Updated upstream
-<<<<<<< Updated upstream
-<<<<<<< Updated upstream
-<<<<<<< Updated upstream
-=======
->>>>>>> Stashed changes
->>>>>>> Stashed changes
-=======
->>>>>>> Stashed changes
-=======
->>>>>>> Stashed changes
-=======
->>>>>>> Stashed changes
-=======
->>>>>>> Stashed changes
-=======
-        var client = new OpenAIClient(new ApiKeyCredential("key"));
->>>>>>> eab985c52d058dc92abc75034bc790079131ce75
-=======
->>>>>>> Stashed changes
-=======
->>>>>>> Stashed changes
-<<<<<<< div
-=======
-=======
         var client = new OpenAIClient("key");
         var client = new OpenAIClient("key");
         var client = new OpenAIClient(new ApiKeyCredential("key"));
         var client = new OpenAIClient(new ApiKeyCredential("key"));
         var client = new OpenAIClient(new ApiKeyCredential("key"));
->>>>>>> 637c5bcc
         var client = new OpenAIClient(new ApiKeyCredential("key"));
->>>>>>> eab985c52d058dc92abc75034bc790079131ce75
-=======
->>>>>>> head
         var service = includeLoggerFactory ?
             new OpenAIChatCompletionService("model-id", client, loggerFactory: this._mockLoggerFactory.Object) :
             new OpenAIChatCompletionService("model-id", client);
@@ -544,42 +328,6 @@
 
         await enumerator.MoveNextAsync();
         Assert.Equal("Stop", enumerator.Current.Metadata?["FinishReason"]);
-<<<<<<< HEAD
-<<<<<<< div
-=======
-<<<<<<< Updated upstream
-<<<<<<< Updated upstream
->>>>>>> head
-<<<<<<< Updated upstream
-<<<<<<< Updated upstream
-<<<<<<< Updated upstream
-<<<<<<< Updated upstream
-<<<<<<< Updated upstream
-<<<<<<< Updated upstream
-=======
-=======
->>>>>>> Stashed changes
-=======
->>>>>>> Stashed changes
-=======
->>>>>>> Stashed changes
-=======
->>>>>>> Stashed changes
-=======
->>>>>>> Stashed changes
-<<<<<<< HEAD
-=======
-=======
->>>>>>> eab985c52d058dc92abc75034bc790079131ce75
-<<<<<<< div
-=======
-=======
-=======
->>>>>>> Stashed changes
-=======
-=======
->>>>>>> Stashed changes
->>>>>>> head
 
         await enumerator.MoveNextAsync();
         Assert.NotNull(enumerator.Current.Metadata?["Usage"]);
@@ -587,40 +335,6 @@
         Assert.Contains("\"OutputTokenCount\":8", serializedUsage);
         Assert.Contains("\"InputTokenCount\":13", serializedUsage);
         Assert.Contains("\"TotalTokenCount\":21", serializedUsage);
-<<<<<<< div
-=======
-<<<<<<< Updated upstream
-<<<<<<< Updated upstream
->>>>>>> head
-<<<<<<< HEAD
->>>>>>> main
-<<<<<<< Updated upstream
-<<<<<<< Updated upstream
-<<<<<<< Updated upstream
-<<<<<<< Updated upstream
-<<<<<<< Updated upstream
->>>>>>> Stashed changes
-=======
->>>>>>> Stashed changes
-=======
->>>>>>> Stashed changes
-=======
->>>>>>> Stashed changes
-=======
->>>>>>> Stashed changes
-=======
->>>>>>> Stashed changes
-=======
->>>>>>> eab985c52d058dc92abc75034bc790079131ce75
-<<<<<<< div
-=======
-=======
->>>>>>> main
->>>>>>> Stashed changes
-=======
->>>>>>> main
->>>>>>> Stashed changes
->>>>>>> head
     }
 
     [Fact]
@@ -891,86 +605,10 @@
 
         using var response = new HttpResponseMessage(System.Net.HttpStatusCode.OK) { Content = new StringContent(ChatCompletionResponse) };
         this._messageHandlerStub.ResponseToReturn = response;
-<<<<<<< HEAD
-<<<<<<< HEAD
-<<<<<<< div
-=======
-<<<<<<< Updated upstream
-<<<<<<< Updated upstream
->>>>>>> head
-<<<<<<< Updated upstream
-<<<<<<< Updated upstream
-<<<<<<< Updated upstream
-<<<<<<< Updated upstream
-<<<<<<< Updated upstream
-<<<<<<< Updated upstream
-=======
-=======
->>>>>>> Stashed changes
-=======
->>>>>>> Stashed changes
-=======
->>>>>>> Stashed changes
-=======
->>>>>>> Stashed changes
-=======
->>>>>>> Stashed changes
-<<<<<<< HEAD
-=======
-=======
->>>>>>> eab985c52d058dc92abc75034bc790079131ce75
-<<<<<<< div
-=======
-=======
-=======
->>>>>>> Stashed changes
-=======
-=======
->>>>>>> Stashed changes
->>>>>>> head
-=======
->>>>>>> 637c5bcc
         this._messageHandlerStub.ResponseToReturn = new HttpResponseMessage(System.Net.HttpStatusCode.OK)
         { Content = new StringContent(ChatCompletionResponse) };
         using var response = new HttpResponseMessage(System.Net.HttpStatusCode.OK) { Content = new StringContent(ChatCompletionResponse) };
         this._messageHandlerStub.ResponseToReturn = response;
-<<<<<<< HEAD
-<<<<<<< div
-=======
-<<<<<<< Updated upstream
-<<<<<<< Updated upstream
->>>>>>> head
-<<<<<<< HEAD
->>>>>>> main
-<<<<<<< Updated upstream
-<<<<<<< Updated upstream
-<<<<<<< Updated upstream
-<<<<<<< Updated upstream
-<<<<<<< Updated upstream
->>>>>>> Stashed changes
-=======
->>>>>>> Stashed changes
-=======
->>>>>>> Stashed changes
-=======
->>>>>>> Stashed changes
-=======
->>>>>>> Stashed changes
-=======
->>>>>>> Stashed changes
-=======
->>>>>>> eab985c52d058dc92abc75034bc790079131ce75
-<<<<<<< div
-=======
-=======
->>>>>>> main
->>>>>>> Stashed changes
-=======
->>>>>>> main
->>>>>>> Stashed changes
->>>>>>> head
-=======
->>>>>>> 637c5bcc
 
         var chatHistory = new ChatHistory();
         chatHistory.AddUserMessage(Prompt);
@@ -1245,74 +883,11 @@
                 format = JsonSerializer.Deserialize<JsonElement>(formatValue);
                 break;
             case "ChatResponseFormat":
-<<<<<<< HEAD
-<<<<<<< HEAD
-<<<<<<< div
-=======
-<<<<<<< Updated upstream
-<<<<<<< Updated upstream
->>>>>>> head
-<<<<<<< Updated upstream
-<<<<<<< Updated upstream
-<<<<<<< Updated upstream
-<<<<<<< Updated upstream
-<<<<<<< Updated upstream
-<<<<<<< Updated upstream
-                format = formatValue == "text" ? ChatResponseFormat.Text : ChatResponseFormat.JsonObject;
-=======
-=======
->>>>>>> Stashed changes
-=======
->>>>>>> Stashed changes
-=======
->>>>>>> Stashed changes
-=======
->>>>>>> Stashed changes
-=======
->>>>>>> Stashed changes
-<<<<<<< HEAD
-=======
->>>>>>> Stashed changes
-=======
->>>>>>> Stashed changes
-                format = formatValue == "text" ? ChatResponseFormat.Text : ChatResponseFormat.JsonObject;
-=======
-                format = formatValue == "text" ? ChatResponseFormat.CreateTextFormat() : ChatResponseFormat.CreateJsonObjectFormat();
->>>>>>> main
-<<<<<<< Updated upstream
-<<<<<<< Updated upstream
-<<<<<<< Updated upstream
-<<<<<<< Updated upstream
-<<<<<<< Updated upstream
-<<<<<<< Updated upstream
-<<<<<<< Updated upstream
-=======
->>>>>>> Stashed changes
->>>>>>> Stashed changes
-=======
->>>>>>> Stashed changes
-=======
->>>>>>> Stashed changes
-=======
->>>>>>> Stashed changes
-=======
->>>>>>> Stashed changes
-=======
-=======
                 format = formatValue == "text" ? ChatResponseFormat.Text : ChatResponseFormat.JsonObject;
                 format = formatValue == "text" ? ChatResponseFormat.Text : ChatResponseFormat.JsonObject;
                 format = formatValue == "text" ? ChatResponseFormat.CreateTextFormat() : ChatResponseFormat.CreateJsonObjectFormat();
                 format = formatValue == "text" ? ChatResponseFormat.CreateTextFormat() : ChatResponseFormat.CreateJsonObjectFormat();
->>>>>>> 637c5bcc
                 format = formatValue == "text" ? ChatResponseFormat.CreateTextFormat() : ChatResponseFormat.CreateJsonObjectFormat();
->>>>>>> eab985c52d058dc92abc75034bc790079131ce75
-<<<<<<< div
-=======
-=======
->>>>>>> Stashed changes
-=======
->>>>>>> Stashed changes
->>>>>>> head
                 break;
         }
 
@@ -1522,80 +1097,12 @@
     {
         // Arrange
         object responseFormat = typedResponseFormat ? typeof(MathReasoning) : ChatResponseFormat.CreateJsonSchemaFormat(
-<<<<<<< HEAD
-<<<<<<< HEAD
-<<<<<<< div
-=======
-<<<<<<< Updated upstream
-<<<<<<< Updated upstream
->>>>>>> head
-<<<<<<< Updated upstream
-<<<<<<< Updated upstream
-<<<<<<< Updated upstream
-<<<<<<< Updated upstream
-<<<<<<< Updated upstream
-<<<<<<< Updated upstream
-            name: "MathReasoning",
-=======
-=======
->>>>>>> Stashed changes
-=======
->>>>>>> Stashed changes
-=======
->>>>>>> Stashed changes
-=======
->>>>>>> Stashed changes
-=======
->>>>>>> Stashed changes
-<<<<<<< HEAD
-=======
->>>>>>> Stashed changes
-=======
->>>>>>> Stashed changes
-            name: "MathReasoning",
-=======
-=======
             name: "MathReasoning",
             name: "MathReasoning",
             jsonSchemaFormatName: "MathReasoning",
             jsonSchemaFormatName: "MathReasoning",
             jsonSchemaFormatName: "MathReasoning",
->>>>>>> 637c5bcc
             jsonSchemaFormatName: "MathReasoning",
->>>>>>> main
-<<<<<<< Updated upstream
-<<<<<<< Updated upstream
-<<<<<<< Updated upstream
-<<<<<<< Updated upstream
-<<<<<<< Updated upstream
-<<<<<<< Updated upstream
-<<<<<<< Updated upstream
-=======
->>>>>>> Stashed changes
-=======
->>>>>>> Stashed changes
->>>>>>> Stashed changes
-=======
->>>>>>> Stashed changes
-=======
->>>>>>> Stashed changes
-=======
->>>>>>> Stashed changes
-=======
->>>>>>> Stashed changes
-=======
-            jsonSchemaFormatName: "MathReasoning",
->>>>>>> eab985c52d058dc92abc75034bc790079131ce75
-=======
->>>>>>> Stashed changes
-=======
->>>>>>> Stashed changes
-<<<<<<< div
-=======
-            jsonSchemaFormatName: "MathReasoning",
->>>>>>> eab985c52d058dc92abc75034bc790079131ce75
-=======
->>>>>>> head
             jsonSchema: BinaryData.FromString("""
                 {
                     "type": "object",
@@ -1618,78 +1125,12 @@
                     "additionalProperties": false
                 }
                 """),
-<<<<<<< HEAD
-<<<<<<< HEAD
-<<<<<<< div
-=======
-<<<<<<< Updated upstream
-<<<<<<< Updated upstream
->>>>>>> head
-<<<<<<< Updated upstream
-<<<<<<< Updated upstream
-<<<<<<< Updated upstream
-<<<<<<< Updated upstream
-<<<<<<< Updated upstream
-<<<<<<< Updated upstream
-            strictSchemaEnabled: true);
-=======
-=======
->>>>>>> Stashed changes
-=======
->>>>>>> Stashed changes
-=======
->>>>>>> Stashed changes
-=======
->>>>>>> Stashed changes
-=======
->>>>>>> Stashed changes
-<<<<<<< HEAD
-=======
->>>>>>> Stashed changes
-=======
->>>>>>> Stashed changes
-            strictSchemaEnabled: true);
-=======
-            jsonSchemaIsStrict: true);
->>>>>>> main
-<<<<<<< Updated upstream
-<<<<<<< Updated upstream
-<<<<<<< Updated upstream
-<<<<<<< Updated upstream
-<<<<<<< Updated upstream
-<<<<<<< Updated upstream
-<<<<<<< Updated upstream
-=======
->>>>>>> Stashed changes
->>>>>>> Stashed changes
-=======
->>>>>>> Stashed changes
-=======
->>>>>>> Stashed changes
-=======
->>>>>>> Stashed changes
-=======
->>>>>>> Stashed changes
-=======
-            jsonSchemaIsStrict: true);
->>>>>>> eab985c52d058dc92abc75034bc790079131ce75
-=======
->>>>>>> Stashed changes
-=======
->>>>>>> Stashed changes
-<<<<<<< div
-=======
-=======
             strictSchemaEnabled: true);
             strictSchemaEnabled: true);
             jsonSchemaIsStrict: true);
             jsonSchemaIsStrict: true);
             jsonSchemaIsStrict: true);
->>>>>>> 637c5bcc
             jsonSchemaIsStrict: true);
->>>>>>> eab985c52d058dc92abc75034bc790079131ce75
-=======
->>>>>>> head
 
         var executionSettings = new OpenAIPromptExecutionSettings { ResponseFormat = responseFormat };
 
