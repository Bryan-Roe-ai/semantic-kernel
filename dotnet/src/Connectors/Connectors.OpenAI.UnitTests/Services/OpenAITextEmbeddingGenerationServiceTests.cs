// Copyright (c) Microsoft. All rights reserved.

using System;
using System.ClientModel;
using System.IO;
using System.Net;
using System.Net.Http;
using System.Threading;
using System.Threading.Tasks;
using Microsoft.Extensions.Logging;
using Microsoft.SemanticKernel;
using Microsoft.SemanticKernel.Connectors.OpenAI;
using Microsoft.SemanticKernel.Services;
using Moq;
using OpenAI;
using Xunit;

namespace SemanticKernel.Connectors.OpenAI.UnitTests.Services;

/// <summary>
/// Unit tests for <see cref="OpenAITextEmbeddingGenerationService"/> class.
/// </summary>
public class OpenAITextEmbeddingGenerationServiceTests
{
    [Fact]
    public void ItCanBeInstantiatedAndPropertiesSetAsExpected()
    {
        // Arrange
        var sut = new OpenAITextEmbeddingGenerationService("model", "apiKey", dimensions: 2);
        var sutWithOpenAIClient = new OpenAITextEmbeddingGenerationService("model", new OpenAIClient(new ApiKeyCredential("apiKey")), dimensions: 2);

        // Assert
        Assert.NotNull(sut);
        Assert.NotNull(sutWithOpenAIClient);
        Assert.Equal("model", sut.Attributes[AIServiceExtensions.ModelIdKey]);
        Assert.Equal("model", sutWithOpenAIClient.Attributes[AIServiceExtensions.ModelIdKey]);
    }

    [Fact]
    public void ItThrowsIfModelIdIsNotProvided()
    {
        // Act & Assert
        Assert.Throws<ArgumentException>(() => new OpenAITextEmbeddingGenerationService(" ", "apikey"));
<<<<<<< HEAD
<<<<<<< HEAD
<<<<<<< div
=======
<<<<<<< Updated upstream
<<<<<<< Updated upstream
>>>>>>> head
<<<<<<< Updated upstream
<<<<<<< Updated upstream
<<<<<<< Updated upstream
<<<<<<< Updated upstream
<<<<<<< Updated upstream
<<<<<<< Updated upstream
=======
<<<<<<< HEAD
>>>>>>> Stashed changes
=======
<<<<<<< HEAD
>>>>>>> Stashed changes
=======
<<<<<<< HEAD
>>>>>>> Stashed changes
=======
<<<<<<< HEAD
>>>>>>> Stashed changes
=======
<<<<<<< HEAD
>>>>>>> Stashed changes
=======
<<<<<<< HEAD
>>>>>>> Stashed changes
=======
>>>>>>> Stashed changes
=======
>>>>>>> Stashed changes
        Assert.Throws<ArgumentException>(() => new OpenAITextEmbeddingGenerationService(" ", openAIClient: new("apikey")));
        Assert.Throws<ArgumentException>(() => new OpenAITextEmbeddingGenerationService("", "apikey"));
        Assert.Throws<ArgumentException>(() => new OpenAITextEmbeddingGenerationService("", openAIClient: new("apikey")));
        Assert.Throws<ArgumentNullException>(() => new OpenAITextEmbeddingGenerationService(null!, "apikey"));
        Assert.Throws<ArgumentNullException>(() => new OpenAITextEmbeddingGenerationService(null!, openAIClient: new("apikey")));
<<<<<<< Updated upstream
<<<<<<< Updated upstream
<<<<<<< Updated upstream
<<<<<<< Updated upstream
<<<<<<< Updated upstream
<<<<<<< Updated upstream
<<<<<<< Updated upstream
<<<<<<< Updated upstream
=======
>>>>>>> Stashed changes
=======
=======
>>>>>>> Stashed changes
=======
>>>>>>> Stashed changes
=======
>>>>>>> Stashed changes
=======
>>>>>>> Stashed changes
=======
<<<<<<< Updated upstream
=======
>>>>>>> eab985c52d058dc92abc75034bc790079131ce75
=======
=======
>>>>>>> Stashed changes
=======
=======
<<<<<<< div
>>>>>>> eab985c52d058dc92abc75034bc790079131ce75
=======
>>>>>>> Stashed changes
>>>>>>> head
=======
>>>>>>> Stashed changes
=======
>>>>>>> Stashed changes
=======
        Assert.Throws<ArgumentException>(() => new OpenAITextEmbeddingGenerationService(" ", openAIClient: new("apikey")));
>>>>>>> 637c5bcc
        Assert.Throws<ArgumentException>(() => new OpenAITextEmbeddingGenerationService(" ", openAIClient: new(new ApiKeyCredential("apikey"))));
        Assert.Throws<ArgumentException>(() => new OpenAITextEmbeddingGenerationService("", "apikey"));
        Assert.Throws<ArgumentException>(() => new OpenAITextEmbeddingGenerationService("", openAIClient: new(new ApiKeyCredential("apikey"))));
        Assert.Throws<ArgumentNullException>(() => new OpenAITextEmbeddingGenerationService(null!, "apikey"));
        Assert.Throws<ArgumentNullException>(() => new OpenAITextEmbeddingGenerationService(null!, openAIClient: new("apikey")));
        Assert.Throws<ArgumentException>(() => new OpenAITextEmbeddingGenerationService(" ", openAIClient: new(new ApiKeyCredential("apikey"))));
        Assert.Throws<ArgumentException>(() => new OpenAITextEmbeddingGenerationService("", "apikey"));
        Assert.Throws<ArgumentException>(() => new OpenAITextEmbeddingGenerationService("", openAIClient: new(new ApiKeyCredential("apikey"))));
        Assert.Throws<ArgumentNullException>(() => new OpenAITextEmbeddingGenerationService(null!, "apikey"));
        Assert.Throws<ArgumentNullException>(() => new OpenAITextEmbeddingGenerationService(null!, openAIClient: new(new ApiKeyCredential("apikey"))));
        Assert.Throws<ArgumentNullException>(() => new OpenAITextEmbeddingGenerationService(null!, openAIClient: new(new ApiKeyCredential("apikey"))));
<<<<<<< div
=======
<<<<<<< Updated upstream
<<<<<<< Updated upstream
>>>>>>> head
<<<<<<< HEAD
>>>>>>> main
<<<<<<< Updated upstream
<<<<<<< Updated upstream
<<<<<<< Updated upstream
<<<<<<< Updated upstream
<<<<<<< Updated upstream
>>>>>>> Stashed changes
=======
>>>>>>> Stashed changes
=======
>>>>>>> Stashed changes
=======
>>>>>>> Stashed changes
=======
>>>>>>> Stashed changes
=======
>>>>>>> Stashed changes
=======
>>>>>>> eab985c52d058dc92abc75034bc790079131ce75
<<<<<<< div
=======
=======
>>>>>>> main
>>>>>>> Stashed changes
=======
>>>>>>> main
>>>>>>> Stashed changes
>>>>>>> head
    }

    [Fact]
    public async Task ItGetEmbeddingsAsyncReturnsEmptyWhenProvidedDataIsEmpty()
    {
        // Arrange
        var sut = new OpenAITextEmbeddingGenerationService("model", "apikey");

        // Act
        var result = await sut.GenerateEmbeddingsAsync([], null, CancellationToken.None);

        // Assert
        Assert.Empty(result);
    }

    [Fact]
    public async Task GetEmbeddingsAsyncReturnsEmptyWhenProvidedDataIsWhitespace()
    {
        // Arrange
        using HttpMessageHandlerStub handler = new()
        {
            ResponseToReturn = new HttpResponseMessage(HttpStatusCode.OK)
            {
                Content = new StringContent(File.ReadAllText("./TestData/text-embeddings-response.txt"))
            }
        };
        using HttpClient client = new(handler);

        var sut = new OpenAITextEmbeddingGenerationService("model", "apikey", httpClient: client);

        // Act
        var result = await sut.GenerateEmbeddingsAsync(["test"], null, CancellationToken.None);

        // Assert
        Assert.Single(result);
        Assert.Equal(4, result[0].Length);
    }

    [Fact]
    public async Task ItThrowsIfNumberOfResultsDiffersFromInputsAsync()
    {
        // Arrange
        using HttpMessageHandlerStub handler = new()
        {
            ResponseToReturn = new HttpResponseMessage(HttpStatusCode.OK)
            {
                Content = new StringContent(File.ReadAllText("./TestData/text-embeddings-multiple-response.txt"))
            }
        };
        using HttpClient client = new(handler);

        var sut = new OpenAITextEmbeddingGenerationService("model", "apikey", httpClient: client);

        // Act & Assert
        await Assert.ThrowsAsync<KernelException>(async () => await sut.GenerateEmbeddingsAsync(["test"], null, CancellationToken.None));
    }

    [Fact]
    public async Task GetEmbeddingsDoesLogActionAsync()
    {
        // Arrange
        using HttpMessageHandlerStub handler = new()
        {
            ResponseToReturn = new HttpResponseMessage(HttpStatusCode.OK)
            {
                Content = new StringContent(File.ReadAllText("./TestData/text-embeddings-response.txt"))
            }
        };
        using HttpClient client = new(handler);

        var modelId = "dall-e-2";
        var logger = new Mock<ILogger<OpenAITextEmbeddingGenerationService>>();
        logger.Setup(l => l.IsEnabled(It.IsAny<LogLevel>())).Returns(true);

        var mockLoggerFactory = new Mock<ILoggerFactory>();
        mockLoggerFactory.Setup(x => x.CreateLogger(It.IsAny<string>())).Returns(logger.Object);

        var sut = new OpenAITextEmbeddingGenerationService(modelId, "apiKey", httpClient: client, loggerFactory: mockLoggerFactory.Object);

        // Act
        await sut.GenerateEmbeddingsAsync(["description"]);

        // Assert
        logger.VerifyLog(LogLevel.Information, $"Action: {nameof(OpenAITextEmbeddingGenerationService.GenerateEmbeddingsAsync)}. OpenAI Model ID: {modelId}.", Times.Once());
    }
}<|MERGE_RESOLUTION|>--- conflicted
+++ resolved
@@ -41,86 +41,7 @@
     {
         // Act & Assert
         Assert.Throws<ArgumentException>(() => new OpenAITextEmbeddingGenerationService(" ", "apikey"));
-<<<<<<< HEAD
-<<<<<<< HEAD
-<<<<<<< div
-=======
-<<<<<<< Updated upstream
-<<<<<<< Updated upstream
->>>>>>> head
-<<<<<<< Updated upstream
-<<<<<<< Updated upstream
-<<<<<<< Updated upstream
-<<<<<<< Updated upstream
-<<<<<<< Updated upstream
-<<<<<<< Updated upstream
-=======
-<<<<<<< HEAD
->>>>>>> Stashed changes
-=======
-<<<<<<< HEAD
->>>>>>> Stashed changes
-=======
-<<<<<<< HEAD
->>>>>>> Stashed changes
-=======
-<<<<<<< HEAD
->>>>>>> Stashed changes
-=======
-<<<<<<< HEAD
->>>>>>> Stashed changes
-=======
-<<<<<<< HEAD
->>>>>>> Stashed changes
-=======
->>>>>>> Stashed changes
-=======
->>>>>>> Stashed changes
         Assert.Throws<ArgumentException>(() => new OpenAITextEmbeddingGenerationService(" ", openAIClient: new("apikey")));
-        Assert.Throws<ArgumentException>(() => new OpenAITextEmbeddingGenerationService("", "apikey"));
-        Assert.Throws<ArgumentException>(() => new OpenAITextEmbeddingGenerationService("", openAIClient: new("apikey")));
-        Assert.Throws<ArgumentNullException>(() => new OpenAITextEmbeddingGenerationService(null!, "apikey"));
-        Assert.Throws<ArgumentNullException>(() => new OpenAITextEmbeddingGenerationService(null!, openAIClient: new("apikey")));
-<<<<<<< Updated upstream
-<<<<<<< Updated upstream
-<<<<<<< Updated upstream
-<<<<<<< Updated upstream
-<<<<<<< Updated upstream
-<<<<<<< Updated upstream
-<<<<<<< Updated upstream
-<<<<<<< Updated upstream
-=======
->>>>>>> Stashed changes
-=======
-=======
->>>>>>> Stashed changes
-=======
->>>>>>> Stashed changes
-=======
->>>>>>> Stashed changes
-=======
->>>>>>> Stashed changes
-=======
-<<<<<<< Updated upstream
-=======
->>>>>>> eab985c52d058dc92abc75034bc790079131ce75
-=======
-=======
->>>>>>> Stashed changes
-=======
-=======
-<<<<<<< div
->>>>>>> eab985c52d058dc92abc75034bc790079131ce75
-=======
->>>>>>> Stashed changes
->>>>>>> head
-=======
->>>>>>> Stashed changes
-=======
->>>>>>> Stashed changes
-=======
-        Assert.Throws<ArgumentException>(() => new OpenAITextEmbeddingGenerationService(" ", openAIClient: new("apikey")));
->>>>>>> 637c5bcc
         Assert.Throws<ArgumentException>(() => new OpenAITextEmbeddingGenerationService(" ", openAIClient: new(new ApiKeyCredential("apikey"))));
         Assert.Throws<ArgumentException>(() => new OpenAITextEmbeddingGenerationService("", "apikey"));
         Assert.Throws<ArgumentException>(() => new OpenAITextEmbeddingGenerationService("", openAIClient: new(new ApiKeyCredential("apikey"))));
@@ -132,40 +53,6 @@
         Assert.Throws<ArgumentNullException>(() => new OpenAITextEmbeddingGenerationService(null!, "apikey"));
         Assert.Throws<ArgumentNullException>(() => new OpenAITextEmbeddingGenerationService(null!, openAIClient: new(new ApiKeyCredential("apikey"))));
         Assert.Throws<ArgumentNullException>(() => new OpenAITextEmbeddingGenerationService(null!, openAIClient: new(new ApiKeyCredential("apikey"))));
-<<<<<<< div
-=======
-<<<<<<< Updated upstream
-<<<<<<< Updated upstream
->>>>>>> head
-<<<<<<< HEAD
->>>>>>> main
-<<<<<<< Updated upstream
-<<<<<<< Updated upstream
-<<<<<<< Updated upstream
-<<<<<<< Updated upstream
-<<<<<<< Updated upstream
->>>>>>> Stashed changes
-=======
->>>>>>> Stashed changes
-=======
->>>>>>> Stashed changes
-=======
->>>>>>> Stashed changes
-=======
->>>>>>> Stashed changes
-=======
->>>>>>> Stashed changes
-=======
->>>>>>> eab985c52d058dc92abc75034bc790079131ce75
-<<<<<<< div
-=======
-=======
->>>>>>> main
->>>>>>> Stashed changes
-=======
->>>>>>> main
->>>>>>> Stashed changes
->>>>>>> head
     }
 
     [Fact]
