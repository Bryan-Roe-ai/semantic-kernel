--- conflicted
+++ resolved
@@ -1,78 +1,8 @@
-﻿// Copyright (c) Microsoft. All rights reserved.
+// Copyright (c) Microsoft. All rights reserved.
 
-<<<<<<< HEAD
-<<<<<<< HEAD
-<<<<<<< div
-=======
-<<<<<<< Updated upstream
-<<<<<<< Updated upstream
->>>>>>> head
-<<<<<<< Updated upstream
-<<<<<<< Updated upstream
-<<<<<<< Updated upstream
-<<<<<<< Updated upstream
-<<<<<<< Updated upstream
-<<<<<<< Updated upstream
-=======
-=======
->>>>>>> Stashed changes
-=======
->>>>>>> Stashed changes
-=======
->>>>>>> Stashed changes
-=======
->>>>>>> Stashed changes
-=======
->>>>>>> Stashed changes
-<<<<<<< HEAD
-=======
->>>>>>> Stashed changes
-=======
->>>>>>> Stashed changes
-=======
 using System;
 using System.Collections.Generic;
 using System.Text.Json;
->>>>>>> main
-<<<<<<< Updated upstream
-<<<<<<< Updated upstream
-<<<<<<< Updated upstream
-<<<<<<< Updated upstream
-<<<<<<< Updated upstream
-<<<<<<< Updated upstream
-<<<<<<< Updated upstream
-=======
->>>>>>> Stashed changes
->>>>>>> Stashed changes
-=======
->>>>>>> Stashed changes
-=======
->>>>>>> Stashed changes
-=======
->>>>>>> Stashed changes
-=======
->>>>>>> Stashed changes
-=======
-using System;
-using System.Collections.Generic;
-using System.Text.Json;
->>>>>>> eab985c52d058dc92abc75034bc790079131ce75
-=======
->>>>>>> Stashed changes
-=======
->>>>>>> Stashed changes
-<<<<<<< div
-=======
-using System;
-using System.Collections.Generic;
-using System.Text.Json;
->>>>>>> eab985c52d058dc92abc75034bc790079131ce75
-=======
->>>>>>> head
-=======
-using System.Collections.Generic;
-using System.Text.Json;
->>>>>>> e78b8e85
 using Microsoft.SemanticKernel;
 using Microsoft.SemanticKernel.Connectors.OpenAI;
 using OpenAI.Chat;
@@ -89,122 +19,20 @@
     public void TryGetFunctionAndArgumentsWithNonExistingFunctionReturnsFalse()
     {
         // Arrange
-<<<<<<< HEAD
-<<<<<<< HEAD
-<<<<<<< div
-=======
-<<<<<<< Updated upstream
-<<<<<<< Updated upstream
->>>>>>> head
-<<<<<<< Updated upstream
-<<<<<<< Updated upstream
-<<<<<<< Updated upstream
-<<<<<<< Updated upstream
-<<<<<<< Updated upstream
-<<<<<<< Updated upstream
-=======
-<<<<<<< HEAD
->>>>>>> Stashed changes
-=======
-<<<<<<< HEAD
->>>>>>> Stashed changes
-=======
-<<<<<<< HEAD
->>>>>>> Stashed changes
-=======
-<<<<<<< HEAD
->>>>>>> Stashed changes
-=======
-<<<<<<< HEAD
->>>>>>> Stashed changes
-=======
-<<<<<<< HEAD
->>>>>>> Stashed changes
-=======
->>>>>>> Stashed changes
-=======
->>>>>>> Stashed changes
         var plugin = KernelPluginFactory.CreateFromFunctions("MyPlugin");
         var plugins = new KernelPluginCollection([plugin]);
 
         var toolCall = ChatToolCall.CreateFunctionToolCall("id", "MyPlugin_MyFunction", string.Empty);
-<<<<<<< Updated upstream
-<<<<<<< Updated upstream
-<<<<<<< Updated upstream
-<<<<<<< Updated upstream
-<<<<<<< Updated upstream
-<<<<<<< Updated upstream
-<<<<<<< Updated upstream
-<<<<<<< Updated upstream
-=======
->>>>>>> Stashed changes
-=======
-=======
->>>>>>> Stashed changes
-=======
->>>>>>> Stashed changes
-=======
->>>>>>> Stashed changes
-=======
->>>>>>> Stashed changes
-=======
-=======
->>>>>>> eab985c52d058dc92abc75034bc790079131ce75
-<<<<<<< div
-=======
-=======
-=======
->>>>>>> Stashed changes
-=======
-=======
->>>>>>> Stashed changes
->>>>>>> head
         var args = JsonSerializer.Serialize(new Dictionary<string, object?>());
         var plugin = KernelPluginFactory.CreateFromFunctions("MyPlugin");
         var plugins = new KernelPluginCollection([plugin]);
 
         var toolCall = ChatToolCall.CreateFunctionToolCall("id", "MyPlugin_MyFunction", BinaryData.FromString(args));
-<<<<<<< div
-=======
-<<<<<<< Updated upstream
-<<<<<<< Updated upstream
->>>>>>> head
-<<<<<<< HEAD
->>>>>>> main
-<<<<<<< Updated upstream
-<<<<<<< Updated upstream
-<<<<<<< Updated upstream
-<<<<<<< Updated upstream
-<<<<<<< Updated upstream
->>>>>>> Stashed changes
-=======
->>>>>>> Stashed changes
-=======
->>>>>>> Stashed changes
-=======
->>>>>>> Stashed changes
-=======
->>>>>>> Stashed changes
-=======
->>>>>>> Stashed changes
-=======
->>>>>>> eab985c52d058dc92abc75034bc790079131ce75
-<<<<<<< div
-=======
-=======
->>>>>>> main
->>>>>>> Stashed changes
-=======
->>>>>>> main
->>>>>>> Stashed changes
->>>>>>> head
-=======
         var args = JsonSerializer.Serialize(new Dictionary<string, object?>());
         var plugin = KernelPluginFactory.CreateFromFunctions("MyPlugin");
         var plugins = new KernelPluginCollection([plugin]);
 
         var toolCall = ChatToolCall.CreateFunctionToolCall("id", "MyPlugin_MyFunction", args);
->>>>>>> e78b8e85
 
         // Act
         var result = plugins.TryGetFunctionAndArguments(toolCall, out var actualFunction, out var actualArguments);
@@ -219,141 +47,21 @@
     public void TryGetFunctionAndArgumentsWithoutArgumentsReturnsTrue()
     {
         // Arrange
-<<<<<<< HEAD
-<<<<<<< HEAD
-<<<<<<< div
-=======
-<<<<<<< Updated upstream
-<<<<<<< Updated upstream
->>>>>>> head
-<<<<<<< Updated upstream
-<<<<<<< Updated upstream
-<<<<<<< Updated upstream
-<<<<<<< Updated upstream
-<<<<<<< Updated upstream
-<<<<<<< Updated upstream
-=======
-=======
->>>>>>> Stashed changes
-=======
->>>>>>> Stashed changes
-=======
->>>>>>> Stashed changes
-=======
->>>>>>> Stashed changes
-=======
->>>>>>> Stashed changes
-<<<<<<< HEAD
-=======
         var args = JsonSerializer.Serialize(new Dictionary<string, object?>());
->>>>>>> main
-<<<<<<< Updated upstream
-<<<<<<< Updated upstream
-<<<<<<< Updated upstream
-<<<<<<< Updated upstream
-<<<<<<< Updated upstream
->>>>>>> Stashed changes
-=======
->>>>>>> Stashed changes
-=======
->>>>>>> Stashed changes
-=======
->>>>>>> Stashed changes
-=======
->>>>>>> Stashed changes
-=======
->>>>>>> Stashed changes
-=======
         var args = JsonSerializer.Serialize(new Dictionary<string, object?>());
->>>>>>> eab985c52d058dc92abc75034bc790079131ce75
-<<<<<<< div
-=======
-=======
-=======
         var args = JsonSerializer.Serialize(new Dictionary<string, object?>());
->>>>>>> main
->>>>>>> Stashed changes
-=======
-=======
         var args = JsonSerializer.Serialize(new Dictionary<string, object?>());
->>>>>>> main
->>>>>>> Stashed changes
->>>>>>> head
-=======
         var args = JsonSerializer.Serialize(new Dictionary<string, object?>());
->>>>>>> e78b8e85
         var function = KernelFunctionFactory.CreateFromMethod(() => "Result", "MyFunction");
         var plugin = KernelPluginFactory.CreateFromFunctions("MyPlugin", [function]);
 
         var plugins = new KernelPluginCollection([plugin]);
-<<<<<<< HEAD
-<<<<<<< HEAD
-<<<<<<< div
-=======
-<<<<<<< Updated upstream
-<<<<<<< Updated upstream
->>>>>>> head
-<<<<<<< Updated upstream
-<<<<<<< Updated upstream
-<<<<<<< Updated upstream
-<<<<<<< Updated upstream
-<<<<<<< Updated upstream
-<<<<<<< Updated upstream
         var toolCall = ChatToolCall.CreateFunctionToolCall("id", "MyPlugin-MyFunction", string.Empty);
-=======
-=======
->>>>>>> Stashed changes
-=======
->>>>>>> Stashed changes
-=======
->>>>>>> Stashed changes
-=======
->>>>>>> Stashed changes
-=======
->>>>>>> Stashed changes
-<<<<<<< HEAD
-=======
->>>>>>> Stashed changes
-=======
->>>>>>> Stashed changes
         var toolCall = ChatToolCall.CreateFunctionToolCall("id", "MyPlugin-MyFunction", string.Empty);
-=======
         var toolCall = ChatToolCall.CreateFunctionToolCall("id", "MyPlugin-MyFunction", BinaryData.FromString(args));
->>>>>>> main
-<<<<<<< Updated upstream
-<<<<<<< Updated upstream
-<<<<<<< Updated upstream
-<<<<<<< Updated upstream
-<<<<<<< Updated upstream
-<<<<<<< Updated upstream
-<<<<<<< Updated upstream
->>>>>>> Stashed changes
-=======
-=======
->>>>>>> Stashed changes
->>>>>>> Stashed changes
-=======
->>>>>>> Stashed changes
-=======
->>>>>>> Stashed changes
-=======
->>>>>>> Stashed changes
-=======
         var toolCall = ChatToolCall.CreateFunctionToolCall("id", "MyPlugin-MyFunction", BinaryData.FromString(args));
->>>>>>> eab985c52d058dc92abc75034bc790079131ce75
-=======
->>>>>>> Stashed changes
-=======
->>>>>>> Stashed changes
-<<<<<<< div
-=======
         var toolCall = ChatToolCall.CreateFunctionToolCall("id", "MyPlugin-MyFunction", BinaryData.FromString(args));
->>>>>>> eab985c52d058dc92abc75034bc790079131ce75
-=======
->>>>>>> head
-=======
         var toolCall = ChatToolCall.CreateFunctionToolCall("id", "MyPlugin-MyFunction", args);
->>>>>>> e78b8e85
 
         // Act
         var result = plugins.TryGetFunctionAndArguments(toolCall, out var actualFunction, out var actualArguments);
@@ -361,74 +69,12 @@
         // Assert
         Assert.True(result);
         Assert.Equal(function.Name, actualFunction?.Name);
-<<<<<<< HEAD
-<<<<<<< HEAD
-<<<<<<< div
-=======
-<<<<<<< Updated upstream
-<<<<<<< Updated upstream
->>>>>>> head
-<<<<<<< Updated upstream
-<<<<<<< Updated upstream
-<<<<<<< Updated upstream
-<<<<<<< Updated upstream
-<<<<<<< Updated upstream
-<<<<<<< Updated upstream
         Assert.Null(actualArguments);
-=======
-=======
->>>>>>> Stashed changes
-=======
->>>>>>> Stashed changes
-=======
->>>>>>> Stashed changes
-=======
->>>>>>> Stashed changes
-=======
->>>>>>> Stashed changes
-<<<<<<< HEAD
-=======
->>>>>>> Stashed changes
-=======
->>>>>>> Stashed changes
         Assert.Null(actualArguments);
-=======
         Assert.Empty(actualArguments!);
->>>>>>> main
-<<<<<<< Updated upstream
-<<<<<<< Updated upstream
-<<<<<<< Updated upstream
-<<<<<<< Updated upstream
-<<<<<<< Updated upstream
-<<<<<<< Updated upstream
-<<<<<<< Updated upstream
->>>>>>> Stashed changes
-=======
-=======
->>>>>>> Stashed changes
->>>>>>> Stashed changes
-=======
->>>>>>> Stashed changes
-=======
->>>>>>> Stashed changes
-=======
->>>>>>> Stashed changes
-=======
         Assert.Empty(actualArguments!);
->>>>>>> eab985c52d058dc92abc75034bc790079131ce75
-=======
->>>>>>> Stashed changes
-=======
->>>>>>> Stashed changes
-<<<<<<< div
-=======
         Assert.Empty(actualArguments!);
->>>>>>> eab985c52d058dc92abc75034bc790079131ce75
-=======
->>>>>>> head
-=======
         Assert.Empty(actualArguments!);
->>>>>>> e78b8e85
     }
 
     [Fact]
@@ -439,69 +85,10 @@
         var plugin = KernelPluginFactory.CreateFromFunctions("MyPlugin", [function]);
 
         var plugins = new KernelPluginCollection([plugin]);
-<<<<<<< HEAD
-<<<<<<< div
-=======
-<<<<<<< Updated upstream
-<<<<<<< Updated upstream
->>>>>>> head
-<<<<<<< Updated upstream
-<<<<<<< Updated upstream
-<<<<<<< Updated upstream
-<<<<<<< Updated upstream
-<<<<<<< Updated upstream
-<<<<<<< Updated upstream
         var toolCall = ChatToolCall.CreateFunctionToolCall("id", "MyPlugin-MyFunction", "{\n \"location\": \"San Diego\",\n \"max_price\": 300\n,\n \"null_argument\": null\n}");
-=======
-=======
->>>>>>> Stashed changes
-=======
->>>>>>> Stashed changes
-=======
->>>>>>> Stashed changes
-=======
->>>>>>> Stashed changes
-=======
->>>>>>> Stashed changes
-<<<<<<< HEAD
-=======
->>>>>>> Stashed changes
-=======
->>>>>>> Stashed changes
         var toolCall = ChatToolCall.CreateFunctionToolCall("id", "MyPlugin-MyFunction", "{\n \"location\": \"San Diego\",\n \"max_price\": 300\n,\n \"null_argument\": null\n}");
-=======
         var toolCall = ChatToolCall.CreateFunctionToolCall("id", "MyPlugin-MyFunction", BinaryData.FromString("{\n \"location\": \"San Diego\",\n \"max_price\": 300\n,\n \"null_argument\": null\n}"));
->>>>>>> main
-<<<<<<< Updated upstream
-<<<<<<< Updated upstream
-<<<<<<< Updated upstream
-<<<<<<< Updated upstream
-<<<<<<< Updated upstream
-<<<<<<< Updated upstream
-<<<<<<< Updated upstream
-=======
->>>>>>> Stashed changes
-=======
->>>>>>> Stashed changes
->>>>>>> Stashed changes
-=======
->>>>>>> Stashed changes
-=======
->>>>>>> Stashed changes
-=======
->>>>>>> Stashed changes
-=======
->>>>>>> Stashed changes
-=======
         var toolCall = ChatToolCall.CreateFunctionToolCall("id", "MyPlugin-MyFunction", BinaryData.FromString("{\n \"location\": \"San Diego\",\n \"max_price\": 300\n,\n \"null_argument\": null\n}"));
->>>>>>> eab985c52d058dc92abc75034bc790079131ce75
-<<<<<<< div
-=======
-=======
->>>>>>> Stashed changes
-=======
->>>>>>> Stashed changes
->>>>>>> head
 
         // Act
         var result = plugins.TryGetFunctionAndArguments(toolCall, out var actualFunction, out var actualArguments);
