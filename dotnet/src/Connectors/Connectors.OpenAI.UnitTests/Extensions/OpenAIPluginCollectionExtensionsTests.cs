--- conflicted
+++ resolved
@@ -1,73 +1,8 @@
 // Copyright (c) Microsoft. All rights reserved.
 
-<<<<<<< HEAD
-<<<<<<< div
-=======
-<<<<<<< Updated upstream
-<<<<<<< Updated upstream
->>>>>>> head
-<<<<<<< Updated upstream
-<<<<<<< Updated upstream
-<<<<<<< Updated upstream
-<<<<<<< Updated upstream
-<<<<<<< Updated upstream
-<<<<<<< Updated upstream
-=======
-=======
->>>>>>> Stashed changes
-=======
->>>>>>> Stashed changes
-=======
->>>>>>> Stashed changes
-=======
->>>>>>> Stashed changes
-=======
->>>>>>> Stashed changes
-<<<<<<< HEAD
-=======
->>>>>>> Stashed changes
-=======
->>>>>>> Stashed changes
-=======
 using System;
 using System.Collections.Generic;
 using System.Text.Json;
->>>>>>> main
-<<<<<<< Updated upstream
-<<<<<<< Updated upstream
-<<<<<<< Updated upstream
-<<<<<<< Updated upstream
-<<<<<<< Updated upstream
-<<<<<<< Updated upstream
-<<<<<<< Updated upstream
-=======
->>>>>>> Stashed changes
->>>>>>> Stashed changes
-=======
->>>>>>> Stashed changes
-=======
->>>>>>> Stashed changes
-=======
->>>>>>> Stashed changes
-=======
->>>>>>> Stashed changes
-=======
-using System;
-using System.Collections.Generic;
-using System.Text.Json;
->>>>>>> eab985c52d058dc92abc75034bc790079131ce75
-=======
->>>>>>> Stashed changes
-=======
->>>>>>> Stashed changes
-<<<<<<< div
-=======
-using System;
-using System.Collections.Generic;
-using System.Text.Json;
->>>>>>> eab985c52d058dc92abc75034bc790079131ce75
-=======
->>>>>>> head
 using Microsoft.SemanticKernel;
 using Microsoft.SemanticKernel.Connectors.OpenAI;
 using OpenAI.Chat;
@@ -84,128 +19,20 @@
     public void TryGetFunctionAndArgumentsWithNonExistingFunctionReturnsFalse()
     {
         // Arrange
-<<<<<<< HEAD
-<<<<<<< HEAD
-<<<<<<< div
-=======
-<<<<<<< Updated upstream
-<<<<<<< Updated upstream
->>>>>>> head
-<<<<<<< Updated upstream
-<<<<<<< Updated upstream
-<<<<<<< Updated upstream
-<<<<<<< Updated upstream
-<<<<<<< Updated upstream
-<<<<<<< Updated upstream
-=======
-<<<<<<< HEAD
->>>>>>> Stashed changes
-=======
-<<<<<<< HEAD
->>>>>>> Stashed changes
-=======
-<<<<<<< HEAD
->>>>>>> Stashed changes
-=======
-<<<<<<< HEAD
->>>>>>> Stashed changes
-=======
-<<<<<<< HEAD
->>>>>>> Stashed changes
-=======
-<<<<<<< HEAD
->>>>>>> Stashed changes
-=======
->>>>>>> Stashed changes
-=======
->>>>>>> Stashed changes
-=======
->>>>>>> 637c5bcc
         var plugin = KernelPluginFactory.CreateFromFunctions("MyPlugin");
         var plugins = new KernelPluginCollection([plugin]);
 
         var toolCall = ChatToolCall.CreateFunctionToolCall("id", "MyPlugin_MyFunction", string.Empty);
-<<<<<<< HEAD
-<<<<<<< Updated upstream
-<<<<<<< Updated upstream
-<<<<<<< Updated upstream
-<<<<<<< Updated upstream
-<<<<<<< Updated upstream
-<<<<<<< Updated upstream
-<<<<<<< Updated upstream
-<<<<<<< Updated upstream
-=======
->>>>>>> Stashed changes
-=======
-=======
->>>>>>> Stashed changes
-=======
->>>>>>> Stashed changes
-=======
->>>>>>> Stashed changes
-=======
->>>>>>> Stashed changes
-=======
-=======
->>>>>>> eab985c52d058dc92abc75034bc790079131ce75
-<<<<<<< div
-=======
-=======
-=======
->>>>>>> Stashed changes
-=======
-=======
->>>>>>> Stashed changes
->>>>>>> head
-=======
->>>>>>> 637c5bcc
         var args = JsonSerializer.Serialize(new Dictionary<string, object?>());
         var plugin = KernelPluginFactory.CreateFromFunctions("MyPlugin");
         var plugins = new KernelPluginCollection([plugin]);
 
         var toolCall = ChatToolCall.CreateFunctionToolCall("id", "MyPlugin_MyFunction", BinaryData.FromString(args));
-<<<<<<< HEAD
-<<<<<<< div
-=======
-<<<<<<< Updated upstream
-<<<<<<< Updated upstream
->>>>>>> head
-<<<<<<< HEAD
->>>>>>> main
-<<<<<<< Updated upstream
-<<<<<<< Updated upstream
-<<<<<<< Updated upstream
-<<<<<<< Updated upstream
-<<<<<<< Updated upstream
->>>>>>> Stashed changes
-=======
->>>>>>> Stashed changes
-=======
->>>>>>> Stashed changes
-=======
->>>>>>> Stashed changes
-=======
->>>>>>> Stashed changes
-=======
->>>>>>> Stashed changes
-=======
->>>>>>> eab985c52d058dc92abc75034bc790079131ce75
-<<<<<<< div
-=======
-=======
->>>>>>> main
->>>>>>> Stashed changes
-=======
->>>>>>> main
->>>>>>> Stashed changes
->>>>>>> head
-=======
         var args = JsonSerializer.Serialize(new Dictionary<string, object?>());
         var plugin = KernelPluginFactory.CreateFromFunctions("MyPlugin");
         var plugins = new KernelPluginCollection([plugin]);
 
         var toolCall = ChatToolCall.CreateFunctionToolCall("id", "MyPlugin_MyFunction", args);
->>>>>>> 637c5bcc
 
         // Act
         var result = plugins.TryGetFunctionAndArguments(toolCall, out var actualFunction, out var actualArguments);
@@ -220,149 +47,21 @@
     public void TryGetFunctionAndArgumentsWithoutArgumentsReturnsTrue()
     {
         // Arrange
-<<<<<<< HEAD
-<<<<<<< div
-=======
-<<<<<<< Updated upstream
-<<<<<<< Updated upstream
->>>>>>> head
-<<<<<<< Updated upstream
-<<<<<<< Updated upstream
-<<<<<<< Updated upstream
-<<<<<<< Updated upstream
-<<<<<<< Updated upstream
-<<<<<<< Updated upstream
-=======
-=======
->>>>>>> Stashed changes
-=======
->>>>>>> Stashed changes
-=======
->>>>>>> Stashed changes
-=======
->>>>>>> Stashed changes
-=======
->>>>>>> Stashed changes
-<<<<<<< HEAD
-=======
-        var args = JsonSerializer.Serialize(new Dictionary<string, object?>());
->>>>>>> main
-<<<<<<< Updated upstream
-<<<<<<< Updated upstream
-<<<<<<< Updated upstream
-<<<<<<< Updated upstream
-<<<<<<< Updated upstream
->>>>>>> Stashed changes
-=======
->>>>>>> Stashed changes
-=======
->>>>>>> Stashed changes
-=======
->>>>>>> Stashed changes
-=======
->>>>>>> Stashed changes
-=======
->>>>>>> Stashed changes
-=======
-        var args = JsonSerializer.Serialize(new Dictionary<string, object?>());
-<<<<<<< HEAD
->>>>>>> eab985c52d058dc92abc75034bc790079131ce75
-<<<<<<< div
-=======
-=======
-=======
-        var args = JsonSerializer.Serialize(new Dictionary<string, object?>());
->>>>>>> main
->>>>>>> Stashed changes
-=======
-=======
-        var args = JsonSerializer.Serialize(new Dictionary<string, object?>());
->>>>>>> main
->>>>>>> Stashed changes
->>>>>>> head
-=======
         var args = JsonSerializer.Serialize(new Dictionary<string, object?>());
         var args = JsonSerializer.Serialize(new Dictionary<string, object?>());
         var args = JsonSerializer.Serialize(new Dictionary<string, object?>());
         var args = JsonSerializer.Serialize(new Dictionary<string, object?>());
->>>>>>> 637c5bcc
+        var args = JsonSerializer.Serialize(new Dictionary<string, object?>());
         var function = KernelFunctionFactory.CreateFromMethod(() => "Result", "MyFunction");
         var plugin = KernelPluginFactory.CreateFromFunctions("MyPlugin", [function]);
 
         var plugins = new KernelPluginCollection([plugin]);
-<<<<<<< HEAD
-<<<<<<< HEAD
-<<<<<<< div
-=======
-<<<<<<< Updated upstream
-<<<<<<< Updated upstream
->>>>>>> head
-<<<<<<< Updated upstream
-<<<<<<< Updated upstream
-<<<<<<< Updated upstream
-<<<<<<< Updated upstream
-<<<<<<< Updated upstream
-<<<<<<< Updated upstream
-        var toolCall = ChatToolCall.CreateFunctionToolCall("id", "MyPlugin-MyFunction", string.Empty);
-=======
-=======
->>>>>>> Stashed changes
-=======
->>>>>>> Stashed changes
-=======
->>>>>>> Stashed changes
-=======
->>>>>>> Stashed changes
-=======
->>>>>>> Stashed changes
-<<<<<<< HEAD
-=======
->>>>>>> Stashed changes
-=======
->>>>>>> Stashed changes
-        var toolCall = ChatToolCall.CreateFunctionToolCall("id", "MyPlugin-MyFunction", string.Empty);
-=======
-        var toolCall = ChatToolCall.CreateFunctionToolCall("id", "MyPlugin-MyFunction", BinaryData.FromString(args));
->>>>>>> main
-<<<<<<< Updated upstream
-<<<<<<< Updated upstream
-<<<<<<< Updated upstream
-<<<<<<< Updated upstream
-<<<<<<< Updated upstream
-<<<<<<< Updated upstream
-<<<<<<< Updated upstream
->>>>>>> Stashed changes
-=======
-=======
->>>>>>> Stashed changes
->>>>>>> Stashed changes
-=======
->>>>>>> Stashed changes
-=======
->>>>>>> Stashed changes
-=======
->>>>>>> Stashed changes
-=======
-        var toolCall = ChatToolCall.CreateFunctionToolCall("id", "MyPlugin-MyFunction", BinaryData.FromString(args));
->>>>>>> eab985c52d058dc92abc75034bc790079131ce75
-=======
->>>>>>> Stashed changes
-=======
->>>>>>> Stashed changes
-<<<<<<< div
-=======
-        var toolCall = ChatToolCall.CreateFunctionToolCall("id", "MyPlugin-MyFunction", BinaryData.FromString(args));
->>>>>>> eab985c52d058dc92abc75034bc790079131ce75
-=======
->>>>>>> head
-=======
         var toolCall = ChatToolCall.CreateFunctionToolCall("id", "MyPlugin-MyFunction", string.Empty);
         var toolCall = ChatToolCall.CreateFunctionToolCall("id", "MyPlugin-MyFunction", string.Empty);
         var toolCall = ChatToolCall.CreateFunctionToolCall("id", "MyPlugin-MyFunction", BinaryData.FromString(args));
         var toolCall = ChatToolCall.CreateFunctionToolCall("id", "MyPlugin-MyFunction", BinaryData.FromString(args));
         var toolCall = ChatToolCall.CreateFunctionToolCall("id", "MyPlugin-MyFunction", BinaryData.FromString(args));
         var toolCall = ChatToolCall.CreateFunctionToolCall("id", "MyPlugin-MyFunction", args);
->>>>>>> 637c5bcc
 
         // Act
         var result = plugins.TryGetFunctionAndArguments(toolCall, out var actualFunction, out var actualArguments);
@@ -370,78 +69,12 @@
         // Assert
         Assert.True(result);
         Assert.Equal(function.Name, actualFunction?.Name);
-<<<<<<< HEAD
-<<<<<<< HEAD
-<<<<<<< div
-=======
-<<<<<<< Updated upstream
-<<<<<<< Updated upstream
->>>>>>> head
-<<<<<<< Updated upstream
-<<<<<<< Updated upstream
-<<<<<<< Updated upstream
-<<<<<<< Updated upstream
-<<<<<<< Updated upstream
-<<<<<<< Updated upstream
-        Assert.Null(actualArguments);
-=======
-=======
->>>>>>> Stashed changes
-=======
->>>>>>> Stashed changes
-=======
->>>>>>> Stashed changes
-=======
->>>>>>> Stashed changes
-=======
->>>>>>> Stashed changes
-<<<<<<< HEAD
-=======
->>>>>>> Stashed changes
-=======
->>>>>>> Stashed changes
-        Assert.Null(actualArguments);
-=======
-        Assert.Empty(actualArguments!);
->>>>>>> main
-<<<<<<< Updated upstream
-<<<<<<< Updated upstream
-<<<<<<< Updated upstream
-<<<<<<< Updated upstream
-<<<<<<< Updated upstream
-<<<<<<< Updated upstream
-<<<<<<< Updated upstream
->>>>>>> Stashed changes
-=======
-=======
->>>>>>> Stashed changes
->>>>>>> Stashed changes
-=======
->>>>>>> Stashed changes
-=======
->>>>>>> Stashed changes
-=======
->>>>>>> Stashed changes
-=======
-=======
         Assert.Null(actualArguments);
         Assert.Null(actualArguments);
         Assert.Empty(actualArguments!);
         Assert.Empty(actualArguments!);
         Assert.Empty(actualArguments!);
->>>>>>> 637c5bcc
         Assert.Empty(actualArguments!);
->>>>>>> eab985c52d058dc92abc75034bc790079131ce75
-=======
->>>>>>> Stashed changes
-=======
->>>>>>> Stashed changes
-<<<<<<< div
-=======
-        Assert.Empty(actualArguments!);
->>>>>>> eab985c52d058dc92abc75034bc790079131ce75
-=======
->>>>>>> head
     }
 
     [Fact]
@@ -452,75 +85,10 @@
         var plugin = KernelPluginFactory.CreateFromFunctions("MyPlugin", [function]);
 
         var plugins = new KernelPluginCollection([plugin]);
-<<<<<<< HEAD
-<<<<<<< HEAD
-<<<<<<< div
-=======
-<<<<<<< Updated upstream
-<<<<<<< Updated upstream
->>>>>>> head
-<<<<<<< Updated upstream
-<<<<<<< Updated upstream
-<<<<<<< Updated upstream
-<<<<<<< Updated upstream
-<<<<<<< Updated upstream
-<<<<<<< Updated upstream
-        var toolCall = ChatToolCall.CreateFunctionToolCall("id", "MyPlugin-MyFunction", "{\n \"location\": \"San Diego\",\n \"max_price\": 300\n,\n \"null_argument\": null\n}");
-=======
-=======
->>>>>>> Stashed changes
-=======
->>>>>>> Stashed changes
-=======
->>>>>>> Stashed changes
-=======
->>>>>>> Stashed changes
-=======
->>>>>>> Stashed changes
-<<<<<<< HEAD
-=======
->>>>>>> Stashed changes
-=======
->>>>>>> Stashed changes
-        var toolCall = ChatToolCall.CreateFunctionToolCall("id", "MyPlugin-MyFunction", "{\n \"location\": \"San Diego\",\n \"max_price\": 300\n,\n \"null_argument\": null\n}");
-=======
-        var toolCall = ChatToolCall.CreateFunctionToolCall("id", "MyPlugin-MyFunction", BinaryData.FromString("{\n \"location\": \"San Diego\",\n \"max_price\": 300\n,\n \"null_argument\": null\n}"));
->>>>>>> main
-<<<<<<< Updated upstream
-<<<<<<< Updated upstream
-<<<<<<< Updated upstream
-<<<<<<< Updated upstream
-<<<<<<< Updated upstream
-<<<<<<< Updated upstream
-<<<<<<< Updated upstream
-=======
->>>>>>> Stashed changes
-=======
->>>>>>> Stashed changes
->>>>>>> Stashed changes
-=======
->>>>>>> Stashed changes
-=======
->>>>>>> Stashed changes
-=======
->>>>>>> Stashed changes
-=======
->>>>>>> Stashed changes
-=======
-=======
         var toolCall = ChatToolCall.CreateFunctionToolCall("id", "MyPlugin-MyFunction", "{\n \"location\": \"San Diego\",\n \"max_price\": 300\n,\n \"null_argument\": null\n}");
         var toolCall = ChatToolCall.CreateFunctionToolCall("id", "MyPlugin-MyFunction", "{\n \"location\": \"San Diego\",\n \"max_price\": 300\n,\n \"null_argument\": null\n}");
         var toolCall = ChatToolCall.CreateFunctionToolCall("id", "MyPlugin-MyFunction", BinaryData.FromString("{\n \"location\": \"San Diego\",\n \"max_price\": 300\n,\n \"null_argument\": null\n}"));
->>>>>>> 637c5bcc
         var toolCall = ChatToolCall.CreateFunctionToolCall("id", "MyPlugin-MyFunction", BinaryData.FromString("{\n \"location\": \"San Diego\",\n \"max_price\": 300\n,\n \"null_argument\": null\n}"));
->>>>>>> eab985c52d058dc92abc75034bc790079131ce75
-<<<<<<< div
-=======
-=======
->>>>>>> Stashed changes
-=======
->>>>>>> Stashed changes
->>>>>>> head
 
         // Act
         var result = plugins.TryGetFunctionAndArguments(toolCall, out var actualFunction, out var actualArguments);
