--- conflicted
+++ resolved
@@ -1,65 +1,7 @@
 // Copyright (c) Microsoft. All rights reserved.
 
 using System;
-<<<<<<< HEAD
-<<<<<<< div
-=======
-<<<<<<< Updated upstream
-<<<<<<< Updated upstream
->>>>>>> head
-<<<<<<< Updated upstream
-<<<<<<< Updated upstream
-<<<<<<< Updated upstream
-<<<<<<< Updated upstream
-<<<<<<< Updated upstream
-<<<<<<< Updated upstream
-=======
-=======
->>>>>>> Stashed changes
-=======
->>>>>>> Stashed changes
-=======
->>>>>>> Stashed changes
-=======
->>>>>>> Stashed changes
-=======
->>>>>>> Stashed changes
-<<<<<<< HEAD
-=======
 using System.ClientModel;
->>>>>>> main
-<<<<<<< Updated upstream
-<<<<<<< Updated upstream
-<<<<<<< Updated upstream
-<<<<<<< Updated upstream
-<<<<<<< Updated upstream
->>>>>>> Stashed changes
-=======
->>>>>>> Stashed changes
-=======
->>>>>>> Stashed changes
-=======
->>>>>>> Stashed changes
-=======
->>>>>>> Stashed changes
-=======
->>>>>>> Stashed changes
-=======
-using System.ClientModel;
->>>>>>> eab985c52d058dc92abc75034bc790079131ce75
-<<<<<<< div
-=======
-=======
-=======
-using System.ClientModel;
->>>>>>> main
->>>>>>> Stashed changes
-=======
-=======
-using System.ClientModel;
->>>>>>> main
->>>>>>> Stashed changes
->>>>>>> head
 using Azure.AI.OpenAI;
 using Azure.Core;
 using Microsoft.Extensions.DependencyInjection;
@@ -91,78 +33,12 @@
     {
         // Arrange
         var credentials = DelegatedTokenCredential.Create((_, _) => new AccessToken());
-<<<<<<< HEAD
-<<<<<<< HEAD
-<<<<<<< div
-=======
-<<<<<<< Updated upstream
-<<<<<<< Updated upstream
->>>>>>> head
-<<<<<<< Updated upstream
-<<<<<<< Updated upstream
-<<<<<<< Updated upstream
-<<<<<<< Updated upstream
-<<<<<<< Updated upstream
-<<<<<<< Updated upstream
-        var client = new AzureOpenAIClient(new Uri("http://localhost"), "key");
-=======
-=======
->>>>>>> Stashed changes
-=======
->>>>>>> Stashed changes
-=======
->>>>>>> Stashed changes
-=======
->>>>>>> Stashed changes
-=======
->>>>>>> Stashed changes
-<<<<<<< HEAD
-=======
->>>>>>> Stashed changes
-=======
->>>>>>> Stashed changes
-        var client = new AzureOpenAIClient(new Uri("http://localhost"), "key");
-=======
-=======
-        var client = new AzureOpenAIClient(new Uri("http://localhost"), "key");
-        var client = new AzureOpenAIClient(new Uri("http://localhost"), "key");
-        var client = new AzureOpenAIClient(new Uri("https://localhost"), new ApiKeyCredential("key"));
-        var client = new AzureOpenAIClient(new Uri("https://localhost"), new ApiKeyCredential("key"));
-        var client = new AzureOpenAIClient(new Uri("https://localhost"), new ApiKeyCredential("key"));
->>>>>>> 637c5bcc
-        var client = new AzureOpenAIClient(new Uri("https://localhost"), new ApiKeyCredential("key"));
->>>>>>> main
-<<<<<<< Updated upstream
-<<<<<<< Updated upstream
-<<<<<<< Updated upstream
-<<<<<<< Updated upstream
-<<<<<<< Updated upstream
-<<<<<<< Updated upstream
-<<<<<<< Updated upstream
->>>>>>> Stashed changes
-=======
-=======
->>>>>>> Stashed changes
->>>>>>> Stashed changes
-=======
->>>>>>> Stashed changes
-=======
->>>>>>> Stashed changes
-=======
->>>>>>> Stashed changes
-=======
-        var client = new AzureOpenAIClient(new Uri("https://localhost"), new ApiKeyCredential("key"));
->>>>>>> eab985c52d058dc92abc75034bc790079131ce75
-=======
->>>>>>> Stashed changes
-=======
->>>>>>> Stashed changes
-<<<<<<< div
-=======
-        var client = new AzureOpenAIClient(new Uri("https://localhost"), new ApiKeyCredential("key"));
->>>>>>> eab985c52d058dc92abc75034bc790079131ce75
-=======
->>>>>>> head
+        var client = new AzureOpenAIClient(new Uri("http://localhost"), "key");
+        var client = new AzureOpenAIClient(new Uri("http://localhost"), "key");
+        var client = new AzureOpenAIClient(new Uri("https://localhost"), new ApiKeyCredential("key"));
+        var client = new AzureOpenAIClient(new Uri("https://localhost"), new ApiKeyCredential("key"));
+        var client = new AzureOpenAIClient(new Uri("https://localhost"), new ApiKeyCredential("key"));
+        var client = new AzureOpenAIClient(new Uri("https://localhost"), new ApiKeyCredential("key"));
         var builder = Kernel.CreateBuilder();
 
         builder.Services.AddSingleton(client);
@@ -200,81 +76,13 @@
     {
         // Arrange
         var credentials = DelegatedTokenCredential.Create((_, _) => new AccessToken());
-<<<<<<< HEAD
-<<<<<<< HEAD
-<<<<<<< div
-=======
-<<<<<<< Updated upstream
-<<<<<<< Updated upstream
->>>>>>> head
-<<<<<<< Updated upstream
-<<<<<<< Updated upstream
-<<<<<<< Updated upstream
-<<<<<<< Updated upstream
-<<<<<<< Updated upstream
-<<<<<<< Updated upstream
-        var client = new AzureOpenAIClient(new Uri("http://localhost"), "key");
-=======
-=======
->>>>>>> Stashed changes
-=======
->>>>>>> Stashed changes
-=======
->>>>>>> Stashed changes
-=======
->>>>>>> Stashed changes
-=======
->>>>>>> Stashed changes
-<<<<<<< HEAD
-=======
->>>>>>> Stashed changes
-=======
->>>>>>> Stashed changes
-        var client = new AzureOpenAIClient(new Uri("http://localhost"), "key");
-=======
-        var client = new AzureOpenAIClient(new Uri("https://localhost"), new ApiKeyCredential("key"));
->>>>>>> main
-<<<<<<< Updated upstream
-<<<<<<< Updated upstream
-<<<<<<< Updated upstream
-<<<<<<< Updated upstream
-<<<<<<< Updated upstream
-<<<<<<< Updated upstream
-<<<<<<< Updated upstream
-=======
->>>>>>> Stashed changes
-=======
->>>>>>> Stashed changes
->>>>>>> Stashed changes
-=======
->>>>>>> Stashed changes
-=======
->>>>>>> Stashed changes
-=======
->>>>>>> Stashed changes
-=======
->>>>>>> Stashed changes
-=======
-=======
         var client = new AzureOpenAIClient(new Uri("http://localhost"), "key");
         var client = new AzureOpenAIClient(new Uri("http://localhost"), "key");
         var client = new AzureOpenAIClient(new Uri("https://localhost"), new ApiKeyCredential("key"));
         
         var client = new AzureOpenAIClient(new Uri("https://localhost"), new ApiKeyCredential("key"));
         var client = new AzureOpenAIClient(new Uri("https://localhost"), new ApiKeyCredential("key"));
->>>>>>> 637c5bcc
-        var client = new AzureOpenAIClient(new Uri("https://localhost"), new ApiKeyCredential("key"));
->>>>>>> eab985c52d058dc92abc75034bc790079131ce75
-=======
->>>>>>> Stashed changes
-=======
->>>>>>> Stashed changes
-<<<<<<< div
-=======
-        var client = new AzureOpenAIClient(new Uri("https://localhost"), new ApiKeyCredential("key"));
->>>>>>> eab985c52d058dc92abc75034bc790079131ce75
-=======
->>>>>>> head
+        var client = new AzureOpenAIClient(new Uri("https://localhost"), new ApiKeyCredential("key"));
         var builder = Kernel.CreateBuilder();
 
         builder.Services.AddSingleton<AzureOpenAIClient>(client);
@@ -330,80 +138,12 @@
     {
         // Arrange
         var credentials = DelegatedTokenCredential.Create((_, _) => new AccessToken());
-<<<<<<< HEAD
-<<<<<<< HEAD
-<<<<<<< div
-=======
-<<<<<<< Updated upstream
-<<<<<<< Updated upstream
->>>>>>> head
-<<<<<<< Updated upstream
-<<<<<<< Updated upstream
-<<<<<<< Updated upstream
-<<<<<<< Updated upstream
-<<<<<<< Updated upstream
-<<<<<<< Updated upstream
-        var client = new AzureOpenAIClient(new Uri("http://localhost"), "key");
-=======
-=======
->>>>>>> Stashed changes
-=======
->>>>>>> Stashed changes
-=======
->>>>>>> Stashed changes
-=======
->>>>>>> Stashed changes
-=======
->>>>>>> Stashed changes
-<<<<<<< HEAD
-=======
->>>>>>> Stashed changes
-=======
->>>>>>> Stashed changes
-        var client = new AzureOpenAIClient(new Uri("http://localhost"), "key");
-=======
-        var client = new AzureOpenAIClient(new Uri("https://localhost"), new ApiKeyCredential("key"));
->>>>>>> main
-<<<<<<< Updated upstream
-<<<<<<< Updated upstream
-<<<<<<< Updated upstream
-<<<<<<< Updated upstream
-<<<<<<< Updated upstream
-<<<<<<< Updated upstream
-<<<<<<< Updated upstream
-=======
->>>>>>> Stashed changes
-=======
->>>>>>> Stashed changes
->>>>>>> Stashed changes
-=======
->>>>>>> Stashed changes
-=======
->>>>>>> Stashed changes
-=======
->>>>>>> Stashed changes
-=======
->>>>>>> Stashed changes
-=======
-        var client = new AzureOpenAIClient(new Uri("https://localhost"), new ApiKeyCredential("key"));
->>>>>>> eab985c52d058dc92abc75034bc790079131ce75
-=======
->>>>>>> Stashed changes
-=======
->>>>>>> Stashed changes
-<<<<<<< div
-=======
-=======
-        var client = new AzureOpenAIClient(new Uri("http://localhost"), "key");
-        var client = new AzureOpenAIClient(new Uri("http://localhost"), "key");
-        var client = new AzureOpenAIClient(new Uri("https://localhost"), new ApiKeyCredential("key"));
-        var client = new AzureOpenAIClient(new Uri("https://localhost"), new ApiKeyCredential("key"));
-        var client = new AzureOpenAIClient(new Uri("https://localhost"), new ApiKeyCredential("key"));
->>>>>>> 637c5bcc
-        var client = new AzureOpenAIClient(new Uri("https://localhost"), new ApiKeyCredential("key"));
->>>>>>> eab985c52d058dc92abc75034bc790079131ce75
-=======
->>>>>>> head
+        var client = new AzureOpenAIClient(new Uri("http://localhost"), "key");
+        var client = new AzureOpenAIClient(new Uri("http://localhost"), "key");
+        var client = new AzureOpenAIClient(new Uri("https://localhost"), new ApiKeyCredential("key"));
+        var client = new AzureOpenAIClient(new Uri("https://localhost"), new ApiKeyCredential("key"));
+        var client = new AzureOpenAIClient(new Uri("https://localhost"), new ApiKeyCredential("key"));
+        var client = new AzureOpenAIClient(new Uri("https://localhost"), new ApiKeyCredential("key"));
         var builder = Kernel.CreateBuilder();
 
         builder.Services.AddSingleton<AzureOpenAIClient>(client);
@@ -439,78 +179,12 @@
     {
         // Arrange
         var credentials = DelegatedTokenCredential.Create((_, _) => new AccessToken());
-<<<<<<< HEAD
-<<<<<<< HEAD
-<<<<<<< div
-=======
-<<<<<<< Updated upstream
-<<<<<<< Updated upstream
->>>>>>> head
-<<<<<<< Updated upstream
-<<<<<<< Updated upstream
-<<<<<<< Updated upstream
-<<<<<<< Updated upstream
-<<<<<<< Updated upstream
-<<<<<<< Updated upstream
-        var client = new AzureOpenAIClient(new Uri("https://endpoint"), "key");
-=======
-=======
->>>>>>> Stashed changes
-=======
->>>>>>> Stashed changes
-=======
->>>>>>> Stashed changes
-=======
->>>>>>> Stashed changes
-=======
->>>>>>> Stashed changes
-<<<<<<< HEAD
-=======
->>>>>>> Stashed changes
-=======
->>>>>>> Stashed changes
-        var client = new AzureOpenAIClient(new Uri("https://endpoint"), "key");
-=======
-        var client = new AzureOpenAIClient(new Uri("https://endpoint"), new ApiKeyCredential("key"));
->>>>>>> main
-<<<<<<< Updated upstream
-<<<<<<< Updated upstream
-<<<<<<< Updated upstream
-<<<<<<< Updated upstream
-<<<<<<< Updated upstream
-<<<<<<< Updated upstream
-<<<<<<< Updated upstream
-=======
->>>>>>> Stashed changes
->>>>>>> Stashed changes
-=======
->>>>>>> Stashed changes
-=======
->>>>>>> Stashed changes
-=======
->>>>>>> Stashed changes
-=======
->>>>>>> Stashed changes
-=======
-        var client = new AzureOpenAIClient(new Uri("https://endpoint"), new ApiKeyCredential("key"));
->>>>>>> eab985c52d058dc92abc75034bc790079131ce75
-=======
->>>>>>> Stashed changes
-=======
->>>>>>> Stashed changes
-<<<<<<< div
-=======
-=======
         var client = new AzureOpenAIClient(new Uri("https://endpoint"), "key");
         var client = new AzureOpenAIClient(new Uri("https://endpoint"), "key");
         var client = new AzureOpenAIClient(new Uri("https://endpoint"), new ApiKeyCredential("key"));
         var client = new AzureOpenAIClient(new Uri("https://endpoint"), new ApiKeyCredential("key"));
         var client = new AzureOpenAIClient(new Uri("https://endpoint"), new ApiKeyCredential("key"));
->>>>>>> 637c5bcc
-        var client = new AzureOpenAIClient(new Uri("https://endpoint"), new ApiKeyCredential("key"));
->>>>>>> eab985c52d058dc92abc75034bc790079131ce75
-=======
->>>>>>> head
+        var client = new AzureOpenAIClient(new Uri("https://endpoint"), new ApiKeyCredential("key"));
         var builder = Kernel.CreateBuilder();
 
         builder.Services.AddSingleton<AzureOpenAIClient>(client);
