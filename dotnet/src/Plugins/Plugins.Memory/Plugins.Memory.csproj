--- conflicted
+++ resolved
@@ -1,174 +1,16 @@
-<<<<<<< HEAD
-<<<<<<< div
-<<<<<<< div
-=======
-<<<<<<< Updated upstream
-<<<<<<< Updated upstream
-<<<<<<< head
->>>>>>> head
-<<<<<<< Updated upstream
-<<<<<<< Updated upstream
-<<<<<<< Updated upstream
-<<<<<<< Updated upstream
-<<<<<<< Updated upstream
-<<<<<<< Updated upstream
-﻿<Project Sdk="Microsoft.NET.Sdk">
-=======
-=======
->>>>>>> Stashed changes
-=======
->>>>>>> Stashed changes
-=======
->>>>>>> Stashed changes
-=======
->>>>>>> Stashed changes
-=======
->>>>>>> Stashed changes
-<<<<<<< HEAD
-﻿<Project Sdk="Microsoft.NET.Sdk">
-=======
 <Project Sdk="Microsoft.NET.Sdk">
->>>>>>> f5c8882d73157409ff27fb857a432fda2fa6c2a3
-<<<<<<< Updated upstream
-<<<<<<< Updated upstream
-<<<<<<< Updated upstream
-<<<<<<< Updated upstream
-<<<<<<< Updated upstream
-<<<<<<< Updated upstream
-=======
->>>>>>> Stashed changes
-=======
->>>>>>> Stashed changes
->>>>>>> Stashed changes
-=======
->>>>>>> Stashed changes
-=======
->>>>>>> Stashed changes
-=======
->>>>>>> Stashed changes
-=======
->>>>>>> Stashed changes
-=======
-<<<<<<< div
-=======
-=======
->>>>>>> Stashed changes
->>>>>>> head
-<<<<<<< HEAD
-﻿<Project Sdk="Microsoft.NET.Sdk">
-=======
-<Project Sdk="Microsoft.NET.Sdk">
->>>>>>> f5c8882d73157409ff27fb857a432fda2fa6c2a3
-<<<<<<< div
->>>>>>> main
-=======
-<<<<<<< Updated upstream
->>>>>>> origin/main
-=======
->>>>>>> Stashed changes
-=======
->>>>>>> Stashed changes
->>>>>>> head
-=======
-<Project Sdk="Microsoft.NET.Sdk">
->>>>>>> 6829cc1483570aacfbb75d1065c9f2de96c1d77e
-
   <PropertyGroup>
     <!-- THIS PROPERTY GROUP MUST COME FIRST -->
     <AssemblyName>Microsoft.SemanticKernel.Plugins.Memory</AssemblyName>
     <RootNamespace>$(AssemblyName)</RootNamespace>
-<<<<<<< div
-<<<<<<< div
-=======
-<<<<<<< Updated upstream
-<<<<<<< Updated upstream
-<<<<<<< head
->>>>>>> head
-<<<<<<< Updated upstream
-<<<<<<< Updated upstream
-<<<<<<< Updated upstream
-<<<<<<< Updated upstream
-<<<<<<< Updated upstream
-<<<<<<< Updated upstream
     <TargetFrameworks>net8.0;netstandard2.0</TargetFrameworks>
     <VersionSuffix>alpha</VersionSuffix>
-=======
-=======
->>>>>>> Stashed changes
-=======
->>>>>>> Stashed changes
-=======
->>>>>>> Stashed changes
-=======
->>>>>>> Stashed changes
-=======
->>>>>>> Stashed changes
-<<<<<<< Updated upstream
-=======
->>>>>>> Stashed changes
-=======
->>>>>>> Stashed changes
-<<<<<<< main
     <TargetFrameworks>net8.0;netstandard2.0</TargetFrameworks>
     <VersionSuffix>alpha</VersionSuffix>
-=======
-<<<<<<< div
-=======
->>>>>>> main
-=======
-<<<<<<< Updated upstream
-<<<<<<< Updated upstream
-=======
->>>>>>> origin/main
-=======
->>>>>>> Stashed changes
-=======
->>>>>>> Stashed changes
->>>>>>> head
-<<<<<<< HEAD
     <TargetFrameworks>net8.0;netstandard2.0</TargetFrameworks>
     <VersionSuffix>alpha</VersionSuffix>
-=======
     <TargetFramework>netstandard2.0</TargetFramework>
-<<<<<<< HEAD
->>>>>>> f5c8882d73157409ff27fb857a432fda2fa6c2a3
-<<<<<<< div
-<<<<<<< div
-=======
-<<<<<<< Updated upstream
-<<<<<<< Updated upstream
-<<<<<<< head
->>>>>>> head
->>>>>>> origin/main
-<<<<<<< Updated upstream
-<<<<<<< Updated upstream
-<<<<<<< Updated upstream
-<<<<<<< Updated upstream
-<<<<<<< Updated upstream
->>>>>>> Stashed changes
-=======
->>>>>>> Stashed changes
-=======
->>>>>>> Stashed changes
-=======
->>>>>>> Stashed changes
-=======
->>>>>>> Stashed changes
-=======
->>>>>>> Stashed changes
-=======
-<<<<<<< div
->>>>>>> main
-=======
-=======
->>>>>>> Stashed changes
-=======
->>>>>>> Stashed changes
->>>>>>> origin/main
->>>>>>> head
-=======
     <VersionSuffix>alpha</VersionSuffix>
->>>>>>> 51919fc3
   </PropertyGroup>
 
   <Import Project="$(RepoRoot)/dotnet/nuget/nuget-package.props" />
@@ -181,93 +23,12 @@
   </PropertyGroup>
 
   <ItemGroup>
-<<<<<<< div
-<<<<<<< div
-=======
-<<<<<<< Updated upstream
-<<<<<<< Updated upstream
-<<<<<<< head
->>>>>>> head
-<<<<<<< Updated upstream
-<<<<<<< Updated upstream
-<<<<<<< Updated upstream
-<<<<<<< Updated upstream
-<<<<<<< Updated upstream
-<<<<<<< Updated upstream
-=======
-<<<<<<< HEAD
->>>>>>> Stashed changes
-=======
-<<<<<<< HEAD
->>>>>>> Stashed changes
-=======
-<<<<<<< HEAD
->>>>>>> Stashed changes
-=======
-<<<<<<< HEAD
->>>>>>> Stashed changes
-=======
-<<<<<<< HEAD
->>>>>>> Stashed changes
-=======
-<<<<<<< HEAD
->>>>>>> Stashed changes
-=======
-<<<<<<< HEAD
-<<<<<<< div
->>>>>>> main
-=======
->>>>>>> origin/main
-=======
-<<<<<<< HEAD
->>>>>>> Stashed changes
-=======
-<<<<<<< HEAD
->>>>>>> Stashed changes
->>>>>>> head
     <PackageReference Include="System.Text.Json" />
     <PackageReference Include="System.Numerics.Tensors" />
   </ItemGroup>
 
   <ItemGroup>
     <ProjectReference Include="..\..\SemanticKernel.Core\SemanticKernel.Core.csproj" />
-<<<<<<< div
-<<<<<<< div
-=======
-<<<<<<< Updated upstream
-<<<<<<< Updated upstream
-<<<<<<< head
->>>>>>> head
-<<<<<<< Updated upstream
-<<<<<<< Updated upstream
-<<<<<<< Updated upstream
-<<<<<<< Updated upstream
-<<<<<<< Updated upstream
-<<<<<<< Updated upstream
-=======
-=======
->>>>>>> Stashed changes
-=======
->>>>>>> Stashed changes
-=======
->>>>>>> Stashed changes
-=======
->>>>>>> Stashed changes
-=======
-<<<<<<< Updated upstream
-<<<<<<< div
->>>>>>> main
-=======
->>>>>>> origin/main
-=======
->>>>>>> Stashed changes
-=======
->>>>>>> Stashed changes
->>>>>>> head
-=======
->>>>>>> Stashed changes
->>>>>>> Stashed changes
-=======
     <InternalsVisibleTo Include="SemanticKernel.Plugins.Memory.UnitTests" />
   </ItemGroup>
 
@@ -278,40 +39,6 @@
   <ItemGroup>
     <ProjectReference Include="..\..\SemanticKernel.Abstractions\SemanticKernel.Abstractions.csproj" />
     <ProjectReference Include="..\..\SemanticKernel\SemanticKernel.csproj" />
->>>>>>> f5c8882d73157409ff27fb857a432fda2fa6c2a3
-<<<<<<< div
-<<<<<<< div
-=======
-<<<<<<< Updated upstream
-<<<<<<< Updated upstream
-<<<<<<< head
->>>>>>> head
-<<<<<<< Updated upstream
-<<<<<<< Updated upstream
-<<<<<<< Updated upstream
-<<<<<<< Updated upstream
-<<<<<<< Updated upstream
->>>>>>> Stashed changes
-=======
->>>>>>> Stashed changes
-=======
->>>>>>> Stashed changes
-=======
->>>>>>> Stashed changes
-=======
->>>>>>> Stashed changes
-=======
->>>>>>> Stashed changes
-=======
-<<<<<<< div
->>>>>>> main
-=======
->>>>>>> origin/main
-=======
->>>>>>> Stashed changes
-=======
->>>>>>> Stashed changes
->>>>>>> head
   </ItemGroup>
 
 </Project>