﻿// Copyright (c) Microsoft. All rights reserved.

using System;
using System.Collections.Generic;
using System.ComponentModel;
using System.IO;
using System.Linq;
using System.Net.Http;
using System.Text;
using System.Text.Json;
using System.Text.RegularExpressions;
using System.Threading;
using System.Threading.Tasks;
using Microsoft.Extensions.Logging;
using Microsoft.Extensions.Logging.Abstractions;
using Microsoft.SemanticKernel.Http;

namespace Microsoft.SemanticKernel.Plugins.Core.CodeInterpreter;

/// <summary>
/// A plugin for running Python code in an Azure Container Apps dynamic sessions code interpreter.
/// </summary>
public sealed partial class SessionsPythonPlugin
{
    private static readonly string s_assemblyVersion = typeof(Kernel).Assembly.GetName().Version!.ToString();
    private const string ApiVersion = "2024-10-02-preview";
    private readonly Uri _poolManagementEndpoint;
    private readonly SessionsPythonSettings _settings;
    private readonly Func<CancellationToken, Task<string>>? _authTokenProvider;
    private readonly IHttpClientFactory _httpClientFactory;
    private readonly ILogger _logger;

    /// <summary>
    /// Initializes a new instance of the SessionsPythonTool class.
    /// </summary>
    /// <param name="settings">The settings for the Python tool plugin.</param>
    /// <param name="httpClientFactory">The HTTP client factory.</param>
    /// <param name="authTokenProvider">Optional provider for auth token generation.</param>
    /// <param name="loggerFactory">The logger factory.</param>
    public SessionsPythonPlugin(
        SessionsPythonSettings settings,
        IHttpClientFactory httpClientFactory,
        Func<CancellationToken, Task<string>>? authTokenProvider = null,
        ILoggerFactory? loggerFactory = null)
    {
        Verify.NotNull(settings, nameof(settings));
        Verify.NotNull(httpClientFactory, nameof(httpClientFactory));
        Verify.NotNull(settings.Endpoint, nameof(settings.Endpoint));

        this._settings = settings;

        // Ensure the endpoint won't change by reference
        this._poolManagementEndpoint = GetBaseEndpoint(settings.Endpoint);

        this._authTokenProvider = authTokenProvider;
        this._httpClientFactory = httpClientFactory;
        this._logger = loggerFactory?.CreateLogger(typeof(SessionsPythonPlugin)) ?? NullLogger.Instance;
    }

    /// <summary>
    /// Executes the provided Python code.
    /// Start and end the code snippet with double quotes to define it as a string.
    /// Insert \n within the string wherever a new line should appear.
    /// Add spaces directly after \n sequences to replicate indentation.
    /// Use \"" to include double quotes within the code without ending the string.
    /// Keep everything in a single line; the \n sequences will represent line breaks
    /// when the string is processed or displayed.
    /// </summary>
    /// <param name="code"> The valid Python code to execute.</param>
    /// <param name="cancellationToken">The cancellation token.</param>
    /// <returns> The result of the Python code execution. </returns>
    /// <exception cref="ArgumentNullException"></exception>
    /// <exception cref="HttpRequestException"></exception>
    [KernelFunction, Description("""
        Executes the provided Python code.
        Start and end the code snippet with double quotes to define it as a string.
        Insert \n within the string wherever a new line should appear.
        Add spaces directly after \n sequences to replicate indentation.
        Use \" to include double quotes within the code without ending the string.
        Keep everything in a single line; the \n sequences will represent line breaks
        when the string is processed or displayed.
        """)]
<<<<<<< HEAD
    public async Task<string> ExecuteCodeAsync(
=======
    public async Task<SessionsPythonCodeExecutionResult> ExecuteCodeAsync(
>>>>>>> c084b067
        [Description("The valid Python code to execute.")] string code,
        CancellationToken cancellationToken = default)
    {
        Verify.NotNullOrWhiteSpace(code, nameof(code));

        if (this._settings.SanitizeInput)
        {
            code = SanitizeCodeInput(code);
        }

        this._logger.LogTrace("Executing Python code: {Code}", code);

        using var httpClient = this._httpClientFactory.CreateClient();

        var requestBody = new SessionsPythonCodeExecutionProperties(this._settings, code);

        using var content = new StringContent(JsonSerializer.Serialize(requestBody), Encoding.UTF8, "application/json");

        using var response = await this.SendAsync(httpClient, HttpMethod.Post, "executions", cancellationToken, content).ConfigureAwait(false);
<<<<<<< HEAD

        var responseContent = JsonSerializer.Deserialize<JsonElement>(await response.Content.ReadAsStringWithExceptionMappingAsync(cancellationToken).ConfigureAwait(false));

        var result = responseContent.GetProperty("result");

        return $"""
            Status:
            {responseContent.GetProperty("status").GetRawText()}
            Result:
            {result.GetProperty("executionResult").GetRawText()}
            Stdout:
            {result.GetProperty("stdout").GetRawText()}
            Stderr:
            {result.GetProperty("stderr").GetRawText()}
            """;
=======

        return JsonSerializer.Deserialize<SessionsPythonCodeExecutionResult>(await response.Content.ReadAsStringWithExceptionMappingAsync(cancellationToken).ConfigureAwait(false))!;
>>>>>>> c084b067
    }

    /// <summary>
    /// Uploads a file to the `/mnt/data` directory of the current session.
    /// </summary>
    /// <param name="remoteFileName">The name of the remote file, relative to `/mnt/data`.</param>
    /// <param name="localFilePath">The path to the file on the local machine.</param>
    /// <param name="cancellationToken">The cancellation token.</param>
    /// <returns>The metadata of the uploaded file.</returns>
    /// <exception cref="ArgumentNullException"></exception>
    /// <exception cref="HttpRequestException"></exception>
    [KernelFunction, Description("Uploads a file to the `/mnt/data` directory of the current session.")]
    public async Task<SessionsRemoteFileMetadata> UploadFileAsync(
        [Description("The name of the remote file, relative to `/mnt/data`.")] string remoteFileName,
        [Description("The path to the file on the local machine.")] string localFilePath,
        CancellationToken cancellationToken = default)
    {
        Verify.NotNullOrWhiteSpace(remoteFileName, nameof(remoteFileName));
        Verify.NotNullOrWhiteSpace(localFilePath, nameof(localFilePath));

        this._logger.LogInformation("Uploading file: {LocalFilePath} to {RemoteFileName}", localFilePath, remoteFileName);

        using var httpClient = this._httpClientFactory.CreateClient();

        using var fileContent = new ByteArrayContent(File.ReadAllBytes(localFilePath));

        using var multipartFormDataContent = new MultipartFormDataContent()
        {
            { fileContent, "file", remoteFileName },
        };

        using var response = await this.SendAsync(httpClient, HttpMethod.Post, "files", cancellationToken, multipartFormDataContent).ConfigureAwait(false);
<<<<<<< HEAD

        var stringContent = await response.Content.ReadAsStringWithExceptionMappingAsync(cancellationToken).ConfigureAwait(false);

=======

        var stringContent = await response.Content.ReadAsStringWithExceptionMappingAsync(cancellationToken).ConfigureAwait(false);

>>>>>>> c084b067
        return JsonSerializer.Deserialize<SessionsRemoteFileMetadata>(stringContent)!;
    }

    /// <summary>
    /// Downloads a file from the `/mnt/data` directory of the current session.
    /// </summary>
    /// <param name="remoteFileName">The name of the remote file to download, relative to `/mnt/data`.</param>
    /// <param name="localFilePath">The path to save the downloaded file to. If not provided won't save it in the disk.</param>
    /// <param name="cancellationToken">The cancellation token.</param>
    /// <returns>The data of the downloaded file as byte array.</returns>
    [KernelFunction, Description("Downloads a file from the `/mnt/data` directory of the current session.")]
    public async Task<byte[]> DownloadFileAsync(
        [Description("The name of the remote file to download, relative to `/mnt/data`.")] string remoteFileName,
        [Description("The path to save the downloaded file to. If not provided won't save it in the disk.")] string? localFilePath = null,
        CancellationToken cancellationToken = default)
    {
        Verify.NotNullOrWhiteSpace(remoteFileName, nameof(remoteFileName));

        this._logger.LogTrace("Downloading file: {RemoteFileName} to {LocalFileName}", remoteFileName, localFilePath);

        using var httpClient = this._httpClientFactory.CreateClient();

        using var response = await this.SendAsync(httpClient, HttpMethod.Get, $"files/{Uri.EscapeDataString(remoteFileName)}/content", cancellationToken).ConfigureAwait(false);

        var fileContent = await response.Content.ReadAsByteArrayAndTranslateExceptionAsync(cancellationToken).ConfigureAwait(false);

        if (!string.IsNullOrWhiteSpace(localFilePath))
        {
            try
            {
                File.WriteAllBytes(localFilePath, fileContent);
            }
            catch (Exception ex)
            {
                throw new InvalidOperationException("Failed to write file to disk.", ex);
            }
        }

        return fileContent;
    }

    /// <summary>
    /// Lists all entities: files or directories in the `/mnt/data` directory of the current session.
    /// </summary>
    /// <param name="cancellationToken">The cancellation token.</param>
    /// <returns>The list of files in the session.</returns>
    [KernelFunction, Description("Lists all entities: files or directories in the `/mnt/data` directory of the current session.")]
    public async Task<IReadOnlyList<SessionsRemoteFileMetadata>> ListFilesAsync(CancellationToken cancellationToken = default)
    {
        this._logger.LogTrace("Listing files for Session ID: {SessionId}", this._settings.SessionId);

        using var httpClient = this._httpClientFactory.CreateClient();

        using var response = await this.SendAsync(httpClient, HttpMethod.Get, "files", cancellationToken).ConfigureAwait(false);

        var jsonElementResult = JsonSerializer.Deserialize<JsonElement>(await response.Content.ReadAsStringWithExceptionMappingAsync(cancellationToken).ConfigureAwait(false));

        var files = jsonElementResult.GetProperty("value");

        return files.Deserialize<SessionsRemoteFileMetadata[]>()!;
    }

    private static Uri GetBaseEndpoint(Uri endpoint)
    {
        if (endpoint.PathAndQuery.Contains("/python/execute"))
        {
            endpoint = new Uri(endpoint.ToString().Replace("/python/execute", ""));
        }

        if (!endpoint.PathAndQuery.EndsWith("/", StringComparison.InvariantCulture))
        {
            endpoint = new Uri(endpoint + "/");
        }

        return endpoint;
    }

    /// <summary>
    /// Sanitize input to the python REPL.
    /// Remove whitespace, backtick and "python" (if llm mistakes python console as terminal)
    /// </summary>
    /// <param name="code">The code to sanitize</param>
    /// <returns>The sanitized code</returns>
    private static string SanitizeCodeInput(string code)
    {
        // Remove leading whitespace and backticks and python (if llm mistakes python console as terminal)
        code = RemoveLeadingWhitespaceBackticksPython().Replace(code, "");

        // Remove trailing whitespace and backticks
        code = RemoveTrailingWhitespaceBackticks().Replace(code, "");

        return code;
    }

    /// <summary>
    /// Add headers to the HTTP request.
    /// </summary>
    /// <param name="request">The HTTP request to add headers to.</param>
    /// <param name="cancellationToken">The cancellation token.</param>
    private async Task AddHeadersAsync(HttpRequestMessage request, CancellationToken cancellationToken)
    {
        request.Headers.Add("User-Agent", $"{HttpHeaderConstant.Values.UserAgent}/{s_assemblyVersion} (Language=dotnet)");

        if (this._authTokenProvider is not null)
        {
            request.Headers.Add("Authorization", $"Bearer {(await this._authTokenProvider(cancellationToken).ConfigureAwait(false))}");
        }
    }

    /// <summary>
    /// Sends an HTTP request to the specified path with the specified method and content.
    /// </summary>
    /// <param name="httpClient">The HTTP client to use.</param>
    /// <param name="method">The HTTP method to use.</param>
    /// <param name="path">The path to send the request to.</param>
    /// <param name="cancellationToken">The cancellation token.</param>
    /// <param name="httpContent">The content to send with the request.</param>
    /// <returns>The HTTP response message.</returns>
    private async Task<HttpResponseMessage> SendAsync(HttpClient httpClient, HttpMethod method, string path, CancellationToken cancellationToken, HttpContent? httpContent = null)
    {
        // The query string is the same for all operations
        var pathWithQueryString = $"{path}?identifier={this._settings.SessionId}&api-version={ApiVersion}";

        var uri = new Uri(this._poolManagementEndpoint, pathWithQueryString);

        // If a list of allowed domains has been provided, the host of the provided
        // uri is checked to verify it is in the allowed domain list.
        if (!this._settings.AllowedDomains?.Contains(uri.Host) ?? false)
        {
            throw new InvalidOperationException("Sending requests to the provided location is not allowed.");
        }

        using var request = new HttpRequestMessage(method, uri)
        {
            Content = httpContent,
        };

        await this.AddHeadersAsync(request, cancellationToken).ConfigureAwait(false);

        return await httpClient.SendWithSuccessCheckAsync(request, cancellationToken).ConfigureAwait(false);
    }

#if NET
    [GeneratedRegex(@"^(\s|`)*(?i:python)?\s*", RegexOptions.ExplicitCapture)]
    private static partial Regex RemoveLeadingWhitespaceBackticksPython();

    [GeneratedRegex(@"(\s|`)*$", RegexOptions.ExplicitCapture)]
    private static partial Regex RemoveTrailingWhitespaceBackticks();
#else
    private static Regex RemoveLeadingWhitespaceBackticksPython() => s_removeLeadingWhitespaceBackticksPython;
    private static readonly Regex s_removeLeadingWhitespaceBackticksPython = new(@"^(\s|`)*(?i:python)?\s*", RegexOptions.Compiled | RegexOptions.ExplicitCapture);

    private static Regex RemoveTrailingWhitespaceBackticks() => s_removeTrailingWhitespaceBackticks;
    private static readonly Regex s_removeTrailingWhitespaceBackticks = new(@"(\s|`)*$", RegexOptions.Compiled | RegexOptions.ExplicitCapture);
#endif
}<|MERGE_RESOLUTION|>--- conflicted
+++ resolved
@@ -80,11 +80,7 @@
         Keep everything in a single line; the \n sequences will represent line breaks
         when the string is processed or displayed.
         """)]
-<<<<<<< HEAD
-    public async Task<string> ExecuteCodeAsync(
-=======
     public async Task<SessionsPythonCodeExecutionResult> ExecuteCodeAsync(
->>>>>>> c084b067
         [Description("The valid Python code to execute.")] string code,
         CancellationToken cancellationToken = default)
     {
@@ -104,26 +100,8 @@
         using var content = new StringContent(JsonSerializer.Serialize(requestBody), Encoding.UTF8, "application/json");
 
         using var response = await this.SendAsync(httpClient, HttpMethod.Post, "executions", cancellationToken, content).ConfigureAwait(false);
-<<<<<<< HEAD
-
-        var responseContent = JsonSerializer.Deserialize<JsonElement>(await response.Content.ReadAsStringWithExceptionMappingAsync(cancellationToken).ConfigureAwait(false));
-
-        var result = responseContent.GetProperty("result");
-
-        return $"""
-            Status:
-            {responseContent.GetProperty("status").GetRawText()}
-            Result:
-            {result.GetProperty("executionResult").GetRawText()}
-            Stdout:
-            {result.GetProperty("stdout").GetRawText()}
-            Stderr:
-            {result.GetProperty("stderr").GetRawText()}
-            """;
-=======
 
         return JsonSerializer.Deserialize<SessionsPythonCodeExecutionResult>(await response.Content.ReadAsStringWithExceptionMappingAsync(cancellationToken).ConfigureAwait(false))!;
->>>>>>> c084b067
     }
 
     /// <summary>
@@ -156,15 +134,9 @@
         };
 
         using var response = await this.SendAsync(httpClient, HttpMethod.Post, "files", cancellationToken, multipartFormDataContent).ConfigureAwait(false);
-<<<<<<< HEAD
 
         var stringContent = await response.Content.ReadAsStringWithExceptionMappingAsync(cancellationToken).ConfigureAwait(false);
 
-=======
-
-        var stringContent = await response.Content.ReadAsStringWithExceptionMappingAsync(cancellationToken).ConfigureAwait(false);
-
->>>>>>> c084b067
         return JsonSerializer.Deserialize<SessionsRemoteFileMetadata>(stringContent)!;
     }
 
