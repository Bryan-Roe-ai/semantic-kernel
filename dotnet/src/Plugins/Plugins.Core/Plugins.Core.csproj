<Project Sdk="Microsoft.NET.Sdk">

  <PropertyGroup>
    <!-- THIS PROPERTY GROUP MUST COME FIRST -->
    <AssemblyName>Microsoft.SemanticKernel.Plugins.Core</AssemblyName>
    <RootNamespace>$(AssemblyName)</RootNamespace>
<<<<<<< HEAD
    <TargetFrameworks>net8.0;netstandard2.0</TargetFrameworks>
    <VersionSuffix>preview</VersionSuffix>
=======
    <TargetFramework>netstandard2.0</TargetFramework>
    <VersionSuffix>alpha</VersionSuffix>
>>>>>>> 51919fc3
  </PropertyGroup>

  <Import Project="$(RepoRoot)/dotnet/nuget/nuget-package.props" />
  <Import Project="$(RepoRoot)/dotnet/src/InternalUtilities/src/InternalUtilities.props" />

  <PropertyGroup>
    <!-- NuGet Package Settings -->
    <Title>Semantic Kernel - Core Plugins</Title>
    <Description>Semantic Kernel core plugins.</Description>
  </PropertyGroup>

  <ItemGroup>
    <ProjectReference Include="..\..\SemanticKernel.Core\SemanticKernel.Core.csproj" />
  </ItemGroup>

  <ItemGroup>
    <PackageReference Include="Microsoft.Bcl.TimeProvider" />
    <PackageReference Include="Microsoft.Extensions.Http" />
  </ItemGroup>

</Project><|MERGE_RESOLUTION|>--- conflicted
+++ resolved
@@ -4,13 +4,10 @@
     <!-- THIS PROPERTY GROUP MUST COME FIRST -->
     <AssemblyName>Microsoft.SemanticKernel.Plugins.Core</AssemblyName>
     <RootNamespace>$(AssemblyName)</RootNamespace>
-<<<<<<< HEAD
     <TargetFrameworks>net8.0;netstandard2.0</TargetFrameworks>
     <VersionSuffix>preview</VersionSuffix>
-=======
     <TargetFramework>netstandard2.0</TargetFramework>
     <VersionSuffix>alpha</VersionSuffix>
->>>>>>> 51919fc3
   </PropertyGroup>
 
   <Import Project="$(RepoRoot)/dotnet/nuget/nuget-package.props" />
