--- conflicted
+++ resolved
@@ -4,14 +4,11 @@
     <!-- THIS PROPERTY GROUP MUST COME FIRST -->
     <AssemblyName>Microsoft.SemanticKernel.Planners.OpenAI</AssemblyName>
     <RootNamespace>Microsoft.SemanticKernel.Planning</RootNamespace>
-<<<<<<< HEAD
     <TargetFrameworks>net8.0;netstandard2.0</TargetFrameworks>
     <VersionSuffix>preview</VersionSuffix>
     <IsPackable>false</IsPackable>
-=======
     <TargetFramework>netstandard2.0</TargetFramework>
     <VersionSuffix>preview</VersionSuffix>
->>>>>>> 51919fc3
   </PropertyGroup>
 
   <Import Project="$(RepoRoot)/dotnet/src/InternalUtilities/src/InternalUtilities.props" />
