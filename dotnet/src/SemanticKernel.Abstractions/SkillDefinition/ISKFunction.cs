--- conflicted
+++ resolved
@@ -1,10 +1,7 @@
 // Copyright (c) Microsoft. All rights reserved.
 
-<<<<<<< HEAD
-=======
 using System;
 using System.Text.Json.Nodes;
->>>>>>> 9d876b20
 using System.Threading;
 using System.Threading.Tasks;
 using Microsoft.Extensions.Logging;
@@ -74,17 +71,14 @@
     /// <param name="settings">LLM completion settings (for semantic functions only)</param>
     /// <returns>The updated context, potentially a new one if context switching is implemented.</returns>
     Task<SKContext> InvokeAsync(
-<<<<<<< HEAD
         SKContext context,
         ITextCompletion? textCompletionService = null,
         CompleteRequestSettings? settings = null);
-=======
         string input,
         SKContext? context = null,
         JsonObject? settings = null,
         ILogger? log = null,
         CancellationToken cancellationToken = default);
->>>>>>> 9d876b20
 
     /// <summary>
     /// Invoke the <see cref="ISKFunction"/>.
@@ -98,7 +92,6 @@
     /// <param name="cancellationToken">The <see cref="CancellationToken"/> to monitor for cancellation requests. The default is <see cref="CancellationToken.None"/>.</param>
     /// <returns>The updated context, potentially a new one if context switching is implemented.</returns>
     Task<SKContext> InvokeAsync(
-<<<<<<< HEAD
         string? input = null,
         ITextCompletion? textCompletionService = null,
         CompleteRequestSettings? settings = null,
@@ -109,7 +102,6 @@
 
     /// <summary>
     /// Set the AI completion settings used with LLM requests
-=======
         SKContext? context = null,
         JsonObject? settings = null,
         ILogger? log = null,
@@ -133,7 +125,6 @@
 
     /// <summary>
     /// Set the AI settings used with LLM requests
->>>>>>> 9d876b20
     /// </summary>
     /// <param name="settings">LLM settings</param>
     /// <returns>Self instance</returns>
