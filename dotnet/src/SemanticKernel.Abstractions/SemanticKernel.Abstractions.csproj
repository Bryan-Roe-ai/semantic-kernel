<<<<<<< div
<<<<<<< div
=======
<<<<<<< Updated upstream
<<<<<<< Updated upstream
<<<<<<< head
>>>>>>> head
<<<<<<< Updated upstream
<<<<<<< Updated upstream
<<<<<<< Updated upstream
<<<<<<< Updated upstream
<<<<<<< Updated upstream
<<<<<<< Updated upstream
﻿<Project Sdk="Microsoft.NET.Sdk">
=======
<Project Sdk="Microsoft.NET.Sdk">
>>>>>>> Stashed changes
=======
<Project Sdk="Microsoft.NET.Sdk">
>>>>>>> Stashed changes
=======
<Project Sdk="Microsoft.NET.Sdk">
>>>>>>> Stashed changes
=======
<Project Sdk="Microsoft.NET.Sdk">
>>>>>>> Stashed changes
=======
<Project Sdk="Microsoft.NET.Sdk">
>>>>>>> Stashed changes
=======
<Project Sdk="Microsoft.NET.Sdk">
<<<<<<< Updated upstream
<<<<<<< div
>>>>>>> main
=======
>>>>>>> origin/main
=======
<Project Sdk="Microsoft.NET.Sdk">
>>>>>>> Stashed changes
=======
<Project Sdk="Microsoft.NET.Sdk">
>>>>>>> Stashed changes
>>>>>>> head
=======
>>>>>>> Stashed changes
>>>>>>> Stashed changes
  <PropertyGroup>
    <!-- THIS PROPERTY GROUP MUST COME FIRST -->
    <AssemblyName>Microsoft.SemanticKernel.Abstractions</AssemblyName>
    <RootNamespace>Microsoft.SemanticKernel</RootNamespace>
    <TargetFrameworks>net8.0;netstandard2.0</TargetFrameworks>
<<<<<<< main
    <NoWarn>$(NoWarn);SKEXP0001;SKEXP0005</NoWarn>
=======
    <NoWarn>$(NoWarn);SKEXP0001;NU5104</NoWarn>
>>>>>>> upstream/main
    <EnablePackageValidation>true</EnablePackageValidation>
    <ApiCompatGenerateSuppressionFile>true</ApiCompatGenerateSuppressionFile>
<<<<<<< div
<<<<<<< div
=======
>>>>>>> head
<<<<<<< Updated upstream
<<<<<<< Updated upstream
<<<<<<< head
<<<<<<< Updated upstream
<<<<<<< Updated upstream
<<<<<<< Updated upstream
<<<<<<< Updated upstream
<<<<<<< Updated upstream
=======
=======
>>>>>>> Stashed changes
<<<<<<< Updated upstream
=======
>>>>>>> Stashed changes
=======
>>>>>>> Stashed changes
=======
>>>>>>> Stashed changes
=======
>>>>>>> Stashed changes
=======
>>>>>>> Stashed changes
=======
>>>>>>> Stashed changes
<<<<<<< main
=======
    <IsAotCompatible Condition="$([MSBuild]::IsTargetFrameworkCompatible('$(TargetFramework)', 'net7.0'))">true</IsAotCompatible>
>>>>>>> origin/main
<<<<<<< Updated upstream
<<<<<<< Updated upstream
<<<<<<< Updated upstream
<<<<<<< Updated upstream
<<<<<<< Updated upstream
<<<<<<< Updated upstream
<<<<<<< Updated upstream
=======
>>>>>>> Stashed changes
>>>>>>> Stashed changes
=======
>>>>>>> Stashed changes
=======
>>>>>>> Stashed changes
=======
>>>>>>> Stashed changes
=======
>>>>>>> Stashed changes
=======
    <IsAotCompatible Condition="$([MSBuild]::IsTargetFrameworkCompatible('$(TargetFramework)', 'net7.0'))">true</IsAotCompatible>
>>>>>>> origin/main
=======
>>>>>>> Stashed changes
=======
>>>>>>> Stashed changes
<<<<<<< div
=======
    <IsAotCompatible Condition="$([MSBuild]::IsTargetFrameworkCompatible('$(TargetFramework)', 'net7.0'))">true</IsAotCompatible>
>>>>>>> main
=======
>>>>>>> head
  </PropertyGroup>

  <PropertyGroup Condition="'$(IsReleaseCandidate)' == 'true'">
    <VersionSuffix>rc</VersionSuffix>
  </PropertyGroup>
  
  <Import Project="$(RepoRoot)/dotnet/nuget/nuget-package.props" />
  <Import Project="$(RepoRoot)/dotnet/src/InternalUtilities/src/InternalUtilities.props" />

  <PropertyGroup>
    <!-- NuGet Package Settings -->
    <Title>Semantic Kernel - Abstractions</Title>
    <Description>Semantic Kernel interfaces and abstractions. This package is automatically installed by Semantic Kernel packages if needed.</Description>
  </PropertyGroup>

  <ItemGroup>
    <ProjectReference Include="..\Connectors\VectorData.Abstractions\VectorData.Abstractions.csproj" />
  </ItemGroup>

  <ItemGroup>
    <PackageReference Include="Microsoft.Bcl.AsyncInterfaces" />
    <PackageReference Include="Microsoft.Bcl.HashCode" />
    <PackageReference Include="Microsoft.Extensions.DependencyInjection.Abstractions" />
    <PackageReference Include="Microsoft.Extensions.Logging.Abstractions" />
    <PackageReference Include="System.Diagnostics.DiagnosticSource" />
    <PackageReference Include="System.Text.Json" />
  </ItemGroup>

  <ItemGroup>
    <InternalsVisibleTo Include="Microsoft.SemanticKernel.Core" />
    <InternalsVisibleTo Include="SemanticKernel.UnitTests" />
    <InternalsVisibleTo Include="SemanticKernel.Extensions.UnitTests" />
    <InternalsVisibleTo Include="SemanticKernel.Extensions.PromptTemplates.Liquid.UnitTests" />
    <InternalsVisibleTo Include="DynamicProxyGenAssembly2" /> <!-- Moq -->
  </ItemGroup>
<<<<<<< div
<<<<<<< div
=======
>>>>>>> head
<<<<<<< Updated upstream
<<<<<<< Updated upstream
<<<<<<< head
<<<<<<< Updated upstream
<<<<<<< Updated upstream
<<<<<<< Updated upstream
<<<<<<< Updated upstream
<<<<<<< Updated upstream
<<<<<<< Updated upstream
=======
=======
>>>>>>> Stashed changes
=======
>>>>>>> Stashed changes
=======
>>>>>>> Stashed changes
=======
>>>>>>> Stashed changes
=======
>>>>>>> Stashed changes
=======
>>>>>>> origin/main
=======
>>>>>>> Stashed changes
=======
>>>>>>> Stashed changes
<<<<<<< div
=======
>>>>>>> main
=======
>>>>>>> head

  <ItemGroup>
    <!-- Exclude utilities that are not used by the project and causing AOT warnings-->
    <Compile Remove="$(RepoRoot)/dotnet/src/InternalUtilities/src/Data/**/*.cs" Link="%(RecursiveDir)%(Filename)%(Extension)" />
    <Compile Remove="$(RepoRoot)/dotnet/src/InternalUtilities/src/Diagnostics/ModelDiagnostics.cs" Link="%(RecursiveDir)%(Filename)%(Extension)" />
    <Compile Remove="$(RepoRoot)/dotnet/src/InternalUtilities/src/Http/**/*.cs" Link="%(RecursiveDir)%(Filename)%(Extension)" />
    <Compile Remove="$(RepoRoot)/dotnet/src/InternalUtilities/src/Text/JsonOptionsCache.cs" Link="%(RecursiveDir)%(Filename)%(Extension)" />
    <Compile Remove="$(RepoRoot)/dotnet/src/InternalUtilities/src/Text/SseData.cs" Link="%(RecursiveDir)%(Filename)%(Extension)" />
    <Compile Remove="$(RepoRoot)/dotnet/src/InternalUtilities/src/Text/SseJsonParser.cs" Link="%(RecursiveDir)%(Filename)%(Extension)" />
    <Compile Remove="$(RepoRoot)/dotnet/src/InternalUtilities/src/Text/SseLine.cs" Link="%(RecursiveDir)%(Filename)%(Extension)" />
    <Compile Remove="$(RepoRoot)/dotnet/src/InternalUtilities/src/Text/SseReader.cs" Link="%(RecursiveDir)%(Filename)%(Extension)" />
    <Compile Remove="$(RepoRoot)/dotnet/src/InternalUtilities/src/Text/StreamJsonParser.cs" Link="%(RecursiveDir)%(Filename)%(Extension)" />
    <Compile Remove="$(RepoRoot)/dotnet/src/InternalUtilities/src/Text/ReadOnlyMemoryConverter.cs" Link="%(RecursiveDir)%(Filename)%(Extension)" />
    <Compile Remove="$(RepoRoot)/dotnet/src/InternalUtilities/src/Type/**/*.cs" Link="%(RecursiveDir)%(Filename)%(Extension)" />
  </ItemGroup>
  
<<<<<<< div
<<<<<<< div
=======
<<<<<<< Updated upstream
<<<<<<< Updated upstream
<<<<<<< head
>>>>>>> head
<<<<<<< Updated upstream
<<<<<<< Updated upstream
<<<<<<< Updated upstream
<<<<<<< Updated upstream
<<<<<<< Updated upstream
>>>>>>> Stashed changes
=======
>>>>>>> Stashed changes
=======
>>>>>>> Stashed changes
=======
>>>>>>> Stashed changes
=======
>>>>>>> Stashed changes
=======
>>>>>>> Stashed changes
=======
<<<<<<< div
>>>>>>> main
=======
>>>>>>> origin/main
=======
>>>>>>> Stashed changes
=======
>>>>>>> Stashed changes
>>>>>>> head
</Project><|MERGE_RESOLUTION|>--- conflicted
+++ resolved
@@ -1,124 +1,27 @@
-<<<<<<< div
-<<<<<<< div
-=======
-<<<<<<< Updated upstream
-<<<<<<< Updated upstream
-<<<<<<< head
->>>>>>> head
-<<<<<<< Updated upstream
-<<<<<<< Updated upstream
-<<<<<<< Updated upstream
-<<<<<<< Updated upstream
-<<<<<<< Updated upstream
-<<<<<<< Updated upstream
-﻿<Project Sdk="Microsoft.NET.Sdk">
-=======
 <Project Sdk="Microsoft.NET.Sdk">
->>>>>>> Stashed changes
-=======
 <Project Sdk="Microsoft.NET.Sdk">
->>>>>>> Stashed changes
-=======
 <Project Sdk="Microsoft.NET.Sdk">
->>>>>>> Stashed changes
-=======
 <Project Sdk="Microsoft.NET.Sdk">
->>>>>>> Stashed changes
-=======
 <Project Sdk="Microsoft.NET.Sdk">
->>>>>>> Stashed changes
-=======
 <Project Sdk="Microsoft.NET.Sdk">
-<<<<<<< Updated upstream
-<<<<<<< div
->>>>>>> main
-=======
->>>>>>> origin/main
-=======
 <Project Sdk="Microsoft.NET.Sdk">
->>>>>>> Stashed changes
-=======
 <Project Sdk="Microsoft.NET.Sdk">
->>>>>>> Stashed changes
->>>>>>> head
-=======
->>>>>>> Stashed changes
->>>>>>> Stashed changes
+<Project Sdk="Microsoft.NET.Sdk">
   <PropertyGroup>
     <!-- THIS PROPERTY GROUP MUST COME FIRST -->
     <AssemblyName>Microsoft.SemanticKernel.Abstractions</AssemblyName>
     <RootNamespace>Microsoft.SemanticKernel</RootNamespace>
     <TargetFrameworks>net8.0;netstandard2.0</TargetFrameworks>
-<<<<<<< main
     <NoWarn>$(NoWarn);SKEXP0001;SKEXP0005</NoWarn>
-=======
     <NoWarn>$(NoWarn);SKEXP0001;NU5104</NoWarn>
->>>>>>> upstream/main
     <EnablePackageValidation>true</EnablePackageValidation>
     <ApiCompatGenerateSuppressionFile>true</ApiCompatGenerateSuppressionFile>
-<<<<<<< div
-<<<<<<< div
-=======
->>>>>>> head
-<<<<<<< Updated upstream
-<<<<<<< Updated upstream
-<<<<<<< head
-<<<<<<< Updated upstream
-<<<<<<< Updated upstream
-<<<<<<< Updated upstream
-<<<<<<< Updated upstream
-<<<<<<< Updated upstream
-=======
-=======
->>>>>>> Stashed changes
-<<<<<<< Updated upstream
-=======
->>>>>>> Stashed changes
-=======
->>>>>>> Stashed changes
-=======
->>>>>>> Stashed changes
-=======
->>>>>>> Stashed changes
-=======
->>>>>>> Stashed changes
-=======
->>>>>>> Stashed changes
-<<<<<<< main
-=======
     <IsAotCompatible Condition="$([MSBuild]::IsTargetFrameworkCompatible('$(TargetFramework)', 'net7.0'))">true</IsAotCompatible>
->>>>>>> origin/main
-<<<<<<< Updated upstream
-<<<<<<< Updated upstream
-<<<<<<< Updated upstream
-<<<<<<< Updated upstream
-<<<<<<< Updated upstream
-<<<<<<< Updated upstream
-<<<<<<< Updated upstream
-=======
->>>>>>> Stashed changes
->>>>>>> Stashed changes
-=======
->>>>>>> Stashed changes
-=======
->>>>>>> Stashed changes
-=======
->>>>>>> Stashed changes
-=======
->>>>>>> Stashed changes
-=======
     <IsAotCompatible Condition="$([MSBuild]::IsTargetFrameworkCompatible('$(TargetFramework)', 'net7.0'))">true</IsAotCompatible>
->>>>>>> origin/main
-=======
->>>>>>> Stashed changes
-=======
->>>>>>> Stashed changes
-<<<<<<< div
-=======
     <IsAotCompatible Condition="$([MSBuild]::IsTargetFrameworkCompatible('$(TargetFramework)', 'net7.0'))">true</IsAotCompatible>
->>>>>>> main
-=======
->>>>>>> head
+    <NoWarn>$(NoWarn);SKEXP0001;NU5104;SKEXP0120</NoWarn>
+    <EnablePackageValidation>true</EnablePackageValidation>
+    <IsAotCompatible Condition="$([MSBuild]::IsTargetFrameworkCompatible('$(TargetFramework)', 'net7.0'))">true</IsAotCompatible>
   </PropertyGroup>
 
   <PropertyGroup Condition="'$(IsReleaseCandidate)' == 'true'">
@@ -154,41 +57,6 @@
     <InternalsVisibleTo Include="SemanticKernel.Extensions.PromptTemplates.Liquid.UnitTests" />
     <InternalsVisibleTo Include="DynamicProxyGenAssembly2" /> <!-- Moq -->
   </ItemGroup>
-<<<<<<< div
-<<<<<<< div
-=======
->>>>>>> head
-<<<<<<< Updated upstream
-<<<<<<< Updated upstream
-<<<<<<< head
-<<<<<<< Updated upstream
-<<<<<<< Updated upstream
-<<<<<<< Updated upstream
-<<<<<<< Updated upstream
-<<<<<<< Updated upstream
-<<<<<<< Updated upstream
-=======
-=======
->>>>>>> Stashed changes
-=======
->>>>>>> Stashed changes
-=======
->>>>>>> Stashed changes
-=======
->>>>>>> Stashed changes
-=======
->>>>>>> Stashed changes
-=======
->>>>>>> origin/main
-=======
->>>>>>> Stashed changes
-=======
->>>>>>> Stashed changes
-<<<<<<< div
-=======
->>>>>>> main
-=======
->>>>>>> head
 
   <ItemGroup>
     <!-- Exclude utilities that are not used by the project and causing AOT warnings-->
@@ -205,37 +73,4 @@
     <Compile Remove="$(RepoRoot)/dotnet/src/InternalUtilities/src/Type/**/*.cs" Link="%(RecursiveDir)%(Filename)%(Extension)" />
   </ItemGroup>
   
-<<<<<<< div
-<<<<<<< div
-=======
-<<<<<<< Updated upstream
-<<<<<<< Updated upstream
-<<<<<<< head
->>>>>>> head
-<<<<<<< Updated upstream
-<<<<<<< Updated upstream
-<<<<<<< Updated upstream
-<<<<<<< Updated upstream
-<<<<<<< Updated upstream
->>>>>>> Stashed changes
-=======
->>>>>>> Stashed changes
-=======
->>>>>>> Stashed changes
-=======
->>>>>>> Stashed changes
-=======
->>>>>>> Stashed changes
-=======
->>>>>>> Stashed changes
-=======
-<<<<<<< div
->>>>>>> main
-=======
->>>>>>> origin/main
-=======
->>>>>>> Stashed changes
-=======
->>>>>>> Stashed changes
->>>>>>> head
 </Project>