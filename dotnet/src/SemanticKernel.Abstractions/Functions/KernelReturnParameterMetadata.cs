--- conflicted
+++ resolved
@@ -2,57 +2,57 @@
 
 using System;
 using System.Diagnostics.CodeAnalysis;
-<<<<<<< main
-<<<<<<< main
-=======
->>>>>>> origin/main
-<<<<<<< Updated upstream
+
+
+
+
+
 using System.Text.Json;
-=======
-<<<<<<< Updated upstream
-<<<<<<< Updated upstream
-<<<<<<< Updated upstream
-<<<<<<< Updated upstream
-<<<<<<< Updated upstream
-<<<<<<< Updated upstream
-=======
-=======
->>>>>>> Stashed changes
-=======
->>>>>>> Stashed changes
-=======
->>>>>>> Stashed changes
-=======
->>>>>>> Stashed changes
-=======
->>>>>>> Stashed changes
-<<<<<<< main
-=======
+
+
+
+
+
+
+
+
+
+
+
+
+
+
+
+
+
+
+
+
 using System.Text.Json;
->>>>>>> origin/main
-<<<<<<< Updated upstream
-<<<<<<< Updated upstream
-<<<<<<< Updated upstream
-<<<<<<< Updated upstream
-<<<<<<< Updated upstream
->>>>>>> Stashed changes
-=======
->>>>>>> Stashed changes
-=======
->>>>>>> Stashed changes
-=======
->>>>>>> Stashed changes
-=======
->>>>>>> Stashed changes
-=======
->>>>>>> Stashed changes
->>>>>>> Stashed changes
-<<<<<<< main
-=======
+
+
+
+
+
+
+
+
+
+
+
+
+
+
+
+
+
+
+
+
 using System.Text.Json;
->>>>>>> upstream/main
-=======
->>>>>>> origin/main
+
+
+
 using static Microsoft.SemanticKernel.KernelParameterMetadata;
 
 namespace Microsoft.SemanticKernel;
@@ -62,41 +62,41 @@
 /// </summary>
 public sealed class KernelReturnParameterMetadata
 {
-<<<<<<< main
-<<<<<<< main
-=======
->>>>>>> origin/main
-<<<<<<< Updated upstream
+
+
+
+
+
     internal static readonly KernelReturnParameterMetadata Empty = new();
-=======
-<<<<<<< Updated upstream
-<<<<<<< Updated upstream
-<<<<<<< Updated upstream
-<<<<<<< Updated upstream
-<<<<<<< Updated upstream
-<<<<<<< Updated upstream
+
+
+
+
+
+
+
     internal static readonly KernelReturnParameterMetadata Empty = new();
-=======
-=======
->>>>>>> Stashed changes
-=======
->>>>>>> Stashed changes
-=======
->>>>>>> Stashed changes
-=======
->>>>>>> Stashed changes
-=======
->>>>>>> Stashed changes
-<<<<<<< main
->>>>>>> Stashed changes
+
+
+
+
+
+
+
+
+
+
+
+
+
     internal static readonly KernelReturnParameterMetadata Empty = new();
     internal static readonly KernelReturnParameterMetadata Empty = new();
     internal static readonly KernelReturnParameterMetadata Empty = new();
-<<<<<<< main
-=======
->>>>>>> upstream/main
-=======
->>>>>>> origin/main
+
+
+
+
+
     internal static KernelReturnParameterMetadata Empty
     {
         [UnconditionalSuppressMessage("Trimming", "IL2026:Members annotated with 'RequiresUnreferencedCodeAttribute' require dynamic access otherwise can break functionality when trimming application code", Justification = "This method is AOT safe.")]
@@ -106,35 +106,35 @@
             return s_empty ??= new KernelReturnParameterMetadata();
         }
     }
-<<<<<<< main
-<<<<<<< main
-=======
->>>>>>> origin/main
-<<<<<<< Updated upstream
-=======
->>>>>>> origin/main
-<<<<<<< Updated upstream
-<<<<<<< Updated upstream
-<<<<<<< Updated upstream
-<<<<<<< Updated upstream
-<<<<<<< Updated upstream
->>>>>>> Stashed changes
-=======
->>>>>>> Stashed changes
-=======
->>>>>>> Stashed changes
-=======
->>>>>>> Stashed changes
-=======
->>>>>>> Stashed changes
-=======
->>>>>>> Stashed changes
->>>>>>> Stashed changes
-<<<<<<< main
-=======
->>>>>>> upstream/main
-=======
->>>>>>> origin/main
+
+
+
+
+
+
+
+
+
+
+
+
+
+
+
+
+
+
+
+
+
+
+
+
+
+
+
+
+
 
     /// <summary>The description of the return parameter.</summary>
     private string _description = string.Empty;
@@ -142,52 +142,52 @@
     private Type? _parameterType;
     /// <summary>The schema of the return parameter, potentially lazily-initialized.</summary>
     private KernelParameterMetadata.InitializedSchema? _schema;
-<<<<<<< main
-<<<<<<< main
-=======
->>>>>>> origin/main
-<<<<<<< Updated upstream
-=======
-<<<<<<< Updated upstream
-<<<<<<< Updated upstream
-<<<<<<< Updated upstream
-<<<<<<< Updated upstream
-<<<<<<< Updated upstream
-<<<<<<< Updated upstream
->>>>>>> Stashed changes
-<<<<<<< main
-=======
+
+
+
+
+
+
+
+
+
+
+
+
+
+
+
     /// <summary>The serializer options to generate JSON schema.</summary>
     private readonly JsonSerializerOptions? _jsonSerializerOptions;
     /// <summary>The empty instance</summary>
     private static KernelReturnParameterMetadata? s_empty;
->>>>>>> upstream/main
-=======
->>>>>>> origin/main
+
+
+
 
     /// <summary>Initializes the <see cref="KernelReturnParameterMetadata"/>.</summary>
     public KernelReturnParameterMetadata() { }
 
     /// <summary>Initializes a <see cref="KernelReturnParameterMetadata"/> as a copy of another <see cref="KernelReturnParameterMetadata"/>.</summary>
-<<<<<<< main
-<<<<<<< main
-=======
->>>>>>> origin/main
-<<<<<<< Updated upstream
-=======
-=======
-=======
->>>>>>> Stashed changes
-=======
->>>>>>> Stashed changes
-=======
->>>>>>> Stashed changes
-=======
->>>>>>> Stashed changes
-=======
->>>>>>> Stashed changes
-<<<<<<< main
->>>>>>> Stashed changes
+
+
+
+
+
+
+
+
+
+
+
+
+
+
+
+
+
+
+
 
     /// <summary>Initializes the <see cref="KernelReturnParameterMetadata"/>.</summary>
     public KernelReturnParameterMetadata() { }
@@ -217,119 +217,118 @@
     /// <summary>Initializes a <see cref="KernelReturnParameterMetadata"/> as a copy of another <see cref="KernelReturnParameterMetadata"/>.</summary>
     [RequiresUnreferencedCode("Uses reflection, if no JSOs are available in the metadata, to generate the schema, making it incompatible with AOT scenarios.")]
     [RequiresDynamicCode("Uses reflection, if no JSOs are available in the metadata, to generate the schema, making it incompatible with AOT scenarios.")]
-<<<<<<< Updated upstream
-=======
-<<<<<<< Updated upstream
-<<<<<<< Updated upstream
-<<<<<<< Updated upstream
-<<<<<<< Updated upstream
-<<<<<<< Updated upstream
->>>>>>> Stashed changes
-=======
->>>>>>> Stashed changes
-=======
->>>>>>> Stashed changes
-=======
->>>>>>> Stashed changes
-=======
->>>>>>> Stashed changes
-=======
->>>>>>> Stashed changes
->>>>>>> Stashed changes
-<<<<<<< main
-=======
+
+
+
+
+
+
+
+
+
+
+
+
+
+
+
+
+
+
+
+
+
     [RequiresUnreferencedCode("Uses reflection, if no JSOs are available in the metadata, to generate the schema, making it incompatible with AOT scenarios.")]
     [RequiresDynamicCode("Uses reflection, if no JSOs are available in the metadata, to generate the schema, making it incompatible with AOT scenarios.")]
->>>>>>> upstream/main
-=======
->>>>>>> origin/main
+
+
+
     public KernelReturnParameterMetadata(KernelReturnParameterMetadata metadata)
     {
         this._description = metadata._description;
         this._parameterType = metadata._parameterType;
         this._schema = metadata._schema;
-<<<<<<< main
-<<<<<<< main
-=======
->>>>>>> origin/main
-<<<<<<< Updated upstream
-=======
-<<<<<<< Updated upstream
-<<<<<<< Updated upstream
-<<<<<<< Updated upstream
-<<<<<<< Updated upstream
-<<<<<<< Updated upstream
-<<<<<<< Updated upstream
-=======
-=======
->>>>>>> Stashed changes
-=======
->>>>>>> Stashed changes
-=======
->>>>>>> Stashed changes
-=======
->>>>>>> Stashed changes
-=======
->>>>>>> Stashed changes
-<<<<<<< main
-=======
->>>>>>> Stashed changes
-<<<<<<< main
-=======
->>>>>>> upstream/main
-=======
->>>>>>> origin/main
+
+
+
+
+
+
+
+
+
+
+
+
+
+
+
+
+
+
+
+
+
+
+
+
+
+
+
+
+
+
+
         this._jsonSerializerOptions = metadata._jsonSerializerOptions;
     }
 
     /// <summary>Initializes a <see cref="KernelReturnParameterMetadata"/> as a copy of another <see cref="KernelReturnParameterMetadata"/>.</summary>
     /// <param name="metadata">The metadata to copy.</param>
     /// <param name="jsonSerializerOptions">The <see cref="JsonSerializerOptions"/> to generate JSON schema.</param>
-<<<<<<< HEAD
-<<<<<<< main
-<<<<<<< main
-=======
+
+
+
+
     [Experimental("SKEXP0120")]
->>>>>>> upstream/main
-=======
->>>>>>> origin/main
-=======
->>>>>>> 6829cc1483570aacfbb75d1065c9f2de96c1d77e
+
+
+
+
     public KernelReturnParameterMetadata(KernelReturnParameterMetadata metadata, JsonSerializerOptions jsonSerializerOptions)
     {
         this._description = metadata._description;
         this._parameterType = metadata._parameterType;
         this._schema = metadata._schema;
         this._jsonSerializerOptions = jsonSerializerOptions;
-<<<<<<< main
-<<<<<<< main
-=======
->>>>>>> origin/main
-<<<<<<< Updated upstream
-=======
->>>>>>> origin/main
-<<<<<<< Updated upstream
-<<<<<<< Updated upstream
-<<<<<<< Updated upstream
-<<<<<<< Updated upstream
-<<<<<<< Updated upstream
->>>>>>> Stashed changes
-=======
->>>>>>> Stashed changes
-=======
->>>>>>> Stashed changes
-=======
->>>>>>> Stashed changes
-=======
->>>>>>> Stashed changes
-=======
->>>>>>> Stashed changes
->>>>>>> Stashed changes
-<<<<<<< main
-=======
->>>>>>> upstream/main
-=======
->>>>>>> origin/main
+
+
+
+
+
+
+
+
+
+
+
+
+
+
+
+
+
+
+
+
+
+
+
+
+
+
+
+
+
     }
 
     /// <summary>Gets a description of the return parameter, suitable for use in describing the purpose to a model.</summary>
@@ -365,38 +364,38 @@
     /// <summary>Gets a JSON Schema describing the type of the return parameter.</summary>
     public KernelJsonSchema? Schema
     {
-<<<<<<< main
-<<<<<<< main
-=======
->>>>>>> origin/main
-<<<<<<< Updated upstream
+
+
+
+
+
         get => (this._schema ??= InferSchema(this.ParameterType, defaultValue: null, this.Description)).Schema;
-=======
-<<<<<<< Updated upstream
-<<<<<<< Updated upstream
-<<<<<<< Updated upstream
-<<<<<<< Updated upstream
-<<<<<<< Updated upstream
-<<<<<<< Updated upstream
+
+
+
+
+
+
+
         get => (this._schema ??= InferSchema(this.ParameterType, defaultValue: null, this.Description)).Schema;
-=======
-=======
->>>>>>> Stashed changes
-=======
->>>>>>> Stashed changes
-=======
->>>>>>> Stashed changes
-=======
->>>>>>> Stashed changes
-=======
->>>>>>> Stashed changes
-<<<<<<< main
->>>>>>> Stashed changes
+
+
+
+
+
+
+
+
+
+
+
+
+
         get => (this._schema ??= InferSchema(this.ParameterType, defaultValue: null, this.Description)).Schema;
         [RequiresUnreferencedCode("Uses reflection to generate schema if no JSOs are provided at construction time, making it incompatible with AOT scenarios.")]
         [RequiresDynamicCode("Uses reflection to generate schema if no JSOs are provided at construction time, making it incompatible with AOT scenarios.")]
         get => (this._schema ??= InferSchema(this.ParameterType, defaultValue: null, this.Description, this._jsonSerializerOptions)).Schema;
-<<<<<<< Updated upstream
+
         [RequiresUnreferencedCode("Uses reflection to generate schema if no JSOs are provided at construction time, making it incompatible with AOT scenarios.")]
         [RequiresDynamicCode("Uses reflection to generate schema if no JSOs are provided at construction time, making it incompatible with AOT scenarios.")]
         get => (this._schema ??= InferSchema(this.ParameterType, defaultValue: null, this.Description, this._jsonSerializerOptions)).Schema;
@@ -405,37 +404,37 @@
         [UnconditionalSuppressMessage("Trimming", "IL2026:Members annotated with 'RequiresUnreferencedCodeAttribute' require dynamic access otherwise can break functionality when trimming application code", Justification = "The warning is shown and should be addressed at the class creation site; no need to show it again at the members invocation sites.")]
         [UnconditionalSuppressMessage("AOT", "IL3050:Calling members annotated with 'RequiresDynamicCodeAttribute' may break functionality when AOT compiling.", Justification = "The warning is shown and should be addressed at the class creation site; no need to show it again at the members invocation sites.")]
         get => (this._schema ??= InferSchema(this.ParameterType, defaultValue: null, this.Description, this._jsonSerializerOptions)).Schema;
-=======
->>>>>>> origin/main
-<<<<<<< Updated upstream
-<<<<<<< Updated upstream
-<<<<<<< Updated upstream
-<<<<<<< Updated upstream
-<<<<<<< Updated upstream
->>>>>>> Stashed changes
-=======
->>>>>>> Stashed changes
-=======
->>>>>>> Stashed changes
-=======
->>>>>>> Stashed changes
-=======
->>>>>>> Stashed changes
-=======
->>>>>>> Stashed changes
->>>>>>> Stashed changes
-<<<<<<< main
-=======
+
+
+
+
+
+
+
+
+
+
+
+
+
+
+
+
+
+
+
+
+
         [UnconditionalSuppressMessage("Trimming", "IL2026:Members annotated with 'RequiresUnreferencedCodeAttribute' require dynamic access otherwise can break functionality when trimming application code", Justification = "The warning is shown and should be addressed at the class creation site; no need to show it again at the members invocation sites.")]
         [UnconditionalSuppressMessage("AOT", "IL3050:Calling members annotated with 'RequiresDynamicCodeAttribute' may break functionality when AOT compiling.", Justification = "The warning is shown and should be addressed at the class creation site; no need to show it again at the members invocation sites.")]
         get => (this._schema ??= InferSchema(this.ParameterType, defaultValue: null, this.Description, this._jsonSerializerOptions)).Schema;
-<<<<<<< HEAD
->>>>>>> upstream/main
-=======
->>>>>>> origin/main
+
+
+
+
         init => this._schema = value is null ? null : new() { Inferred = false, Schema = value };
-=======
+
         set => this._schema = value is null ? null : new() { Inferred = false, Schema = value };
->>>>>>> ef912a9e
+
     }
 }