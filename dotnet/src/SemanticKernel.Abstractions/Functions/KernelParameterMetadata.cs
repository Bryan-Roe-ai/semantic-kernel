// Copyright (c) Microsoft. All rights reserved.

using System;
using System.Diagnostics.CodeAnalysis;
using System.Text.Json;

namespace Microsoft.SemanticKernel;

/// <summary>
/// Provides read-only metadata for a <see cref="KernelFunction"/> parameter.
/// </summary>
public sealed class KernelParameterMetadata
{
    /// <summary>The name of the parameter.</summary>
    private string _name = string.Empty;
    /// <summary>The description of the parameter.</summary>
    private string _description = string.Empty;
    /// <summary>The default value of the parameter.</summary>
    private object? _defaultValue;
    /// <summary>The .NET type of the parameter.</summary>
    private Type? _parameterType;
    /// <summary>The schema of the parameter, potentially lazily-initialized.</summary>
    private InitializedSchema? _schema;
    /// <summary>The serializer options to generate JSON schema.</summary>
    private readonly JsonSerializerOptions? _jsonSerializerOptions;

    /// <summary>Initializes the <see cref="KernelParameterMetadata"/> for a parameter with the specified name.</summary>
    /// <param name="name">The name of the parameter.</param>
    /// <exception cref="ArgumentNullException">The <paramref name="name"/> was null.</exception>
    /// <exception cref="ArgumentException">The <paramref name="name"/> was empty or composed entirely of whitespace.</exception>
    [RequiresUnreferencedCode("Uses reflection to generate schema, making it incompatible with AOT scenarios.")]
    [RequiresDynamicCode("Uses reflection to generate schema, making it incompatible with AOT scenarios.")]
    public KernelParameterMetadata(string name) => this.Name = name;

    /// <summary>Initializes the <see cref="KernelParameterMetadata"/> for a parameter with the specified name.</summary>
    /// <param name="name">The name of the parameter.</param>
    /// <param name="jsonSerializerOptions">The <see cref="JsonSerializerOptions"/> to generate JSON schema.</param>
    /// <exception cref="ArgumentNullException">The <paramref name="name"/> was null.</exception>
    /// <exception cref="ArgumentException">The <paramref name="name"/> was empty or composed entirely of whitespace.</exception>
    public KernelParameterMetadata(string name, JsonSerializerOptions jsonSerializerOptions)
    {
        this.Name = name;
        this._jsonSerializerOptions = jsonSerializerOptions;
    }

    /// <summary>Initializes a <see cref="KernelParameterMetadata"/> as a copy of another <see cref="KernelParameterMetadata"/>.</summary>
    /// <exception cref="ArgumentNullException">The <paramref name="metadata"/> was null.</exception>
    /// <remarks>This creates a shallow clone of <paramref name="metadata"/>.</remarks>
    [RequiresUnreferencedCode("Uses reflection, if no JSOs are available in the metadata, to generate the schema, making it incompatible with AOT scenarios.")]
    [RequiresDynamicCode("Uses reflection, if no JSOs are available in the metadata, to generate the schema, making it incompatible with AOT scenarios.")]
    public KernelParameterMetadata(KernelParameterMetadata metadata)
    {
        Verify.NotNull(metadata);
        this._name = metadata._name;
        this._description = metadata._description;
        this._defaultValue = metadata._defaultValue;
        this.IsRequired = metadata.IsRequired;
        this._parameterType = metadata._parameterType;
        this._schema = metadata._schema;
        this._jsonSerializerOptions = metadata._jsonSerializerOptions;
    }

    /// <summary>Initializes a <see cref="KernelParameterMetadata"/> as a copy of another <see cref="KernelParameterMetadata"/>.</summary>
    /// <exception cref="ArgumentNullException">The <paramref name="metadata"/> was null.</exception>
    /// <param name="metadata">The metadata to copy.</param>
    /// <param name="jsonSerializerOptions">The <see cref="JsonSerializerOptions"/> to generate JSON schema.</param>
    /// <remarks>This creates a shallow clone of <paramref name="metadata"/>.</remarks>
    public KernelParameterMetadata(KernelParameterMetadata metadata, JsonSerializerOptions jsonSerializerOptions)
    {
        Verify.NotNull(metadata);
        this._name = metadata._name;
        this._description = metadata._description;
        this._defaultValue = metadata._defaultValue;
        this.IsRequired = metadata.IsRequired;
        this._parameterType = metadata._parameterType;
        this._schema = metadata._schema;
        this._jsonSerializerOptions = jsonSerializerOptions;
    }

    /// <summary>Gets the name of the function.</summary>
    public string Name
    {
        get => this._name;
        init
        {
            Verify.NotNullOrWhiteSpace(value);
            this._name = value;
        }
    }

    /// <summary>Gets a description of the function, suitable for use in describing the purpose to a model.</summary>
    [AllowNull]
    public string Description
    {
        get => this._description;
        init
        {
            string newDescription = value ?? string.Empty;
            if (value != this._description && this._schema?.Inferred is true)
            {
                this._schema = null;
            }
            this._description = newDescription;
        }
    }

    /// <summary>Gets the default value of the parameter.</summary>
    public object? DefaultValue
    {
        get => this._defaultValue;
        init
        {
            if (value != this._defaultValue && this._schema?.Inferred is true)
            {
                this._schema = null;
            }
            this._defaultValue = value;
        }
    }

    /// <summary>Gets whether the parameter is required.</summary>
    public bool IsRequired { get; init; }

    /// <summary>Gets the .NET type of the parameter.</summary>
    public Type? ParameterType
    {
        get => this._parameterType;
        init
        {
            if (value != this._parameterType && this._schema?.Inferred is true)
            {
                this._schema = null;
            }
            this._parameterType = value;
        }
    }

    /// <summary>Gets a JSON Schema describing the parameter's type.</summary>
    public KernelJsonSchema? Schema
    {
        [RequiresUnreferencedCode("Uses reflection if created with a non-AOT compatible constructor, making it incompatible with AOT scenarios.")]
        [RequiresDynamicCode("Uses reflection if created with a non-AOT compatible constructor, making it incompatible with AOT scenarios.")]
        get => (this._schema ??= InferSchema(this.ParameterType, this.DefaultValue, this.Description, this._jsonSerializerOptions)).Schema;
        init => this._schema = value is null ? null : new() { Inferred = false, Schema = value };
    }

    /// <summary>Infers a JSON schema from a <see cref="Type"/> and description.</summary>
    /// <param name="parameterType">The parameter type. If null, no schema can be inferred.</param>
    /// <param name="defaultValue">The parameter's default value, if any.</param>
    /// <param name="description">The parameter description. If null, it won't be included in the schema.</param>
    /// <param name="jsonSerializerOptions">The <see cref="JsonSerializerOptions"/> to generate JSON schema.</param>
    [RequiresUnreferencedCode("Uses reflection if no JSOs are provided, making it incompatible with AOT scenarios.")]
    [RequiresDynamicCode("Uses reflection if no JSOs are provided, making it incompatible with AOT scenarios.")]
    internal static InitializedSchema InferSchema(Type? parameterType, object? defaultValue, string? description, JsonSerializerOptions? jsonSerializerOptions)
    {
        KernelJsonSchema? schema = null;

        // If no schema was provided but a type was provided, try to generate a schema from the type.
        if (parameterType is not null)
        {
            // Type must be usable as a generic argument to be used with JsonSchemaBuilder.
            bool invalidAsGeneric =
                // from RuntimeType.ThrowIfTypeNeverValidGenericArgument
#if NET_8_OR_GREATER
                parameterType.IsFunctionPointer ||
#endif
                parameterType.IsPointer ||
                parameterType.IsByRef ||
                parameterType == typeof(void);

            if (!invalidAsGeneric)
            {
                try
                {
                    if (InternalTypeConverter.ConvertToString(defaultValue) is string stringDefault && !string.IsNullOrWhiteSpace(stringDefault))
                    {
                        bool needsSpace = !string.IsNullOrWhiteSpace(description);
                        description += $"{(needsSpace ? " " : "")}(default value: {stringDefault})";
                    }

<<<<<<< HEAD
                    schema = KernelJsonSchemaBuilder.Build(null, parameterType, description);
                    // Register the handler for the 'System.ComponentModel.DescriptionAttribute' attribute to provide descriptions for .NET type members, such as fields and properties.
                    // See the Attributes section for more details - https://docs.json-everything.net/schema/schemagen/schema-generation/.
                    // This line must precede the JsonSchemaBuilder creation; otherwise, the registration will not take place.
                    AttributeHandler.AddHandler<DescriptionAttributeHandler>();

                    var builder = new JsonSchemaBuilder().FromType(parameterType);

                    if (!string.IsNullOrWhiteSpace(description))
                    {
                        builder = builder.Description(description!);
                    }
                    schema = new KernelJsonSchema(JsonSerializer.SerializeToElement(builder.Build()));
=======
                    schema = jsonSerializerOptions is not null
                        ? KernelJsonSchemaBuilder.Build(parameterType, jsonSerializerOptions, description)
                        : KernelJsonSchemaBuilder.Build(parameterType, description);
>>>>>>> dace0bc6
                }
                catch (ArgumentException)
                {
                    // Invalid type; ignore, and leave schema as null.
                    // This should be exceedingly rare, as we checked for all known category of
                    // problematic types above. If it becomes more common that schema creation
                    // could fail expensively, we'll want to track whether inference was already
                    // attempted and avoid doing so on subsequent accesses if it was.
                }
            }
        }

        // Always return an instance so that subsequent reads of the Schema don't try to regenerate
        // it again. If inference failed, we just leave the Schema null in the instance.
        return new InitializedSchema { Inferred = true, Schema = schema };
    }

    /// <summary>A wrapper for a <see cref="KernelJsonSchema"/> and whether it was inferred or set explicitly by the user.</summary>
    internal sealed class InitializedSchema
    {
        /// <summary>true if the <see cref="Schema"/> was inferred; false if it was set explicitly by the user.</summary>
        public bool Inferred { get; set; }
        /// <summary>The schema, if one exists.</summary>
        public KernelJsonSchema? Schema { get; set; }
    }
}<|MERGE_RESOLUTION|>--- conflicted
+++ resolved
@@ -178,7 +178,6 @@
                         description += $"{(needsSpace ? " " : "")}(default value: {stringDefault})";
                     }
 
-<<<<<<< HEAD
                     schema = KernelJsonSchemaBuilder.Build(null, parameterType, description);
                     // Register the handler for the 'System.ComponentModel.DescriptionAttribute' attribute to provide descriptions for .NET type members, such as fields and properties.
                     // See the Attributes section for more details - https://docs.json-everything.net/schema/schemagen/schema-generation/.
@@ -192,11 +191,9 @@
                         builder = builder.Description(description!);
                     }
                     schema = new KernelJsonSchema(JsonSerializer.SerializeToElement(builder.Build()));
-=======
                     schema = jsonSerializerOptions is not null
                         ? KernelJsonSchemaBuilder.Build(parameterType, jsonSerializerOptions, description)
                         : KernelJsonSchemaBuilder.Build(parameterType, description);
->>>>>>> dace0bc6
                 }
                 catch (ArgumentException)
                 {
