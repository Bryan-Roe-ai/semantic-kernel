--- conflicted
+++ resolved
@@ -1,4 +1,4 @@
-﻿// Copyright (c) Microsoft. All rights reserved.
+// Copyright (c) Microsoft. All rights reserved.
 
 using System;
 using System.Diagnostics.CodeAnalysis;
@@ -137,9 +137,7 @@
                         description += $"{(needsSpace ? " " : "")}(default value: {stringDefault})";
                     }
 
-<<<<<<< HEAD
                     schema = KernelJsonSchemaBuilder.Build(null, parameterType, description);
-=======
                     // Register the handler for the 'System.ComponentModel.DescriptionAttribute' attribute to provide descriptions for .NET type members, such as fields and properties.
                     // See the Attributes section for more details - https://docs.json-everything.net/schema/schemagen/schema-generation/.
                     // This line must precede the JsonSchemaBuilder creation; otherwise, the registration will not take place.
@@ -152,7 +150,6 @@
                         builder = builder.Description(description!);
                     }
                     schema = new KernelJsonSchema(JsonSerializer.SerializeToElement(builder.Build()));
->>>>>>> 29471f15
                 }
                 catch (ArgumentException)
                 {
