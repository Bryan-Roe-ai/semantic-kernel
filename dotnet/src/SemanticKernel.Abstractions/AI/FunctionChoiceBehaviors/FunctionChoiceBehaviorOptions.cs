﻿// Copyright (c) Microsoft. All rights reserved.

using System.Diagnostics.CodeAnalysis;

namespace Microsoft.SemanticKernel;

/// <summary>
/// Represents the options for a function choice behavior. At the moment this is empty but it is being included for future use.
/// </summary>
[Experimental("SKEXP0001")]
public sealed class FunctionChoiceBehaviorOptions
{
<<<<<<< HEAD
=======
    /// <summary>
    /// Gets or sets whether AI model should prefer parallel function calls over sequential ones.
    /// If set to true, instructs the model to call multiple functions in one request if the model supports parallel function calls.
    /// Otherwise, it will send a request for each function call. If set to null, the AI model default value will be used.
    /// </summary>
    [JsonPropertyName("allow_parallel_calls")]
    public bool? AllowParallelCalls { get; set; } = null;

    /// <summary>
    /// Gets or sets whether multiple function invocations requested in parallel by the service may be invoked to run concurrently.
    /// </summary>
    /// <remarks>
    /// The default value is set to false. However, if the function invocations are safe to execute concurrently,
    /// such as when the function does not modify shared state, this setting can be set to true.
    /// </remarks>
    [JsonPropertyName("allow_concurrent_invocation")]
    public bool AllowConcurrentInvocation { get; set; } = false;
>>>>>>> db45cfa7
}<|MERGE_RESOLUTION|>--- conflicted
+++ resolved
@@ -1,4 +1,4 @@
-﻿// Copyright (c) Microsoft. All rights reserved.
+// Copyright (c) Microsoft. All rights reserved.
 
 using System.Diagnostics.CodeAnalysis;
 
@@ -10,8 +10,6 @@
 [Experimental("SKEXP0001")]
 public sealed class FunctionChoiceBehaviorOptions
 {
-<<<<<<< HEAD
-=======
     /// <summary>
     /// Gets or sets whether AI model should prefer parallel function calls over sequential ones.
     /// If set to true, instructs the model to call multiple functions in one request if the model supports parallel function calls.
@@ -29,5 +27,4 @@
     /// </remarks>
     [JsonPropertyName("allow_concurrent_invocation")]
     public bool AllowConcurrentInvocation { get; set; } = false;
->>>>>>> db45cfa7
 }