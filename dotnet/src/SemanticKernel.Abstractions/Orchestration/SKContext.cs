--- conflicted
+++ resolved
@@ -120,14 +120,6 @@
     /// <returns>Delegate to execute the function</returns>
     public ISKFunction Func(string skillName, string functionName)
     {
-<<<<<<< HEAD
-        if (this.Skills is null)
-        {
-            throw new SKException("Skill collection not found in the context");
-        }
-
-=======
->>>>>>> f8b6e2af
         return this.Skills.GetFunction(skillName, functionName);
     }
 
