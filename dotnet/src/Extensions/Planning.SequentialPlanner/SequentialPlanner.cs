--- conflicted
+++ resolved
@@ -66,11 +66,7 @@
 
         if (planResult.ErrorOccurred)
         {
-<<<<<<< HEAD
-            throw new SKException($"Error creating plan for goal: {planResult.LastErrorDescription}", planResult.LastException);
-=======
-            throw new PlanningException(PlanningException.ErrorCodes.CreatePlanError, $"Error creating plan for goal: {planResult.LastException?.Message}", planResult.LastException);
->>>>>>> e6873011
+            throw new SKException($"Error creating plan for goal: {planResult.LastException?.Message}", planResult.LastException);
         }
 
         string planResultString = planResult.Result.Trim();
