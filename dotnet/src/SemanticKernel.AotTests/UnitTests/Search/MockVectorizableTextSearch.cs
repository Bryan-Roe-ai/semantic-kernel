--- conflicted
+++ resolved
@@ -4,11 +4,7 @@
 
 namespace SemanticKernel.AotTests.UnitTests.Search;
 
-<<<<<<< HEAD
-internal sealed class MockVectorizableTextSearch<TRecord> : IVectorSearch<TRecord>
-=======
 internal sealed class MockVectorizableTextSearch<TRecord> : IVectorSearchable<TRecord>
->>>>>>> c084b067
 {
     private readonly IAsyncEnumerable<VectorSearchResult<TRecord>> _searchResults;
 
@@ -18,11 +14,7 @@
     }
 
     public IAsyncEnumerable<VectorSearchResult<TRecord>> SearchAsync<TInput>(
-<<<<<<< HEAD
-        TInput value,
-=======
         TInput searchValue,
->>>>>>> c084b067
         int top,
         VectorSearchOptions<TRecord>? options = default,
         CancellationToken cancellationToken = default)
