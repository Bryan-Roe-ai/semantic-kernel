--- conflicted
+++ resolved
@@ -46,11 +46,7 @@
         };
         var vectorizableTextSearch = new MockVectorizableTextSearch<DataModel>(testData);
         var serviceCollection = new ServiceCollection();
-<<<<<<< HEAD
-        serviceCollection.AddSingleton<IVectorSearch<DataModel>>(vectorizableTextSearch);
-=======
         serviceCollection.AddSingleton<IVectorSearchable<DataModel>>(vectorizableTextSearch);
->>>>>>> c084b067
 
         // Act
         serviceCollection.AddVectorStoreTextSearch<DataModel>();
