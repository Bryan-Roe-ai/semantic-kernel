--- conflicted
+++ resolved
@@ -368,7 +368,6 @@
     }
 
     /// <inheritdoc/>
-<<<<<<< HEAD
     public async Task<SKContext> InvokeAsync(
         SKContext context,
         CompleteRequestSettings? settings = null,
@@ -379,9 +378,7 @@
         IReadOnlySkillCollection? skills = null,
         ISemanticTextMemory? memory = null,
         ILogger? logger = null,
-=======
     public Task<SKContext> InvokeAsync(string input, SKContext? context = null, JsonObject? settings = null, ILogger? log = null,
->>>>>>> 9d876b20
         CancellationToken cancellationToken = default)
     {
         // context ??= new SKContext(new ContextVariables(), null!, null, log ?? NullLogger.Instance, cancellationToken);
@@ -463,9 +460,7 @@
     }
 
     /// <inheritdoc/>
-<<<<<<< HEAD
     public ISKFunction SetAIConfiguration(CompleteRequestSettings settings)
-=======
     public ISKFunction SetDefaultSkillCollection(IReadOnlySkillCollection skills)
     {
         return this.Function is null
@@ -483,7 +478,6 @@
 
     /// <inheritdoc/>
     public ISKFunction SetAIConfiguration(JsonObject settings)
->>>>>>> 9d876b20
     {
         return this.Function is null
             ? throw new NotImplementedException()
