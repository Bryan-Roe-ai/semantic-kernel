// Copyright (c) Microsoft. All rights reserved.

using System;
using System.Collections.Generic;
using System.Linq;
using System.Reflection;
using System.Text.Json.Nodes;
using System.Threading;
using System.Threading.Tasks;
using Microsoft.Extensions.Logging;
using Microsoft.SemanticKernel.AI;
using Microsoft.SemanticKernel.AI.ChatCompletion;
using Microsoft.SemanticKernel.AI.Embeddings;
using Microsoft.SemanticKernel.AI.ImageGeneration;
using Microsoft.SemanticKernel.AI.TextCompletion;
using Microsoft.SemanticKernel.Diagnostics;
using Microsoft.SemanticKernel.Memory;
using Microsoft.SemanticKernel.Orchestration;
using Microsoft.SemanticKernel.Planning;
using Microsoft.SemanticKernel.SemanticFunctions;
using Microsoft.SemanticKernel.Services;
using Microsoft.SemanticKernel.SkillDefinition;
using Microsoft.SemanticKernel.TemplateEngine;

namespace Microsoft.SemanticKernel;

/// <summary>
/// Semantic kernel class.
/// The kernel provides a skill collection to define native and semantic functions, an orchestrator to execute a list of functions.
/// Semantic functions are automatically rendered and executed using an internal prompt template rendering engine.
/// Future versions will allow to:
/// * customize the rendering engine
/// * include branching logic in the functions pipeline
/// * persist execution state for long running pipelines
/// * distribute pipelines over a network
/// * RPC functions and secure environments, e.g. sandboxing and credentials management
/// * auto-generate pipelines given a higher level goal
/// </summary>
public sealed class Kernel : IKernel, IDisposable
{
    /// <inheritdoc/>
    public KernelConfig Config => this._config;

    /// <inheritdoc/>
    public ILogger Log => this._log;

    /// <inheritdoc/>
    public ISemanticTextMemory Memory => this._memory;

    /// <inheritdoc/>
    public IReadOnlySkillCollection Skills => this._skillCollection.ReadOnlySkillCollection;

    /// <inheritdoc/>
    public IPromptTemplateEngine PromptTemplateEngine => this._promptTemplateEngine;

    /// <summary>
    /// Return a new instance of the kernel builder, used to build and configure kernel instances.
    /// </summary>
    public static KernelBuilder Builder => new();

    /// <summary>
    /// Kernel constructor. See KernelBuilder for an easier and less error prone approach to create kernel instances.
    /// </summary>
    /// <param name="skillCollection"></param>
    /// <param name="promptTemplateEngine"></param>
    /// <param name="memory"></param>
    /// <param name="config"></param>
    /// <param name="log"></param>
    public Kernel(
        ISkillCollection skillCollection,
        IPromptTemplateEngine promptTemplateEngine,
        ISemanticTextMemory memory,
        KernelConfig config,
        ILogger log)
    {
        this._log = log;
        this._config = config;
        this._memory = memory;
        this._promptTemplateEngine = promptTemplateEngine;
        this._skillCollection = skillCollection;
    }

    /// <inheritdoc/>
    public ISKFunction RegisterSemanticFunction(string functionName, SemanticFunctionConfig functionConfig)
    {
        return this.RegisterSemanticFunction(SkillCollection.GlobalSkill, functionName, functionConfig);
    }

    /// <inheritdoc/>
    public ISKFunction RegisterSemanticFunction(string skillName, string functionName, SemanticFunctionConfig functionConfig)
    {
        // Future-proofing the name not to contain special chars
        Verify.ValidSkillName(skillName);
        Verify.ValidFunctionName(functionName);

        ISKFunction function = this.CreateSemanticFunction(skillName, functionName, functionConfig);
        this._skillCollection.AddFunction(function);

        return function;
    }

    /// <inheritdoc/>
    public IDictionary<string, ISKFunction> ImportSkill(object skillInstance, string skillName = "")
    {
        if (string.IsNullOrWhiteSpace(skillName))
        {
            skillName = SkillCollection.GlobalSkill;
            this._log.LogTrace("Importing skill {0} in the global namespace", skillInstance.GetType().FullName);
        }
        else
        {
            this._log.LogTrace("Importing skill {0}", skillName);
        }

        Dictionary<string, ISKFunction> skill = this.ImportSkill(skillInstance, skillName, this._log);
        foreach (KeyValuePair<string, ISKFunction> f in skill)
        {
            //f.Value.SetDefaultSkillCollection(this.Skills);
            this._skillCollection.AddFunction(f.Value);
        }

        return skill;
    }

    /// <inheritdoc/>
    public ISKFunction RegisterCustomFunction(string skillName, ISKFunction customFunction)
    {
        // Future-proofing the name not to contain special chars
        Verify.ValidSkillName(skillName);
        Verify.NotNull(customFunction);

        //customFunction.SetDefaultSkillCollection(this.Skills);
        this._skillCollection.AddFunction(customFunction);

        return customFunction;
    }

    /// <inheritdoc/>
    public void RegisterMemory(ISemanticTextMemory memory)
    {
        this._memory = memory;
    }

    /// <inheritdoc/>
    public Task<SKContext> RunAsync(string? model = null, params ISKFunction[] pipeline)
        => this.RunAsync(new ContextVariables(), model, pipeline);

    /// <inheritdoc/>
    public Task<SKContext> RunAsync(string input, string? model = null, params ISKFunction[] pipeline)
        => this.RunAsync(new ContextVariables(input), model, pipeline);

    /// <inheritdoc/>
    public Task<SKContext> RunAsync(ContextVariables variables, string? model = null, params ISKFunction[] pipeline)
        => this.RunAsync(variables, model, CancellationToken.None, pipeline);

    /// <inheritdoc/>
    public Task<SKContext> RunAsync(string? model = null, CancellationToken cancellationToken = default, params ISKFunction[] pipeline)
        => this.RunAsync(new ContextVariables(), model, cancellationToken, pipeline);

    /// <inheritdoc/>
    public Task<SKContext> RunAsync(string input, string? model = null, CancellationToken cancellationToken = default, params ISKFunction[] pipeline)
        => this.RunAsync(new ContextVariables(input), model, cancellationToken, pipeline);

    /// <inheritdoc/>
    public Task<SKContext> RunAsync(ContextVariables variables, CancellationToken cancellationToken, params ISKFunction[] pipeline)
    public async Task<SKContext> RunAsync(ContextVariables variables, string? model = null, CancellationToken cancellationToken = default, params ISKFunction[] pipeline)
    {
        var context = new SKContext(
            variables
            // this._memory,
            // this._skillCollection.ReadOnlySkillCollection,
            // this._log,
            // cancellationToken
        );

        var aiService = this._aiServiceProvider.GetService<ITextCompletion>(model);

        int pipelineStepCount = -1;
        foreach (ISKFunction f in pipeline)
        {
            if (context.ErrorOccurred)
            {
                this._log.LogError(
                    context.LastException,
                    "Something went wrong in pipeline step {0}:'{1}'", pipelineStepCount, context.LastErrorDescription);
                return context;
            }

            pipelineStepCount++;

            try
            {
                context.CancellationToken.ThrowIfCancellationRequested();
                context = await f.InvokeAsync(context, aiService).ConfigureAwait(false);

                if (context.ErrorOccurred)
                {
                    this._log.LogError("Function call fail during pipeline step {0}: {1}.{2}. Error: {3}",
                        pipelineStepCount, f.SkillName, f.Name, context.LastErrorDescription);
                    return context;
                }
            }
            catch (Exception e) when (!e.IsCriticalException())
            {
                this._log.LogError(e, "Something went wrong in pipeline step {0}: {1}.{2}. Error: {3}",
                    pipelineStepCount, f.SkillName, f.Name, e.Message);
                context.Fail(e.Message, e);
                return context;
            }
        }

        return context;
        Plan plan = new Plan(pipeline);
        return plan.InvokeAsync(context);
    }

    /// <inheritdoc/>
    public ISKFunction Func(string skillName, string functionName)
    {
        return this.Skills.GetFunction(skillName, functionName);
    }

    /// <inheritdoc/>
    public SKContext CreateNewContext()
    {
        return new SKContext(
            new ContextVariables()
            // this._memory,
            // this._skillCollection.ReadOnlySkillCollection,
            // this._log
        );
            memory: this._memory,
            logger: this.Log,
            cancellationToken: cancellationToken);
    }

    /// <inheritdoc/>
    public T GetService<T>(string? name = null)
    {
        // TODO: use .NET ServiceCollection (will require a lot of changes)
        // TODO: support Connectors, IHttpFactory and IDelegatingHandlerFactory

        if (typeof(T) == typeof(ITextCompletion))
        {
            name ??= this.Config.DefaultServiceId;

            if (!this.Config.TextCompletionServices.TryGetValue(name, out Func<IKernel, ITextCompletion> factory))
            {
                throw new KernelException(KernelException.ErrorCodes.ServiceNotFound, $"'{name}' text completion service not available");
            }

            var service = factory.Invoke(this);
            return (T)service;
        }

        if (typeof(T) == typeof(IEmbeddingGeneration<string, float>))
        {
            name ??= this.Config.DefaultServiceId;

            if (!this.Config.TextEmbeddingGenerationServices.TryGetValue(name, out Func<IKernel, IEmbeddingGeneration<string, float>> factory))
            {
                throw new KernelException(KernelException.ErrorCodes.ServiceNotFound, $"'{name}' text embedding service not available");
            }

            var service = factory.Invoke(this);
            return (T)service;
        }

        if (typeof(T) == typeof(IChatCompletion))
        {
            name ??= this.Config.DefaultServiceId;

            if (!this.Config.ChatCompletionServices.TryGetValue(name, out Func<IKernel, IChatCompletion> factory))
            {
                throw new KernelException(KernelException.ErrorCodes.ServiceNotFound, $"'{name}' chat completion service not available");
            }

            var service = factory.Invoke(this);
            return (T)service;
        }

        if (typeof(T) == typeof(IImageGeneration))
        {
            name ??= this.Config.DefaultServiceId;

            if (!this.Config.ImageGenerationServices.TryGetValue(name, out Func<IKernel, IImageGeneration> factory))
            {
                throw new KernelException(KernelException.ErrorCodes.ServiceNotFound, $"'{name}' image generation service not available");
            }

            var service = factory.Invoke(this);
            return (T)service;
        }

        throw new NotSupportedException("The kernel service collection doesn't support the type " + typeof(T).FullName);
        throw new SKException($"Service of type {typeof(T)} and name {name ?? "<NONE>"} not registered.");
        throw new SKException($"Service of type {typeof(T)} and name {name ?? "<NONE>"} not registered.");
    }

    /// <summary>
    /// Dispose of resources.
    /// </summary>
    public void Dispose()
    {
        // ReSharper disable once SuspiciousTypeConversion.Global
        if (this._memory is IDisposable mem) { mem.Dispose(); }

        // ReSharper disable once SuspiciousTypeConversion.Global
        if (this._skillCollection is IDisposable reg) { reg.Dispose(); }
    }

    #region private ================================================================================

    private readonly ILogger _log;
    private readonly KernelConfig _config;
    private readonly ISkillCollection _skillCollection;
    private ISemanticTextMemory _memory;
    private readonly IPromptTemplateEngine _promptTemplateEngine;

    private ISKFunction CreateSemanticFunction(
        string skillName,
        string functionName,
        SemanticFunctionConfig functionConfig)
    {
<<<<<<< HEAD
        if (!functionConfig.PromptTemplateConfig.Type.Equals("completion", StringComparison.OrdinalIgnoreCase))
        {
            throw new SKException($"Function type not supported: {functionConfig.PromptTemplateConfig}");
        }

        ISKFunction func = SKFunction.FromSemanticConfig(this, skillName, functionName, functionConfig, this._log);
=======
        ISKFunction func = SKFunction.FromSemanticConfig(skillName, functionName, functionConfig, this._log);
>>>>>>> 9d876b20

        // Connect the function to the current kernel skill collection, in case the function
        // is invoked manually without a context and without a way to find other functions.
        //func.SetDefaultSkillCollection(this.Skills);

        var recommendedService = this.GetRecommendedService(functionConfig.PromptTemplateConfig);

        var serviceId = recommendedService?.ModelId ?? null;
        var serviceSettings = recommendedService?.Settings ?? functionConfig.PromptTemplateConfig.DefaultSettings;

        func.SetAIConfiguration(serviceSettings);

        // Note: the service is instantiated using the kernel configuration state when the function is invoked
<<<<<<< HEAD
        //func.SetAIService(() => this.GetService<ITextCompletion>());
=======
        func.SetAIService(() => this.GetService<ITextCompletion>(serviceId));
>>>>>>> 9d876b20

        return func;
    }

    /// <summary>
    /// Import a skill into the kernel skill collection, so that semantic functions and pipelines can consume its functions.
    /// </summary>
    /// <param name="skillInstance">Skill class instance</param>
    /// <param name="skillName">Skill name, used to group functions under a shared namespace</param>
    /// <param name="log">Application logger</param>
    /// <returns>Dictionary of functions imported from the given class instance, case-insensitively indexed by name.</returns>
    private Dictionary<string, ISKFunction> ImportSkill(object skillInstance, string skillName, ILogger log)
    {
        log.LogTrace("Importing skill name: {0}", skillName);
        MethodInfo[] methods = skillInstance.GetType().GetMethods(BindingFlags.Static | BindingFlags.Instance | BindingFlags.Public);
        log.LogTrace("Methods found {0}", methods.Length);

        // Filter out null functions and fail if two functions have the same name
        Dictionary<string, ISKFunction> result = new(StringComparer.OrdinalIgnoreCase);
        foreach (MethodInfo method in methods)
        {
            if (SKFunction.FromNativeMethod(this, method, skillInstance, skillName, log) is ISKFunction function)
            {
                if (result.ContainsKey(function.Name))
                {
                    throw new SKException("Function overloads are not supported, please differentiate function names");
                }

                result.Add(function.Name, function);
            }
        }

        log.LogTrace("Methods imported {0}", result.Count);

        return result;
    }

    private PromptTemplateConfig.ServiceConfig GetRecommendedService(PromptTemplateConfig config)
    {
        return config.Services
            .OrderBy(s => s.Order)
            .FirstOrDefault(s => !string.IsNullOrEmpty(s.ModelId) && this.Config.TextCompletionServices.ContainsKey(s.ModelId));
    }

    #endregion
}<|MERGE_RESOLUTION|>--- conflicted
+++ resolved
@@ -322,16 +322,13 @@
         string functionName,
         SemanticFunctionConfig functionConfig)
     {
-<<<<<<< HEAD
         if (!functionConfig.PromptTemplateConfig.Type.Equals("completion", StringComparison.OrdinalIgnoreCase))
         {
             throw new SKException($"Function type not supported: {functionConfig.PromptTemplateConfig}");
         }
 
         ISKFunction func = SKFunction.FromSemanticConfig(this, skillName, functionName, functionConfig, this._log);
-=======
         ISKFunction func = SKFunction.FromSemanticConfig(skillName, functionName, functionConfig, this._log);
->>>>>>> 9d876b20
 
         // Connect the function to the current kernel skill collection, in case the function
         // is invoked manually without a context and without a way to find other functions.
@@ -345,11 +342,8 @@
         func.SetAIConfiguration(serviceSettings);
 
         // Note: the service is instantiated using the kernel configuration state when the function is invoked
-<<<<<<< HEAD
         //func.SetAIService(() => this.GetService<ITextCompletion>());
-=======
         func.SetAIService(() => this.GetService<ITextCompletion>(serviceId));
->>>>>>> 9d876b20
 
         return func;
     }
