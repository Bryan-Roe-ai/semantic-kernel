﻿// Copyright (c) Microsoft. All rights reserved.

using System.Linq;
using System.Text.RegularExpressions;
using Microsoft.Extensions.Logging;
using Microsoft.SemanticKernel.Diagnostics;
using Microsoft.SemanticKernel.Orchestration;

namespace Microsoft.SemanticKernel.TemplateEngine.Blocks;

internal sealed class FunctionIdBlock : Block, ITextRendering
{
    internal override BlockTypes Type => BlockTypes.FunctionId;

    internal string SkillName { get; } = string.Empty;

    internal string FunctionName { get; } = string.Empty;

    public FunctionIdBlock(string? text, ILogger? logger = null)
        : base(text?.Trim(), logger)
    {
        var functionNameParts = this.Content.Split('.');
        if (functionNameParts.Length > 2)
        {
<<<<<<< HEAD
            this.Logger.LogError("Invalid function name `{0}`", this.Content);
            throw new SKException("A function name can contain at most one dot separating the skill name from the function name");
=======
            this.Logger.LogError("Invalid function name `{FunctionName}`.", this.Content);
            throw new SKException($"Invalid function name `{this.Content}`. A function name can contain at most one dot separating the skill name from the function name");
>>>>>>> 9b3b42af
        }

        if (functionNameParts.Length == 2)
        {
            this.SkillName = functionNameParts[0];
            this.FunctionName = functionNameParts[1];
            return;
        }

        this.FunctionName = this.Content;
    }

    public override bool IsValid(out string errorMsg)
    {
        if (!s_validContentRegex.IsMatch(this.Content))
        {
            errorMsg = "The function identifier is empty";
            return false;
        }

        if (HasMoreThanOneDot(this.Content))
        {
            errorMsg = "The function identifier can contain max one '.' char separating skill name from function name";
            return false;
        }

        errorMsg = "";
        return true;
    }

    public string Render(ContextVariables? variables)
    {
        return this.Content;
    }

    private static bool HasMoreThanOneDot(string? value)
    {
        if (value == null || value.Length < 2) { return false; }

        int count = 0;
        return value.Any(t => t == '.' && ++count > 1);
    }

    private static readonly Regex s_validContentRegex = new("^[a-zA-Z0-9_.]*$");
}<|MERGE_RESOLUTION|>--- conflicted
+++ resolved
@@ -1,4 +1,4 @@
-﻿// Copyright (c) Microsoft. All rights reserved.
+// Copyright (c) Microsoft. All rights reserved.
 
 using System.Linq;
 using System.Text.RegularExpressions;
@@ -22,13 +22,10 @@
         var functionNameParts = this.Content.Split('.');
         if (functionNameParts.Length > 2)
         {
-<<<<<<< HEAD
             this.Logger.LogError("Invalid function name `{0}`", this.Content);
             throw new SKException("A function name can contain at most one dot separating the skill name from the function name");
-=======
             this.Logger.LogError("Invalid function name `{FunctionName}`.", this.Content);
             throw new SKException($"Invalid function name `{this.Content}`. A function name can contain at most one dot separating the skill name from the function name");
->>>>>>> 9b3b42af
         }
 
         if (functionNameParts.Length == 2)
