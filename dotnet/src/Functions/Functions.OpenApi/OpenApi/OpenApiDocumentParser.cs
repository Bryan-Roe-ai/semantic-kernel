// Copyright (c) Microsoft. All rights reserved.

using System;
using System.Collections.Generic;
using System.Collections.ObjectModel;
using System.Diagnostics.CodeAnalysis;
using System.Globalization;
using System.IO;
using System.Linq;
using System.Net.Http;
using System.Text;
using System.Text.Json;
using System.Text.Json.Nodes;
using System.Threading;
using System.Threading.Tasks;
using Microsoft.Extensions.Logging;
using Microsoft.Extensions.Logging.Abstractions;
using Microsoft.OpenApi.Any;
using Microsoft.OpenApi.Interfaces;
using Microsoft.OpenApi.Models;
using Microsoft.OpenApi.Reader;

namespace Microsoft.SemanticKernel.Plugins.OpenApi;

/// <summary>
/// Parser for OpenAPI documents.
/// </summary>
public sealed class OpenApiDocumentParser(ILoggerFactory? loggerFactory = null)
{
    /// <summary>
    /// Parses OpenAPI document.
    /// </summary>
    /// <param name="stream">Stream containing OpenAPI document to parse.</param>
    /// <param name="options">Options for parsing OpenAPI document.</param>
    /// <param name="cancellationToken">The cancellation token.</param>
    /// <returns>Specification of the REST API.</returns>
    public async Task<RestApiSpecification> ParseAsync(Stream stream, OpenApiDocumentParserOptions? options = null, CancellationToken cancellationToken = default)
    {
        var jsonObject = await this.DowngradeDocumentVersionToSupportedOneAsync(stream, cancellationToken).ConfigureAwait(false);

        var result = await this._openApiReader.ReadAsync(jsonObject.Root, new OpenApiReaderSettings(), format: null, cancellationToken).ConfigureAwait(false);

        this.AssertReadingSuccessful(result, options?.IgnoreNonCompliantErrors ?? false);

        return new(
            ExtractRestApiInfo(result.OpenApiDocument),
            CreateRestApiOperationSecurityRequirements(result.OpenApiDocument.SecurityRequirements),
            ExtractRestApiOperations(result.OpenApiDocument, options, this._logger));
    }

    #region private

    /// <summary>
    /// Max depth to traverse down OpenAPI schema to discover payload properties.
    /// </summary>
    private const int PayloadPropertiesHierarchyMaxDepth = 10;

    /// <summary>
    /// Name of property that contains OpenAPI document version.
    /// </summary>
    private const string OpenApiVersionPropertyName = "openapi";

    /// <summary>
    /// Latest supported version of OpenAPI document.
    /// </summary>
    private static readonly Version s_latestSupportedVersion = new(3, 0, 1);

    /// <summary>
    /// List of supported Media Types.
    /// </summary>
    private static readonly List<string> s_supportedMediaTypes =
    [
        "application/json",
        "text/plain"
    ];

    private readonly OpenApiJsonReader _openApiReader = new();
    private readonly ILogger _logger = loggerFactory?.CreateLogger(typeof(OpenApiDocumentParser)) ?? NullLogger.Instance;

    /// <summary>
    /// Downgrades the version of an OpenAPI document to the latest supported one - 3.0.1.
    /// This class relies on Microsoft.OpenAPI.NET library to work with OpenAPI documents.
    /// The library, at the moment, does not support 3.1 spec, and the latest supported version is 3.0.1.
    /// There's an open issue tracking the support progress - https://github.com/microsoft/OpenAPI.NET/issues/795
    /// This method should be removed/revised as soon the support is added.
    /// </summary>
    /// <param name="stream">The original OpenAPI document stream.</param>
    /// <param name="cancellationToken">The cancellation token.</param>
    /// <returns>OpenAPI document with downgraded document version.</returns>
    private async Task<JsonObject> DowngradeDocumentVersionToSupportedOneAsync(Stream stream, CancellationToken cancellationToken)
    {
        var jsonObject = await ConvertContentToJsonAsync(stream, cancellationToken).ConfigureAwait(false) ?? throw new KernelException("Parsing of OpenAPI document failed.");
        if (!jsonObject.TryGetPropertyValue(OpenApiVersionPropertyName, out var propertyNode))
        {
            // The document is either malformed or has 2.x version that specifies document version in the 'swagger' property rather than in the 'openapi' one.
            return jsonObject;
        }

        if (propertyNode is not JsonValue value)
        {
            // The 'openapi' property has unexpected type.
            return jsonObject;
        }

        if (!Version.TryParse(value.ToString(), out var version))
        {
            // The 'openapi' property is malformed.
            return jsonObject;
        }

        if (version > s_latestSupportedVersion)
        {
            jsonObject[OpenApiVersionPropertyName] = s_latestSupportedVersion.ToString();
        }

        return jsonObject;
    }

    /// <summary>
    /// Converts YAML content to JSON content.
    /// The method uses SharpYaml library that comes as a not-direct dependency of Microsoft.OpenAPI.NET library.
    /// Should be replaced later when there's more convenient way to convert YAML content to JSON one.
    /// </summary>
    /// <param name="stream">The YAML/JSON content stream.</param>
    /// <param name="cancellationToken">The <see cref="CancellationToken"/> to monitor for cancellation requests. The default is <see cref="CancellationToken.None"/>.</param>
    /// <returns>JSON content stream.</returns>
    private static async Task<JsonObject?> ConvertContentToJsonAsync(Stream stream, CancellationToken cancellationToken = default)
    {
        var serializer = new SharpYaml.Serialization.Serializer();

        var obj = serializer.Deserialize(stream);

        using var memoryStream = new MemoryStream(Encoding.UTF8.GetBytes(JsonSerializer.Serialize(obj)));

        return await JsonSerializer.DeserializeAsync<JsonObject>(memoryStream, cancellationToken: cancellationToken).ConfigureAwait(false);
    }

    /// <summary>
    /// Parses an OpenAPI document and extracts REST API information.
    /// </summary>
    /// <param name="document">The OpenAPI document.</param>
    /// <returns>Rest API information.</returns>
    internal static RestApiInfo ExtractRestApiInfo(OpenApiDocument document)
    {
        return new()
        {
            Title = document.Info.Title,
            Description = document.Info.Description,
            Version = document.Info.Version,
        };
    }

    /// <summary>
    /// Parses an OpenAPI document and extracts REST API operations.
    /// </summary>
    /// <param name="document">The OpenAPI document.</param>
    /// <param name="options">Options for parsing OpenAPI document.</param>
    /// <param name="logger">Used to perform logging.</param>
    /// <returns>List of Rest operations.</returns>
    private static List<RestApiOperation> ExtractRestApiOperations(OpenApiDocument document, OpenApiDocumentParserOptions? options, ILogger logger)
    {
        var result = new List<RestApiOperation>();

        foreach (var pathPair in document.Paths)
        {
            var operations = CreateRestApiOperations(document, pathPair.Key, pathPair.Value, options, logger);
            result.AddRange(operations);
        }

        return result;
    }

    /// <summary>
    /// Creates REST API operation.
    /// </summary>
    /// <param name="document">The OpenAPI document.</param>
    /// <param name="path">Rest resource path.</param>
    /// <param name="pathItem">Rest resource metadata.</param>
    /// <param name="options">Options for parsing OpenAPI document.</param>
    /// <param name="logger">Used to perform logging.</param>
    /// <returns>Rest operation.</returns>
    internal static List<RestApiOperation> CreateRestApiOperations(OpenApiDocument document, string path, OpenApiPathItem pathItem, OpenApiDocumentParserOptions? options, ILogger logger)
    {
        try
        {
            var operations = new List<RestApiOperation>();
            var globalServers = CreateRestApiOperationServers(document.Servers);
            var pathServers = CreateRestApiOperationServers(pathItem.Servers);

            foreach (var operationPair in pathItem.Operations)
            {
                var method = operationPair.Key.ToString();
                var operationItem = operationPair.Value;
                var operationServers = CreateRestApiOperationServers(operationItem.Servers);

                // Skip the operation parsing and don't add it to the result operations list if it's explicitly excluded by the predicate.
                if (!options?.OperationSelectionPredicate?.Invoke(new OperationSelectionPredicateContext(operationItem.OperationId, path, method, operationItem.Description)) ?? false)
                {
                    continue;
                }

                var loggingOperationId = string.IsNullOrEmpty(operationItem.OperationId) ? $"{method}-{path}" : operationItem.OperationId!;

                try
                {
                    var operation = new RestApiOperation(
<<<<<<< HEAD
                    id: operationItem.OperationId,
                    servers: operationServers,
                    path: path,
                    method: new HttpMethod(method),
                    description: string.IsNullOrEmpty(operationItem.Description) ? operationItem.Summary : operationItem.Description,
<<<<<<< HEAD
                    parameters: CreateRestApiOperationParameters(operationItem.OperationId, operationItem.Parameters.Union(pathItem.Parameters, s_parameterNameAndLocationComparer)),
                    payload: CreateRestApiOperationPayload(operationItem.OperationId, operationItem.RequestBody),
=======
>>>>>>> 8c360ce7
                    parameters: CreateRestApiOperationParameters(operationItem.Parameters, loggingOperationId),
                    payload: CreateRestApiOperationPayload(operationItem.RequestBody, loggingOperationId),
                    responses: CreateRestApiOperationExpectedResponses(operationItem.Responses).ToDictionary(static item => item.Item1, static item => item.Item2),
                    securityRequirements: CreateRestApiOperationSecurityRequirements(operationItem.Security)
                )
=======
                        id: operationItem.OperationId,
                        servers: globalServers,
                        pathServers: pathServers,
                        operationServers: operationServers,
                        path: path,
                        method: new HttpMethod(method),
                        description: string.IsNullOrEmpty(operationItem.Description) ? operationItem.Summary : operationItem.Description,
                        parameters: CreateRestApiOperationParameters(operationItem.OperationId, operationItem.Parameters.Union(pathItem.Parameters, s_parameterNameAndLocationComparer)),
                        payload: CreateRestApiOperationPayload(operationItem.OperationId, operationItem.RequestBody),
                        responses: CreateRestApiOperationExpectedResponses(operationItem.Responses).ToDictionary(static item => item.Item1, static item => item.Item2),
                        securityRequirements: CreateRestApiOperationSecurityRequirements(operationItem.Security)
                    )
>>>>>>> 6829cc1483570aacfbb75d1065c9f2de96c1d77e
                    {
                        Extensions = CreateRestApiOperationExtensions(operationItem.Extensions, logger),
                        Summary = operationItem.Summary
                    };

                    operations.Add(operation);
                }
                catch (KernelException ke)
                {
                    logger.LogWarning(ke, "Error occurred creating REST API operation for {OperationId}. Operation will be ignored.", loggingOperationId);
                }
            }

            return operations;
        }
        catch (Exception ex)
        {
            logger.LogError(ex, "Fatal error occurred during REST API operation creation.");
            throw;
        }
    }

    private static readonly ParameterNameAndLocationComparer s_parameterNameAndLocationComparer = new();

    /// <summary>
    /// Compares two <see cref="OpenApiParameter"/> objects by their name and location.
    /// </summary>
    private sealed class ParameterNameAndLocationComparer : IEqualityComparer<OpenApiParameter>
    {
        public bool Equals(OpenApiParameter? x, OpenApiParameter? y)
        {
            if (x is null || y is null)
            {
                return x == y;
            }
            return this.GetHashCode(x) == this.GetHashCode(y);
        }
        public int GetHashCode([DisallowNull] OpenApiParameter obj)
        {
            return HashCode.Combine(obj.Name, obj.In);
        }
    }

    /// <summary>
    /// Build a list of <see cref="RestApiServer"/> objects from the given list of <see cref="OpenApiServer"/> objects.
    /// </summary>
    /// <param name="servers">Represents servers which hosts the REST API.</param>
    private static List<RestApiServer> CreateRestApiOperationServers(IList<OpenApiServer>? servers)
    {
<<<<<<< HEAD
<<<<<<< HEAD
        var result = new List<RestApiServer>(servers?.Count ?? 0);
=======
        var result = new List<RestApiServer>(servers?.Count ?? 0);

        if (servers is null)
        {
            return result;
        }
>>>>>>> 8c360ce7

        if (servers is null)
        {
            return result;
=======
        if (servers == null || servers.Count == 0)
        {
            return new List<RestApiServer>();
>>>>>>> 6829cc1483570aacfbb75d1065c9f2de96c1d77e
        }

        var result = new List<RestApiServer>(servers.Count);
        foreach (var server in servers)
        {
            var variables = server.Variables.ToDictionary(item => item.Key, item => new RestApiServerVariable(item.Value.Default, item.Value.Description, item.Value.Enum));
            result.Add(new RestApiServer(server.Url, variables, server.Description));
        }

        return result;
    }

    /// <summary>
    /// Build a <see cref="RestApiSecurityScheme"/> objects from the given <see cref="OpenApiSecurityScheme"/> object.
    /// </summary>
    /// <param name="securityScheme">The REST API security scheme.</param>
    private static RestApiSecurityScheme CreateRestApiSecurityScheme(OpenApiSecurityScheme securityScheme)
    {
        return new RestApiSecurityScheme()
        {
            SecuritySchemeType = securityScheme.Type.ToString(),
            Description = securityScheme.Description,
            Name = securityScheme.Name,
            In = (RestApiParameterLocation)Enum.Parse(typeof(RestApiParameterLocation), securityScheme.In.ToString()!),
            Scheme = securityScheme.Scheme,
            BearerFormat = securityScheme.BearerFormat,
            Flows = CreateRestApiOAuthFlows(securityScheme.Flows),
            OpenIdConnectUrl = securityScheme.OpenIdConnectUrl
        };
    }

    /// <summary>
    /// Build a <see cref="RestApiOAuthFlows"/> object from the given <see cref="OpenApiOAuthFlows"/> object.
    /// </summary>
    /// <param name="flows">The REST API OAuth flows.</param>
    private static RestApiOAuthFlows? CreateRestApiOAuthFlows(OpenApiOAuthFlows? flows)
    {
        return flows is not null ? new RestApiOAuthFlows()
        {
            Implicit = CreateRestApiOAuthFlow(flows.Implicit),
            Password = CreateRestApiOAuthFlow(flows.Password),
            ClientCredentials = CreateRestApiOAuthFlow(flows.ClientCredentials),
            AuthorizationCode = CreateRestApiOAuthFlow(flows.AuthorizationCode),
        } : null;
    }

    /// <summary>
    /// Build a <see cref="RestApiOAuthFlow"/> object from the given <see cref="OpenApiOAuthFlow"/> object.
    /// </summary>
    /// <param name="flow">The REST API OAuth flow.</param>
    private static RestApiOAuthFlow? CreateRestApiOAuthFlow(OpenApiOAuthFlow? flow)
    {
        return flow is not null ? new RestApiOAuthFlow()
        {
            AuthorizationUrl = flow.AuthorizationUrl,
            TokenUrl = flow.TokenUrl,
            RefreshUrl = flow.RefreshUrl,
            Scopes = new ReadOnlyDictionary<string, string>(flow.Scopes ?? new Dictionary<string, string>())
        } : null;
    }

    /// <summary>
    /// Build a list of <see cref="RestApiSecurityRequirement"/> objects from the given <see cref="OpenApiSecurityRequirement"/> objects.
    /// </summary>
    /// <param name="security">The REST API security.</param>
    internal static List<RestApiSecurityRequirement> CreateRestApiOperationSecurityRequirements(IList<OpenApiSecurityRequirement>? security)
    {
        var operationRequirements = new List<RestApiSecurityRequirement>();

        if (security is not null)
        {
            foreach (var item in security)
            {
                foreach (var keyValuePair in item)
                {
                    if (keyValuePair.Key is not OpenApiSecurityScheme openApiSecurityScheme)
                    {
                        throw new KernelException("The security scheme is not supported.");
                    }

                    operationRequirements.Add(new RestApiSecurityRequirement(new Dictionary<RestApiSecurityScheme, IList<string>> { { CreateRestApiSecurityScheme(openApiSecurityScheme), keyValuePair.Value } }));
                }
            }
        }

        return operationRequirements;
    }

    /// <summary>
    /// Build a dictionary of extension key value pairs from the given open api extension model, where the key is the extension name
    /// and the value is either the actual value in the case of primitive types like string, int, date, etc, or a json string in the
    /// case of complex types.
    /// </summary>
    /// <param name="extensions">The dictionary of extension properties in the open api model.</param>
    /// <param name="logger">Used to perform logging.</param>
    /// <returns>The dictionary of extension properties using a simplified model that doesn't use any open api models.</returns>
    /// <exception cref="KernelException">Thrown when any extension data types are encountered that are not supported.</exception>
    private static Dictionary<string, object?> CreateRestApiOperationExtensions(IDictionary<string, IOpenApiExtension>? extensions, ILogger logger)
    {
        var result = new Dictionary<string, object?>();

        if (extensions is null)
        {
            return result;
        }

        // Map each extension property.
        foreach (var extension in extensions)
        {
            if (extension.Value is OpenApiAny any)
            {
                // Convert the node to the appropriate type based on the node value kind and parsing logic because no schema is available.
                object? extensionValueObj = any.Node.GetValueKind() switch
                {
                    JsonValueKind.True => true,
                    JsonValueKind.False => false,
                    JsonValueKind.Number when int.TryParse(any.Node.ToString(), NumberStyles.Integer, CultureInfo.InvariantCulture, out var intValue) => intValue,
                    JsonValueKind.Number when long.TryParse(any.Node.ToString(), NumberStyles.Integer, CultureInfo.InvariantCulture, out var longValue) => longValue,
                    JsonValueKind.Number when double.TryParse(any.Node.ToString(), NumberStyles.Float | NumberStyles.AllowThousands, CultureInfo.InvariantCulture, out var doubleValue) => doubleValue,
                    JsonValueKind.String when DateTimeOffset.TryParse(any.Node.ToString(), CultureInfo.InvariantCulture, DateTimeStyles.None, out var dateTimeValue) =>
                        dateTimeValue.TimeOfDay == TimeSpan.Zero ? (object?)dateTimeValue.Date : (object?)dateTimeValue,
                    JsonValueKind.String => any.Node.GetValue<string>(),
                    JsonValueKind.Object or JsonValueKind.Array => any.Node.ToJsonString(),
                    JsonValueKind.Null or JsonValueKind.Undefined => null,
                    _ => null
                };

                result.Add(extension.Key, extensionValueObj);
            }
            else
            {
                logger.LogWarning("The type of extension property '{ExtensionPropertyName}' is not supported while trying to consume the OpenApi schema.", extension.Key);
            }
        }

        return result;
    }

    /// <summary>
    /// Creates REST API parameters.
    /// </summary>
    /// <param name="parameters">The OpenAPI parameters.</param>
    /// <param name="operationId">The operation id.</param>
    /// <returns>The parameters.</returns>
<<<<<<< HEAD
    private static List<RestApiParameter> CreateRestApiOperationParameters(string operationId, IEnumerable<OpenApiParameter> parameters)
=======
>>>>>>> 8c360ce7
    private static List<RestApiParameter> CreateRestApiOperationParameters(IList<OpenApiParameter>? parameters, string operationId)
    {
        var result = new List<RestApiParameter>();

        if (parameters == null)
        {
            return result;
        }

        foreach (var parameter in parameters)
        {
            if (parameter.In is null)
            {
                throw new KernelException($"Parameter location of {parameter.Name} parameter of {operationId} operation is undefined.");
            }

            if (parameter.Style is null)
            {
                throw new KernelException($"Parameter style of {parameter.Name} parameter of {operationId} operation is undefined.");
            }

            var restParameter = new RestApiParameter(
                parameter.Name,
                (RestApiParameterType?)parameter.Schema.Type,
                parameter.Required,
                parameter.Explode,
                (RestApiParameterLocation)Enum.Parse(typeof(RestApiParameterLocation), parameter.In.ToString()!),
                (RestApiParameterStyle)Enum.Parse(typeof(RestApiParameterStyle), parameter.Style.ToString()!),
                (RestApiParameterType?)parameter.Schema.Items?.Type,
                GetPrimitiveValue(parameter.Schema.Default, parameter.Schema, "parameter", parameter.Name),
                parameter.Description,
                parameter.Schema.Format,
                parameter.Schema.ToJsonSchema()
            );

            result.Add(restParameter);
        }

        return result;
    }

    /// <summary>
    /// Creates REST API payload.
    /// </summary>
    /// <param name="requestBody">The OpenAPI request body.</param>
    /// <param name="operationId">The operation id.</param>
    /// <returns>The REST API payload.</returns>
    private static RestApiPayload? CreateRestApiOperationPayload(OpenApiRequestBody? requestBody, string operationId)
    {
        if (requestBody?.Content is null)
        {
            return null;
        }

        var mediaType = GetMediaType(requestBody.Content) ?? throw new KernelException($"Neither of the media types of {operationId} is supported.");
        var mediaTypeMetadata = requestBody.Content[mediaType];

        var payloadProperties = GetPayloadProperties(mediaTypeMetadata.Schema, operationId);

        return new RestApiPayload(mediaType, payloadProperties, requestBody.Description, mediaTypeMetadata?.Schema?.ToJsonSchema());
    }

<<<<<<< HEAD
    /// <summary>
    /// Returns the first supported media type. If none of the media types are supported, an exception is thrown.
    /// </summary>
    /// <remarks>
    /// Handles the case when the media type contains additional parameters e.g. application/json; x-api-version=2.0.
    /// </remarks>
    /// <param name="content">The OpenAPI request body content.</param>
    /// <returns>The first support ed media type.</returns>
    /// <exception cref="KernelException"></exception>
    private static string? GetMediaType(IDictionary<string, OpenApiMediaType> content)
    {
        foreach (var mediaType in s_supportedMediaTypes)
        {
            foreach (var key in content.Keys)
            {
                var keyParts = key.Split(';');
                if (keyParts[0].Equals(mediaType, StringComparison.OrdinalIgnoreCase))
                {
                    return key;
                }
            }
        }
        return null;
    }

    /// <summary>
    /// Create collection of expected responses for the REST API operation for the supported media types.
    /// </summary>
    /// <param name="responses">Responses from the OpenAPI endpoint.</param>
    private static IEnumerable<(string, RestApiExpectedResponse)> CreateRestApiOperationExpectedResponses(OpenApiResponses responses)
=======
>>>>>>> 8c360ce7
    private static IEnumerable<(string, RestApiExpectedResponse)> CreateRestApiOperationExpectedResponses(OpenApiResponses? responses)
    {
        if (responses is null)
        {
            yield break;
        }

        foreach (var response in responses)
        {
            var mediaType = GetMediaType(response.Value.Content);
            if (mediaType is not null)
            {
                var matchingSchema = response.Value.Content[mediaType].Schema;
                var description = response.Value.Description ?? matchingSchema?.Description ?? string.Empty;

                yield return (response.Key, new RestApiExpectedResponse(description, mediaType, matchingSchema?.ToJsonSchema()));
            }
        }
    }

    /// <summary>
    /// Returns REST API payload properties.
    /// </summary>
    /// <param name="schema">An OpenAPI document schema representing request body properties.</param>
    /// <param name="operationId">The operation id.</param>
    /// <param name="level">Current level in OpenAPI schema.</param>
    /// <returns>The REST API payload properties.</returns>
    private static List<RestApiPayloadProperty> GetPayloadProperties(OpenApiSchema? schema, string operationId, int level = 0)
    {
        if (schema is null)
        {
            return [];
        }

        if (level > PayloadPropertiesHierarchyMaxDepth)
        {
            throw new KernelException($"Max level {PayloadPropertiesHierarchyMaxDepth} of traversing payload properties of {operationId} operation is exceeded.");
        }

        var result = new List<RestApiPayloadProperty>();

        foreach (var propertyPair in schema.Properties)
        {
            var propertyName = propertyPair.Key;

            var propertySchema = propertyPair.Value;

            var property = new RestApiPayloadProperty(
                propertyName,
                (RestApiParameterType?)propertySchema.Type,
                schema.Required.Contains(propertyName),
                GetPayloadProperties(propertySchema, operationId, level + 1),
                propertySchema.Description,
                propertySchema.Format,
                propertySchema.ToJsonSchema(),
                GetPrimitiveValue(propertySchema.Default, propertySchema, "payload property", propertyName));

            result.Add(property);
        }

        return result;
    }

    /// <summary>
    /// Returns parameter value by converting it to the appropriate type.
    /// </summary>
    /// <param name="node">The node containing the parameter value.</param>
    /// <param name="schema">The schema of the parameter.</param>
    /// <param name="entityDescription">A description of the type of entity to get a value for.</param>
    /// <param name="entityName">The name of the entity to get the value for.</param>
    /// <returns>The parameter value.</returns>
    private static object? GetPrimitiveValue(JsonNode node, OpenApiSchema schema, string entityDescription, string entityName)
    {
        if (node is null)
        {
            return null;
        }

        // Note: Some switch expressions below have explicit type casting to object - (object?). This is necessary to prevent common type inference, which can sometimes
        // result in incorrect types.For example, the default inferred type for an integer value can be long, causing integer values to be implicitly cast to and returned as long.

        object? result = null;

        // If the schema is specified, convert the node to the appropriate type based on the schema type and format.
        if ((schema.Type & JsonSchemaType.String) == JsonSchemaType.String)
        {
            result = schema.Format switch
            {
                "binary" => Encoding.UTF8.GetBytes(node.GetValue<string>()),
                "byte" => Convert.FromBase64String(node.GetValue<string>()),
                "date" when DateTimeOffset.TryParse(node.GetValue<string>(), CultureInfo.InvariantCulture, DateTimeStyles.None, out var dateValue) => dateValue.Date,
                "date-time" when DateTimeOffset.TryParse(node.GetValue<string>(), CultureInfo.InvariantCulture, DateTimeStyles.None, out var dateValue) => dateValue,
                "password" => node.GetValue<string>(),
                _ => node.GetValue<string>()
            };
        }
        else if ((schema.Type & JsonSchemaType.Number) == JsonSchemaType.Number)
        {
            result = schema.Format switch
            {
                "float" => (object?)node.GetValue<float>(),
                "double" => (object?)node.GetValue<double>(),
                _ => (object?)node.GetValue<double>(),
            };
        }
        else if ((schema.Type & JsonSchemaType.Integer) == JsonSchemaType.Integer)
        {
            result = schema.Format switch
            {
                "int32" => (object?)node.GetValue<int>(),
                "int64" => (object?)node.GetValue<long>(),
                _ => (object?)node.GetValue<int>(),
            };
        }
        else if ((schema.Type & JsonSchemaType.Boolean) == JsonSchemaType.Boolean)
        {
            result = node.GetValue<bool>();
        }

        return result ?? throw new KernelException($"The value type '{schema.Type}' of {entityDescription} '{entityName}' is not supported.");
    }

    /// <summary>
    /// Asserts the successful reading of OpenAPI document.
    /// </summary>
    /// <param name="readResult">The reading results to be checked.</param>
    /// <param name="ignoreNonCompliantErrors">Flag indicating whether to ignore non-compliant errors.
    /// If set to true, the parser will not throw exceptions for non-compliant documents.
    /// Please note that enabling this option may result in incomplete or inaccurate parsing results.
    /// </param>
    private void AssertReadingSuccessful(ReadResult readResult, bool ignoreNonCompliantErrors)
    {
        if (readResult.OpenApiDiagnostic.Errors.Any())
        {
            var title = readResult.OpenApiDocument.Info?.Title;
            var errors = string.Join(";", readResult.OpenApiDiagnostic.Errors);

            if (!ignoreNonCompliantErrors)
            {
                var exception = new KernelException($"Parsing of '{title}' OpenAPI document complete with the following errors: {errors}");
                this._logger.LogError(exception, "Parsing of '{Title}' OpenAPI document complete with the following errors: {Errors}", title, errors);
                throw exception;
            }

            this._logger.LogWarning("Parsing of '{Title}' OpenAPI document complete with the following errors: {Errors}", title, errors);
        }
    }

    #endregion
}<|MERGE_RESOLUTION|>--- conflicted
+++ resolved
@@ -204,23 +204,18 @@
                 try
                 {
                     var operation = new RestApiOperation(
-<<<<<<< HEAD
                     id: operationItem.OperationId,
                     servers: operationServers,
                     path: path,
                     method: new HttpMethod(method),
                     description: string.IsNullOrEmpty(operationItem.Description) ? operationItem.Summary : operationItem.Description,
-<<<<<<< HEAD
                     parameters: CreateRestApiOperationParameters(operationItem.OperationId, operationItem.Parameters.Union(pathItem.Parameters, s_parameterNameAndLocationComparer)),
                     payload: CreateRestApiOperationPayload(operationItem.OperationId, operationItem.RequestBody),
-=======
->>>>>>> 8c360ce7
                     parameters: CreateRestApiOperationParameters(operationItem.Parameters, loggingOperationId),
                     payload: CreateRestApiOperationPayload(operationItem.RequestBody, loggingOperationId),
                     responses: CreateRestApiOperationExpectedResponses(operationItem.Responses).ToDictionary(static item => item.Item1, static item => item.Item2),
                     securityRequirements: CreateRestApiOperationSecurityRequirements(operationItem.Security)
                 )
-=======
                         id: operationItem.OperationId,
                         servers: globalServers,
                         pathServers: pathServers,
@@ -233,7 +228,6 @@
                         responses: CreateRestApiOperationExpectedResponses(operationItem.Responses).ToDictionary(static item => item.Item1, static item => item.Item2),
                         securityRequirements: CreateRestApiOperationSecurityRequirements(operationItem.Security)
                     )
->>>>>>> 6829cc1483570aacfbb75d1065c9f2de96c1d77e
                     {
                         Extensions = CreateRestApiOperationExtensions(operationItem.Extensions, logger),
                         Summary = operationItem.Summary
@@ -283,26 +277,20 @@
     /// <param name="servers">Represents servers which hosts the REST API.</param>
     private static List<RestApiServer> CreateRestApiOperationServers(IList<OpenApiServer>? servers)
     {
-<<<<<<< HEAD
-<<<<<<< HEAD
         var result = new List<RestApiServer>(servers?.Count ?? 0);
-=======
         var result = new List<RestApiServer>(servers?.Count ?? 0);
 
         if (servers is null)
         {
             return result;
         }
->>>>>>> 8c360ce7
 
         if (servers is null)
         {
             return result;
-=======
         if (servers == null || servers.Count == 0)
         {
             return new List<RestApiServer>();
->>>>>>> 6829cc1483570aacfbb75d1065c9f2de96c1d77e
         }
 
         var result = new List<RestApiServer>(servers.Count);
@@ -447,10 +435,7 @@
     /// <param name="parameters">The OpenAPI parameters.</param>
     /// <param name="operationId">The operation id.</param>
     /// <returns>The parameters.</returns>
-<<<<<<< HEAD
     private static List<RestApiParameter> CreateRestApiOperationParameters(string operationId, IEnumerable<OpenApiParameter> parameters)
-=======
->>>>>>> 8c360ce7
     private static List<RestApiParameter> CreateRestApiOperationParameters(IList<OpenApiParameter>? parameters, string operationId)
     {
         var result = new List<RestApiParameter>();
@@ -513,7 +498,6 @@
         return new RestApiPayload(mediaType, payloadProperties, requestBody.Description, mediaTypeMetadata?.Schema?.ToJsonSchema());
     }
 
-<<<<<<< HEAD
     /// <summary>
     /// Returns the first supported media type. If none of the media types are supported, an exception is thrown.
     /// </summary>
@@ -544,8 +528,6 @@
     /// </summary>
     /// <param name="responses">Responses from the OpenAPI endpoint.</param>
     private static IEnumerable<(string, RestApiExpectedResponse)> CreateRestApiOperationExpectedResponses(OpenApiResponses responses)
-=======
->>>>>>> 8c360ce7
     private static IEnumerable<(string, RestApiExpectedResponse)> CreateRestApiOperationExpectedResponses(OpenApiResponses? responses)
     {
         if (responses is null)
