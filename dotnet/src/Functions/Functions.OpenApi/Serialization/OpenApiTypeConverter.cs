// Copyright (c) Microsoft. All rights reserved.

using System;
using System.Globalization;
using System.Text.Json;
using System.Text.Json.Nodes;
using Json.Schema;

namespace Microsoft.SemanticKernel.Plugins.OpenApi;

/// <summary>
/// Provides functionality for converting OpenApi types - https://swagger.io/docs/specification/data-models/data-types/
/// </summary>
internal static class OpenApiTypeConverter
{
    /// <summary>
    /// Converts the given parameter argument to a JsonNode based on the specified type or schema.
    /// </summary>
    /// <param name="name">The parameter name.</param>
    /// <param name="type">The parameter type.</param>
    /// <param name="argument">The argument to be converted.</param>
    /// <param name="schema">The parameter schema.</param>
    /// <returns>A JsonNode representing the converted value.</returns>
<<<<<<< HEAD
<<<<<<< HEAD
    public static JsonNode Convert(string name, RestApiParameterType? type, object argument)
=======
    public static JsonNode Convert(string name, string type, object argument, KernelJsonSchema? schema = null)
>>>>>>> 6829cc1483570aacfbb75d1065c9f2de96c1d77e
=======
    public static JsonNode Convert(string name, RestApiParameterType? type, object argument)
>>>>>>> 8c360ce7
    {
        Verify.NotNull(argument);

        try
        {
<<<<<<< HEAD
<<<<<<< HEAD
#pragma warning disable IDE0072 // Add missing cases
=======
>>>>>>> 6829cc1483570aacfbb75d1065c9f2de96c1d77e
=======
#pragma warning disable IDE0072 // Add missing cases
>>>>>>> 8c360ce7
            JsonNode? node = type switch
            {
                RestApiParameterType.String => JsonValue.Create(argument),
                RestApiParameterType.Array => argument switch
                {
                    string s => JsonArray.Parse(s) as JsonArray,
                    _ => JsonSerializer.SerializeToNode(argument) as JsonArray
                },
                RestApiParameterType.Integer => argument switch
                {
                    string stringArgument => JsonValue.Create(long.Parse(stringArgument, CultureInfo.InvariantCulture)),
                    byte or sbyte or short or ushort or int or uint or long or ulong => JsonValue.Create(argument),
                    _ => null
                },
                RestApiParameterType.Boolean => argument switch
                {
                    bool b => JsonValue.Create(b),
                    string s => JsonValue.Create(bool.Parse(s)),
                    _ => null
                },
                RestApiParameterType.Number => argument switch
                {
                    string stringArgument when long.TryParse(stringArgument, out var intValue) => JsonValue.Create(intValue),
                    string stringArgument when double.TryParse(stringArgument, out var doubleValue) => JsonValue.Create(doubleValue),
                    byte or sbyte or short or ushort or int or uint or long or ulong or float or double or decimal => JsonValue.Create(argument),
                    _ => null
                },
<<<<<<< HEAD
<<<<<<< HEAD
=======
>>>>>>> 8c360ce7
                // Type may not be specified in the schema which means it can be any type.
                null => JsonSerializer.SerializeToNode(argument),
                _ => throw new NotSupportedException($"Unexpected type '{type}' of parameter '{name}' with argument '{argument}'."),
=======
                _ => schema is null
                    ? JsonSerializer.SerializeToNode(argument)
                    : ValidateSchemaAndConvert(name, schema, argument)
>>>>>>> 6829cc1483570aacfbb75d1065c9f2de96c1d77e
            };
#pragma warning restore IDE0072 // Add missing cases

            return node ?? throw new ArgumentOutOfRangeException(name, argument, $"Argument type '{argument.GetType()}' is not convertible to parameter type '{type}'.");
        }
        catch (ArgumentException ex)
        {
            throw new ArgumentOutOfRangeException(name, argument, ex.Message);
        }
        catch (FormatException ex)
        {
            throw new ArgumentOutOfRangeException(name, argument, ex.Message);
        }
    }

    /// <summary>
    /// Validates the argument against the parameter schema and converts it to a JsonNode if valid.
    /// </summary>
    /// <param name="parameterName">The parameter name.</param>
    /// <param name="parameterSchema">The parameter schema.</param>
    /// <param name="argument">The argument to be validated and converted.</param>
    /// <returns>A JsonNode representing the converted value.</returns>
    private static JsonNode? ValidateSchemaAndConvert(string parameterName, KernelJsonSchema parameterSchema, object argument)
    {
        var jsonSchema = JsonSchema.FromText(JsonSerializer.Serialize(parameterSchema));

        var node = JsonSerializer.SerializeToNode(argument);

        if (jsonSchema.Evaluate(node).IsValid)
        {
            return node;
        }

        throw new ArgumentOutOfRangeException(parameterName, argument, $"Argument type '{argument.GetType()}' does not match the schema.");
    }
}<|MERGE_RESOLUTION|>--- conflicted
+++ resolved
@@ -21,28 +21,15 @@
     /// <param name="argument">The argument to be converted.</param>
     /// <param name="schema">The parameter schema.</param>
     /// <returns>A JsonNode representing the converted value.</returns>
-<<<<<<< HEAD
-<<<<<<< HEAD
     public static JsonNode Convert(string name, RestApiParameterType? type, object argument)
-=======
     public static JsonNode Convert(string name, string type, object argument, KernelJsonSchema? schema = null)
->>>>>>> 6829cc1483570aacfbb75d1065c9f2de96c1d77e
-=======
     public static JsonNode Convert(string name, RestApiParameterType? type, object argument)
->>>>>>> 8c360ce7
     {
         Verify.NotNull(argument);
 
         try
         {
-<<<<<<< HEAD
-<<<<<<< HEAD
 #pragma warning disable IDE0072 // Add missing cases
-=======
->>>>>>> 6829cc1483570aacfbb75d1065c9f2de96c1d77e
-=======
-#pragma warning disable IDE0072 // Add missing cases
->>>>>>> 8c360ce7
             JsonNode? node = type switch
             {
                 RestApiParameterType.String => JsonValue.Create(argument),
@@ -70,18 +57,12 @@
                     byte or sbyte or short or ushort or int or uint or long or ulong or float or double or decimal => JsonValue.Create(argument),
                     _ => null
                 },
-<<<<<<< HEAD
-<<<<<<< HEAD
-=======
->>>>>>> 8c360ce7
                 // Type may not be specified in the schema which means it can be any type.
                 null => JsonSerializer.SerializeToNode(argument),
                 _ => throw new NotSupportedException($"Unexpected type '{type}' of parameter '{name}' with argument '{argument}'."),
-=======
                 _ => schema is null
                     ? JsonSerializer.SerializeToNode(argument)
                     : ValidateSchemaAndConvert(name, schema, argument)
->>>>>>> 6829cc1483570aacfbb75d1065c9f2de96c1d77e
             };
 #pragma warning restore IDE0072 // Add missing cases
 
