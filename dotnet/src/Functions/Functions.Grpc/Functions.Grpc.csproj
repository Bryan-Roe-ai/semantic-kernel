<Project Sdk="Microsoft.NET.Sdk">

  <PropertyGroup>
    <!-- THIS PROPERTY GROUP MUST COME FIRST -->
    <AssemblyName>Microsoft.SemanticKernel.Plugins.Grpc</AssemblyName>
    <RootNamespace>$(AssemblyName)</RootNamespace>
<<<<<<< HEAD
    <TargetFrameworks>net8.0;netstandard2.0</TargetFrameworks>
=======
    <TargetFramework>netstandard2.0</TargetFramework>
>>>>>>> 51919fc3
    <VersionSuffix>alpha</VersionSuffix>
  </PropertyGroup>

  <Import Project="$(RepoRoot)/dotnet/nuget/nuget-package.props" />
  <Import Project="$(RepoRoot)/dotnet/src/InternalUtilities/src/InternalUtilities.props" />
  <PropertyGroup>
    <!-- NuGet Package Settings -->
    <Title>Semantic Kernel - gRPC Plugins</Title>
    <Description>Semantic Kernel gRPC Plugins</Description>
  </PropertyGroup>

  <ItemGroup>
    <InternalsVisibleTo Include="SemanticKernel.Functions.UnitTests" />
  </ItemGroup>

  <ItemGroup>
    <PackageReference Include="Grpc.Net.Client" />
    <PackageReference Include="protobuf-net" />
    <PackageReference Include="protobuf-net.Reflection" />
    <PackageReference Include="System.Text.Json" />
  </ItemGroup>

  <ItemGroup>
    <Folder Include="Protobuf\" />
  </ItemGroup>

  <ItemGroup>
    <ProjectReference Include="..\..\SemanticKernel.Core\SemanticKernel.Core.csproj" />
  </ItemGroup>

  <ItemGroup>
    <!-- Exclude utilities that are not used by the project  -->
    <Compile Remove="$(RepoRoot)/dotnet/src/InternalUtilities/src/Http/HttpResponseStream.cs" Link="%(RecursiveDir)%(Filename)%(Extension)" />
  </ItemGroup>

</Project><|MERGE_RESOLUTION|>--- conflicted
+++ resolved
@@ -4,11 +4,8 @@
     <!-- THIS PROPERTY GROUP MUST COME FIRST -->
     <AssemblyName>Microsoft.SemanticKernel.Plugins.Grpc</AssemblyName>
     <RootNamespace>$(AssemblyName)</RootNamespace>
-<<<<<<< HEAD
     <TargetFrameworks>net8.0;netstandard2.0</TargetFrameworks>
-=======
     <TargetFramework>netstandard2.0</TargetFramework>
->>>>>>> 51919fc3
     <VersionSuffix>alpha</VersionSuffix>
   </PropertyGroup>
 
