--- conflicted
+++ resolved
@@ -147,10 +147,6 @@
                 DocumentLoader.LoadDocumentFromFilePathAsStream(parsedDescriptionUrl.LocalPath,
                     logger);
 
-<<<<<<< HEAD
-<<<<<<< HEAD
-=======
->>>>>>> 8c360ce7
             // TODO: Refactor the code to the new readers available in the OpenAPI.NET V2
             ReadResult documentReadResult = await OpenApiModelFactory.LoadAsync(
                 input: openApiDocumentStream,
@@ -161,16 +157,11 @@
                 },
                 cancellationToken).ConfigureAwait(false);
 
-<<<<<<< HEAD
-=======
             var documentReadResult = await new OpenApiStreamReader(new()
             {
                 BaseUrl = parsedDescriptionUrl
             }
             ).ReadAsync(openApiDocumentStream, cancellationToken).ConfigureAwait(false);
->>>>>>> 6829cc1483570aacfbb75d1065c9f2de96c1d77e
-=======
->>>>>>> 8c360ce7
             var openApiDocument = documentReadResult.OpenApiDocument;
             var openApiDiagnostic = documentReadResult.OpenApiDiagnostic;
 
