--- conflicted
+++ resolved
@@ -1206,8 +1206,6 @@
         Assert.Equal(options.KernelArguments, kernelFunctionContext.Arguments);
     }
 
-<<<<<<< HEAD
-=======
     [Fact]
     public async Task ItShouldIncludeRequestDataWhenOperationCanceledExceptionIsThrownAsync()
     {
@@ -1240,7 +1238,6 @@
         Assert.Equal("{\"value\":\"fake-value\"}", canceledException.Data["http.request.body"]);
     }
 
->>>>>>> 200b9b22
     public class SchemaTestData : IEnumerable<object[]>
     {
         public IEnumerator<object[]> GetEnumerator()
@@ -1330,15 +1327,9 @@
         public byte[]? RequestContent { get; private set; }
 
         public Uri? RequestUri => this.RequestMessage?.RequestUri;
-<<<<<<< HEAD
 
         public HttpMethod? Method => this.RequestMessage?.Method;
 
-=======
-
-        public HttpMethod? Method => this.RequestMessage?.Method;
-
->>>>>>> 200b9b22
         public HttpRequestMessage? RequestMessage { get; private set; }
 
         public HttpResponseMessage ResponseToReturn { get; set; }
@@ -1355,14 +1346,11 @@
 
         protected override async Task<HttpResponseMessage> SendAsync(HttpRequestMessage request, CancellationToken cancellationToken)
         {
-<<<<<<< HEAD
-=======
             if (this.ExceptionToThrow is not null)
             {
                 throw this.ExceptionToThrow;
             }
 
->>>>>>> 200b9b22
             this.RequestMessage = request;
             this.RequestContent = request.Content is null ? null : await request.Content.ReadAsByteArrayAsync(cancellationToken);
 
