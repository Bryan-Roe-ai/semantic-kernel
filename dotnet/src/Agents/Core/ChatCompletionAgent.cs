﻿// Copyright (c) Microsoft. All rights reserved.
using System.Collections.Generic;
using System.Runtime.CompilerServices;
using System.Threading;
using System.Threading.Tasks;
using Microsoft.SemanticKernel.ChatCompletion;

namespace Microsoft.SemanticKernel.Agents;

/// <summary>
/// A <see cref="KernelAgent"/> specialization based on <see cref="IChatCompletionService"/>.
/// </summary>
/// <remarks>
/// NOTE: Enable OpenAIPromptExecutionSettings.ToolCallBehavior for agent plugins.
/// (<see cref="ChatCompletionAgent.ExecutionSettings"/>)
/// </remarks>
public sealed class ChatCompletionAgent : ChatHistoryKernelAgent
{
    /// <summary>
    /// Optional execution settings for the agent.
    /// </summary>
    public PromptExecutionSettings? ExecutionSettings { get; set; }

    /// <inheritdoc/>
    public override async IAsyncEnumerable<ChatMessageContent> InvokeAsync(
<<<<<<< HEAD
        IReadOnlyList<ChatMessageContent> history,
=======
        ChatHistory history,
>>>>>>> 200b9b22
        [EnumeratorCancellation] CancellationToken cancellationToken = default)
    {
        IChatCompletionService chatCompletionService = this.Kernel.GetRequiredService<IChatCompletionService>();

        ChatHistory chat = this.SetupAgentChatHistory(history);

        int messageCount = chat.Count;

<<<<<<< HEAD
        this.Logger.LogDebug("[{MethodName}] Invoking {ServiceType}.", nameof(InvokeAsync), chatCompletionService.GetType());
=======
        this.Logger.LogAgentChatServiceInvokingAgent(nameof(InvokeAsync), this.Id, chatCompletionService.GetType());
>>>>>>> 200b9b22

        IReadOnlyList<ChatMessageContent> messages =
            await chatCompletionService.GetChatMessageContentsAsync(
                chat,
                this.ExecutionSettings,
                this.Kernel,
                cancellationToken).ConfigureAwait(false);

<<<<<<< HEAD
        if (this.Logger.IsEnabled(LogLevel.Information)) // Avoid boxing if not enabled
        {
            this.Logger.LogInformation("[{MethodName}] Invoked {ServiceType} with message count: {MessageCount}.", nameof(InvokeAsync), chatCompletionService.GetType(), messages.Count);
        }
=======
        this.Logger.LogAgentChatServiceInvokedAgent(nameof(InvokeAsync), this.Id, chatCompletionService.GetType(), messages.Count);
>>>>>>> 200b9b22

        // Capture mutated messages related function calling / tools
        for (int messageIndex = messageCount; messageIndex < chat.Count; messageIndex++)
        {
            ChatMessageContent message = chat[messageIndex];

            message.AuthorName = this.Name;

            history.Add(message);
        }

        foreach (ChatMessageContent message in messages ?? [])
        {
            // TODO: MESSAGE SOURCE - ISSUE #5731
            message.AuthorName = this.Name;

            yield return message;
        }
    }

    /// <inheritdoc/>
    public override async IAsyncEnumerable<StreamingChatMessageContent> InvokeStreamingAsync(
        ChatHistory history,
        [EnumeratorCancellation] CancellationToken cancellationToken = default)
    {
        IChatCompletionService chatCompletionService = this.Kernel.GetRequiredService<IChatCompletionService>();

        ChatHistory chat = this.SetupAgentChatHistory(history);

        int messageCount = chat.Count;

        this.Logger.LogAgentChatServiceInvokingAgent(nameof(InvokeAsync), this.Id, chatCompletionService.GetType());

        IAsyncEnumerable<StreamingChatMessageContent> messages =
            chatCompletionService.GetStreamingChatMessageContentsAsync(
                chat,
                this.ExecutionSettings,
                this.Kernel,
                cancellationToken);

        this.Logger.LogAgentChatServiceInvokedStreamingAgent(nameof(InvokeAsync), this.Id, chatCompletionService.GetType());

        await foreach (StreamingChatMessageContent message in messages.ConfigureAwait(false))
        {
            // TODO: MESSAGE SOURCE - ISSUE #5731
            message.AuthorName = this.Name;

            yield return message;
        }

        // Capture mutated messages related function calling / tools
        for (int messageIndex = messageCount; messageIndex < chat.Count; messageIndex++)
        {
            ChatMessageContent message = chat[messageIndex];

            message.AuthorName = this.Name;

            history.Add(message);
        }
    }

    private ChatHistory SetupAgentChatHistory(IReadOnlyList<ChatMessageContent> history)
    {
        ChatHistory chat = [];

        if (!string.IsNullOrWhiteSpace(this.Instructions))
        {
            chat.Add(new ChatMessageContent(AuthorRole.System, this.Instructions) { AuthorName = this.Name });
        }

        chat.AddRange(history);

        return chat;
    }
}<|MERGE_RESOLUTION|>--- conflicted
+++ resolved
@@ -23,11 +23,7 @@
 
     /// <inheritdoc/>
     public override async IAsyncEnumerable<ChatMessageContent> InvokeAsync(
-<<<<<<< HEAD
-        IReadOnlyList<ChatMessageContent> history,
-=======
         ChatHistory history,
->>>>>>> 200b9b22
         [EnumeratorCancellation] CancellationToken cancellationToken = default)
     {
         IChatCompletionService chatCompletionService = this.Kernel.GetRequiredService<IChatCompletionService>();
@@ -36,11 +32,7 @@
 
         int messageCount = chat.Count;
 
-<<<<<<< HEAD
-        this.Logger.LogDebug("[{MethodName}] Invoking {ServiceType}.", nameof(InvokeAsync), chatCompletionService.GetType());
-=======
         this.Logger.LogAgentChatServiceInvokingAgent(nameof(InvokeAsync), this.Id, chatCompletionService.GetType());
->>>>>>> 200b9b22
 
         IReadOnlyList<ChatMessageContent> messages =
             await chatCompletionService.GetChatMessageContentsAsync(
@@ -49,14 +41,7 @@
                 this.Kernel,
                 cancellationToken).ConfigureAwait(false);
 
-<<<<<<< HEAD
-        if (this.Logger.IsEnabled(LogLevel.Information)) // Avoid boxing if not enabled
-        {
-            this.Logger.LogInformation("[{MethodName}] Invoked {ServiceType} with message count: {MessageCount}.", nameof(InvokeAsync), chatCompletionService.GetType(), messages.Count);
-        }
-=======
         this.Logger.LogAgentChatServiceInvokedAgent(nameof(InvokeAsync), this.Id, chatCompletionService.GetType(), messages.Count);
->>>>>>> 200b9b22
 
         // Capture mutated messages related function calling / tools
         for (int messageIndex = messageCount; messageIndex < chat.Count; messageIndex++)
