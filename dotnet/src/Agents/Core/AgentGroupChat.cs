--- conflicted
+++ resolved
@@ -63,8 +63,6 @@
 
         this.Logger.LogAgentGroupChatInvokingAgents(nameof(InvokeAsync), this.Agents);
 
-        bool isComplete = false;
-
         for (int index = 0; index < this.ExecutionSettings.TerminationStrategy.MaximumIterations; index++)
         {
             // Identify next agent using strategy
@@ -109,25 +107,14 @@
             // Invoke agent and process messages along with termination
             await foreach (var message in this.InvokeStreamingAsync(agent, cancellationToken).ConfigureAwait(false))
             {
-<<<<<<< HEAD
-                if (message.Role == AuthorRole.Assistant)
-                {
-                    var task = this.ExecutionSettings.TerminationStrategy.ShouldTerminateAsync(agent, this.History, cancellationToken);
-                    isComplete = await task.ConfigureAwait(false);
-                }
-
-=======
->>>>>>> ca17571d
                 yield return message;
             }
 
-            if (isComplete)
+            if (this.IsComplete)
             {
                 break;
             }
         }
-
-        this.IsComplete = isComplete;
 
         this.Logger.LogAgentGroupChatYield(nameof(InvokeAsync), this.IsComplete);
     }
