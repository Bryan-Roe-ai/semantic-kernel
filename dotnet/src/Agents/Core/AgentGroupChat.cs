--- conflicted
+++ resolved
@@ -33,76 +33,9 @@
     /// <summary>
     /// The agents participating in the chat.
     /// </summary>
-<<<<<<< HEAD
-<<<<<<< HEAD
-<<<<<<< div
-=======
-<<<<<<< Updated upstream
-<<<<<<< Updated upstream
->>>>>>> head
-<<<<<<< Updated upstream
-<<<<<<< Updated upstream
-<<<<<<< Updated upstream
-<<<<<<< Updated upstream
-<<<<<<< Updated upstream
-<<<<<<< Updated upstream
     public IReadOnlyList<Agent> Agents => this._agents.AsReadOnly();
-=======
-=======
->>>>>>> Stashed changes
-=======
->>>>>>> Stashed changes
-=======
->>>>>>> Stashed changes
-=======
->>>>>>> Stashed changes
-=======
->>>>>>> Stashed changes
-<<<<<<< HEAD
-=======
->>>>>>> Stashed changes
-=======
->>>>>>> Stashed changes
-    public IReadOnlyList<Agent> Agents => this._agents.AsReadOnly();
-=======
+
     public override IReadOnlyList<Agent> Agents => this._agents.AsReadOnly();
->>>>>>> main
-<<<<<<< Updated upstream
-<<<<<<< Updated upstream
-<<<<<<< Updated upstream
-<<<<<<< Updated upstream
-<<<<<<< Updated upstream
-<<<<<<< Updated upstream
-<<<<<<< Updated upstream
-=======
->>>>>>> Stashed changes
-=======
->>>>>>> Stashed changes
->>>>>>> Stashed changes
-=======
->>>>>>> Stashed changes
-=======
->>>>>>> Stashed changes
-=======
->>>>>>> Stashed changes
-=======
->>>>>>> Stashed changes
-=======
-    public override IReadOnlyList<Agent> Agents => this._agents.AsReadOnly();
->>>>>>> eab985c52d058dc92abc75034bc790079131ce75
-=======
->>>>>>> Stashed changes
-=======
->>>>>>> Stashed changes
-<<<<<<< div
-=======
-    public override IReadOnlyList<Agent> Agents => this._agents.AsReadOnly();
->>>>>>> eab985c52d058dc92abc75034bc790079131ce75
-=======
->>>>>>> head
-=======
-    public override IReadOnlyList<Agent> Agents => this._agents.AsReadOnly();
->>>>>>> f539f42a
 
     /// <summary>
     /// Add a <see cref="Agent"/> to the chat.
@@ -132,69 +65,8 @@
 
         this.Logger.LogAgentGroupChatInvokingAgents(nameof(InvokeAsync), this.Agents);
 
-<<<<<<< HEAD
-<<<<<<< div
-=======
-<<<<<<< Updated upstream
-<<<<<<< Updated upstream
->>>>>>> head
-<<<<<<< Updated upstream
-<<<<<<< Updated upstream
-<<<<<<< Updated upstream
-<<<<<<< Updated upstream
-<<<<<<< Updated upstream
-<<<<<<< Updated upstream
-=======
-=======
->>>>>>> Stashed changes
-=======
->>>>>>> Stashed changes
-=======
->>>>>>> Stashed changes
-=======
->>>>>>> Stashed changes
-=======
->>>>>>> Stashed changes
-<<<<<<< HEAD
-=======
->>>>>>> Stashed changes
-=======
->>>>>>> Stashed changes
-=======
         bool isComplete = false;
 
->>>>>>> main
-<<<<<<< Updated upstream
-<<<<<<< Updated upstream
-<<<<<<< Updated upstream
-<<<<<<< Updated upstream
-<<<<<<< Updated upstream
-<<<<<<< Updated upstream
-<<<<<<< Updated upstream
-=======
->>>>>>> Stashed changes
-=======
->>>>>>> Stashed changes
->>>>>>> Stashed changes
-=======
->>>>>>> Stashed changes
-=======
->>>>>>> Stashed changes
-=======
->>>>>>> Stashed changes
-=======
->>>>>>> Stashed changes
-=======
-        bool isComplete = false;
-
->>>>>>> eab985c52d058dc92abc75034bc790079131ce75
-<<<<<<< div
-=======
-=======
->>>>>>> Stashed changes
-=======
->>>>>>> Stashed changes
->>>>>>> head
         for (int index = 0; index < this.ExecutionSettings.TerminationStrategy.MaximumIterations; index++)
         {
             // Identify next agent using strategy
@@ -239,77 +111,11 @@
             // Invoke agent and process messages along with termination
             await foreach (var message in this.InvokeStreamingAsync(agent, cancellationToken).ConfigureAwait(false))
             {
-<<<<<<< HEAD
-<<<<<<< div
-=======
-<<<<<<< Updated upstream
-<<<<<<< Updated upstream
->>>>>>> head
-<<<<<<< Updated upstream
-<<<<<<< Updated upstream
-<<<<<<< Updated upstream
-<<<<<<< Updated upstream
-<<<<<<< Updated upstream
-<<<<<<< Updated upstream
-=======
-<<<<<<< HEAD
->>>>>>> Stashed changes
-=======
-<<<<<<< HEAD
->>>>>>> Stashed changes
-=======
-<<<<<<< HEAD
->>>>>>> Stashed changes
-=======
-<<<<<<< HEAD
->>>>>>> Stashed changes
-=======
-<<<<<<< HEAD
->>>>>>> Stashed changes
-=======
-<<<<<<< HEAD
->>>>>>> Stashed changes
-=======
->>>>>>> Stashed changes
-=======
->>>>>>> Stashed changes
                 yield return message;
             }
 
             if (this.IsComplete)
-<<<<<<< Updated upstream
-<<<<<<< Updated upstream
-<<<<<<< Updated upstream
-<<<<<<< Updated upstream
-<<<<<<< Updated upstream
-<<<<<<< Updated upstream
-<<<<<<< Updated upstream
-<<<<<<< Updated upstream
-=======
-=======
->>>>>>> Stashed changes
-=======
->>>>>>> Stashed changes
-=======
->>>>>>> Stashed changes
-=======
->>>>>>> Stashed changes
-=======
->>>>>>> Stashed changes
-=======
->>>>>>> Stashed changes
-=======
-=======
->>>>>>> eab985c52d058dc92abc75034bc790079131ce75
-<<<<<<< div
-=======
-=======
-=======
->>>>>>> Stashed changes
-=======
-=======
->>>>>>> Stashed changes
->>>>>>> head
+
                 if (message.Role == AuthorRole.Assistant)
                 {
                     var task = this.ExecutionSettings.TerminationStrategy.ShouldTerminateAsync(agent, this.History, cancellationToken);
@@ -320,106 +126,19 @@
             }
 
             if (isComplete)
-<<<<<<< div
-=======
-<<<<<<< Updated upstream
-<<<<<<< Updated upstream
->>>>>>> head
-<<<<<<< HEAD
->>>>>>> main
-<<<<<<< Updated upstream
-<<<<<<< Updated upstream
-<<<<<<< Updated upstream
-<<<<<<< Updated upstream
-<<<<<<< Updated upstream
->>>>>>> Stashed changes
-=======
->>>>>>> Stashed changes
-=======
->>>>>>> Stashed changes
-=======
->>>>>>> Stashed changes
-=======
->>>>>>> Stashed changes
-=======
->>>>>>> Stashed changes
-=======
->>>>>>> eab985c52d058dc92abc75034bc790079131ce75
-<<<<<<< div
-=======
-=======
->>>>>>> main
->>>>>>> Stashed changes
-=======
->>>>>>> main
->>>>>>> Stashed changes
->>>>>>> head
+
+                yield return message;
+            }
+
+            if (this.IsComplete)
+
             {
                 break;
             }
         }
 
-<<<<<<< HEAD
-<<<<<<< div
-=======
-<<<<<<< Updated upstream
-<<<<<<< Updated upstream
->>>>>>> head
-<<<<<<< Updated upstream
-<<<<<<< Updated upstream
-<<<<<<< Updated upstream
-<<<<<<< Updated upstream
-<<<<<<< Updated upstream
-<<<<<<< Updated upstream
-=======
-=======
->>>>>>> Stashed changes
-=======
->>>>>>> Stashed changes
-=======
->>>>>>> Stashed changes
-=======
->>>>>>> Stashed changes
-=======
->>>>>>> Stashed changes
-<<<<<<< HEAD
-=======
->>>>>>> Stashed changes
-=======
->>>>>>> Stashed changes
-=======
         this.IsComplete = isComplete;
 
->>>>>>> main
-<<<<<<< Updated upstream
-<<<<<<< Updated upstream
-<<<<<<< Updated upstream
-<<<<<<< Updated upstream
-<<<<<<< Updated upstream
-<<<<<<< Updated upstream
-<<<<<<< Updated upstream
->>>>>>> Stashed changes
-=======
-=======
->>>>>>> Stashed changes
->>>>>>> Stashed changes
-=======
->>>>>>> Stashed changes
-=======
->>>>>>> Stashed changes
-=======
->>>>>>> Stashed changes
-=======
-        this.IsComplete = isComplete;
-
->>>>>>> eab985c52d058dc92abc75034bc790079131ce75
-<<<<<<< div
-=======
-=======
->>>>>>> Stashed changes
-=======
->>>>>>> Stashed changes
->>>>>>> head
         this.Logger.LogAgentGroupChatYield(nameof(InvokeAsync), this.IsComplete);
     }
 
@@ -440,177 +159,11 @@
 
         this.Logger.LogAgentGroupChatInvokingAgent(nameof(InvokeAsync), agent.GetType(), agent.Id);
 
-<<<<<<< main
-<<<<<<< HEAD
-<<<<<<< div
-=======
-<<<<<<< Updated upstream
-<<<<<<< Updated upstream
->>>>>>> head
-<<<<<<< Updated upstream
-<<<<<<< Updated upstream
-<<<<<<< Updated upstream
-<<<<<<< Updated upstream
-<<<<<<< Updated upstream
-<<<<<<< Updated upstream
-=======
-<<<<<<< main
->>>>>>> origin/main
-=======
-=======
->>>>>>> Stashed changes
-=======
->>>>>>> Stashed changes
-=======
->>>>>>> Stashed changes
-=======
->>>>>>> Stashed changes
-=======
->>>>>>> Stashed changes
-<<<<<<< HEAD
-=======
->>>>>>> Stashed changes
-=======
->>>>>>> Stashed changes
-=======
-<<<<<<< main
->>>>>>> origin/main
-=======
->>>>>>> main
-<<<<<<< Updated upstream
-<<<<<<< Updated upstream
-<<<<<<< Updated upstream
-<<<<<<< Updated upstream
-<<<<<<< Updated upstream
-<<<<<<< Updated upstream
-<<<<<<< Updated upstream
->>>>>>> Stashed changes
-=======
-=======
->>>>>>> Stashed changes
->>>>>>> Stashed changes
-=======
->>>>>>> Stashed changes
-=======
->>>>>>> Stashed changes
-=======
->>>>>>> Stashed changes
-=======
->>>>>>> eab985c52d058dc92abc75034bc790079131ce75
-<<<<<<< div
-=======
-=======
->>>>>>> Stashed changes
-=======
->>>>>>> Stashed changes
->>>>>>> head
         if (isJoining)
         {
             this.Add(agent);
         }
-<<<<<<< HEAD
-<<<<<<< div
-=======
-<<<<<<< Updated upstream
-<<<<<<< Updated upstream
->>>>>>> head
-<<<<<<< Updated upstream
-<<<<<<< Updated upstream
-<<<<<<< Updated upstream
-<<<<<<< Updated upstream
-<<<<<<< Updated upstream
-<<<<<<< Updated upstream
-=======
-<<<<<<< HEAD
->>>>>>> Stashed changes
-=======
-<<<<<<< HEAD
->>>>>>> Stashed changes
-=======
-<<<<<<< HEAD
->>>>>>> Stashed changes
-=======
-<<<<<<< HEAD
->>>>>>> Stashed changes
-=======
-<<<<<<< HEAD
->>>>>>> Stashed changes
-=======
-<<<<<<< HEAD
->>>>>>> Stashed changes
-=======
->>>>>>> Stashed changes
-=======
->>>>>>> Stashed changes
-<<<<<<< main
         this.AddAgent(agent);
-=======
-=======
-        this.AddAgent(agent);
->>>>>>> upstream/main
-<<<<<<< Updated upstream
-<<<<<<< Updated upstream
-<<<<<<< Updated upstream
-<<<<<<< Updated upstream
-<<<<<<< Updated upstream
-<<<<<<< Updated upstream
-<<<<<<< Updated upstream
-<<<<<<< Updated upstream
-=======
-=======
->>>>>>> Stashed changes
-=======
->>>>>>> Stashed changes
-=======
->>>>>>> Stashed changes
-=======
->>>>>>> Stashed changes
-=======
->>>>>>> Stashed changes
-=======
->>>>>>> Stashed changes
-=======
->>>>>>> Stashed changes
-=======
->>>>>>> Stashed changes
-=======
-        this.AddAgent(agent);
-=======
-        this.AddAgent(agent);
->>>>>>> main
-<<<<<<< Updated upstream
-<<<<<<< Updated upstream
-<<<<<<< Updated upstream
-<<<<<<< Updated upstream
-<<<<<<< Updated upstream
-<<<<<<< Updated upstream
-<<<<<<< Updated upstream
-=======
->>>>>>> Stashed changes
-=======
->>>>>>> Stashed changes
->>>>>>> Stashed changes
-=======
->>>>>>> Stashed changes
-=======
->>>>>>> Stashed changes
-=======
->>>>>>> Stashed changes
-=======
->>>>>>> Stashed changes
-=======
-        this.AddAgent(agent);
-=======
-        this.AddAgent(agent);
->>>>>>> eab985c52d058dc92abc75034bc790079131ce75
-<<<<<<< div
-=======
-=======
->>>>>>> Stashed changes
-=======
->>>>>>> Stashed changes
->>>>>>> head
->>>>>>> origin/main
 
         await foreach (ChatMessageContent message in base.InvokeAgentAsync(agent, cancellationToken).ConfigureAwait(false))
         {
@@ -652,42 +205,6 @@
     }
 
     /// <summary>
-<<<<<<< HEAD
-<<<<<<< div
-=======
-<<<<<<< Updated upstream
-<<<<<<< Updated upstream
->>>>>>> head
-<<<<<<< Updated upstream
-<<<<<<< Updated upstream
-<<<<<<< Updated upstream
-<<<<<<< Updated upstream
-<<<<<<< Updated upstream
-<<<<<<< Updated upstream
-=======
-=======
->>>>>>> Stashed changes
-=======
->>>>>>> Stashed changes
-=======
->>>>>>> Stashed changes
-=======
->>>>>>> Stashed changes
-=======
->>>>>>> Stashed changes
-<<<<<<< HEAD
-=======
-=======
->>>>>>> eab985c52d058dc92abc75034bc790079131ce75
-<<<<<<< div
-=======
-=======
-=======
->>>>>>> Stashed changes
-=======
-=======
->>>>>>> Stashed changes
->>>>>>> head
     /// Convenience method to create a <see cref="KernelFunction"/> for a given strategy without HTML encoding the specified parameters.
     /// </summary>
     /// <param name="template">The prompt template string that defines the prompt.</param>
@@ -713,40 +230,6 @@
     }
 
     /// <summary>
-<<<<<<< div
-=======
-<<<<<<< Updated upstream
-<<<<<<< Updated upstream
->>>>>>> head
-<<<<<<< HEAD
->>>>>>> main
-<<<<<<< Updated upstream
-<<<<<<< Updated upstream
-<<<<<<< Updated upstream
-<<<<<<< Updated upstream
-<<<<<<< Updated upstream
->>>>>>> Stashed changes
-=======
->>>>>>> Stashed changes
-=======
->>>>>>> Stashed changes
-=======
->>>>>>> Stashed changes
-=======
->>>>>>> Stashed changes
-=======
->>>>>>> Stashed changes
-=======
->>>>>>> eab985c52d058dc92abc75034bc790079131ce75
-<<<<<<< div
-=======
-=======
->>>>>>> main
->>>>>>> Stashed changes
-=======
->>>>>>> main
->>>>>>> Stashed changes
->>>>>>> head
     /// Initializes a new instance of the <see cref="AgentGroupChat"/> class.
     /// </summary>
     /// <param name="agents">The agents initially participating in the chat.</param>
