<<<<<<< HEAD:dotnet/src/Agents/Core/ChatHistoryKernelAgent.cs
<<<<<<< HEAD
<<<<<<< div
=======
<<<<<<< Updated upstream
<<<<<<< Updated upstream
>>>>>>> head
<<<<<<< Updated upstream
<<<<<<< Updated upstream
<<<<<<< Updated upstream
<<<<<<< Updated upstream
<<<<<<< Updated upstream
<<<<<<< Updated upstream
﻿// Copyright (c) Microsoft. All rights reserved.
=======
=======
>>>>>>> Stashed changes
=======
>>>>>>> Stashed changes
=======
>>>>>>> Stashed changes
=======
>>>>>>> Stashed changes
=======
>>>>>>> Stashed changes
<<<<<<< HEAD
=======
>>>>>>> Stashed changes
=======
>>>>>>> Stashed changes
﻿// Copyright (c) Microsoft. All rights reserved.
=======
// Copyright (c) Microsoft. All rights reserved.
>>>>>>> main
<<<<<<< Updated upstream
<<<<<<< Updated upstream
<<<<<<< Updated upstream
<<<<<<< Updated upstream
<<<<<<< Updated upstream
<<<<<<< Updated upstream
<<<<<<< Updated upstream
>>>>>>> Stashed changes
=======
=======
>>>>>>> Stashed changes
>>>>>>> Stashed changes
=======
>>>>>>> Stashed changes
=======
>>>>>>> Stashed changes
=======
>>>>>>> Stashed changes
=======
// Copyright (c) Microsoft. All rights reserved.
>>>>>>> eab985c52d058dc92abc75034bc790079131ce75
<<<<<<< div
=======
=======
>>>>>>> Stashed changes
=======
>>>>>>> Stashed changes
>>>>>>> head
=======
// Copyright (c) Microsoft. All rights reserved.

<<<<<<< HEAD
using System;
>>>>>>> 6829cc1483570aacfbb75d1065c9f2de96c1d77e:dotnet/src/Agents/Core/ChatHistoryAgent.cs
=======
>>>>>>> ef912a9e
using System.Collections.Generic;
using System.Diagnostics.CodeAnalysis;
using System.Globalization;
using System.Threading;
using System.Threading.Tasks;
using Microsoft.Extensions.Logging;
using Microsoft.SemanticKernel.ChatCompletion;

namespace Microsoft.SemanticKernel.Agents;

/// <summary>
/// Represents a <see cref="Agent"/> specialization bound to a <see cref="ChatHistoryChannel"/>.
/// </summary>
/// <remarks>
<<<<<<< HEAD:dotnet/src/Agents/Core/ChatHistoryKernelAgent.cs
<<<<<<< HEAD
<<<<<<< div
=======
<<<<<<< Updated upstream
<<<<<<< Updated upstream
>>>>>>> head
<<<<<<< Updated upstream
<<<<<<< Updated upstream
<<<<<<< Updated upstream
<<<<<<< Updated upstream
<<<<<<< Updated upstream
<<<<<<< Updated upstream
/// NOTE: Enable OpenAIPromptExecutionSettings.FunctionChoiceBehavior for agent plugins.
/// (<see cref="ChatHistoryKernelAgent.Arguments"/>)
=======
=======
>>>>>>> Stashed changes
=======
>>>>>>> Stashed changes
=======
>>>>>>> Stashed changes
=======
>>>>>>> Stashed changes
=======
>>>>>>> Stashed changes
<<<<<<< HEAD
=======
>>>>>>> Stashed changes
=======
>>>>>>> Stashed changes
/// NOTE: Enable OpenAIPromptExecutionSettings.FunctionChoiceBehavior for agent plugins.
/// (<see cref="ChatHistoryKernelAgent.Arguments"/>)
=======
/// NOTE: Enable <see cref="PromptExecutionSettings.FunctionChoiceBehavior"/> for agent plugins.
/// (<see cref="KernelAgent.Arguments"/>)
>>>>>>> main
<<<<<<< Updated upstream
<<<<<<< Updated upstream
<<<<<<< Updated upstream
<<<<<<< Updated upstream
<<<<<<< Updated upstream
<<<<<<< Updated upstream
<<<<<<< Updated upstream
=======
>>>>>>> Stashed changes
>>>>>>> Stashed changes
=======
>>>>>>> Stashed changes
=======
>>>>>>> Stashed changes
=======
>>>>>>> Stashed changes
=======
>>>>>>> Stashed changes
=======
/// NOTE: Enable <see cref="PromptExecutionSettings.FunctionChoiceBehavior"/> for agent plugins.
/// (<see cref="KernelAgent.Arguments"/>)
>>>>>>> eab985c52d058dc92abc75034bc790079131ce75
=======
>>>>>>> Stashed changes
=======
>>>>>>> Stashed changes
<<<<<<< div
=======
/// NOTE: Enable <see cref="PromptExecutionSettings.FunctionChoiceBehavior"/> for agent plugins.
/// (<see cref="KernelAgent.Arguments"/>)
>>>>>>> eab985c52d058dc92abc75034bc790079131ce75
=======
>>>>>>> head
=======
/// NOTE: Enable <see cref="PromptExecutionSettings.FunctionChoiceBehavior"/> for agent plugins
/// (<see cref="Agent.Arguments"/>).
>>>>>>> 6829cc1483570aacfbb75d1065c9f2de96c1d77e:dotnet/src/Agents/Core/ChatHistoryAgent.cs
/// </remarks>
[Experimental("SKEXP0110")]
public abstract class ChatHistoryAgent : Agent
{
    /// <summary>
<<<<<<< HEAD:dotnet/src/Agents/Core/ChatHistoryKernelAgent.cs
<<<<<<< HEAD
<<<<<<< div
=======
<<<<<<< Updated upstream
<<<<<<< Updated upstream
>>>>>>> head
<<<<<<< Updated upstream
<<<<<<< Updated upstream
<<<<<<< Updated upstream
<<<<<<< Updated upstream
<<<<<<< Updated upstream
<<<<<<< Updated upstream
=======
<<<<<<< HEAD
>>>>>>> Stashed changes
=======
<<<<<<< HEAD
>>>>>>> Stashed changes
=======
<<<<<<< HEAD
>>>>>>> Stashed changes
=======
<<<<<<< HEAD
>>>>>>> Stashed changes
=======
<<<<<<< HEAD
>>>>>>> Stashed changes
=======
<<<<<<< HEAD
>>>>>>> Stashed changes
=======
>>>>>>> Stashed changes
=======
>>>>>>> Stashed changes
    /// Optional arguments for the agent.
    /// </summary>
    public KernelArguments? Arguments { get; init; }

    /// <inheritdoc/>
    public IChatHistoryReducer? HistoryReducer { get; init; }

    /// <inheritdoc/>
<<<<<<< Updated upstream
<<<<<<< Updated upstream
<<<<<<< Updated upstream
<<<<<<< Updated upstream
<<<<<<< Updated upstream
<<<<<<< Updated upstream
<<<<<<< Updated upstream
<<<<<<< Updated upstream
=======
=======
>>>>>>> Stashed changes
=======
>>>>>>> Stashed changes
=======
>>>>>>> Stashed changes
=======
>>>>>>> Stashed changes
=======
>>>>>>> Stashed changes
=======
=======
>>>>>>> eab985c52d058dc92abc75034bc790079131ce75
<<<<<<< div
=======
=======
=======
>>>>>>> Stashed changes
=======
<<<<<<< Updated upstream
=======
>>>>>>> Stashed changes
>>>>>>> head
=======
>>>>>>> Stashed changes
=======
>>>>>>> Stashed changes
    /// An optional reducer for limiting the size of the conversation history.
    /// </summary>
    public KernelArguments? Arguments { get; init; }

    /// <summary>
    /// Optionally specify a <see cref="IChatHistoryReducer"/> to reduce the history.
=======
    /// Gets an optional <see cref="IChatHistoryReducer"/> to reduce the history.
>>>>>>> 6829cc1483570aacfbb75d1065c9f2de96c1d77e:dotnet/src/Agents/Core/ChatHistoryAgent.cs
    /// </summary>
    /// <remarks>
    /// The reducer is automatically applied to the history before invoking the agent, only when using
    /// an <see cref="AgentChat"/>. It must be explicitly applied via <see cref="ReduceAsync"/>.
    /// </remarks>
    [Experimental("SKEXP0110")]
    public IChatHistoryReducer? HistoryReducer { get; init; }

    /// <summary>
    /// Invokes the assistant to respond to the provided history.
    /// </summary>
    /// <param name="history">The conversation history.</param>
    /// <param name="arguments">Optional arguments to pass to the agents's invocation, including any <see cref="PromptExecutionSettings"/>.</param>
    /// <param name="kernel">The <see cref="Kernel"/> containing services, plugins, and other state for use by the agent.</param>
    /// <param name="cancellationToken">The <see cref="CancellationToken"/> to monitor for cancellation requests. The default is <see cref="CancellationToken.None"/>.</param>
<<<<<<< HEAD:dotnet/src/Agents/Core/ChatHistoryKernelAgent.cs
    /// <returns>Asynchronous enumeration of response messages.</returns>
<<<<<<< div
=======
<<<<<<< Updated upstream
<<<<<<< Updated upstream
>>>>>>> head
<<<<<<< HEAD
>>>>>>> main
<<<<<<< Updated upstream
<<<<<<< Updated upstream
<<<<<<< Updated upstream
<<<<<<< Updated upstream
<<<<<<< Updated upstream
>>>>>>> Stashed changes
=======
>>>>>>> Stashed changes
=======
>>>>>>> Stashed changes
=======
>>>>>>> Stashed changes
=======
>>>>>>> Stashed changes
=======
>>>>>>> Stashed changes
=======
>>>>>>> eab985c52d058dc92abc75034bc790079131ce75
<<<<<<< div
=======
=======
>>>>>>> main
>>>>>>> Stashed changes
=======
>>>>>>> main
>>>>>>> Stashed changes
>>>>>>> head
=======
    /// <returns>An asynchronous enumeration of response messages.</returns>
<<<<<<< HEAD
    [Obsolete("Use InvokeAsync with AgentThread instead.")]
>>>>>>> 6829cc1483570aacfbb75d1065c9f2de96c1d77e:dotnet/src/Agents/Core/ChatHistoryAgent.cs
    public abstract IAsyncEnumerable<ChatMessageContent> InvokeAsync(
=======
    protected internal abstract IAsyncEnumerable<ChatMessageContent> InvokeAsync(
>>>>>>> ef912a9e
        ChatHistory history,
        KernelArguments? arguments = null,
        Kernel? kernel = null,
        CancellationToken cancellationToken = default);

<<<<<<< HEAD
<<<<<<< div
=======
<<<<<<< Updated upstream
<<<<<<< Updated upstream
>>>>>>> head
<<<<<<< Updated upstream
<<<<<<< Updated upstream
<<<<<<< Updated upstream
<<<<<<< Updated upstream
<<<<<<< Updated upstream
<<<<<<< Updated upstream
    /// <inheritdoc/>
=======
=======
>>>>>>> Stashed changes
=======
>>>>>>> Stashed changes
=======
>>>>>>> Stashed changes
=======
>>>>>>> Stashed changes
=======
>>>>>>> Stashed changes
<<<<<<< HEAD
    /// <inheritdoc/>
=======
=======
>>>>>>> eab985c52d058dc92abc75034bc790079131ce75
<<<<<<< div
=======
=======
    /// <inheritdoc/>
=======
>>>>>>> Stashed changes
=======
    /// <inheritdoc/>
=======
>>>>>>> Stashed changes
>>>>>>> head
    /// <summary>
    /// Invokes the assistant to respond to the provided history with streaming response.
    /// </summary>
    /// <param name="history">The conversation history.</param>
    /// <param name="arguments">Optional arguments to pass to the agents's invocation, including any <see cref="PromptExecutionSettings"/>.</param>
    /// <param name="kernel">The <see cref="Kernel"/> containing services, plugins, and other state for use by the agent.</param>
    /// <param name="cancellationToken">The <see cref="CancellationToken"/> to monitor for cancellation requests. The default is <see cref="CancellationToken.None"/>.</param>
<<<<<<< HEAD:dotnet/src/Agents/Core/ChatHistoryKernelAgent.cs
    /// <returns>Asynchronous enumeration of response messages.</returns>
<<<<<<< div
=======
<<<<<<< Updated upstream
<<<<<<< Updated upstream
>>>>>>> head
<<<<<<< HEAD
>>>>>>> main
<<<<<<< Updated upstream
<<<<<<< Updated upstream
<<<<<<< Updated upstream
<<<<<<< Updated upstream
<<<<<<< Updated upstream
>>>>>>> Stashed changes
=======
>>>>>>> Stashed changes
=======
>>>>>>> Stashed changes
=======
>>>>>>> Stashed changes
=======
>>>>>>> Stashed changes
=======
>>>>>>> Stashed changes
=======
>>>>>>> eab985c52d058dc92abc75034bc790079131ce75
<<<<<<< div
=======
=======
>>>>>>> main
>>>>>>> Stashed changes
=======
>>>>>>> main
>>>>>>> Stashed changes
>>>>>>> head
=======
    /// <returns>An asynchronous enumeration of response messages.</returns>
<<<<<<< HEAD
    [Obsolete("Use InvokeStreamingAsync with AgentThread instead.")]
>>>>>>> 6829cc1483570aacfbb75d1065c9f2de96c1d77e:dotnet/src/Agents/Core/ChatHistoryAgent.cs
    public abstract IAsyncEnumerable<StreamingChatMessageContent> InvokeStreamingAsync(
=======
    protected internal abstract IAsyncEnumerable<StreamingChatMessageContent> InvokeStreamingAsync(
>>>>>>> ef912a9e
        ChatHistory history,
        KernelArguments? arguments = null,
        Kernel? kernel = null,
        CancellationToken cancellationToken = default);

    /// <summary>
    /// Reduces the provided history.
    /// </summary>
    /// <param name="history">The source history.</param>
    /// <param name="cancellationToken">The <see cref="CancellationToken"/> to monitor for cancellation requests. The default is <see cref="CancellationToken.None"/>.</param>
<<<<<<< HEAD:dotnet/src/Agents/Core/ChatHistoryKernelAgent.cs
<<<<<<< HEAD
<<<<<<< div
=======
<<<<<<< Updated upstream
<<<<<<< Updated upstream
>>>>>>> head
<<<<<<< Updated upstream
<<<<<<< Updated upstream
<<<<<<< Updated upstream
<<<<<<< Updated upstream
<<<<<<< Updated upstream
<<<<<<< Updated upstream
    /// <returns></returns>
=======
=======
>>>>>>> Stashed changes
=======
>>>>>>> Stashed changes
=======
>>>>>>> Stashed changes
=======
>>>>>>> Stashed changes
=======
>>>>>>> Stashed changes
<<<<<<< HEAD
=======
>>>>>>> Stashed changes
=======
>>>>>>> Stashed changes
    /// <returns></returns>
=======
    /// <returns>True if reduction has occurred.</returns>
>>>>>>> main
<<<<<<< Updated upstream
<<<<<<< Updated upstream
<<<<<<< Updated upstream
<<<<<<< Updated upstream
<<<<<<< Updated upstream
<<<<<<< Updated upstream
<<<<<<< Updated upstream
=======
>>>>>>> Stashed changes
=======
>>>>>>> Stashed changes
>>>>>>> Stashed changes
=======
>>>>>>> Stashed changes
=======
>>>>>>> Stashed changes
=======
>>>>>>> Stashed changes
=======
>>>>>>> Stashed changes
=======
    /// <returns>True if reduction has occurred.</returns>
>>>>>>> eab985c52d058dc92abc75034bc790079131ce75
<<<<<<< div
=======
=======
>>>>>>> Stashed changes
=======
>>>>>>> Stashed changes
>>>>>>> head
=======
    /// <returns><see langword="true"/> if reduction occurred.</returns>
    [Experimental("SKEXP0110")]
>>>>>>> 6829cc1483570aacfbb75d1065c9f2de96c1d77e:dotnet/src/Agents/Core/ChatHistoryAgent.cs
    public Task<bool> ReduceAsync(ChatHistory history, CancellationToken cancellationToken = default) =>
        history.ReduceInPlaceAsync(this.HistoryReducer, cancellationToken);

    /// <inheritdoc/>
    [Experimental("SKEXP0110")]
    protected sealed override IEnumerable<string> GetChannelKeys()
    {
        yield return typeof(ChatHistoryChannel).FullName!;

        // Agents with different reducers shall not share the same channel.
        // Agents with the same or equivalent reducer shall share the same channel.
        if (this.HistoryReducer != null)
        {
            // Explicitly include the reducer type to eliminate the possibility of hash collisions
            // with custom implementations of IChatHistoryReducer.
            yield return this.HistoryReducer.GetType().FullName!;

            yield return this.HistoryReducer.GetHashCode().ToString(CultureInfo.InvariantCulture);
        }
    }

    /// <inheritdoc/>
    [Experimental("SKEXP0110")]
    protected sealed override Task<AgentChannel> CreateChannelAsync(CancellationToken cancellationToken)
    {
        ChatHistoryChannel channel =
            new()
            {
                Logger = this.ActiveLoggerFactory.CreateLogger<ChatHistoryChannel>()
            };

        return Task.FromResult<AgentChannel>(channel);
    }
}<|MERGE_RESOLUTION|>--- conflicted
+++ resolved
@@ -1,73 +1,5 @@
-<<<<<<< HEAD:dotnet/src/Agents/Core/ChatHistoryKernelAgent.cs
-<<<<<<< HEAD
-<<<<<<< div
-=======
-<<<<<<< Updated upstream
-<<<<<<< Updated upstream
->>>>>>> head
-<<<<<<< Updated upstream
-<<<<<<< Updated upstream
-<<<<<<< Updated upstream
-<<<<<<< Updated upstream
-<<<<<<< Updated upstream
-<<<<<<< Updated upstream
-﻿// Copyright (c) Microsoft. All rights reserved.
-=======
-=======
->>>>>>> Stashed changes
-=======
->>>>>>> Stashed changes
-=======
->>>>>>> Stashed changes
-=======
->>>>>>> Stashed changes
-=======
->>>>>>> Stashed changes
-<<<<<<< HEAD
-=======
->>>>>>> Stashed changes
-=======
->>>>>>> Stashed changes
-﻿// Copyright (c) Microsoft. All rights reserved.
-=======
 // Copyright (c) Microsoft. All rights reserved.
->>>>>>> main
-<<<<<<< Updated upstream
-<<<<<<< Updated upstream
-<<<<<<< Updated upstream
-<<<<<<< Updated upstream
-<<<<<<< Updated upstream
-<<<<<<< Updated upstream
-<<<<<<< Updated upstream
->>>>>>> Stashed changes
-=======
-=======
->>>>>>> Stashed changes
->>>>>>> Stashed changes
-=======
->>>>>>> Stashed changes
-=======
->>>>>>> Stashed changes
-=======
->>>>>>> Stashed changes
-=======
-// Copyright (c) Microsoft. All rights reserved.
->>>>>>> eab985c52d058dc92abc75034bc790079131ce75
-<<<<<<< div
-=======
-=======
->>>>>>> Stashed changes
-=======
->>>>>>> Stashed changes
->>>>>>> head
-=======
-// Copyright (c) Microsoft. All rights reserved.
-
-<<<<<<< HEAD
 using System;
->>>>>>> 6829cc1483570aacfbb75d1065c9f2de96c1d77e:dotnet/src/Agents/Core/ChatHistoryAgent.cs
-=======
->>>>>>> ef912a9e
 using System.Collections.Generic;
 using System.Diagnostics.CodeAnalysis;
 using System.Globalization;
@@ -82,120 +14,16 @@
 /// Represents a <see cref="Agent"/> specialization bound to a <see cref="ChatHistoryChannel"/>.
 /// </summary>
 /// <remarks>
-<<<<<<< HEAD:dotnet/src/Agents/Core/ChatHistoryKernelAgent.cs
-<<<<<<< HEAD
-<<<<<<< div
-=======
-<<<<<<< Updated upstream
-<<<<<<< Updated upstream
->>>>>>> head
-<<<<<<< Updated upstream
-<<<<<<< Updated upstream
-<<<<<<< Updated upstream
-<<<<<<< Updated upstream
-<<<<<<< Updated upstream
-<<<<<<< Updated upstream
 /// NOTE: Enable OpenAIPromptExecutionSettings.FunctionChoiceBehavior for agent plugins.
 /// (<see cref="ChatHistoryKernelAgent.Arguments"/>)
-=======
-=======
->>>>>>> Stashed changes
-=======
->>>>>>> Stashed changes
-=======
->>>>>>> Stashed changes
-=======
->>>>>>> Stashed changes
-=======
->>>>>>> Stashed changes
-<<<<<<< HEAD
-=======
->>>>>>> Stashed changes
-=======
->>>>>>> Stashed changes
-/// NOTE: Enable OpenAIPromptExecutionSettings.FunctionChoiceBehavior for agent plugins.
-/// (<see cref="ChatHistoryKernelAgent.Arguments"/>)
-=======
 /// NOTE: Enable <see cref="PromptExecutionSettings.FunctionChoiceBehavior"/> for agent plugins.
 /// (<see cref="KernelAgent.Arguments"/>)
->>>>>>> main
-<<<<<<< Updated upstream
-<<<<<<< Updated upstream
-<<<<<<< Updated upstream
-<<<<<<< Updated upstream
-<<<<<<< Updated upstream
-<<<<<<< Updated upstream
-<<<<<<< Updated upstream
-=======
->>>>>>> Stashed changes
->>>>>>> Stashed changes
-=======
->>>>>>> Stashed changes
-=======
->>>>>>> Stashed changes
-=======
->>>>>>> Stashed changes
-=======
->>>>>>> Stashed changes
-=======
-/// NOTE: Enable <see cref="PromptExecutionSettings.FunctionChoiceBehavior"/> for agent plugins.
-/// (<see cref="KernelAgent.Arguments"/>)
->>>>>>> eab985c52d058dc92abc75034bc790079131ce75
-=======
->>>>>>> Stashed changes
-=======
->>>>>>> Stashed changes
-<<<<<<< div
-=======
-/// NOTE: Enable <see cref="PromptExecutionSettings.FunctionChoiceBehavior"/> for agent plugins.
-/// (<see cref="KernelAgent.Arguments"/>)
->>>>>>> eab985c52d058dc92abc75034bc790079131ce75
-=======
->>>>>>> head
-=======
-/// NOTE: Enable <see cref="PromptExecutionSettings.FunctionChoiceBehavior"/> for agent plugins
-/// (<see cref="Agent.Arguments"/>).
->>>>>>> 6829cc1483570aacfbb75d1065c9f2de96c1d77e:dotnet/src/Agents/Core/ChatHistoryAgent.cs
+
 /// </remarks>
 [Experimental("SKEXP0110")]
 public abstract class ChatHistoryAgent : Agent
 {
     /// <summary>
-<<<<<<< HEAD:dotnet/src/Agents/Core/ChatHistoryKernelAgent.cs
-<<<<<<< HEAD
-<<<<<<< div
-=======
-<<<<<<< Updated upstream
-<<<<<<< Updated upstream
->>>>>>> head
-<<<<<<< Updated upstream
-<<<<<<< Updated upstream
-<<<<<<< Updated upstream
-<<<<<<< Updated upstream
-<<<<<<< Updated upstream
-<<<<<<< Updated upstream
-=======
-<<<<<<< HEAD
->>>>>>> Stashed changes
-=======
-<<<<<<< HEAD
->>>>>>> Stashed changes
-=======
-<<<<<<< HEAD
->>>>>>> Stashed changes
-=======
-<<<<<<< HEAD
->>>>>>> Stashed changes
-=======
-<<<<<<< HEAD
->>>>>>> Stashed changes
-=======
-<<<<<<< HEAD
->>>>>>> Stashed changes
-=======
->>>>>>> Stashed changes
-=======
->>>>>>> Stashed changes
     /// Optional arguments for the agent.
     /// </summary>
     public KernelArguments? Arguments { get; init; }
@@ -204,51 +32,12 @@
     public IChatHistoryReducer? HistoryReducer { get; init; }
 
     /// <inheritdoc/>
-<<<<<<< Updated upstream
-<<<<<<< Updated upstream
-<<<<<<< Updated upstream
-<<<<<<< Updated upstream
-<<<<<<< Updated upstream
-<<<<<<< Updated upstream
-<<<<<<< Updated upstream
-<<<<<<< Updated upstream
-=======
-=======
->>>>>>> Stashed changes
-=======
->>>>>>> Stashed changes
-=======
->>>>>>> Stashed changes
-=======
->>>>>>> Stashed changes
-=======
->>>>>>> Stashed changes
-=======
-=======
->>>>>>> eab985c52d058dc92abc75034bc790079131ce75
-<<<<<<< div
-=======
-=======
-=======
->>>>>>> Stashed changes
-=======
-<<<<<<< Updated upstream
-=======
->>>>>>> Stashed changes
->>>>>>> head
-=======
->>>>>>> Stashed changes
-=======
->>>>>>> Stashed changes
     /// An optional reducer for limiting the size of the conversation history.
     /// </summary>
     public KernelArguments? Arguments { get; init; }
 
     /// <summary>
     /// Optionally specify a <see cref="IChatHistoryReducer"/> to reduce the history.
-=======
-    /// Gets an optional <see cref="IChatHistoryReducer"/> to reduce the history.
->>>>>>> 6829cc1483570aacfbb75d1065c9f2de96c1d77e:dotnet/src/Agents/Core/ChatHistoryAgent.cs
     /// </summary>
     /// <remarks>
     /// The reducer is automatically applied to the history before invoking the agent, only when using
@@ -264,96 +53,17 @@
     /// <param name="arguments">Optional arguments to pass to the agents's invocation, including any <see cref="PromptExecutionSettings"/>.</param>
     /// <param name="kernel">The <see cref="Kernel"/> containing services, plugins, and other state for use by the agent.</param>
     /// <param name="cancellationToken">The <see cref="CancellationToken"/> to monitor for cancellation requests. The default is <see cref="CancellationToken.None"/>.</param>
-<<<<<<< HEAD:dotnet/src/Agents/Core/ChatHistoryKernelAgent.cs
     /// <returns>Asynchronous enumeration of response messages.</returns>
-<<<<<<< div
-=======
-<<<<<<< Updated upstream
-<<<<<<< Updated upstream
->>>>>>> head
-<<<<<<< HEAD
->>>>>>> main
-<<<<<<< Updated upstream
-<<<<<<< Updated upstream
-<<<<<<< Updated upstream
-<<<<<<< Updated upstream
-<<<<<<< Updated upstream
->>>>>>> Stashed changes
-=======
->>>>>>> Stashed changes
-=======
->>>>>>> Stashed changes
-=======
->>>>>>> Stashed changes
-=======
->>>>>>> Stashed changes
-=======
->>>>>>> Stashed changes
-=======
->>>>>>> eab985c52d058dc92abc75034bc790079131ce75
-<<<<<<< div
-=======
-=======
->>>>>>> main
->>>>>>> Stashed changes
-=======
->>>>>>> main
->>>>>>> Stashed changes
->>>>>>> head
-=======
     /// <returns>An asynchronous enumeration of response messages.</returns>
-<<<<<<< HEAD
     [Obsolete("Use InvokeAsync with AgentThread instead.")]
->>>>>>> 6829cc1483570aacfbb75d1065c9f2de96c1d77e:dotnet/src/Agents/Core/ChatHistoryAgent.cs
     public abstract IAsyncEnumerable<ChatMessageContent> InvokeAsync(
-=======
     protected internal abstract IAsyncEnumerable<ChatMessageContent> InvokeAsync(
->>>>>>> ef912a9e
         ChatHistory history,
         KernelArguments? arguments = null,
         Kernel? kernel = null,
         CancellationToken cancellationToken = default);
 
-<<<<<<< HEAD
-<<<<<<< div
-=======
-<<<<<<< Updated upstream
-<<<<<<< Updated upstream
->>>>>>> head
-<<<<<<< Updated upstream
-<<<<<<< Updated upstream
-<<<<<<< Updated upstream
-<<<<<<< Updated upstream
-<<<<<<< Updated upstream
-<<<<<<< Updated upstream
     /// <inheritdoc/>
-=======
-=======
->>>>>>> Stashed changes
-=======
->>>>>>> Stashed changes
-=======
->>>>>>> Stashed changes
-=======
->>>>>>> Stashed changes
-=======
->>>>>>> Stashed changes
-<<<<<<< HEAD
-    /// <inheritdoc/>
-=======
-=======
->>>>>>> eab985c52d058dc92abc75034bc790079131ce75
-<<<<<<< div
-=======
-=======
-    /// <inheritdoc/>
-=======
->>>>>>> Stashed changes
-=======
-    /// <inheritdoc/>
-=======
->>>>>>> Stashed changes
->>>>>>> head
     /// <summary>
     /// Invokes the assistant to respond to the provided history with streaming response.
     /// </summary>
@@ -361,51 +71,11 @@
     /// <param name="arguments">Optional arguments to pass to the agents's invocation, including any <see cref="PromptExecutionSettings"/>.</param>
     /// <param name="kernel">The <see cref="Kernel"/> containing services, plugins, and other state for use by the agent.</param>
     /// <param name="cancellationToken">The <see cref="CancellationToken"/> to monitor for cancellation requests. The default is <see cref="CancellationToken.None"/>.</param>
-<<<<<<< HEAD:dotnet/src/Agents/Core/ChatHistoryKernelAgent.cs
     /// <returns>Asynchronous enumeration of response messages.</returns>
-<<<<<<< div
-=======
-<<<<<<< Updated upstream
-<<<<<<< Updated upstream
->>>>>>> head
-<<<<<<< HEAD
->>>>>>> main
-<<<<<<< Updated upstream
-<<<<<<< Updated upstream
-<<<<<<< Updated upstream
-<<<<<<< Updated upstream
-<<<<<<< Updated upstream
->>>>>>> Stashed changes
-=======
->>>>>>> Stashed changes
-=======
->>>>>>> Stashed changes
-=======
->>>>>>> Stashed changes
-=======
->>>>>>> Stashed changes
-=======
->>>>>>> Stashed changes
-=======
->>>>>>> eab985c52d058dc92abc75034bc790079131ce75
-<<<<<<< div
-=======
-=======
->>>>>>> main
->>>>>>> Stashed changes
-=======
->>>>>>> main
->>>>>>> Stashed changes
->>>>>>> head
-=======
     /// <returns>An asynchronous enumeration of response messages.</returns>
-<<<<<<< HEAD
     [Obsolete("Use InvokeStreamingAsync with AgentThread instead.")]
->>>>>>> 6829cc1483570aacfbb75d1065c9f2de96c1d77e:dotnet/src/Agents/Core/ChatHistoryAgent.cs
     public abstract IAsyncEnumerable<StreamingChatMessageContent> InvokeStreamingAsync(
-=======
     protected internal abstract IAsyncEnumerable<StreamingChatMessageContent> InvokeStreamingAsync(
->>>>>>> ef912a9e
         ChatHistory history,
         KernelArguments? arguments = null,
         Kernel? kernel = null,
@@ -416,74 +86,10 @@
     /// </summary>
     /// <param name="history">The source history.</param>
     /// <param name="cancellationToken">The <see cref="CancellationToken"/> to monitor for cancellation requests. The default is <see cref="CancellationToken.None"/>.</param>
-<<<<<<< HEAD:dotnet/src/Agents/Core/ChatHistoryKernelAgent.cs
-<<<<<<< HEAD
-<<<<<<< div
-=======
-<<<<<<< Updated upstream
-<<<<<<< Updated upstream
->>>>>>> head
-<<<<<<< Updated upstream
-<<<<<<< Updated upstream
-<<<<<<< Updated upstream
-<<<<<<< Updated upstream
-<<<<<<< Updated upstream
-<<<<<<< Updated upstream
     /// <returns></returns>
-=======
-=======
->>>>>>> Stashed changes
-=======
->>>>>>> Stashed changes
-=======
->>>>>>> Stashed changes
-=======
->>>>>>> Stashed changes
-=======
->>>>>>> Stashed changes
-<<<<<<< HEAD
-=======
->>>>>>> Stashed changes
-=======
->>>>>>> Stashed changes
-    /// <returns></returns>
-=======
     /// <returns>True if reduction has occurred.</returns>
->>>>>>> main
-<<<<<<< Updated upstream
-<<<<<<< Updated upstream
-<<<<<<< Updated upstream
-<<<<<<< Updated upstream
-<<<<<<< Updated upstream
-<<<<<<< Updated upstream
-<<<<<<< Updated upstream
-=======
->>>>>>> Stashed changes
-=======
->>>>>>> Stashed changes
->>>>>>> Stashed changes
-=======
->>>>>>> Stashed changes
-=======
->>>>>>> Stashed changes
-=======
->>>>>>> Stashed changes
-=======
->>>>>>> Stashed changes
-=======
-    /// <returns>True if reduction has occurred.</returns>
->>>>>>> eab985c52d058dc92abc75034bc790079131ce75
-<<<<<<< div
-=======
-=======
->>>>>>> Stashed changes
-=======
->>>>>>> Stashed changes
->>>>>>> head
-=======
     /// <returns><see langword="true"/> if reduction occurred.</returns>
     [Experimental("SKEXP0110")]
->>>>>>> 6829cc1483570aacfbb75d1065c9f2de96c1d77e:dotnet/src/Agents/Core/ChatHistoryAgent.cs
     public Task<bool> ReduceAsync(ChatHistory history, CancellationToken cancellationToken = default) =>
         history.ReduceInPlaceAsync(this.HistoryReducer, cancellationToken);
 
