﻿// Copyright (c) Microsoft. All rights reserved.
using System;
using System.Collections.Generic;
using System.Threading;
using System.Threading.Tasks;

namespace Microsoft.SemanticKernel.Agents;

/// <summary>
/// Defines the relationship between the internal aggregated chat and the chat
/// with which <see cref="AggregatorAgent"/> is participating.
/// </summary>
public enum AggregatorMode
{
    /// <summary>
    /// A flat embedding of the aggregated chat within another chat.
    /// </summary>
    Flat,

    /// <summary>
    /// A nested embedding the aggregated chat within another chat.
    /// </summary>
    Nested,
}

/// <summary>
/// Allows an <see cref="AgentChat"/> to participate in another <see cref="AgentChat"/> as an <see cref="Agent"/>.
/// </summary>
/// <param name="chatProvider">A factory method that produces a new <see cref="AgentChat"/> instance.</param>
public sealed class AggregatorAgent(Func<AgentChat> chatProvider) : Agent
{
    /// <summary>
    /// Defines the relationship between the internal aggregated chat and the chat
    /// with which <see cref="AggregatorAgent"/> is participating.
    /// Default: <see cref="AggregatorMode.Flat"/>.
    /// </summary>
    public AggregatorMode Mode { get; init; } = AggregatorMode.Flat;

    /// <inheritdoc/>
    protected internal override IEnumerable<string> GetChannelKeys()
    {
        yield return typeof(AggregatorChannel).FullName!;
    }

    /// <inheritdoc/>
    protected internal override Task<AgentChannel> CreateChannelAsync(CancellationToken cancellationToken)
    {
<<<<<<< HEAD
        this.Logger.LogDebug("[{MethodName}] Creating channel {ChannelType}", nameof(CreateChannelAsync), nameof(AggregatorChannel));
=======
        this.Logger.LogAggregatorAgentCreatingChannel(nameof(CreateChannelAsync), nameof(AggregatorChannel));
>>>>>>> 200b9b22

        AgentChat chat = chatProvider.Invoke();
        AggregatorChannel channel = new(chat);

<<<<<<< HEAD
        this.Logger.LogInformation("[{MethodName}] Created channel {ChannelType} ({ChannelMode}) with: {AgentChatType}", nameof(CreateChannelAsync), nameof(AggregatorChannel), this.Mode, chat.GetType());
=======
        this.Logger.LogAggregatorAgentCreatedChannel(nameof(CreateChannelAsync), nameof(AggregatorChannel), this.Mode, chat.GetType());
>>>>>>> 200b9b22

        return Task.FromResult<AgentChannel>(channel);
    }
}<|MERGE_RESOLUTION|>--- conflicted
+++ resolved
@@ -45,20 +45,12 @@
     /// <inheritdoc/>
     protected internal override Task<AgentChannel> CreateChannelAsync(CancellationToken cancellationToken)
     {
-<<<<<<< HEAD
-        this.Logger.LogDebug("[{MethodName}] Creating channel {ChannelType}", nameof(CreateChannelAsync), nameof(AggregatorChannel));
-=======
         this.Logger.LogAggregatorAgentCreatingChannel(nameof(CreateChannelAsync), nameof(AggregatorChannel));
->>>>>>> 200b9b22
 
         AgentChat chat = chatProvider.Invoke();
         AggregatorChannel channel = new(chat);
 
-<<<<<<< HEAD
-        this.Logger.LogInformation("[{MethodName}] Created channel {ChannelType} ({ChannelMode}) with: {AgentChatType}", nameof(CreateChannelAsync), nameof(AggregatorChannel), this.Mode, chat.GetType());
-=======
         this.Logger.LogAggregatorAgentCreatedChannel(nameof(CreateChannelAsync), nameof(AggregatorChannel), this.Mode, chat.GetType());
->>>>>>> 200b9b22
 
         return Task.FromResult<AgentChannel>(channel);
     }
