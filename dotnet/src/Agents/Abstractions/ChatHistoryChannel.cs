--- conflicted
+++ resolved
@@ -26,9 +26,6 @@
             throw new KernelException($"Invalid channel binding for agent: {agent.Id} ({agent.GetType().FullName})");
         }
 
-<<<<<<< HEAD
-        await foreach (var message in historyHandler.InvokeAsync(this._history, cancellationToken).ConfigureAwait(false))
-=======
         // Capture the current message count to evaluate history mutation.
         int messageCount = this._history.Count;
         HashSet<ChatMessageContent> mutatedHistory = [];
@@ -38,7 +35,6 @@
 
         ChatMessageContent? yieldMessage = null;
         await foreach (ChatMessageContent responseMessage in historyHandler.InvokeAsync(this._history, cancellationToken).ConfigureAwait(false))
->>>>>>> 200b9b22
         {
             // Capture all messages that have been included in the mutated the history.
             for (int messageIndex = messageCount; messageIndex < this._history.Count; messageIndex++)
