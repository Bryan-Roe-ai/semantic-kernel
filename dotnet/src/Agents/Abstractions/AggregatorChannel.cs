--- conflicted
+++ resolved
@@ -1,117 +1,9 @@
-<<<<<<< HEAD
-<<<<<<< div
-=======
-<<<<<<< Updated upstream
-<<<<<<< Updated upstream
->>>>>>> head
-<<<<<<< Updated upstream
-<<<<<<< Updated upstream
-<<<<<<< Updated upstream
-<<<<<<< Updated upstream
-<<<<<<< Updated upstream
-<<<<<<< Updated upstream
-=======
-<<<<<<< HEAD
->>>>>>> Stashed changes
-=======
-<<<<<<< HEAD
->>>>>>> Stashed changes
-=======
-<<<<<<< HEAD
->>>>>>> Stashed changes
-=======
-<<<<<<< HEAD
->>>>>>> Stashed changes
-=======
-<<<<<<< HEAD
->>>>>>> Stashed changes
-=======
-<<<<<<< HEAD
->>>>>>> Stashed changes
-=======
->>>>>>> Stashed changes
-=======
->>>>>>> Stashed changes
+
 ﻿// Copyright (c) Microsoft. All rights reserved.
 using System.Collections.Generic;
 using System.Linq;
 using System.Runtime.CompilerServices;
-<<<<<<< HEAD
-<<<<<<< Updated upstream
-<<<<<<< Updated upstream
-<<<<<<< Updated upstream
-<<<<<<< Updated upstream
-<<<<<<< Updated upstream
-<<<<<<< Updated upstream
-<<<<<<< Updated upstream
-<<<<<<< Updated upstream
-=======
-=======
->>>>>>> Stashed changes
-=======
->>>>>>> Stashed changes
-=======
->>>>>>> Stashed changes
-=======
->>>>>>> Stashed changes
-=======
->>>>>>> Stashed changes
-=======
->>>>>>> Stashed changes
-=======
-=======
->>>>>>> eab985c52d058dc92abc75034bc790079131ce75
-<<<<<<< div
-=======
-=======
-=======
->>>>>>> Stashed changes
-=======
-=======
->>>>>>> Stashed changes
->>>>>>> head
-// Copyright (c) Microsoft. All rights reserved.
-using System.Collections.Generic;
-using System.Linq;
-using System.Runtime.CompilerServices;
 using System.Text.Json;
-<<<<<<< div
-=======
-<<<<<<< Updated upstream
-<<<<<<< Updated upstream
->>>>>>> head
-<<<<<<< HEAD
->>>>>>> main
-<<<<<<< Updated upstream
-<<<<<<< Updated upstream
-<<<<<<< Updated upstream
-<<<<<<< Updated upstream
-<<<<<<< Updated upstream
->>>>>>> Stashed changes
-=======
->>>>>>> Stashed changes
-=======
->>>>>>> Stashed changes
-=======
->>>>>>> Stashed changes
-=======
->>>>>>> Stashed changes
-=======
->>>>>>> Stashed changes
-=======
->>>>>>> eab985c52d058dc92abc75034bc790079131ce75
-<<<<<<< div
-=======
-=======
->>>>>>> main
->>>>>>> Stashed changes
-=======
->>>>>>> main
->>>>>>> Stashed changes
->>>>>>> head
-=======
-using System.Text.Json;
->>>>>>> f539f42a
 using System.Threading;
 using System.Threading.Tasks;
 
@@ -202,75 +94,7 @@
     /// <inheritdoc/>
     protected internal override Task ResetAsync(CancellationToken cancellationToken = default) =>
         this._chat.ResetAsync(cancellationToken);
-<<<<<<< HEAD
-<<<<<<< HEAD
-<<<<<<< div
-=======
-<<<<<<< Updated upstream
-<<<<<<< Updated upstream
->>>>>>> head
-<<<<<<< Updated upstream
-<<<<<<< Updated upstream
-<<<<<<< Updated upstream
-<<<<<<< Updated upstream
-<<<<<<< Updated upstream
-<<<<<<< Updated upstream
-=======
-=======
->>>>>>> Stashed changes
-=======
->>>>>>> Stashed changes
-=======
->>>>>>> Stashed changes
-=======
->>>>>>> Stashed changes
-=======
->>>>>>> Stashed changes
-<<<<<<< HEAD
-=======
->>>>>>> Stashed changes
-=======
->>>>>>> Stashed changes
-=======
-    protected internal override string Serialize() =>
-        JsonSerializer.Serialize(this._chat.Serialize());
->>>>>>> main
-<<<<<<< Updated upstream
-<<<<<<< Updated upstream
-<<<<<<< Updated upstream
-<<<<<<< Updated upstream
-<<<<<<< Updated upstream
-<<<<<<< Updated upstream
-<<<<<<< Updated upstream
-=======
->>>>>>> Stashed changes
->>>>>>> Stashed changes
-=======
->>>>>>> Stashed changes
-=======
->>>>>>> Stashed changes
-=======
->>>>>>> Stashed changes
-=======
->>>>>>> Stashed changes
-=======
-    protected internal override string Serialize() =>
-        JsonSerializer.Serialize(this._chat.Serialize());
->>>>>>> eab985c52d058dc92abc75034bc790079131ce75
-=======
->>>>>>> Stashed changes
-=======
->>>>>>> Stashed changes
-<<<<<<< div
-=======
-    protected internal override string Serialize() =>
-        JsonSerializer.Serialize(this._chat.Serialize());
->>>>>>> eab985c52d058dc92abc75034bc790079131ce75
-=======
->>>>>>> head
-=======
 
     protected internal override string Serialize() =>
         JsonSerializer.Serialize(this._chat.Serialize());
->>>>>>> f539f42a
 }