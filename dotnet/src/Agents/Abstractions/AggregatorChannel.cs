﻿// Copyright (c) Microsoft. All rights reserved.
using System.Collections.Generic;
using System.Linq;
using System.Runtime.CompilerServices;
using System.Text.Json;
using System.Threading;
using System.Threading.Tasks;

namespace Microsoft.SemanticKernel.Agents;

/// <summary>
/// Adapt channel contract to underlying <see cref="AgentChat"/>.
/// </summary>
internal sealed class AggregatorChannel(AgentChat chat) : AgentChannel<AggregatorAgent>
{
    private readonly AgentChat _chat = chat;

    /// <inheritdoc/>
    protected internal override IAsyncEnumerable<ChatMessageContent> GetHistoryAsync(CancellationToken cancellationToken = default)
    {
        return this._chat.GetChatMessagesAsync(cancellationToken);
    }

    /// <inheritdoc/>
    protected internal override async IAsyncEnumerable<(bool IsVisible, ChatMessageContent Message)> InvokeAsync(AggregatorAgent agent, [EnumeratorCancellation] CancellationToken cancellationToken = default)
    {
        ChatMessageContent? lastMessage = null;

        await foreach (ChatMessageContent message in this._chat.InvokeAsync(cancellationToken).ConfigureAwait(false))
        {
            // For AggregatorMode.Flat, the entire aggregated chat is merged into the owning chat.
            if (agent.Mode == AggregatorMode.Flat)
            {
                yield return (IsVisible: true, message);
            }

            lastMessage = message;
        }

        // For AggregatorMode.Nested, only the final message is merged into the owning chat.
        // The entire history is always preserved within nested chat, however.
        if (agent.Mode == AggregatorMode.Nested && lastMessage is not null)
        {
            ChatMessageContent message =
                new(lastMessage.Role, lastMessage.Items, lastMessage.ModelId, lastMessage.InnerContent, lastMessage.Encoding, lastMessage.Metadata)
                {
                    AuthorName = agent.Name
                };

            yield return (IsVisible: true, message);
        }
    }

    /// <inheritdoc/>
    protected internal override async IAsyncEnumerable<StreamingChatMessageContent> InvokeStreamingAsync(AggregatorAgent agent, IList<ChatMessageContent> messages, [EnumeratorCancellation] CancellationToken cancellationToken = default)
    {
        int messageCount = await this._chat.GetChatMessagesAsync(cancellationToken).CountAsync(cancellationToken).ConfigureAwait(false);

        if (agent.Mode == AggregatorMode.Flat)
        {
            await foreach (StreamingChatMessageContent message in this._chat.InvokeStreamingAsync(cancellationToken).ConfigureAwait(false))
            {
                yield return message;
            }
        }

        ChatMessageContent[] history = await this._chat.GetChatMessagesAsync(cancellationToken).ToArrayAsync(cancellationToken).ConfigureAwait(false);
        if (history.Length > messageCount)
        {
            if (agent.Mode == AggregatorMode.Flat)
            {
                for (int index = messageCount; index < messages.Count; ++index)
                {
                    messages.Add(history[index]);
                }
            }
            else if (agent.Mode == AggregatorMode.Nested)
            {
                messages.Add(history[history.Length - 1]);
            }
        }
    }

    /// <inheritdoc/>
    protected internal override Task ReceiveAsync(IEnumerable<ChatMessageContent> history, CancellationToken cancellationToken = default)
    {
        // Always receive the initial history from the owning chat.
        this._chat.Add([.. history]);

        return Task.CompletedTask;
    }

<<<<<<< HEAD
    /// <inheritdoc/>
    protected internal override Task ResetAsync(CancellationToken cancellationToken = default) =>
        this._chat.ResetAsync(cancellationToken);
=======
    protected internal override string Serialize() =>
        JsonSerializer.Serialize(this._chat.Serialize());
>>>>>>> d42e78aa
}<|MERGE_RESOLUTION|>--- conflicted
+++ resolved
@@ -1,4 +1,4 @@
-﻿// Copyright (c) Microsoft. All rights reserved.
+// Copyright (c) Microsoft. All rights reserved.
 using System.Collections.Generic;
 using System.Linq;
 using System.Runtime.CompilerServices;
@@ -90,12 +90,9 @@
         return Task.CompletedTask;
     }
 
-<<<<<<< HEAD
     /// <inheritdoc/>
     protected internal override Task ResetAsync(CancellationToken cancellationToken = default) =>
         this._chat.ResetAsync(cancellationToken);
-=======
     protected internal override string Serialize() =>
         JsonSerializer.Serialize(this._chat.Serialize());
->>>>>>> d42e78aa
 }