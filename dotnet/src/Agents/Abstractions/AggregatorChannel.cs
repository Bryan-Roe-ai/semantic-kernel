﻿// Copyright (c) Microsoft. All rights reserved.
using System.Collections.Generic;
using System.Linq;
using System.Runtime.CompilerServices;
using System.Text.Json;
using System.Threading;
using System.Threading.Tasks;

namespace Microsoft.SemanticKernel.Agents;

/// <summary>
/// Adapt channel contract to underlying <see cref="AgentChat"/>.
/// </summary>
internal sealed class AggregatorChannel(AgentChat chat) : AgentChannel<AggregatorAgent>
{
    private readonly AgentChat _chat = chat;

    /// <inheritdoc/>
    protected internal override IAsyncEnumerable<ChatMessageContent> GetHistoryAsync(CancellationToken cancellationToken = default)
    {
        return this._chat.GetChatMessagesAsync(cancellationToken);
    }

    /// <inheritdoc/>
    protected internal override async IAsyncEnumerable<(bool IsVisible, ChatMessageContent Message)> InvokeAsync(AggregatorAgent agent, [EnumeratorCancellation] CancellationToken cancellationToken = default)
    {
        ChatMessageContent? lastMessage = null;

        await foreach (ChatMessageContent message in this._chat.InvokeAsync(cancellationToken).ConfigureAwait(false))
        {
            // For AggregatorMode.Flat, the entire aggregated chat is merged into the owning chat.
            if (agent.Mode == AggregatorMode.Flat)
            {
                yield return (IsVisible: true, message);
            }

            lastMessage = message;
        }

        // For AggregatorMode.Nested, only the final message is merged into the owning chat.
        // The entire history is always preserved within nested chat, however.
        if (agent.Mode == AggregatorMode.Nested && lastMessage is not null)
        {
            ChatMessageContent message =
                new(lastMessage.Role, lastMessage.Items, lastMessage.ModelId, lastMessage.InnerContent, lastMessage.Encoding, lastMessage.Metadata)
                {
                    AuthorName = agent.Name
                };

            yield return (IsVisible: true, message);
        }
    }

    /// <inheritdoc/>
    protected internal override async IAsyncEnumerable<StreamingChatMessageContent> InvokeStreamingAsync(AggregatorAgent agent, IList<ChatMessageContent> messages, [EnumeratorCancellation] CancellationToken cancellationToken = default)
    {
        int messageCount = await this._chat.GetChatMessagesAsync(cancellationToken).CountAsync(cancellationToken).ConfigureAwait(false);

        if (agent.Mode == AggregatorMode.Flat)
        {
            await foreach (StreamingChatMessageContent message in this._chat.InvokeStreamingAsync(cancellationToken).ConfigureAwait(false))
            {
                yield return message;
            }
        }

        ChatMessageContent[] history = await this._chat.GetChatMessagesAsync(cancellationToken).ToArrayAsync(cancellationToken).ConfigureAwait(false);
        if (history.Length > messageCount)
        {
            if (agent.Mode == AggregatorMode.Flat)
            {
                for (int index = messageCount; index < messages.Count; ++index)
                {
                    messages.Add(history[index]);
                }
            }
            else if (agent.Mode == AggregatorMode.Nested)
            {
                messages.Add(history[history.Length - 1]);
            }
        }
    }

    /// <inheritdoc/>
    protected internal override Task ReceiveAsync(IEnumerable<ChatMessageContent> history, CancellationToken cancellationToken = default)
    {
        // Always receive the initial history from the owning chat.
        this._chat.AddChatMessages([.. history]);

        return Task.CompletedTask;
    }

<<<<<<< HEAD
    protected internal override string Serialize() =>
        JsonSerializer.Serialize(this._chat.Serialize());
=======
    /// <inheritdoc/>
    protected internal override Task ResetAsync(CancellationToken cancellationToken = default) =>
        this._chat.ResetAsync(cancellationToken);
>>>>>>> ca17571d
}<|MERGE_RESOLUTION|>--- conflicted
+++ resolved
@@ -90,12 +90,10 @@
         return Task.CompletedTask;
     }
 
-<<<<<<< HEAD
-    protected internal override string Serialize() =>
-        JsonSerializer.Serialize(this._chat.Serialize());
-=======
     /// <inheritdoc/>
     protected internal override Task ResetAsync(CancellationToken cancellationToken = default) =>
         this._chat.ResetAsync(cancellationToken);
->>>>>>> ca17571d
+
+    protected internal override string Serialize() =>
+        JsonSerializer.Serialize(this._chat.Serialize());
 }