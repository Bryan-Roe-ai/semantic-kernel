--- conflicted
+++ resolved
@@ -1,11 +1,5 @@
-﻿// Copyright (c) Microsoft. All rights reserved.
-<<<<<<< HEAD
-<<<<<<< main
-=======
+// Copyright (c) Microsoft. All rights reserved.
 using System.Collections.Generic;
->>>>>>> ms/features/bugbash-prep
-=======
->>>>>>> 0b5c7699
 using System.Text.Json.Serialization;
 
 namespace Microsoft.SemanticKernel.Agents.OpenAI;
@@ -16,34 +10,22 @@
 public sealed class OpenAIAssistantDefinition : OpenAIAssistantCapabilities
 {
     /// <summary>
-<<<<<<< HEAD
-<<<<<<< main
-=======
     /// Identifies the AI model targeted by the agent.
     /// </summary>
     public string ModelId { get; }
 
     /// <summary>
->>>>>>> ms/features/bugbash-prep
-=======
->>>>>>> 0b5c7699
     /// The description of the assistant.
     /// </summary>
     [JsonIgnore(Condition = JsonIgnoreCondition.WhenWritingNull)]
     public string? Description { get; init; }
 
     /// <summary>
-<<<<<<< HEAD
-<<<<<<< main
-=======
     /// The assistant's unique id.  (Ignored on create.)
     /// </summary>
     public string Id { get; init; } = string.Empty;
 
     /// <summary>
->>>>>>> ms/features/bugbash-prep
-=======
->>>>>>> 0b5c7699
     /// The system instructions for the assistant to use.
     /// </summary>
     [JsonIgnore(Condition = JsonIgnoreCondition.WhenWritingNull)]
@@ -56,8 +38,6 @@
     public string? Name { get; init; }
 
     /// <summary>
-<<<<<<< HEAD
-<<<<<<< main
     /// Provide the captured template format for the assistant if needed for agent retrieval.
     /// (<see cref="OpenAIAssistantAgent.RetrieveAsync"/>)
     /// </summary>
@@ -76,7 +56,6 @@
             return templateFormat;
         }
     }
-=======
     /// Optional file-ids made available to the code_interpreter tool, if enabled.
     /// </summary>
     [JsonIgnore(Condition = JsonIgnoreCondition.WhenWritingNull)]
@@ -99,17 +78,14 @@
     /// </summary>
     [JsonIgnore(Condition = JsonIgnoreCondition.WhenWritingDefault)]
     public bool EnableJsonResponse { get; init; }
->>>>>>> ms/features/bugbash-prep
 
     /// <summary>
     /// Initializes a new instance of the <see cref="OpenAIAssistantDefinition"/> class.
     /// </summary>
-<<<<<<< main
     /// <param name="modelId">The targeted model</param>
     [JsonConstructor]
     public OpenAIAssistantDefinition(string modelId)
         : base(modelId) { }
-=======
     [JsonIgnore(Condition = JsonIgnoreCondition.WhenWritingNull)]
     public IReadOnlyDictionary<string, string>? Metadata { get; init; }
 
@@ -118,7 +94,6 @@
     /// </summary>
     [JsonIgnore(Condition = JsonIgnoreCondition.WhenWritingNull)]
     public float? Temperature { get; init; }
-=======
     /// Provide the captured template format for the assistant if needed for agent retrieval.
     /// (<see cref="OpenAIAssistantAgent.RetrieveAsync"/>)
     /// </summary>
@@ -131,7 +106,6 @@
             {
                 return null;
             }
->>>>>>> 0b5c7699
 
             this.Metadata.TryGetValue(OpenAIAssistantAgent.TemplateMetadataKey, out string? templateFormat);
 
@@ -145,14 +119,10 @@
     /// <param name="modelId">The targeted model</param>
     [JsonConstructor]
     public OpenAIAssistantDefinition(string modelId)
-<<<<<<< HEAD
     {
         Verify.NotNullOrWhiteSpace(modelId);
 
         this.ModelId = modelId;
     }
->>>>>>> ms/features/bugbash-prep
-=======
         : base(modelId) { }
->>>>>>> 0b5c7699
 }