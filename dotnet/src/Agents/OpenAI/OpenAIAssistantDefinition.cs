<<<<<<< HEAD
<<<<<<< HEAD
<<<<<<< div
=======
<<<<<<< Updated upstream
<<<<<<< Updated upstream
>>>>>>> head
<<<<<<< Updated upstream
<<<<<<< Updated upstream
<<<<<<< Updated upstream
<<<<<<< Updated upstream
<<<<<<< Updated upstream
<<<<<<< Updated upstream
﻿// Copyright (c) Microsoft. All rights reserved.
=======
=======
>>>>>>> Stashed changes
=======
>>>>>>> Stashed changes
=======
>>>>>>> Stashed changes
=======
>>>>>>> Stashed changes
=======
>>>>>>> Stashed changes
<<<<<<< HEAD
=======
>>>>>>> Stashed changes
=======
>>>>>>> Stashed changes
﻿// Copyright (c) Microsoft. All rights reserved.
=======
// Copyright (c) Microsoft. All rights reserved.
>>>>>>> main
<<<<<<< Updated upstream
<<<<<<< Updated upstream
<<<<<<< Updated upstream
<<<<<<< Updated upstream
<<<<<<< Updated upstream
<<<<<<< Updated upstream
<<<<<<< Updated upstream
=======
>>>>>>> Stashed changes
>>>>>>> Stashed changes
=======
>>>>>>> Stashed changes
=======
>>>>>>> Stashed changes
=======
>>>>>>> Stashed changes
=======
>>>>>>> Stashed changes
=======
// Copyright (c) Microsoft. All rights reserved.
>>>>>>> eab985c52d058dc92abc75034bc790079131ce75
=======
>>>>>>> Stashed changes
=======
>>>>>>> Stashed changes
<<<<<<< div
=======
// Copyright (c) Microsoft. All rights reserved.
>>>>>>> eab985c52d058dc92abc75034bc790079131ce75
=======
>>>>>>> head
using System.Collections.Generic;
=======
// Copyright (c) Microsoft. All rights reserved.
using System;
using System.Diagnostics.CodeAnalysis;
>>>>>>> 6829cc1483570aacfbb75d1065c9f2de96c1d77e
using System.Text.Json.Serialization;

namespace Microsoft.SemanticKernel.Agents.OpenAI;

/// <summary>
/// Defines an assistant.
/// </summary>
<<<<<<< HEAD
<<<<<<< HEAD
<<<<<<< div
=======
<<<<<<< Updated upstream
<<<<<<< Updated upstream
>>>>>>> head
<<<<<<< Updated upstream
<<<<<<< Updated upstream
<<<<<<< Updated upstream
<<<<<<< Updated upstream
<<<<<<< Updated upstream
<<<<<<< Updated upstream
public sealed class OpenAIAssistantDefinition
=======
=======
>>>>>>> Stashed changes
=======
>>>>>>> Stashed changes
=======
>>>>>>> Stashed changes
=======
>>>>>>> Stashed changes
=======
>>>>>>> Stashed changes
<<<<<<< HEAD
=======
>>>>>>> Stashed changes
=======
>>>>>>> Stashed changes
public sealed class OpenAIAssistantDefinition
=======
=======
[Experimental("SKEXP0110")]
[Obsolete("Use the OpenAI.Assistants.AssistantClient.CreateAssistantAsync() to create an assistant definition.")]
>>>>>>> 6829cc1483570aacfbb75d1065c9f2de96c1d77e
public sealed class OpenAIAssistantDefinition : OpenAIAssistantCapabilities
>>>>>>> main
<<<<<<< Updated upstream
<<<<<<< Updated upstream
<<<<<<< Updated upstream
<<<<<<< Updated upstream
<<<<<<< Updated upstream
<<<<<<< Updated upstream
<<<<<<< Updated upstream
=======
>>>>>>> Stashed changes
>>>>>>> Stashed changes
=======
>>>>>>> Stashed changes
=======
>>>>>>> Stashed changes
=======
>>>>>>> Stashed changes
=======
>>>>>>> Stashed changes
=======
public sealed class OpenAIAssistantDefinition : OpenAIAssistantCapabilities
>>>>>>> eab985c52d058dc92abc75034bc790079131ce75
=======
>>>>>>> Stashed changes
=======
>>>>>>> Stashed changes
<<<<<<< div
=======
public sealed class OpenAIAssistantDefinition : OpenAIAssistantCapabilities
>>>>>>> eab985c52d058dc92abc75034bc790079131ce75
=======
>>>>>>> head
{
    /// <summary>
<<<<<<< HEAD
    /// Identifies the AI model targeted by the agent.
    /// </summary>
    public string ModelId { get; }

    /// <summary>
    /// The description of the assistant.
=======
    /// Gets the description of the assistant.
>>>>>>> 6829cc1483570aacfbb75d1065c9f2de96c1d77e
    /// </summary>
    [JsonIgnore(Condition = JsonIgnoreCondition.WhenWritingNull)]
    public string? Description { get; init; }

    /// <summary>
<<<<<<< HEAD
    /// The assistant's unique id.  (Ignored on create.)
    /// </summary>
    public string Id { get; init; } = string.Empty;

    /// <summary>
    /// The system instructions for the assistant to use.
=======
    /// Gets the system instructions for the assistant to use.
>>>>>>> 6829cc1483570aacfbb75d1065c9f2de96c1d77e
    /// </summary>
    [JsonIgnore(Condition = JsonIgnoreCondition.WhenWritingNull)]
    public string? Instructions { get; init; }

    /// <summary>
    /// Gets the name of the assistant.
    /// </summary>
    [JsonIgnore(Condition = JsonIgnoreCondition.WhenWritingNull)]
    public string? Name { get; init; }

    /// <summary>
<<<<<<< HEAD
<<<<<<< HEAD
<<<<<<< div
=======
<<<<<<< Updated upstream
<<<<<<< Updated upstream
>>>>>>> head
<<<<<<< Updated upstream
<<<<<<< Updated upstream
<<<<<<< Updated upstream
<<<<<<< Updated upstream
<<<<<<< Updated upstream
<<<<<<< Updated upstream
=======
=======
>>>>>>> Stashed changes
=======
>>>>>>> Stashed changes
=======
>>>>>>> Stashed changes
=======
>>>>>>> Stashed changes
=======
>>>>>>> Stashed changes
<<<<<<< HEAD
=======
=======
>>>>>>> eab985c52d058dc92abc75034bc790079131ce75
<<<<<<< div
=======
=======
=======
>>>>>>> Stashed changes
=======
=======
>>>>>>> Stashed changes
>>>>>>> head
    /// Provide the captured template format for the assistant if needed for agent retrieval.
    /// (<see cref="OpenAIAssistantAgent.RetrieveAsync"/>)
=======
    /// Gets the captured template format for the assistant if needed for agent retrieval
<<<<<<< HEAD
    /// (<see cref="OpenAIAssistantAgent.RetrieveAsync"/>).
>>>>>>> 6829cc1483570aacfbb75d1065c9f2de96c1d77e
=======
>>>>>>> ef912a9e
    /// </summary>
    [JsonIgnore]
    public string? TemplateFactoryFormat
    {
        get
        {
            if (this.Metadata == null)
            {
                return null;
            }

            this.Metadata.TryGetValue(OpenAIAssistantAgent.TemplateMetadataKey, out string? templateFormat);

            return templateFormat;
        }
    }
<<<<<<< div
=======
<<<<<<< Updated upstream
<<<<<<< Updated upstream
>>>>>>> head
<<<<<<< HEAD
>>>>>>> main
<<<<<<< Updated upstream
<<<<<<< Updated upstream
<<<<<<< Updated upstream
<<<<<<< Updated upstream
<<<<<<< Updated upstream
>>>>>>> Stashed changes
=======
>>>>>>> Stashed changes
=======
>>>>>>> Stashed changes
=======
>>>>>>> Stashed changes
=======
>>>>>>> Stashed changes
=======
>>>>>>> Stashed changes
=======
>>>>>>> eab985c52d058dc92abc75034bc790079131ce75
<<<<<<< div
=======
=======
>>>>>>> main
>>>>>>> Stashed changes
=======
>>>>>>> main
>>>>>>> Stashed changes
>>>>>>> head
    /// Optional file-ids made available to the code_interpreter tool, if enabled.
    /// </summary>
    [JsonIgnore(Condition = JsonIgnoreCondition.WhenWritingNull)]
    public IReadOnlyList<string>? CodeInterpreterFileIds { get; init; }

    /// <summary>
    /// Set if code-interpreter is enabled.
    /// </summary>
    [JsonIgnore(Condition = JsonIgnoreCondition.WhenWritingDefault)]
    public bool EnableCodeInterpreter { get; init; }

    /// <summary>
    /// Set if file-search is enabled.
    /// </summary>
    [JsonIgnore(Condition = JsonIgnoreCondition.WhenWritingDefault)]
    public bool EnableFileSearch { get; init; }

    /// <summary>
    /// Set if json response-format is enabled.
    /// </summary>
    [JsonIgnore(Condition = JsonIgnoreCondition.WhenWritingDefault)]
    public bool EnableJsonResponse { get; init; }

    /// <summary>
<<<<<<< HEAD
<<<<<<< div
=======
<<<<<<< Updated upstream
<<<<<<< Updated upstream
>>>>>>> head
<<<<<<< Updated upstream
<<<<<<< Updated upstream
<<<<<<< Updated upstream
<<<<<<< Updated upstream
<<<<<<< Updated upstream
<<<<<<< Updated upstream
=======
<<<<<<< HEAD
>>>>>>> Stashed changes
=======
<<<<<<< HEAD
>>>>>>> Stashed changes
=======
<<<<<<< HEAD
>>>>>>> Stashed changes
=======
<<<<<<< HEAD
>>>>>>> Stashed changes
=======
<<<<<<< HEAD
>>>>>>> Stashed changes
=======
<<<<<<< HEAD
>>>>>>> Stashed changes
=======
>>>>>>> Stashed changes
=======
>>>>>>> Stashed changes
    /// A set of up to 16 key/value pairs that can be attached to an agent, used for
    /// storing additional information about that object in a structured format.Keys
    /// may be up to 64 characters in length and values may be up to 512 characters in length.
    /// </summary>
<<<<<<< Updated upstream
<<<<<<< Updated upstream
<<<<<<< Updated upstream
<<<<<<< Updated upstream
<<<<<<< Updated upstream
<<<<<<< Updated upstream
<<<<<<< Updated upstream
<<<<<<< Updated upstream
=======
=======
>>>>>>> Stashed changes
=======
>>>>>>> Stashed changes
=======
>>>>>>> Stashed changes
=======
>>>>>>> Stashed changes
=======
>>>>>>> Stashed changes
=======
>>>>>>> Stashed changes
=======
=======
>>>>>>> eab985c52d058dc92abc75034bc790079131ce75
=======
=======
>>>>>>> Stashed changes
=======
=======
<<<<<<< div
>>>>>>> eab985c52d058dc92abc75034bc790079131ce75
=======
>>>>>>> Stashed changes
>>>>>>> head
    /// Initializes a new instance of the <see cref="OpenAIAssistantDefinition"/> class.
    /// </summary>
    /// <param name="modelId">The targeted model</param>
    [JsonConstructor]
    public OpenAIAssistantDefinition(string modelId)
        : base(modelId) { }
<<<<<<< div
=======
<<<<<<< Updated upstream
<<<<<<< Updated upstream
>>>>>>> head
<<<<<<< HEAD
>>>>>>> main
<<<<<<< Updated upstream
<<<<<<< Updated upstream
<<<<<<< Updated upstream
<<<<<<< Updated upstream
<<<<<<< Updated upstream
>>>>>>> Stashed changes
=======
>>>>>>> Stashed changes
=======
>>>>>>> Stashed changes
=======
>>>>>>> Stashed changes
=======
>>>>>>> Stashed changes
=======
>>>>>>> Stashed changes
=======
>>>>>>> eab985c52d058dc92abc75034bc790079131ce75
<<<<<<< div
=======
=======
>>>>>>> main
>>>>>>> Stashed changes
=======
>>>>>>> main
>>>>>>> Stashed changes
>>>>>>> head
    [JsonIgnore(Condition = JsonIgnoreCondition.WhenWritingNull)]
    public IReadOnlyDictionary<string, string>? Metadata { get; init; }

    /// <summary>
    /// The sampling temperature to use, between 0 and 2.
    /// </summary>
    [JsonIgnore(Condition = JsonIgnoreCondition.WhenWritingNull)]
    public float? Temperature { get; init; }
<<<<<<< HEAD
<<<<<<< div
=======
<<<<<<< Updated upstream
<<<<<<< Updated upstream
>>>>>>> head
<<<<<<< Updated upstream
<<<<<<< Updated upstream
<<<<<<< Updated upstream
<<<<<<< Updated upstream
<<<<<<< Updated upstream
<<<<<<< Updated upstream
=======
<<<<<<< HEAD
>>>>>>> Stashed changes
=======
<<<<<<< HEAD
>>>>>>> Stashed changes
=======
<<<<<<< HEAD
>>>>>>> Stashed changes
=======
<<<<<<< HEAD
>>>>>>> Stashed changes
=======
<<<<<<< HEAD
>>>>>>> Stashed changes
=======
<<<<<<< HEAD
>>>>>>> Stashed changes
=======
>>>>>>> Stashed changes
=======
>>>>>>> Stashed changes

    /// <summary>
    /// An alternative to sampling with temperature, called nucleus sampling, where the model
    /// considers the results of the tokens with top_p probability mass.
    /// So 0.1 means only the tokens comprising the top 10% probability mass are considered.
    /// </summary>
    /// <remarks>
    /// Recommended to set this or temperature but not both.
    /// </remarks>
    [JsonIgnore(Condition = JsonIgnoreCondition.WhenWritingNull)]
    public float? TopP { get; init; }

    /// <summary>
    /// Requires file-search if specified.
    /// </summary>
    [JsonIgnore(Condition = JsonIgnoreCondition.WhenWritingNull)]
    public string? VectorStoreId { get; init; }

    /// <summary>
    /// Default execution options for each agent invocation.
    /// </summary>
    [JsonIgnore(Condition = JsonIgnoreCondition.WhenWritingNull)]
    public OpenAIAssistantExecutionOptions? ExecutionOptions { get; init; }
<<<<<<< Updated upstream
<<<<<<< Updated upstream
<<<<<<< Updated upstream
<<<<<<< Updated upstream
<<<<<<< Updated upstream
<<<<<<< Updated upstream
<<<<<<< Updated upstream
<<<<<<< Updated upstream
=======
>>>>>>> Stashed changes
=======
=======
>>>>>>> Stashed changes
=======
>>>>>>> Stashed changes
=======
>>>>>>> Stashed changes
=======
>>>>>>> Stashed changes
=======
<<<<<<< Updated upstream
=======
>>>>>>> eab985c52d058dc92abc75034bc790079131ce75
<<<<<<< div
=======
=======
=======
>>>>>>> Stashed changes
=======
=======
>>>>>>> Stashed changes
>>>>>>> head
=======
>>>>>>> Stashed changes
=======
>>>>>>> Stashed changes
    /// Provide the captured template format for the assistant if needed for agent retrieval.
    /// (<see cref="OpenAIAssistantAgent.RetrieveAsync"/>)
    /// </summary>
    [JsonIgnore]
    public string? TemplateFactoryFormat
    {
        get
        {
            if (this.Metadata == null)
            {
                return null;
            }

            this.Metadata.TryGetValue(OpenAIAssistantAgent.TemplateMetadataKey, out string? templateFormat);

            return templateFormat;
        }
    }
<<<<<<< div
=======
<<<<<<< Updated upstream
<<<<<<< Updated upstream
>>>>>>> head
<<<<<<< HEAD
>>>>>>> main
<<<<<<< Updated upstream
<<<<<<< Updated upstream
<<<<<<< Updated upstream
<<<<<<< Updated upstream
<<<<<<< Updated upstream
>>>>>>> Stashed changes
=======
>>>>>>> Stashed changes
=======
>>>>>>> Stashed changes
=======
>>>>>>> Stashed changes
=======
>>>>>>> Stashed changes
=======
>>>>>>> Stashed changes
=======
>>>>>>> eab985c52d058dc92abc75034bc790079131ce75
<<<<<<< div
=======
=======
>>>>>>> main
>>>>>>> Stashed changes
=======
>>>>>>> main
>>>>>>> Stashed changes
>>>>>>> head

    /// <summary>
    /// Initializes a new instance of the <see cref="OpenAIAssistantDefinition"/> class.
    /// </summary>
    /// <param name="modelId">The targeted model.</param>
    [JsonConstructor]
    public OpenAIAssistantDefinition(string modelId)
    {
        Verify.NotNullOrWhiteSpace(modelId);

        this.ModelId = modelId;
    }
<<<<<<< HEAD
<<<<<<< div
=======
<<<<<<< Updated upstream
<<<<<<< Updated upstream
>>>>>>> head
<<<<<<< Updated upstream
<<<<<<< Updated upstream
<<<<<<< Updated upstream
<<<<<<< Updated upstream
<<<<<<< Updated upstream
<<<<<<< Updated upstream
=======
=======
>>>>>>> Stashed changes
=======
>>>>>>> Stashed changes
=======
>>>>>>> Stashed changes
=======
>>>>>>> Stashed changes
=======
>>>>>>> Stashed changes
<<<<<<< HEAD
=======
        : base(modelId) { }
>>>>>>> main
<<<<<<< Updated upstream
<<<<<<< Updated upstream
<<<<<<< Updated upstream
<<<<<<< Updated upstream
<<<<<<< Updated upstream
>>>>>>> Stashed changes
=======
>>>>>>> Stashed changes
=======
>>>>>>> Stashed changes
=======
>>>>>>> Stashed changes
=======
>>>>>>> Stashed changes
=======
>>>>>>> Stashed changes
=======
        : base(modelId) { }
>>>>>>> eab985c52d058dc92abc75034bc790079131ce75
<<<<<<< div
=======
=======
=======
        : base(modelId) { }
>>>>>>> main
>>>>>>> Stashed changes
=======
=======
        : base(modelId) { }
>>>>>>> main
>>>>>>> Stashed changes
>>>>>>> head
}<|MERGE_RESOLUTION|>--- conflicted
+++ resolved
@@ -1,74 +1,74 @@
-<<<<<<< HEAD
-<<<<<<< HEAD
-<<<<<<< div
-=======
-<<<<<<< Updated upstream
-<<<<<<< Updated upstream
->>>>>>> head
-<<<<<<< Updated upstream
-<<<<<<< Updated upstream
-<<<<<<< Updated upstream
-<<<<<<< Updated upstream
-<<<<<<< Updated upstream
-<<<<<<< Updated upstream
+
+
+
+
+
+
+
+
+
+
+
+
+
 ﻿// Copyright (c) Microsoft. All rights reserved.
-=======
-=======
->>>>>>> Stashed changes
-=======
->>>>>>> Stashed changes
-=======
->>>>>>> Stashed changes
-=======
->>>>>>> Stashed changes
-=======
->>>>>>> Stashed changes
-<<<<<<< HEAD
-=======
->>>>>>> Stashed changes
-=======
->>>>>>> Stashed changes
+
+
+
+
+
+
+
+
+
+
+
+
+
+
+
+
 ﻿// Copyright (c) Microsoft. All rights reserved.
-=======
+
 // Copyright (c) Microsoft. All rights reserved.
->>>>>>> main
-<<<<<<< Updated upstream
-<<<<<<< Updated upstream
-<<<<<<< Updated upstream
-<<<<<<< Updated upstream
-<<<<<<< Updated upstream
-<<<<<<< Updated upstream
-<<<<<<< Updated upstream
-=======
->>>>>>> Stashed changes
->>>>>>> Stashed changes
-=======
->>>>>>> Stashed changes
-=======
->>>>>>> Stashed changes
-=======
->>>>>>> Stashed changes
-=======
->>>>>>> Stashed changes
-=======
+
+
+
+
+
+
+
+
+
+
+
+
+
+
+
+
+
+
+
+
 // Copyright (c) Microsoft. All rights reserved.
->>>>>>> eab985c52d058dc92abc75034bc790079131ce75
-=======
->>>>>>> Stashed changes
-=======
->>>>>>> Stashed changes
-<<<<<<< div
-=======
+
+
+
+
+
+
+
 // Copyright (c) Microsoft. All rights reserved.
->>>>>>> eab985c52d058dc92abc75034bc790079131ce75
-=======
->>>>>>> head
+
+
+
 using System.Collections.Generic;
-=======
+
 // Copyright (c) Microsoft. All rights reserved.
 using System;
 using System.Diagnostics.CodeAnalysis;
->>>>>>> 6829cc1483570aacfbb75d1065c9f2de96c1d77e
+
 using System.Text.Json.Serialization;
 
 namespace Microsoft.SemanticKernel.Agents.OpenAI;
@@ -76,102 +76,102 @@
 /// <summary>
 /// Defines an assistant.
 /// </summary>
-<<<<<<< HEAD
-<<<<<<< HEAD
-<<<<<<< div
-=======
-<<<<<<< Updated upstream
-<<<<<<< Updated upstream
->>>>>>> head
-<<<<<<< Updated upstream
-<<<<<<< Updated upstream
-<<<<<<< Updated upstream
-<<<<<<< Updated upstream
-<<<<<<< Updated upstream
-<<<<<<< Updated upstream
+
+
+
+
+
+
+
+
+
+
+
+
+
 public sealed class OpenAIAssistantDefinition
-=======
-=======
->>>>>>> Stashed changes
-=======
->>>>>>> Stashed changes
-=======
->>>>>>> Stashed changes
-=======
->>>>>>> Stashed changes
-=======
->>>>>>> Stashed changes
-<<<<<<< HEAD
-=======
->>>>>>> Stashed changes
-=======
->>>>>>> Stashed changes
+
+
+
+
+
+
+
+
+
+
+
+
+
+
+
+
 public sealed class OpenAIAssistantDefinition
-=======
-=======
+
+
 [Experimental("SKEXP0110")]
 [Obsolete("Use the OpenAI.Assistants.AssistantClient.CreateAssistantAsync() to create an assistant definition.")]
->>>>>>> 6829cc1483570aacfbb75d1065c9f2de96c1d77e
+
 public sealed class OpenAIAssistantDefinition : OpenAIAssistantCapabilities
->>>>>>> main
-<<<<<<< Updated upstream
-<<<<<<< Updated upstream
-<<<<<<< Updated upstream
-<<<<<<< Updated upstream
-<<<<<<< Updated upstream
-<<<<<<< Updated upstream
-<<<<<<< Updated upstream
-=======
->>>>>>> Stashed changes
->>>>>>> Stashed changes
-=======
->>>>>>> Stashed changes
-=======
->>>>>>> Stashed changes
-=======
->>>>>>> Stashed changes
-=======
->>>>>>> Stashed changes
-=======
+
+
+
+
+
+
+
+
+
+
+
+
+
+
+
+
+
+
+
+
 public sealed class OpenAIAssistantDefinition : OpenAIAssistantCapabilities
->>>>>>> eab985c52d058dc92abc75034bc790079131ce75
-=======
->>>>>>> Stashed changes
-=======
->>>>>>> Stashed changes
-<<<<<<< div
-=======
+
+
+
+
+
+
+
 public sealed class OpenAIAssistantDefinition : OpenAIAssistantCapabilities
->>>>>>> eab985c52d058dc92abc75034bc790079131ce75
-=======
->>>>>>> head
+
+
+
 {
     /// <summary>
-<<<<<<< HEAD
+
     /// Identifies the AI model targeted by the agent.
     /// </summary>
     public string ModelId { get; }
 
     /// <summary>
     /// The description of the assistant.
-=======
+
     /// Gets the description of the assistant.
->>>>>>> 6829cc1483570aacfbb75d1065c9f2de96c1d77e
+
     /// </summary>
     [JsonIgnore(Condition = JsonIgnoreCondition.WhenWritingNull)]
     public string? Description { get; init; }
 
     /// <summary>
-<<<<<<< HEAD
+
     /// The assistant's unique id.  (Ignored on create.)
     /// </summary>
     public string Id { get; init; } = string.Empty;
 
     /// <summary>
     /// The system instructions for the assistant to use.
-=======
+
     /// Gets the system instructions for the assistant to use.
->>>>>>> 6829cc1483570aacfbb75d1065c9f2de96c1d77e
+
     /// </summary>
     [JsonIgnore(Condition = JsonIgnoreCondition.WhenWritingNull)]
     public string? Instructions { get; init; }
@@ -183,52 +183,51 @@
     public string? Name { get; init; }
 
     /// <summary>
-<<<<<<< HEAD
-<<<<<<< HEAD
-<<<<<<< div
-=======
-<<<<<<< Updated upstream
-<<<<<<< Updated upstream
->>>>>>> head
-<<<<<<< Updated upstream
-<<<<<<< Updated upstream
-<<<<<<< Updated upstream
-<<<<<<< Updated upstream
-<<<<<<< Updated upstream
-<<<<<<< Updated upstream
-=======
-=======
->>>>>>> Stashed changes
-=======
->>>>>>> Stashed changes
-=======
->>>>>>> Stashed changes
-=======
->>>>>>> Stashed changes
-=======
->>>>>>> Stashed changes
-<<<<<<< HEAD
-=======
-=======
->>>>>>> eab985c52d058dc92abc75034bc790079131ce75
-<<<<<<< div
-=======
-=======
-=======
->>>>>>> Stashed changes
-=======
-=======
->>>>>>> Stashed changes
->>>>>>> head
+
+
+
+
+
+
+
+
+
+
+
+
+
+
+
+
+
+
+
+
+
+
+
+
+
+
+
+
+
+
+
+
+
+
+
+
+
     /// Provide the captured template format for the assistant if needed for agent retrieval.
     /// (<see cref="OpenAIAssistantAgent.RetrieveAsync"/>)
-=======
+
     /// Gets the captured template format for the assistant if needed for agent retrieval
-<<<<<<< HEAD
+
     /// (<see cref="OpenAIAssistantAgent.RetrieveAsync"/>).
->>>>>>> 6829cc1483570aacfbb75d1065c9f2de96c1d77e
-=======
->>>>>>> ef912a9e
+
+
     /// </summary>
     [JsonIgnore]
     public string? TemplateFactoryFormat
@@ -245,40 +244,40 @@
             return templateFormat;
         }
     }
-<<<<<<< div
-=======
-<<<<<<< Updated upstream
-<<<<<<< Updated upstream
->>>>>>> head
-<<<<<<< HEAD
->>>>>>> main
-<<<<<<< Updated upstream
-<<<<<<< Updated upstream
-<<<<<<< Updated upstream
-<<<<<<< Updated upstream
-<<<<<<< Updated upstream
->>>>>>> Stashed changes
-=======
->>>>>>> Stashed changes
-=======
->>>>>>> Stashed changes
-=======
->>>>>>> Stashed changes
-=======
->>>>>>> Stashed changes
-=======
->>>>>>> Stashed changes
-=======
->>>>>>> eab985c52d058dc92abc75034bc790079131ce75
-<<<<<<< div
-=======
-=======
->>>>>>> main
->>>>>>> Stashed changes
-=======
->>>>>>> main
->>>>>>> Stashed changes
->>>>>>> head
+
+
+
+
+
+
+
+
+
+
+
+
+
+
+
+
+
+
+
+
+
+
+
+
+
+
+
+
+
+
+
+
+
+
     /// Optional file-ids made available to the code_interpreter tool, if enabled.
     /// </summary>
     [JsonIgnore(Condition = JsonIgnoreCondition.WhenWritingNull)]
@@ -303,118 +302,118 @@
     public bool EnableJsonResponse { get; init; }
 
     /// <summary>
-<<<<<<< HEAD
-<<<<<<< div
-=======
-<<<<<<< Updated upstream
-<<<<<<< Updated upstream
->>>>>>> head
-<<<<<<< Updated upstream
-<<<<<<< Updated upstream
-<<<<<<< Updated upstream
-<<<<<<< Updated upstream
-<<<<<<< Updated upstream
-<<<<<<< Updated upstream
-=======
-<<<<<<< HEAD
->>>>>>> Stashed changes
-=======
-<<<<<<< HEAD
->>>>>>> Stashed changes
-=======
-<<<<<<< HEAD
->>>>>>> Stashed changes
-=======
-<<<<<<< HEAD
->>>>>>> Stashed changes
-=======
-<<<<<<< HEAD
->>>>>>> Stashed changes
-=======
-<<<<<<< HEAD
->>>>>>> Stashed changes
-=======
->>>>>>> Stashed changes
-=======
->>>>>>> Stashed changes
+
+
+
+
+
+
+
+
+
+
+
+
+
+
+
+
+
+
+
+
+
+
+
+
+
+
+
+
+
+
+
+
+
+
     /// A set of up to 16 key/value pairs that can be attached to an agent, used for
     /// storing additional information about that object in a structured format.Keys
     /// may be up to 64 characters in length and values may be up to 512 characters in length.
     /// </summary>
-<<<<<<< Updated upstream
-<<<<<<< Updated upstream
-<<<<<<< Updated upstream
-<<<<<<< Updated upstream
-<<<<<<< Updated upstream
-<<<<<<< Updated upstream
-<<<<<<< Updated upstream
-<<<<<<< Updated upstream
-=======
-=======
->>>>>>> Stashed changes
-=======
->>>>>>> Stashed changes
-=======
->>>>>>> Stashed changes
-=======
->>>>>>> Stashed changes
-=======
->>>>>>> Stashed changes
-=======
->>>>>>> Stashed changes
-=======
-=======
->>>>>>> eab985c52d058dc92abc75034bc790079131ce75
-=======
-=======
->>>>>>> Stashed changes
-=======
-=======
-<<<<<<< div
->>>>>>> eab985c52d058dc92abc75034bc790079131ce75
-=======
->>>>>>> Stashed changes
->>>>>>> head
+
+
+
+
+
+
+
+
+
+
+
+
+
+
+
+
+
+
+
+
+
+
+
+
+
+
+
+
+
+
+
+
+
+
     /// Initializes a new instance of the <see cref="OpenAIAssistantDefinition"/> class.
     /// </summary>
     /// <param name="modelId">The targeted model</param>
     [JsonConstructor]
     public OpenAIAssistantDefinition(string modelId)
         : base(modelId) { }
-<<<<<<< div
-=======
-<<<<<<< Updated upstream
-<<<<<<< Updated upstream
->>>>>>> head
-<<<<<<< HEAD
->>>>>>> main
-<<<<<<< Updated upstream
-<<<<<<< Updated upstream
-<<<<<<< Updated upstream
-<<<<<<< Updated upstream
-<<<<<<< Updated upstream
->>>>>>> Stashed changes
-=======
->>>>>>> Stashed changes
-=======
->>>>>>> Stashed changes
-=======
->>>>>>> Stashed changes
-=======
->>>>>>> Stashed changes
-=======
->>>>>>> Stashed changes
-=======
->>>>>>> eab985c52d058dc92abc75034bc790079131ce75
-<<<<<<< div
-=======
-=======
->>>>>>> main
->>>>>>> Stashed changes
-=======
->>>>>>> main
->>>>>>> Stashed changes
->>>>>>> head
+
+
+
+
+
+
+
+
+
+
+
+
+
+
+
+
+
+
+
+
+
+
+
+
+
+
+
+
+
+
+
+
+
+
     [JsonIgnore(Condition = JsonIgnoreCondition.WhenWritingNull)]
     public IReadOnlyDictionary<string, string>? Metadata { get; init; }
 
@@ -423,40 +422,40 @@
     /// </summary>
     [JsonIgnore(Condition = JsonIgnoreCondition.WhenWritingNull)]
     public float? Temperature { get; init; }
-<<<<<<< HEAD
-<<<<<<< div
-=======
-<<<<<<< Updated upstream
-<<<<<<< Updated upstream
->>>>>>> head
-<<<<<<< Updated upstream
-<<<<<<< Updated upstream
-<<<<<<< Updated upstream
-<<<<<<< Updated upstream
-<<<<<<< Updated upstream
-<<<<<<< Updated upstream
-=======
-<<<<<<< HEAD
->>>>>>> Stashed changes
-=======
-<<<<<<< HEAD
->>>>>>> Stashed changes
-=======
-<<<<<<< HEAD
->>>>>>> Stashed changes
-=======
-<<<<<<< HEAD
->>>>>>> Stashed changes
-=======
-<<<<<<< HEAD
->>>>>>> Stashed changes
-=======
-<<<<<<< HEAD
->>>>>>> Stashed changes
-=======
->>>>>>> Stashed changes
-=======
->>>>>>> Stashed changes
+
+
+
+
+
+
+
+
+
+
+
+
+
+
+
+
+
+
+
+
+
+
+
+
+
+
+
+
+
+
+
+
+
+
 
     /// <summary>
     /// An alternative to sampling with temperature, called nucleus sampling, where the model
@@ -480,42 +479,42 @@
     /// </summary>
     [JsonIgnore(Condition = JsonIgnoreCondition.WhenWritingNull)]
     public OpenAIAssistantExecutionOptions? ExecutionOptions { get; init; }
-<<<<<<< Updated upstream
-<<<<<<< Updated upstream
-<<<<<<< Updated upstream
-<<<<<<< Updated upstream
-<<<<<<< Updated upstream
-<<<<<<< Updated upstream
-<<<<<<< Updated upstream
-<<<<<<< Updated upstream
-=======
->>>>>>> Stashed changes
-=======
-=======
->>>>>>> Stashed changes
-=======
->>>>>>> Stashed changes
-=======
->>>>>>> Stashed changes
-=======
->>>>>>> Stashed changes
-=======
-<<<<<<< Updated upstream
-=======
->>>>>>> eab985c52d058dc92abc75034bc790079131ce75
-<<<<<<< div
-=======
-=======
-=======
->>>>>>> Stashed changes
-=======
-=======
->>>>>>> Stashed changes
->>>>>>> head
-=======
->>>>>>> Stashed changes
-=======
->>>>>>> Stashed changes
+
+
+
+
+
+
+
+
+
+
+
+
+
+
+
+
+
+
+
+
+
+
+
+
+
+
+
+
+
+
+
+
+
+
+
+
     /// Provide the captured template format for the assistant if needed for agent retrieval.
     /// (<see cref="OpenAIAssistantAgent.RetrieveAsync"/>)
     /// </summary>
@@ -534,40 +533,40 @@
             return templateFormat;
         }
     }
-<<<<<<< div
-=======
-<<<<<<< Updated upstream
-<<<<<<< Updated upstream
->>>>>>> head
-<<<<<<< HEAD
->>>>>>> main
-<<<<<<< Updated upstream
-<<<<<<< Updated upstream
-<<<<<<< Updated upstream
-<<<<<<< Updated upstream
-<<<<<<< Updated upstream
->>>>>>> Stashed changes
-=======
->>>>>>> Stashed changes
-=======
->>>>>>> Stashed changes
-=======
->>>>>>> Stashed changes
-=======
->>>>>>> Stashed changes
-=======
->>>>>>> Stashed changes
-=======
->>>>>>> eab985c52d058dc92abc75034bc790079131ce75
-<<<<<<< div
-=======
-=======
->>>>>>> main
->>>>>>> Stashed changes
-=======
->>>>>>> main
->>>>>>> Stashed changes
->>>>>>> head
+
+
+
+
+
+
+
+
+
+
+
+
+
+
+
+
+
+
+
+
+
+
+
+
+
+
+
+
+
+
+
+
+
+
 
     /// <summary>
     /// Initializes a new instance of the <see cref="OpenAIAssistantDefinition"/> class.
@@ -580,63 +579,63 @@
 
         this.ModelId = modelId;
     }
-<<<<<<< HEAD
-<<<<<<< div
-=======
-<<<<<<< Updated upstream
-<<<<<<< Updated upstream
->>>>>>> head
-<<<<<<< Updated upstream
-<<<<<<< Updated upstream
-<<<<<<< Updated upstream
-<<<<<<< Updated upstream
-<<<<<<< Updated upstream
-<<<<<<< Updated upstream
-=======
-=======
->>>>>>> Stashed changes
-=======
->>>>>>> Stashed changes
-=======
->>>>>>> Stashed changes
-=======
->>>>>>> Stashed changes
-=======
->>>>>>> Stashed changes
-<<<<<<< HEAD
-=======
+
+
+
+
+
+
+
+
+
+
+
+
+
+
+
+
+
+
+
+
+
+
+
+
+
         : base(modelId) { }
->>>>>>> main
-<<<<<<< Updated upstream
-<<<<<<< Updated upstream
-<<<<<<< Updated upstream
-<<<<<<< Updated upstream
-<<<<<<< Updated upstream
->>>>>>> Stashed changes
-=======
->>>>>>> Stashed changes
-=======
->>>>>>> Stashed changes
-=======
->>>>>>> Stashed changes
-=======
->>>>>>> Stashed changes
-=======
->>>>>>> Stashed changes
-=======
+
+
+
+
+
+
+
+
+
+
+
+
+
+
+
+
+
+
         : base(modelId) { }
->>>>>>> eab985c52d058dc92abc75034bc790079131ce75
-<<<<<<< div
-=======
-=======
-=======
+
+
+
+
+
         : base(modelId) { }
->>>>>>> main
->>>>>>> Stashed changes
-=======
-=======
+
+
+
+
         : base(modelId) { }
->>>>>>> main
->>>>>>> Stashed changes
->>>>>>> head
+
+
+
 }