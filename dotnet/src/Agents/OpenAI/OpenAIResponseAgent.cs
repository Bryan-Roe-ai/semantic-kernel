--- conflicted
+++ resolved
@@ -142,17 +142,10 @@
     {
         Kernel kernel = options.GetKernel(this).Clone();
 
-<<<<<<< HEAD
-#pragma warning disable SKEXP0110, SKEXP0130  // Type is for evaluation purposes only and is subject to change or removal in future updates. Suppress this diagnostic to proceed.
-        AIContext providersContext = await agentThread.AIContextProviders.ModelInvokingAsync(messages, cancellationToken).ConfigureAwait(false);
-        kernel.Plugins.AddFromAIContext(providersContext, "Tools");
-#pragma warning restore SKEXP0110, SKEXP0130 // Type is for evaluation purposes only and is subject to change or removal in future updates. Suppress this diagnostic to proceed.
-=======
 #pragma warning disable SKEXP0130  // Type is for evaluation purposes only and is subject to change or removal in future updates. Suppress this diagnostic to proceed.
         AIContext providersContext = await agentThread.AIContextProviders.ModelInvokingAsync(messages, cancellationToken).ConfigureAwait(false);
         kernel.Plugins.AddFromAIContext(providersContext, "Tools");
 #pragma warning restore SKEXP0130 // Type is for evaluation purposes only and is subject to change or removal in future updates. Suppress this diagnostic to proceed.
->>>>>>> 40b9bd45
 
         string mergedAdditionalInstructions = FormatAdditionalInstructions(providersContext, options);
         OpenAIAssistantAgentInvokeOptions extensionsContextOptions =
