--- conflicted
+++ resolved
@@ -51,160 +51,20 @@
         OpenAIAssistantAgent agent,
         CancellationToken cancellationToken)
     {
-<<<<<<< HEAD
-        if (agent.IsDeleted)
-        {
-            throw new KernelException($"Agent Failure - {nameof(OpenAIAssistantAgent)} agent is deleted: {agent.Id}.");
-        }
-
-        if (!this._agentTools.TryGetValue(agent.Id, out ToolDefinition[]? tools))
-        {
-            tools = [.. agent.Tools, .. agent.Kernel.Plugins.SelectMany(p => p.Select(f => f.ToToolDefinition(p.Name, FunctionDelimiter)))];
-            this._agentTools.Add(agent.Id, tools);
-        }
-
-        if (!this._agentNames.ContainsKey(agent.Id) && !string.IsNullOrWhiteSpace(agent.Name))
-        {
-            this._agentNames.Add(agent.Id, agent.Name);
-        }
-
-        this.Logger.LogDebug("[{MethodName}] Creating run for agent/thrad: {AgentId}/{ThreadId}", nameof(InvokeAsync), agent.Id, this._threadId);
-
-        CreateRunOptions options =
-            new(agent.Id)
-            {
-                OverrideInstructions = agent.Instructions,
-                OverrideTools = tools,
-            };
-
-        // Create run
-        ThreadRun run = await this._client.CreateRunAsync(this._threadId, options, cancellationToken).ConfigureAwait(false);
-
-        this.Logger.LogInformation("[{MethodName}] Created run: {RunId}", nameof(InvokeAsync), run.Id);
-
-        // Evaluate status and process steps and messages, as encountered.
-        int initialCapacity = 100; // Adjust this value based on the approximate number of steps
-        HashSet<string> processedStepIds = new HashSet<string>(initialCapacity);
-        Dictionary<string, FunctionCallContent> functionSteps = [];
-        HashSet<string> processedStepIds = new HashSet<string>();
-        Dictionary<string, FunctionCallContent> functionSteps = new Dictionary<string, FunctionCallContent>();
-
-        do
-        {
-            // Poll run and steps until actionable
-            PageableList<RunStep> steps = await PollRunStatusAsync().ConfigureAwait(false);
-
-            // Is in terminal state?
-            if (s_terminalStatuses.Contains(run.Status))
-            {
-                throw new KernelException($"Agent Failure - Run terminated: {run.Status} [{run.Id}]: {run.LastError?.Message ?? "Unknown"}");
-            }
-
-            // Is tool action required?
-            if (run.Status == RunStatus.RequiresAction)
-            {
-                this.Logger.LogDebug("[{MethodName}] Processing run steps: {RunId}", nameof(InvokeAsync), run.Id);
-
-                // Execute functions in parallel and post results at once.
-                FunctionCallContent[] activeFunctionSteps = steps.Data.SelectMany(step => ParseFunctionStep(agent, step)).ToArray();
-                if (activeFunctionSteps.Length > 0)
-                {
-                    // Emit function-call content
-{
-    var functionCallContent = GenerateFunctionCallContent(agent.GetName(), activeFunctionSteps);
-    await foreach (var content in functionCallContent)
-    {
-        yield return content;
-    }
-}
-
-                    // Invoke functions for each tool-step
-                    IEnumerable<Task<FunctionResultContent>> functionResultTasks = ExecuteFunctionSteps(agent, activeFunctionSteps, cancellationToken);
-
-                    yield return GenerateFunctionCallContent(agent.GetName(), activeFunctionSteps);
-
-                    // Block for function results
-                    FunctionResultContent[] functionResults = await Task.WhenAll(functionResultTasks).ConfigureAwait(false);
-
-
-
-
-
-                    // Invoke functions for each tool-step
-                    IEnumerable<Task<FunctionResultContent>> functionResultTasks = ExecuteFunctionSteps(agent, activeFunctionSteps, cancellationToken);
-
-                    // Block for function results
-                    FunctionResultContent[] functionResults = await Task.WhenAll(functionResultTasks).ConfigureAwait(false);
-
-                    // Process tool output
-                    ToolOutput[] toolOutputs = GenerateToolOutputs(functionResults);
-
-                    await this._client.SubmitToolOutputsToRunAsync(run, toolOutputs, cancellationToken).ConfigureAwait(false);
-                }
-
-                if (this.Logger.IsEnabled(LogLevel.Information)) // Avoid boxing if not enabled
-                {
-                    this.Logger.LogInformation("[{MethodName}] Processed #{MessageCount} run steps: {RunId}", nameof(InvokeAsync), activeFunctionSteps.Length, run.Id);
-                }
-            }
-
-            // Enumerate completed messages
-            this.Logger.LogDebug("[{MethodName}] Processing run messages: {RunId}", nameof(InvokeAsync), run.Id);
-
-            IEnumerable<RunStep> completedStepsToProcess =
-                steps
-                    .Where(s => s.CompletedAt.HasValue && !processedStepIds.Contains(s.Id))
-                    .OrderBy(s => s.CreatedAt);
-
-            int messageCount = 0;
-            foreach (RunStep completedStep in completedStepsToProcess)
-            {
-                if (completedStep.Type.Equals(RunStepType.ToolCalls))
-                {
-                    RunStepToolCallDetails toolCallDetails = (RunStepToolCallDetails)completedStep.StepDetails;
-
-                    foreach (RunStepToolCall toolCall in toolCallDetails.ToolCalls)
-                    {
-                        ChatMessageContent? content = null;
-
-                        // Process code-interpreter content
-                        if (toolCall is RunStepCodeInterpreterToolCall toolCodeInterpreter)
-                        {
-                            content = GenerateCodeInterpreterContent(agent.GetName(), toolCodeInterpreter);
-                        }
-                        // Process function result content
-                        else if (toolCall is RunStepFunctionToolCall toolFunction)
-                        {
-                            FunctionCallContent functionStep = functionSteps[toolFunction.Id]; // Function step always captured on invocation
-                            content = GenerateFunctionResultContent(agent.GetName(), functionStep, toolFunction.Output);
-                        }
-        agent.ThrowIfDeleted();
-
-        return AssistantThreadActions.InvokeAsync(agent, this._client, this._threadId, invocationOptions: null, this.Logger, agent.Kernel, agent.Arguments, cancellationToken);
-=======
+        // Use activity tracing for diagnostics
         return ActivityExtensions.RunWithActivityAsync(
             () => ModelDiagnostics.StartAgentInvocationActivity(agent.Id, agent.GetDisplayName(), agent.Description),
             () => AssistantThreadActions.InvokeAsync(agent, this._client, this._threadId, invocationOptions: null, providersAdditionalInstructions: null, this.Logger, agent.Kernel, agent.Arguments, cancellationToken),
             cancellationToken);
->>>>>>> 6829cc1483570aacfbb75d1065c9f2de96c1d77e
     }
 
     /// <inheritdoc/>
     protected override IAsyncEnumerable<StreamingChatMessageContent> InvokeStreamingAsync(OpenAIAssistantAgent agent, IList<ChatMessageContent> messages, CancellationToken cancellationToken = default)
     {
-<<<<<<< HEAD
-        return AssistantThreadActions.InvokeStreamingAsync(agent, this._client, this._threadId, messages, invocationOptions: null, this.Logger, agent.Kernel, agent.Arguments, cancellationToken);
-
-        agent.ThrowIfDeleted();
-
-        return AssistantThreadActions.InvokeStreamingAsync(agent, this._client, this._threadId, messages, invocationOptions: null, this.Logger, agent.Kernel, agent.Arguments, cancellationToken);
-        return AssistantThreadActions.InvokeAsync(agent, this._client, this._threadId, invocationOptions: null, this.Logger, agent.Kernel, agent.Arguments, cancellationToken);
-=======
         return ActivityExtensions.RunWithActivityAsync(
             () => ModelDiagnostics.StartAgentInvocationActivity(agent.Id, agent.GetDisplayName(), agent.Description),
             () => AssistantThreadActions.InvokeStreamingAsync(agent, this._client, this._threadId, messages, invocationOptions: null, providersAdditionalInstructions: null, this.Logger, agent.Kernel, agent.Arguments, cancellationToken),
             cancellationToken);
->>>>>>> 6829cc1483570aacfbb75d1065c9f2de96c1d77e
     }
 
     /// <inheritdoc/>
@@ -626,7 +486,6 @@
 
             object resultValue = functionResult.Result ?? string.Empty;
 
-
     private static ChatMessageContent GenerateFunctionCallContent(string agentName, FunctionCallContent[] functionSteps)
     {
         ChatMessageContent functionCallContent = new(AuthorRole.Tool, content: null)
@@ -740,9 +599,6 @@
     protected override Task ResetAsync(CancellationToken cancellationToken = default) =>
         this._client.DeleteThreadAsync(this._threadId, cancellationToken);
 
-<<<<<<< HEAD
-=======
     /// <inheritdoc/>
->>>>>>> 5ae74d7dd619c0f30c1db7a041ecac0f679f9377
     protected override string Serialize() => this._threadId;
 }