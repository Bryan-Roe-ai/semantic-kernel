--- conflicted
+++ resolved
@@ -13,9 +13,7 @@
 internal sealed class OpenAIAssistantChannel(AssistantClient client, string threadId)
     : AgentChannel<OpenAIAssistantAgent>
 {
-<<<<<<< main
     private readonly AssistantClient _client = client;
-=======
     private const string FunctionDelimiter = "-";
 
     private static readonly HashSet<RunStatus> s_pollingStatuses =
@@ -33,7 +31,6 @@
         ];
 
     private readonly AssistantsClient _client = client;
->>>>>>> origin/PR
     private readonly string _threadId = threadId;
 
     /// <inheritdoc/>
@@ -81,14 +78,11 @@
         this.Logger.LogInformation("[{MethodName}] Created run: {RunId}", nameof(InvokeAsync), run.Id);
 
         // Evaluate status and process steps and messages, as encountered.
-<<<<<<< main
         int initialCapacity = 100; // Adjust this value based on the approximate number of steps
         HashSet<string> processedStepIds = new HashSet<string>(initialCapacity);
         Dictionary<string, FunctionCallContent> functionSteps = [];
-=======
         HashSet<string> processedStepIds = new HashSet<string>();
         Dictionary<string, FunctionCallContent> functionSteps = new Dictionary<string, FunctionCallContent>();
->>>>>>> origin/PR
 
         do
         {
@@ -127,8 +121,6 @@
                     // Block for function results
                     FunctionResultContent[] functionResults = await Task.WhenAll(functionResultTasks).ConfigureAwait(false);
 
-<<<<<<< main
-=======
 
 
 
@@ -139,7 +131,6 @@
                     // Block for function results
                     FunctionResultContent[] functionResults = await Task.WhenAll(functionResultTasks).ConfigureAwait(false);
 
->>>>>>> origin/PR
                     // Process tool output
                     ToolOutput[] toolOutputs = GenerateToolOutputs(functionResults);
 
@@ -516,14 +507,12 @@
         }
 
         return functionTasks;
-<<<<<<< HEAD
         }
 
         return functionTasks;
         }
 
         return functionTasks;
-=======
 
         async Task<FunctionResultContent> ExecuteFunctionStepAsync(FunctionCallContent functionStep)
         {
@@ -531,7 +520,6 @@
 
             return functionResult;
         }
->>>>>>> 45f4e40c
     }
 
     private static ToolOutput[] GenerateToolOutputs(FunctionResultContent[] functionResults)
