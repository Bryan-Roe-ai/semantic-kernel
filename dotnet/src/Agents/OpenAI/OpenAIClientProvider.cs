<<<<<<< HEAD
<<<<<<< div
=======
<<<<<<< Updated upstream
<<<<<<< Updated upstream
>>>>>>> head
<<<<<<< Updated upstream
<<<<<<< Updated upstream
<<<<<<< Updated upstream
<<<<<<< Updated upstream
<<<<<<< Updated upstream
<<<<<<< Updated upstream
﻿// Copyright (c) Microsoft. All rights reserved.
=======
=======
>>>>>>> Stashed changes
=======
>>>>>>> Stashed changes
=======
>>>>>>> Stashed changes
=======
>>>>>>> Stashed changes
=======
>>>>>>> Stashed changes
<<<<<<< HEAD
=======
>>>>>>> Stashed changes
=======
>>>>>>> Stashed changes
﻿// Copyright (c) Microsoft. All rights reserved.
=======
// Copyright (c) Microsoft. All rights reserved.
>>>>>>> main
<<<<<<< Updated upstream
<<<<<<< Updated upstream
<<<<<<< Updated upstream
<<<<<<< Updated upstream
<<<<<<< Updated upstream
<<<<<<< Updated upstream
<<<<<<< Updated upstream
=======
>>>>>>> Stashed changes
=======
>>>>>>> Stashed changes
>>>>>>> Stashed changes
=======
>>>>>>> Stashed changes
=======
>>>>>>> Stashed changes
=======
>>>>>>> Stashed changes
=======
>>>>>>> Stashed changes
=======
// Copyright (c) Microsoft. All rights reserved.
>>>>>>> eab985c52d058dc92abc75034bc790079131ce75
=======
>>>>>>> Stashed changes
=======
>>>>>>> Stashed changes
<<<<<<< div
=======
// Copyright (c) Microsoft. All rights reserved.
>>>>>>> eab985c52d058dc92abc75034bc790079131ce75
=======
>>>>>>> head
using System;
using System.ClientModel;
using System.ClientModel.Primitives;
using System.Collections.Generic;
using System.Linq;
using System.Net.Http;
using System.Threading;
using Azure.AI.OpenAI;
using Azure.Core;
using Microsoft.SemanticKernel.Http;
using OpenAI;

namespace Microsoft.SemanticKernel.Agents.OpenAI;

/// <summary>
/// Provides an <see cref="OpenAIClient"/> for use by <see cref="OpenAIAssistantAgent"/>.
/// </summary>
public sealed class OpenAIClientProvider
{
    /// <summary>
    /// Avoids an exception from OpenAI Client when a custom endpoint is provided without an API key.
    /// </summary>
    private const string SingleSpaceKey = " ";

    /// <summary>
    /// An active client instance.
    /// </summary>
    public OpenAIClient Client { get; }

    /// <summary>
    /// Configuration keys required for <see cref="AgentChannel"/> management.
    /// </summary>
    internal IReadOnlyList<string> ConfigurationKeys { get; }

    private OpenAIClientProvider(OpenAIClient client, IEnumerable<string> keys)
    {
        this.Client = client;
        this.ConfigurationKeys = keys.ToArray();
    }

    /// <summary>
    /// Produce a <see cref="OpenAIClientProvider"/> based on <see cref="AzureOpenAIClient"/>.
    /// </summary>
    /// <param name="apiKey">The API key</param>
    /// <param name="endpoint">The service endpoint</param>
    /// <param name="httpClient">Custom <see cref="HttpClient"/> for HTTP requests.</param>
    public static OpenAIClientProvider ForAzureOpenAI(ApiKeyCredential apiKey, Uri endpoint, HttpClient? httpClient = null)
    {
        Verify.NotNull(apiKey, nameof(apiKey));
        Verify.NotNull(endpoint, nameof(endpoint));

        AzureOpenAIClientOptions clientOptions = CreateAzureClientOptions(httpClient);

        return new(new AzureOpenAIClient(endpoint, apiKey!, clientOptions), CreateConfigurationKeys(endpoint, httpClient));
    }

    /// <summary>
    /// Produce a <see cref="OpenAIClientProvider"/> based on <see cref="AzureOpenAIClient"/>.
    /// </summary>
    /// <param name="credential">The credentials</param>
    /// <param name="endpoint">The service endpoint</param>
    /// <param name="httpClient">Custom <see cref="HttpClient"/> for HTTP requests.</param>
    public static OpenAIClientProvider ForAzureOpenAI(TokenCredential credential, Uri endpoint, HttpClient? httpClient = null)
    {
        Verify.NotNull(credential, nameof(credential));
        Verify.NotNull(endpoint, nameof(endpoint));

        AzureOpenAIClientOptions clientOptions = CreateAzureClientOptions(httpClient);

        return new(new AzureOpenAIClient(endpoint, credential, clientOptions), CreateConfigurationKeys(endpoint, httpClient));
    }

    /// <summary>
    /// Produce a <see cref="OpenAIClientProvider"/> based on <see cref="OpenAIClient"/>.
    /// </summary>
    /// <param name="endpoint">An optional endpoint</param>
    /// <param name="httpClient">Custom <see cref="HttpClient"/> for HTTP requests.</param>
    public static OpenAIClientProvider ForOpenAI(Uri? endpoint = null, HttpClient? httpClient = null)
    {
        OpenAIClientOptions clientOptions = CreateOpenAIClientOptions(endpoint, httpClient);
<<<<<<< HEAD
<<<<<<< HEAD
<<<<<<< div
=======
<<<<<<< Updated upstream
<<<<<<< Updated upstream
>>>>>>> head
<<<<<<< Updated upstream
<<<<<<< Updated upstream
<<<<<<< Updated upstream
<<<<<<< Updated upstream
<<<<<<< Updated upstream
<<<<<<< Updated upstream
        return new(new OpenAIClient(SingleSpaceKey, clientOptions), CreateConfigurationKeys(endpoint, httpClient));
=======
=======
>>>>>>> Stashed changes
=======
>>>>>>> Stashed changes
=======
>>>>>>> Stashed changes
=======
>>>>>>> Stashed changes
=======
>>>>>>> Stashed changes
<<<<<<< HEAD
=======
>>>>>>> Stashed changes
=======
>>>>>>> Stashed changes
        return new(new OpenAIClient(SingleSpaceKey, clientOptions), CreateConfigurationKeys(endpoint, httpClient));
=======
        return new(new OpenAIClient(new ApiKeyCredential(SingleSpaceKey), clientOptions), CreateConfigurationKeys(endpoint, httpClient));
>>>>>>> main
<<<<<<< Updated upstream
<<<<<<< Updated upstream
<<<<<<< Updated upstream
<<<<<<< Updated upstream
<<<<<<< Updated upstream
<<<<<<< Updated upstream
<<<<<<< Updated upstream
=======
>>>>>>> Stashed changes
>>>>>>> Stashed changes
=======
>>>>>>> Stashed changes
=======
>>>>>>> Stashed changes
=======
>>>>>>> Stashed changes
=======
>>>>>>> Stashed changes
=======
        return new(new OpenAIClient(new ApiKeyCredential(SingleSpaceKey), clientOptions), CreateConfigurationKeys(endpoint, httpClient));
>>>>>>> eab985c52d058dc92abc75034bc790079131ce75
<<<<<<< div
=======
=======
>>>>>>> Stashed changes
=======
>>>>>>> Stashed changes
>>>>>>> head
=======
        return new(new OpenAIClient(new ApiKeyCredential(SingleSpaceKey), clientOptions), CreateConfigurationKeys(endpoint, httpClient));
>>>>>>> e78b8e85
    }

    /// <summary>
    /// Produce a <see cref="OpenAIClientProvider"/> based on <see cref="OpenAIClient"/>.
    /// </summary>
    /// <param name="apiKey">The API key</param>
    /// <param name="endpoint">An optional endpoint</param>
    /// <param name="httpClient">Custom <see cref="HttpClient"/> for HTTP requests.</param>
    public static OpenAIClientProvider ForOpenAI(ApiKeyCredential apiKey, Uri? endpoint = null, HttpClient? httpClient = null)
    {
        OpenAIClientOptions clientOptions = CreateOpenAIClientOptions(endpoint, httpClient);
<<<<<<< HEAD
<<<<<<< div
=======
<<<<<<< Updated upstream
<<<<<<< Updated upstream
>>>>>>> head
<<<<<<< Updated upstream
<<<<<<< Updated upstream
<<<<<<< Updated upstream
<<<<<<< Updated upstream
<<<<<<< Updated upstream
<<<<<<< Updated upstream
        return new(new OpenAIClient(apiKey ?? SingleSpaceKey, clientOptions), CreateConfigurationKeys(endpoint, httpClient));
=======
=======
>>>>>>> Stashed changes
=======
>>>>>>> Stashed changes
=======
>>>>>>> Stashed changes
=======
>>>>>>> Stashed changes
=======
>>>>>>> Stashed changes
<<<<<<< HEAD
        return new(new OpenAIClient(apiKey ?? SingleSpaceKey, clientOptions), CreateConfigurationKeys(endpoint, httpClient));
=======
=======
>>>>>>> eab985c52d058dc92abc75034bc790079131ce75
<<<<<<< div
=======
=======
        return new(new OpenAIClient(apiKey ?? SingleSpaceKey, clientOptions), CreateConfigurationKeys(endpoint, httpClient));
=======
>>>>>>> Stashed changes
=======
        return new(new OpenAIClient(apiKey ?? SingleSpaceKey, clientOptions), CreateConfigurationKeys(endpoint, httpClient));
=======
>>>>>>> Stashed changes
>>>>>>> head
<<<<<<< HEAD
        return new(new OpenAIClient(apiKey, clientOptions), CreateConfigurationKeys(endpoint, httpClient));
        return new(new OpenAIClient(apiKey ?? SingleSpaceKey, clientOptions), CreateConfigurationKeys(endpoint, httpClient));
=======
        return new(new OpenAIClient(apiKey, clientOptions), CreateConfigurationKeys(endpoint, httpClient));
>>>>>>> ms/main
<<<<<<< div
=======
<<<<<<< Updated upstream
<<<<<<< Updated upstream
>>>>>>> head
<<<<<<< HEAD
>>>>>>> main
<<<<<<< Updated upstream
<<<<<<< Updated upstream
<<<<<<< Updated upstream
<<<<<<< Updated upstream
<<<<<<< Updated upstream
>>>>>>> Stashed changes
=======
>>>>>>> Stashed changes
=======
>>>>>>> Stashed changes
=======
>>>>>>> Stashed changes
=======
>>>>>>> Stashed changes
=======
>>>>>>> Stashed changes
=======
>>>>>>> eab985c52d058dc92abc75034bc790079131ce75
<<<<<<< div
=======
=======
>>>>>>> main
>>>>>>> Stashed changes
=======
>>>>>>> main
>>>>>>> Stashed changes
>>>>>>> head
    }

    /// <summary>
    /// Directly provide a client instance.
    /// </summary>
    public static OpenAIClientProvider FromClient(OpenAIClient client)
    {
        return new(client, [client.GetType().FullName!, client.GetHashCode().ToString()]);
    }

    private static AzureOpenAIClientOptions CreateAzureClientOptions(HttpClient? httpClient)
    {
        AzureOpenAIClientOptions options = new()
        {
<<<<<<< HEAD
<<<<<<< div
=======
<<<<<<< Updated upstream
<<<<<<< Updated upstream
>>>>>>> head
<<<<<<< Updated upstream
<<<<<<< Updated upstream
<<<<<<< Updated upstream
<<<<<<< Updated upstream
<<<<<<< Updated upstream
<<<<<<< Updated upstream
            ApplicationId = HttpHeaderConstant.Values.UserAgent
=======
=======
>>>>>>> Stashed changes
=======
>>>>>>> Stashed changes
=======
>>>>>>> Stashed changes
=======
>>>>>>> Stashed changes
=======
>>>>>>> Stashed changes
<<<<<<< HEAD
=======
>>>>>>> Stashed changes
=======
>>>>>>> Stashed changes
            ApplicationId = HttpHeaderConstant.Values.UserAgent
=======
            UserAgentApplicationId = HttpHeaderConstant.Values.UserAgent
>>>>>>> main
<<<<<<< Updated upstream
<<<<<<< Updated upstream
<<<<<<< Updated upstream
<<<<<<< Updated upstream
<<<<<<< Updated upstream
<<<<<<< Updated upstream
<<<<<<< Updated upstream
=======
>>>>>>> Stashed changes
=======
>>>>>>> Stashed changes
>>>>>>> Stashed changes
=======
>>>>>>> Stashed changes
=======
>>>>>>> Stashed changes
=======
>>>>>>> Stashed changes
=======
>>>>>>> Stashed changes
=======
            UserAgentApplicationId = HttpHeaderConstant.Values.UserAgent
>>>>>>> eab985c52d058dc92abc75034bc790079131ce75
<<<<<<< div
=======
=======
>>>>>>> Stashed changes
=======
>>>>>>> Stashed changes
>>>>>>> head
        };

        ConfigureClientOptions(httpClient, options);

        return options;
    }

    private static OpenAIClientOptions CreateOpenAIClientOptions(Uri? endpoint, HttpClient? httpClient)
    {
        OpenAIClientOptions options = new()
        {
<<<<<<< HEAD
<<<<<<< div
=======
<<<<<<< Updated upstream
<<<<<<< Updated upstream
>>>>>>> head
<<<<<<< Updated upstream
<<<<<<< Updated upstream
<<<<<<< Updated upstream
<<<<<<< Updated upstream
<<<<<<< Updated upstream
<<<<<<< Updated upstream
            ApplicationId = HttpHeaderConstant.Values.UserAgent,
=======
=======
>>>>>>> Stashed changes
=======
>>>>>>> Stashed changes
=======
>>>>>>> Stashed changes
=======
>>>>>>> Stashed changes
=======
>>>>>>> Stashed changes
<<<<<<< HEAD
=======
>>>>>>> Stashed changes
=======
>>>>>>> Stashed changes
            ApplicationId = HttpHeaderConstant.Values.UserAgent,
=======
            UserAgentApplicationId = HttpHeaderConstant.Values.UserAgent,
>>>>>>> main
<<<<<<< Updated upstream
<<<<<<< Updated upstream
<<<<<<< Updated upstream
<<<<<<< Updated upstream
<<<<<<< Updated upstream
<<<<<<< Updated upstream
<<<<<<< Updated upstream
>>>>>>> Stashed changes
=======
=======
>>>>>>> Stashed changes
>>>>>>> Stashed changes
=======
>>>>>>> Stashed changes
=======
>>>>>>> Stashed changes
=======
>>>>>>> Stashed changes
=======
            UserAgentApplicationId = HttpHeaderConstant.Values.UserAgent,
>>>>>>> eab985c52d058dc92abc75034bc790079131ce75
=======
>>>>>>> Stashed changes
=======
>>>>>>> Stashed changes
<<<<<<< div
=======
            UserAgentApplicationId = HttpHeaderConstant.Values.UserAgent,
>>>>>>> eab985c52d058dc92abc75034bc790079131ce75
=======
>>>>>>> head
            Endpoint = endpoint ?? httpClient?.BaseAddress,
        };

        ConfigureClientOptions(httpClient, options);

        return options;
    }

    private static void ConfigureClientOptions(HttpClient? httpClient, ClientPipelineOptions options)
    {
        options.AddPolicy(CreateRequestHeaderPolicy(HttpHeaderConstant.Names.SemanticKernelVersion, HttpHeaderConstant.Values.GetAssemblyVersion(typeof(OpenAIAssistantAgent))), PipelinePosition.PerCall);

        if (httpClient is not null)
        {
            options.Transport = new HttpClientPipelineTransport(httpClient);
            options.RetryPolicy = new ClientRetryPolicy(maxRetries: 0); // Disable retry policy if and only if a custom HttpClient is provided.
            options.NetworkTimeout = Timeout.InfiniteTimeSpan; // Disable default timeout
        }
    }

    private static GenericActionPipelinePolicy CreateRequestHeaderPolicy(string headerName, string headerValue)
        =>
            new((message) =>
            {
                if (message?.Request?.Headers?.TryGetValue(headerName, out string? _) == false)
                {
                    message.Request.Headers.Set(headerName, headerValue);
                }
            });

    private static IEnumerable<string> CreateConfigurationKeys(Uri? endpoint, HttpClient? httpClient)
    {
        if (endpoint != null)
        {
            yield return endpoint.ToString();
        }

        if (httpClient is not null)
        {
            if (httpClient.BaseAddress is not null)
            {
                yield return httpClient.BaseAddress.AbsoluteUri;
            }

            foreach (string header in httpClient.DefaultRequestHeaders.SelectMany(h => h.Value))
            {
                yield return header;
            }
        }
    }
}<|MERGE_RESOLUTION|>--- conflicted
+++ resolved
@@ -1,69 +1,4 @@
-<<<<<<< HEAD
-<<<<<<< div
-=======
-<<<<<<< Updated upstream
-<<<<<<< Updated upstream
->>>>>>> head
-<<<<<<< Updated upstream
-<<<<<<< Updated upstream
-<<<<<<< Updated upstream
-<<<<<<< Updated upstream
-<<<<<<< Updated upstream
-<<<<<<< Updated upstream
-﻿// Copyright (c) Microsoft. All rights reserved.
-=======
-=======
->>>>>>> Stashed changes
-=======
->>>>>>> Stashed changes
-=======
->>>>>>> Stashed changes
-=======
->>>>>>> Stashed changes
-=======
->>>>>>> Stashed changes
-<<<<<<< HEAD
-=======
->>>>>>> Stashed changes
-=======
->>>>>>> Stashed changes
-﻿// Copyright (c) Microsoft. All rights reserved.
-=======
 // Copyright (c) Microsoft. All rights reserved.
->>>>>>> main
-<<<<<<< Updated upstream
-<<<<<<< Updated upstream
-<<<<<<< Updated upstream
-<<<<<<< Updated upstream
-<<<<<<< Updated upstream
-<<<<<<< Updated upstream
-<<<<<<< Updated upstream
-=======
->>>>>>> Stashed changes
-=======
->>>>>>> Stashed changes
->>>>>>> Stashed changes
-=======
->>>>>>> Stashed changes
-=======
->>>>>>> Stashed changes
-=======
->>>>>>> Stashed changes
-=======
->>>>>>> Stashed changes
-=======
-// Copyright (c) Microsoft. All rights reserved.
->>>>>>> eab985c52d058dc92abc75034bc790079131ce75
-=======
->>>>>>> Stashed changes
-=======
->>>>>>> Stashed changes
-<<<<<<< div
-=======
-// Copyright (c) Microsoft. All rights reserved.
->>>>>>> eab985c52d058dc92abc75034bc790079131ce75
-=======
->>>>>>> head
 using System;
 using System.ClientModel;
 using System.ClientModel.Primitives;
@@ -144,71 +79,11 @@
     public static OpenAIClientProvider ForOpenAI(Uri? endpoint = null, HttpClient? httpClient = null)
     {
         OpenAIClientOptions clientOptions = CreateOpenAIClientOptions(endpoint, httpClient);
-<<<<<<< HEAD
-<<<<<<< HEAD
-<<<<<<< div
-=======
-<<<<<<< Updated upstream
-<<<<<<< Updated upstream
->>>>>>> head
-<<<<<<< Updated upstream
-<<<<<<< Updated upstream
-<<<<<<< Updated upstream
-<<<<<<< Updated upstream
-<<<<<<< Updated upstream
-<<<<<<< Updated upstream
         return new(new OpenAIClient(SingleSpaceKey, clientOptions), CreateConfigurationKeys(endpoint, httpClient));
-=======
-=======
->>>>>>> Stashed changes
-=======
->>>>>>> Stashed changes
-=======
->>>>>>> Stashed changes
-=======
->>>>>>> Stashed changes
-=======
->>>>>>> Stashed changes
-<<<<<<< HEAD
-=======
->>>>>>> Stashed changes
-=======
->>>>>>> Stashed changes
         return new(new OpenAIClient(SingleSpaceKey, clientOptions), CreateConfigurationKeys(endpoint, httpClient));
-=======
         return new(new OpenAIClient(new ApiKeyCredential(SingleSpaceKey), clientOptions), CreateConfigurationKeys(endpoint, httpClient));
->>>>>>> main
-<<<<<<< Updated upstream
-<<<<<<< Updated upstream
-<<<<<<< Updated upstream
-<<<<<<< Updated upstream
-<<<<<<< Updated upstream
-<<<<<<< Updated upstream
-<<<<<<< Updated upstream
-=======
->>>>>>> Stashed changes
->>>>>>> Stashed changes
-=======
->>>>>>> Stashed changes
-=======
->>>>>>> Stashed changes
-=======
->>>>>>> Stashed changes
-=======
->>>>>>> Stashed changes
-=======
         return new(new OpenAIClient(new ApiKeyCredential(SingleSpaceKey), clientOptions), CreateConfigurationKeys(endpoint, httpClient));
->>>>>>> eab985c52d058dc92abc75034bc790079131ce75
-<<<<<<< div
-=======
-=======
->>>>>>> Stashed changes
-=======
->>>>>>> Stashed changes
->>>>>>> head
-=======
         return new(new OpenAIClient(new ApiKeyCredential(SingleSpaceKey), clientOptions), CreateConfigurationKeys(endpoint, httpClient));
->>>>>>> e78b8e85
     }
 
     /// <summary>
@@ -220,86 +95,13 @@
     public static OpenAIClientProvider ForOpenAI(ApiKeyCredential apiKey, Uri? endpoint = null, HttpClient? httpClient = null)
     {
         OpenAIClientOptions clientOptions = CreateOpenAIClientOptions(endpoint, httpClient);
-<<<<<<< HEAD
-<<<<<<< div
-=======
-<<<<<<< Updated upstream
-<<<<<<< Updated upstream
->>>>>>> head
-<<<<<<< Updated upstream
-<<<<<<< Updated upstream
-<<<<<<< Updated upstream
-<<<<<<< Updated upstream
-<<<<<<< Updated upstream
-<<<<<<< Updated upstream
         return new(new OpenAIClient(apiKey ?? SingleSpaceKey, clientOptions), CreateConfigurationKeys(endpoint, httpClient));
-=======
-=======
->>>>>>> Stashed changes
-=======
->>>>>>> Stashed changes
-=======
->>>>>>> Stashed changes
-=======
->>>>>>> Stashed changes
-=======
->>>>>>> Stashed changes
-<<<<<<< HEAD
         return new(new OpenAIClient(apiKey ?? SingleSpaceKey, clientOptions), CreateConfigurationKeys(endpoint, httpClient));
-=======
-=======
->>>>>>> eab985c52d058dc92abc75034bc790079131ce75
-<<<<<<< div
-=======
-=======
         return new(new OpenAIClient(apiKey ?? SingleSpaceKey, clientOptions), CreateConfigurationKeys(endpoint, httpClient));
-=======
->>>>>>> Stashed changes
-=======
         return new(new OpenAIClient(apiKey ?? SingleSpaceKey, clientOptions), CreateConfigurationKeys(endpoint, httpClient));
-=======
->>>>>>> Stashed changes
->>>>>>> head
-<<<<<<< HEAD
         return new(new OpenAIClient(apiKey, clientOptions), CreateConfigurationKeys(endpoint, httpClient));
         return new(new OpenAIClient(apiKey ?? SingleSpaceKey, clientOptions), CreateConfigurationKeys(endpoint, httpClient));
-=======
         return new(new OpenAIClient(apiKey, clientOptions), CreateConfigurationKeys(endpoint, httpClient));
->>>>>>> ms/main
-<<<<<<< div
-=======
-<<<<<<< Updated upstream
-<<<<<<< Updated upstream
->>>>>>> head
-<<<<<<< HEAD
->>>>>>> main
-<<<<<<< Updated upstream
-<<<<<<< Updated upstream
-<<<<<<< Updated upstream
-<<<<<<< Updated upstream
-<<<<<<< Updated upstream
->>>>>>> Stashed changes
-=======
->>>>>>> Stashed changes
-=======
->>>>>>> Stashed changes
-=======
->>>>>>> Stashed changes
-=======
->>>>>>> Stashed changes
-=======
->>>>>>> Stashed changes
-=======
->>>>>>> eab985c52d058dc92abc75034bc790079131ce75
-<<<<<<< div
-=======
-=======
->>>>>>> main
->>>>>>> Stashed changes
-=======
->>>>>>> main
->>>>>>> Stashed changes
->>>>>>> head
     }
 
     /// <summary>
@@ -314,69 +116,10 @@
     {
         AzureOpenAIClientOptions options = new()
         {
-<<<<<<< HEAD
-<<<<<<< div
-=======
-<<<<<<< Updated upstream
-<<<<<<< Updated upstream
->>>>>>> head
-<<<<<<< Updated upstream
-<<<<<<< Updated upstream
-<<<<<<< Updated upstream
-<<<<<<< Updated upstream
-<<<<<<< Updated upstream
-<<<<<<< Updated upstream
             ApplicationId = HttpHeaderConstant.Values.UserAgent
-=======
-=======
->>>>>>> Stashed changes
-=======
->>>>>>> Stashed changes
-=======
->>>>>>> Stashed changes
-=======
->>>>>>> Stashed changes
-=======
->>>>>>> Stashed changes
-<<<<<<< HEAD
-=======
->>>>>>> Stashed changes
-=======
->>>>>>> Stashed changes
             ApplicationId = HttpHeaderConstant.Values.UserAgent
-=======
             UserAgentApplicationId = HttpHeaderConstant.Values.UserAgent
->>>>>>> main
-<<<<<<< Updated upstream
-<<<<<<< Updated upstream
-<<<<<<< Updated upstream
-<<<<<<< Updated upstream
-<<<<<<< Updated upstream
-<<<<<<< Updated upstream
-<<<<<<< Updated upstream
-=======
->>>>>>> Stashed changes
-=======
->>>>>>> Stashed changes
->>>>>>> Stashed changes
-=======
->>>>>>> Stashed changes
-=======
->>>>>>> Stashed changes
-=======
->>>>>>> Stashed changes
-=======
->>>>>>> Stashed changes
-=======
             UserAgentApplicationId = HttpHeaderConstant.Values.UserAgent
->>>>>>> eab985c52d058dc92abc75034bc790079131ce75
-<<<<<<< div
-=======
-=======
->>>>>>> Stashed changes
-=======
->>>>>>> Stashed changes
->>>>>>> head
         };
 
         ConfigureClientOptions(httpClient, options);
@@ -388,70 +131,11 @@
     {
         OpenAIClientOptions options = new()
         {
-<<<<<<< HEAD
-<<<<<<< div
-=======
-<<<<<<< Updated upstream
-<<<<<<< Updated upstream
->>>>>>> head
-<<<<<<< Updated upstream
-<<<<<<< Updated upstream
-<<<<<<< Updated upstream
-<<<<<<< Updated upstream
-<<<<<<< Updated upstream
-<<<<<<< Updated upstream
             ApplicationId = HttpHeaderConstant.Values.UserAgent,
-=======
-=======
->>>>>>> Stashed changes
-=======
->>>>>>> Stashed changes
-=======
->>>>>>> Stashed changes
-=======
->>>>>>> Stashed changes
-=======
->>>>>>> Stashed changes
-<<<<<<< HEAD
-=======
->>>>>>> Stashed changes
-=======
->>>>>>> Stashed changes
             ApplicationId = HttpHeaderConstant.Values.UserAgent,
-=======
+              UserAgentApplicationId = HttpHeaderConstant.Values.UserAgent,
             UserAgentApplicationId = HttpHeaderConstant.Values.UserAgent,
->>>>>>> main
-<<<<<<< Updated upstream
-<<<<<<< Updated upstream
-<<<<<<< Updated upstream
-<<<<<<< Updated upstream
-<<<<<<< Updated upstream
-<<<<<<< Updated upstream
-<<<<<<< Updated upstream
->>>>>>> Stashed changes
-=======
-=======
->>>>>>> Stashed changes
->>>>>>> Stashed changes
-=======
->>>>>>> Stashed changes
-=======
->>>>>>> Stashed changes
-=======
->>>>>>> Stashed changes
-=======
             UserAgentApplicationId = HttpHeaderConstant.Values.UserAgent,
->>>>>>> eab985c52d058dc92abc75034bc790079131ce75
-=======
->>>>>>> Stashed changes
-=======
->>>>>>> Stashed changes
-<<<<<<< div
-=======
-            UserAgentApplicationId = HttpHeaderConstant.Values.UserAgent,
->>>>>>> eab985c52d058dc92abc75034bc790079131ce75
-=======
->>>>>>> head
             Endpoint = endpoint ?? httpClient?.BaseAddress,
         };
 
