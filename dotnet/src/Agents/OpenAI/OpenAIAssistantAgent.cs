<<<<<<< HEAD
// Copyright (c) Microsoft. All rights reserved.
using System.ClientModel;
using System;
=======
﻿// Copyright (c) Microsoft. All rights reserved.
>>>>>>> e78b8e85
using System.Collections.Generic;
using System.IO;
using System.Linq;
using System.Runtime.CompilerServices;
using System.Text.Json;
using System.Threading;
using System.Threading.Tasks;
using Microsoft.Extensions.Logging;
using Microsoft.SemanticKernel.Agents.OpenAI.Internal;
using Microsoft.SemanticKernel.ChatCompletion;
using OpenAI.Assistants;
using OpenAI.Files;

namespace Microsoft.SemanticKernel.Agents.OpenAI;

/// <summary>
/// A <see cref="KernelAgent"/> specialization based on Open AI Assistant / GPT.
/// </summary>
public sealed class OpenAIAssistantAgent : KernelAgent
{
    /// <summary>
    /// Metadata key that identifies code-interpreter content.
    /// </summary>
    public const string CodeInterpreterMetadataKey = "code";

    internal const string OptionsMetadataKey = "__run_options";

    internal const string TemplateMetadataKey = "__template_format";

    private readonly OpenAIClientProvider _provider;
    private readonly Assistant _assistant;
    private readonly AssistantClient _client;
    private readonly string[] _channelKeys;

    /// <summary>
    /// Optional arguments for the agent.
    /// </summary>
    /// <remarks>
    /// This property is not currently used by the agent, but is provided for future extensibility.
    /// </remarks>
    public KernelArguments? Arguments { get; init; }

    /// <summary>
    /// The assistant definition.
    /// </summary>
    public OpenAIAssistantDefinition Definition { get; private init; }

    /// <summary>
    /// Set when the assistant has been deleted via <see cref="DeleteAsync(CancellationToken)"/>.
    /// An assistant removed by other means will result in an exception when invoked.
    /// </summary>
    public bool IsDeleted { get; private set; }

    /// <summary>
    /// Defines polling behavior for run processing
    /// </summary>
    public RunPollingOptions PollingOptions { get; } = new();

    /// <summary>
    /// Expose predefined tools for run-processing.
    /// The assistant definition.
    /// </summary>
    public OpenAIAssistantDefinition Definition { get; private init; }

    /// <summary>
    /// Set when the assistant has been deleted via <see cref="DeleteAsync(CancellationToken)"/>.
    /// An assistant removed by other means will result in an exception when invoked.
    /// </summary>
    public bool IsDeleted { get; private set; }

    /// <summary>
    /// Defines polling behavior for run processing
    /// </summary>
    public RunPollingOptions PollingOptions { get; } = new();

    /// <summary>
    /// Define a new <see cref="OpenAIAssistantAgent"/>.
    /// </summary>
    /// <param name="clientProvider">OpenAI client provider for accessing the API service.</param>
    /// <param name="capabilities">Defines the assistant's capabilities.</param>
    /// <param name="kernel">The <see cref="Kernel"/> containing services, plugins, and other state for use throughout the operation.</param>
    /// <param name="defaultArguments">Optional default arguments, including any <see cref="PromptExecutionSettings"/>.</param>
    /// <param name="defaultArguments">Required arguments that provide default template parameters, including any <see cref="PromptExecutionSettings"/>.</param>
    /// <param name="templateConfig">Prompt template configuration</param>
    /// <param name="templateFactory">An optional factory to produce the <see cref="IPromptTemplate"/> for the agent</param>
    /// <param name="cancellationToken">The <see cref="CancellationToken"/> to monitor for cancellation requests. The default is <see cref="CancellationToken.None"/>.</param>
    /// <returns>An <see cref="OpenAIAssistantAgent"/> instance</returns>
    public async static Task<OpenAIAssistantAgent> CreateFromTemplateAsync(
        OpenAIClientProvider clientProvider,
        OpenAIAssistantCapabilities capabilities,
        Kernel kernel,
        KernelArguments defaultArguments,
        PromptTemplateConfig templateConfig,
        IPromptTemplateFactory? templateFactory = null,
        CancellationToken cancellationToken = default)
    {
        // Validate input
        Verify.NotNull(kernel, nameof(kernel));
        Verify.NotNull(defaultArguments, nameof(defaultArguments));
        Verify.NotNull(clientProvider, nameof(clientProvider));
        Verify.NotNull(capabilities, nameof(capabilities));
        Verify.NotNull(templateConfig, nameof(templateConfig));

        // Ensure template is valid (avoid failure after posting assistant creation)
        IPromptTemplate? template = templateFactory?.Create(templateConfig);

        // Create the client
        AssistantClient client = CreateClient(clientProvider);

        // Create the assistant
        AssistantCreationOptions assistantCreationOptions = templateConfig.CreateAssistantCreationOptions(capabilities);
        AssistantCreationOptions assistantCreationOptions = templateConfig.CreateAssistantOptions(capabilities);
        Assistant model = await client.CreateAssistantAsync(capabilities.ModelId, assistantCreationOptions, cancellationToken).ConfigureAwait(false);

        // Instantiate the agent
        return
            new OpenAIAssistantAgent(model, clientProvider, client)
            {
                Kernel = kernel,
                Arguments = defaultArguments,
                Template = template,
            };
    }
    /// Expose predefined tools for run-processing.
    /// Expose predefined tools for run-processing.
    /// </summary>
    internal IReadOnlyList<ToolDefinition> Tools => this._assistant.Tools;

    /// <summary>
    /// Define a new <see cref="OpenAIAssistantAgent"/>.
    /// </summary>
    /// <param name="kernel">The <see cref="Kernel"/> containing services, plugins, and other state for use throughout the operation.</param>
    /// <param name="clientProvider">OpenAI client provider for accessing the API service.</param>
    /// <param name="definition">The assistant definition.</param>
    /// <param name="cancellationToken">The <see cref="CancellationToken"/> to monitor for cancellation requests. The default is <see cref="CancellationToken.None"/>.</param>
    /// <returns>An <see cref="OpenAIAssistantAgent"/> instance</returns>
    public static async Task<OpenAIAssistantAgent> CreateAsync(
        Kernel kernel,
        OpenAIClientProvider clientProvider,
        OpenAIAssistantDefinition definition,
    /// <param name="clientProvider">OpenAI client provider for accessing the API service.</param>
    /// <param name="capabilities">Defines the assistant's capabilities.</param>
    /// <param name="kernel">The <see cref="Kernel"/> containing services, plugins, and other state for use throughout the operation.</param>
    /// <param name="defaultArguments">Required arguments that provide default template parameters, including any <see cref="PromptExecutionSettings"/>.</param>
    /// <param name="templateConfig">Prompt template configuration</param>
    /// <param name="templateFactory">An optional factory to produce the <see cref="IPromptTemplate"/> for the agent</param>
    /// <param name="cancellationToken">The <see cref="CancellationToken"/> to monitor for cancellation requests. The default is <see cref="CancellationToken.None"/>.</param>
    /// <returns>An <see cref="OpenAIAssistantAgent"/> instance</returns>
    public async static Task<OpenAIAssistantAgent> CreateFromTemplateAsync(
        OpenAIClientProvider clientProvider,
        OpenAIAssistantCapabilities capabilities,
        Kernel kernel,
        KernelArguments defaultArguments,
        PromptTemplateConfig templateConfig,
        IPromptTemplateFactory? templateFactory = null,
        CancellationToken cancellationToken = default)
    {
        // Validate input
        Verify.NotNull(kernel, nameof(kernel));
        Verify.NotNull(defaultArguments, nameof(defaultArguments));
        Verify.NotNull(clientProvider, nameof(clientProvider));
        Verify.NotNull(capabilities, nameof(capabilities));
        Verify.NotNull(templateConfig, nameof(templateConfig));

        // Ensure template is valid (avoid failure after posting assistant creation)
        IPromptTemplate? template = templateFactory?.Create(templateConfig);

        // Create the client
        AssistantClient client = CreateClient(clientProvider);

        // Create the assistant
        AssistantCreationOptions assistantCreationOptions = templateConfig.CreateAssistantOptions(capabilities);
        Assistant model = await client.CreateAssistantAsync(capabilities.ModelId, assistantCreationOptions, cancellationToken).ConfigureAwait(false);

        // Instantiate the agent
        return
            new OpenAIAssistantAgent(model, clientProvider, client)
            {
                Kernel = kernel,
                Arguments = defaultArguments,
                Template = template,
            };
    }

    /// <summary>
    /// Define a new <see cref="OpenAIAssistantAgent"/>.
    /// </summary>
    /// <param name="clientProvider">OpenAI client provider for accessing the API service.</param>
    /// <param name="definition">The assistant definition.</param>
    /// <param name="kernel">The <see cref="Kernel"/> containing services, plugins, and other state for use throughout the operation.</param>
    /// <param name="defaultArguments">Optional default arguments, including any <see cref="PromptExecutionSettings"/>.</param>
    /// <param name="cancellationToken">The <see cref="CancellationToken"/> to monitor for cancellation requests. The default is <see cref="CancellationToken.None"/>.</param>
    /// <returns>An <see cref="OpenAIAssistantAgent"/> instance</returns>
    public static async Task<OpenAIAssistantAgent> CreateAsync(
        OpenAIClientProvider clientProvider,
        OpenAIAssistantDefinition definition,
        Kernel kernel,
        KernelArguments? defaultArguments = null,
        CancellationToken cancellationToken = default)
    {
        // Validate input
        Verify.NotNull(kernel, nameof(kernel));
        Verify.NotNull(clientProvider, nameof(clientProvider));
        Verify.NotNull(definition, nameof(definition));

        // Create the client
        AssistantClient client = CreateClient(clientProvider);

        // Create the assistant
        AssistantCreationOptions assistantCreationOptions = CreateAssistantCreationOptions(definition);
        AssistantCreationOptions assistantCreationOptions = CreateAssistantCreationOptions(definition);
        AssistantCreationOptions assistantCreationOptions = CreateAssistantCreationOptions(definition);
        AssistantCreationOptions assistantCreationOptions = definition.CreateAssistantCreationOptions();
        AssistantCreationOptions assistantCreationOptions = definition.CreateAssistantOptions();
        AssistantCreationOptions assistantCreationOptions = CreateAssistantCreationOptions(definition);
        AssistantCreationOptions assistantCreationOptions = definition.CreateAssistantOptions();
        Assistant model = await client.CreateAssistantAsync(definition.ModelId, assistantCreationOptions, cancellationToken).ConfigureAwait(false);

        // Instantiate the agent
        return
            new OpenAIAssistantAgent(model, clientProvider, client)
            {
                Kernel = kernel,
                Arguments = defaultArguments
            };
    }

    /// <summary>
    /// Retrieve a list of assistant definitions: <see cref="OpenAIAssistantDefinition"/>.
    /// </summary>
    /// <param name="provider">Configuration for accessing the API service.</param>
    /// <param name="cancellationToken">The <see cref="CancellationToken"/> to monitor for cancellation requests. The default is <see cref="CancellationToken.None"/>.</param>
    /// <returns>An list of <see cref="OpenAIAssistantDefinition"/> objects.</returns>
    public static async IAsyncEnumerable<OpenAIAssistantDefinition> ListDefinitionsAsync(
        OpenAIClientProvider provider,
        [EnumeratorCancellation] CancellationToken cancellationToken = default)
    {
        // Create the client
        AssistantClient client = CreateClient(provider);

        // Query and enumerate assistant definitions
<<<<<<< HEAD
        await foreach (var page in client.GetAssistantsAsync(new AssistantCollectionOptions() { Order = ListOrder.NewestFirst }, cancellationToken).ConfigureAwait(false))
        await foreach (PageResult<Assistant> page in client.GetAssistantsAsync(new AssistantCollectionOptions() { Order = ListOrder.NewestFirst }, cancellationToken).ConfigureAwait(false))
        {
            foreach (Assistant model in page.Values)
            {
                yield return CreateAssistantDefinition(model);
            }
        await foreach (Assistant model in client.GetAssistantsAsync(new AssistantCollectionOptions() { Order = AssistantCollectionOrder.Descending }, cancellationToken).ConfigureAwait(false))
        {
            yield return CreateAssistantDefinition(model);
        await foreach (Assistant model in client.GetAssistantsAsync(new AssistantCollectionOptions() { Order = AssistantCollectionOrder.Descending }, cancellationToken).ConfigureAwait(false))
        {
            yield return CreateAssistantDefinition(model);
        await foreach (Assistant model in client.GetAssistantsAsync(new AssistantCollectionOptions() { Order = AssistantCollectionOrder.Descending }, cancellationToken).ConfigureAwait(false))
        {
=======
        await foreach (var model in client.GetAssistantsAsync(new AssistantCollectionOptions() { Order = AssistantCollectionOrder.Descending }, cancellationToken).ConfigureAwait(false))
        {
>>>>>>> e78b8e85
            yield return CreateAssistantDefinition(model);
        }
    }

    /// <summary>
    /// Retrieve a <see cref="OpenAIAssistantAgent"/> by identifier.
    /// </summary>
    /// <param name="kernel">The <see cref="Kernel"/> containing services, plugins, and other state for use throughout the operation.</param>
    /// <param name="provider">Configuration for accessing the API service.</param>
    /// <param name="id">The agent identifier</param>
    /// <param name="cancellationToken">The <see cref="CancellationToken"/> to monitor for cancellation requests. The default is <see cref="CancellationToken.None"/>.</param>
    /// <returns>An <see cref="OpenAIAssistantAgent"/> instance</returns>
    public static async Task<OpenAIAssistantAgent> RetrieveAsync(
        Kernel kernel,
        OpenAIClientProvider provider,
        string id,
        CancellationToken cancellationToken = default)
    {
        // Create the client
    /// <param name="clientProvider">Configuration for accessing the API service.</param>
    /// <param name="kernel">The <see cref="Kernel"/> containing services, plugins, and other state for use throughout the operation.</param>
    /// <param name="provider">Configuration for accessing the API service.</param>
    /// <param name="id">The agent identifier</param>
    /// <param name="kernel">The <see cref="Kernel"/> containing services, plugins, and other state for use throughout the operation.</param>
    /// <param name="defaultArguments">Optional default arguments, including any <see cref="PromptExecutionSettings"/>.</param>
    /// <param name="templateFactory">An optional factory to produce the <see cref="IPromptTemplate"/> for the agent</param>
    /// <param name="cancellationToken">The <see cref="CancellationToken"/> to monitor for cancellation requests. The default is <see cref="CancellationToken.None"/>.</param>
    /// <returns>An <see cref="OpenAIAssistantAgent"/> instance</returns>
    public static async Task<OpenAIAssistantAgent> RetrieveAsync(
        OpenAIClientProvider clientProvider,
        Kernel kernel,
        OpenAIClientProvider provider,
        string id,
        Kernel kernel,
        KernelArguments? defaultArguments = null,
        IPromptTemplateFactory? templateFactory = null,
        CancellationToken cancellationToken = default)
    {
        // Validate input
        Verify.NotNull(kernel, nameof(kernel));
        Verify.NotNull(clientProvider, nameof(clientProvider));
        Verify.NotNullOrWhiteSpace(id, nameof(id));

        // Create the client
        AssistantClient client = CreateClient(clientProvider);
        AssistantClient client = CreateClient(provider);

        // Retrieve the assistant
        Assistant model = await client.GetAssistantAsync(id, cancellationToken).ConfigureAwait(false);

        // Instantiate the agent
        return
            new OpenAIAssistantAgent(model, provider, client)
            {
                Kernel = kernel,
        // Ensure template is valid (avoid failure after posting assistant creation)
        IPromptTemplate? template =
            !string.IsNullOrWhiteSpace(model.Instructions) ? templateFactory?.Create(new PromptTemplateConfig(model.Instructions!)) : null;

        // Instantiate the agent
        return
            new OpenAIAssistantAgent(model, clientProvider, client)
            new OpenAIAssistantAgent(model, provider, client)
            {
                Kernel = kernel,
                Arguments = defaultArguments,
                Template = template,
            };
    }

    /// <summary>
    /// Create a new assistant thread.
    /// </summary>
    /// <param name="cancellationToken">The <see cref="CancellationToken"/> to monitor for cancellation requests. The default is <see cref="CancellationToken.None"/>.</param>
    /// <returns>The thread identifier</returns>
    public Task<string> CreateThreadAsync(CancellationToken cancellationToken = default)
        => AssistantThreadActions.CreateThreadAsync(this._client, options: null, cancellationToken);

    /// <summary>
    /// Create a new assistant thread.
    /// </summary>
    /// <param name="options">The options for creating the thread</param>
    /// <param name="cancellationToken">The <see cref="CancellationToken"/> to monitor for cancellation requests. The default is <see cref="CancellationToken.None"/>.</param>
    /// <returns>The thread identifier</returns>
    public Task<string> CreateThreadAsync(OpenAIThreadCreationOptions? options, CancellationToken cancellationToken = default)
        => AssistantThreadActions.CreateThreadAsync(this._client, options, cancellationToken);

    /// <summary>
    /// Create a new assistant thread.
    /// </summary>
    /// <param name="threadId">The thread identifier</param>
    /// <param name="cancellationToken">The <see cref="CancellationToken"/> to monitor for cancellation requests. The default is <see cref="CancellationToken.None"/>.</param>
    /// <returns>The thread identifier</returns>
    public async Task<bool> DeleteThreadAsync(
        string threadId,
        CancellationToken cancellationToken = default)
    {
        // Validate input
        Verify.NotNullOrWhiteSpace(threadId, nameof(threadId));

<<<<<<< HEAD
        return await this._client.DeleteThreadAsync(threadId, cancellationToken).ConfigureAwait(false);

        ThreadDeletionResult result = await this._client.DeleteThreadAsync(threadId, cancellationToken).ConfigureAwait(false);

        return result.Deleted;

        ThreadDeletionResult result = await this._client.DeleteThreadAsync(threadId, cancellationToken).ConfigureAwait(false);

        return result.Deleted;

        ThreadDeletionResult result = await this._client.DeleteThreadAsync(threadId, cancellationToken).ConfigureAwait(false);

        return result.Deleted;

=======
        return (await this._client.DeleteThreadAsync(threadId, cancellationToken).ConfigureAwait(false)).Value.Deleted;
>>>>>>> e78b8e85
    }

    /// <summary>
    /// Uploads an file for the purpose of using with assistant.
    /// </summary>
    /// <param name="stream">The content to upload</param>
    /// <param name="name">The name of the file</param>
    /// <param name="cancellationToken">The <see cref="CancellationToken"/> to monitor for cancellation requests. The default is <see cref="CancellationToken.None"/>.</param>
    /// <returns>The file identifier</returns>
    /// <remarks>
    /// Use the <see cref="FileClient"/> directly for more advanced file operations.
    /// </remarks>
    public async Task<string> UploadFileAsync(Stream stream, string name, CancellationToken cancellationToken = default)
    {
        FileClient client = this._provider.Client.GetFileClient();

        OpenAIFileInfo fileInfo = await client.UploadFileAsync(stream, name, FileUploadPurpose.Assistants, cancellationToken).ConfigureAwait(false);
    /// Use the <see cref="FileClient"/> directly for more advanced file operations.
    /// </remarks>
    public async Task<string> UploadFileAsync(Stream stream, string name, CancellationToken cancellationToken = default)
    {
        FileClient client = this._provider.Client.GetFileClient();

        OpenAIFileInfo fileInfo = await client.UploadFileAsync(stream, name, FileUploadPurpose.Assistants, cancellationToken).ConfigureAwait(false);
    /// Use the <see cref="OpenAIFileClient"/> directly for more advanced file operations.
    /// </remarks>
    public async Task<string> UploadFileAsync(Stream stream, string name, CancellationToken cancellationToken = default)
    {
        OpenAIFileClient client = this._provider.Client.GetOpenAIFileClient();

        OpenAIFile fileInfo = await client.UploadFileAsync(stream, name, FileUploadPurpose.Assistants, cancellationToken).ConfigureAwait(false);

        return fileInfo.Id;
    }

    /// <summary>
    /// Adds a message to the specified thread.
    /// </summary>
    /// <param name="threadId">The thread identifier</param>
    /// <param name="message">A non-system message with which to append to the conversation.</param>
    /// <param name="cancellationToken">The <see cref="CancellationToken"/> to monitor for cancellation requests. The default is <see cref="CancellationToken.None"/>.</param>
    public Task AddChatMessageAsync(string threadId, ChatMessageContent message, CancellationToken cancellationToken = default)
    {
        this.ThrowIfDeleted();

        return AssistantThreadActions.CreateMessageAsync(this._client, threadId, message, cancellationToken);
    }

    /// <summary>
    /// Gets messages for a specified thread.
    /// </summary>
    /// <param name="threadId">The thread identifier</param>
    /// <param name="cancellationToken">The <see cref="CancellationToken"/> to monitor for cancellation requests. The default is <see cref="CancellationToken.None"/>.</param>
    /// <returns>Asynchronous enumeration of messages.</returns>
    public IAsyncEnumerable<ChatMessageContent> GetThreadMessagesAsync(string threadId, CancellationToken cancellationToken = default)
    {
        this.ThrowIfDeleted();

        return AssistantThreadActions.GetMessagesAsync(this._client, threadId, cancellationToken);
    }

    /// <summary>
    /// Delete the assistant definition.
    /// </summary>
    /// <param name="cancellationToken">The <see cref="CancellationToken"/> to monitor for cancellation requests. The default is <see cref="CancellationToken.None"/>.</param>
    /// <returns>True if assistant definition has been deleted</returns>
    /// <remarks>
    /// Assistant based agent will not be useable after deletion.
    /// </remarks>
    public async Task<bool> DeleteAsync(CancellationToken cancellationToken = default)
    {
        if (!this.IsDeleted)
        {
<<<<<<< HEAD
            this.IsDeleted = (await this._client.DeleteAssistantAsync(this.Id, cancellationToken).ConfigureAwait(false)).Value;
            AssistantDeletionResult result = await this._client.DeleteAssistantAsync(this.Id, cancellationToken).ConfigureAwait(false);
            this.IsDeleted = result.Deleted;
            AssistantDeletionResult result = await this._client.DeleteAssistantAsync(this.Id, cancellationToken).ConfigureAwait(false);
            this.IsDeleted = result.Deleted;
            AssistantDeletionResult result = await this._client.DeleteAssistantAsync(this.Id, cancellationToken).ConfigureAwait(false);
            this.IsDeleted = result.Deleted;
=======
            this.IsDeleted = (await this._client.DeleteAssistantAsync(this.Id, cancellationToken).ConfigureAwait(false)).Value.Deleted;
>>>>>>> e78b8e85
        }

        return this.IsDeleted;
    }

    /// <summary>
    /// Invoke the assistant on the specified thread.
    /// </summary>
    /// <param name="threadId">The thread identifier</param>
    /// <param name="arguments">Optional arguments to pass to the agents's invocation, including any <see cref="PromptExecutionSettings"/>.</param>
    /// <param name="kernel">The <see cref="Kernel"/> containing services, plugins, and other state for use by the agent.</param>
    /// <param name="cancellationToken">The <see cref="CancellationToken"/> to monitor for cancellation requests. The default is <see cref="CancellationToken.None"/>.</param>
    /// <returns>Asynchronous enumeration of messages.</returns>
    /// <returns>Asynchronous enumeration of response messages.</returns>
    /// <remarks>
    /// The `arguments` parameter is not currently used by the agent, but is provided for future extensibility.
    /// </remarks>
    public IAsyncEnumerable<ChatMessageContent> InvokeAsync(
        string threadId,
        KernelArguments? arguments = null,
        Kernel? kernel = null,
        CancellationToken cancellationToken = default)
        => this.InvokeAsync(threadId, options: null, arguments, kernel, cancellationToken);

    /// <summary>
    /// Invoke the assistant on the specified thread.
    /// </summary>
    /// <param name="threadId">The thread identifier</param>
    /// <param name="options">Optional invocation options</param>
    /// <param name="arguments">Optional arguments to pass to the agents's invocation, including any <see cref="PromptExecutionSettings"/>.</param>
    /// <param name="kernel">The <see cref="Kernel"/> containing services, plugins, and other state for use by the agent.</param>
    /// <param name="cancellationToken">The <see cref="CancellationToken"/> to monitor for cancellation requests. The default is <see cref="CancellationToken.None"/>.</param>
    /// <returns>Asynchronous enumeration of response messages.</returns>
    /// <remarks>
    /// The `arguments` parameter is not currently used by the agent, but is provided for future extensibility.
    /// </remarks>
    public IAsyncEnumerable<ChatMessageContent> InvokeAsync(
        string threadId,
        KernelArguments? arguments = null,
        Kernel? kernel = null,
        CancellationToken cancellationToken = default)
        => this.InvokeAsync(threadId, options: null, arguments, kernel, cancellationToken);

    /// <summary>
    /// Invoke the assistant on the specified thread.
    /// </summary>
    /// <param name="threadId">The thread identifier</param>
    /// <param name="options">Optional invocation options</param>
    /// <param name="arguments">Optional arguments to pass to the agents's invocation, including any <see cref="PromptExecutionSettings"/>.</param>
    /// <param name="kernel">The <see cref="Kernel"/> containing services, plugins, and other state for use by the agent.</param>
    /// <param name="cancellationToken">The <see cref="CancellationToken"/> to monitor for cancellation requests. The default is <see cref="CancellationToken.None"/>.</param>
    /// <returns>Asynchronous enumeration of messages.</returns>
    /// <returns>Asynchronous enumeration of response messages.</returns>
    /// <remarks>
    /// The `arguments` parameter is not currently used by the agent, but is provided for future extensibility.
    /// </remarks>
    public async IAsyncEnumerable<ChatMessageContent> InvokeAsync(
        string threadId,
        OpenAIAssistantInvocationOptions? options,
        KernelArguments? arguments = null,
        Kernel? kernel = null,
        [EnumeratorCancellation] CancellationToken cancellationToken = default)
    {
        this.ThrowIfDeleted();

        kernel ??= this.Kernel;
        arguments ??= this.Arguments;
        arguments = this.MergeArguments(arguments);

        await foreach ((bool isVisible, ChatMessageContent message) in AssistantThreadActions.InvokeAsync(this, this._client, threadId, options, this.Logger, kernel, arguments, cancellationToken).ConfigureAwait(false))
        {
            if (isVisible)
            {
                yield return message;
            }
        }
    }

    /// <summary>
    /// Invoke the assistant on the specified thread.
    /// </summary>
    /// <param name="threadId">The thread identifier</param>
    /// <param name="messages">The receiver for the completed messages generated</param>
    /// <param name="arguments">Optional arguments to pass to the agents's invocation, including any <see cref="PromptExecutionSettings"/>.</param>
    /// <param name="kernel">The <see cref="Kernel"/> containing services, plugins, and other state for use by the agent.</param>
    /// Invoke the assistant on the specified thread with streaming response.
    /// </summary>
    /// <param name="threadId">The thread identifier</param>
    /// <param name="arguments">Optional arguments to pass to the agents's invocation, including any <see cref="PromptExecutionSettings"/>.</param>
    /// <param name="kernel">The <see cref="Kernel"/> containing services, plugins, and other state for use by the agent.</param>
    /// <param name="messages">Optional receiver of the completed messages generated</param>
    /// <param name="cancellationToken">The <see cref="CancellationToken"/> to monitor for cancellation requests. The default is <see cref="CancellationToken.None"/>.</param>
    /// <returns>Asynchronous enumeration of messages.</returns>
    /// <remarks>
    /// The `arguments` parameter is not currently used by the agent, but is provided for future extensibility.
    /// </remarks>
    public IAsyncEnumerable<StreamingChatMessageContent> InvokeStreamingAsync(
        string threadId,
        ChatHistory messages,
        KernelArguments? arguments = null,
        Kernel? kernel = null,
        CancellationToken cancellationToken = default)
            => this.InvokeStreamingAsync(threadId, messages, options: null, arguments, kernel, cancellationToken);

    /// <summary>
    /// Invoke the assistant on the specified thread.
    /// </summary>
    /// <param name="threadId">The thread identifier</param>
    /// <param name="messages">The receiver for the completed messages generated</param>
    /// <param name="options">Optional invocation options</param>
    /// <param name="arguments">Optional arguments to pass to the agents's invocation, including any <see cref="PromptExecutionSettings"/>.</param>
    /// <param name="kernel">The <see cref="Kernel"/> containing services, plugins, and other state for use by the agent.</param>
        KernelArguments? arguments = null,
        Kernel? kernel = null,
        ChatHistory? messages = null,
        CancellationToken cancellationToken = default)
        => this.InvokeStreamingAsync(threadId, options: null, arguments, kernel, messages, cancellationToken);

    /// <summary>
    /// Invoke the assistant on the specified thread with streaming response.
    /// </summary>
    /// <param name="threadId">The thread identifier</param>
    /// <param name="options">Optional invocation options</param>
    /// <param name="arguments">Optional arguments to pass to the agents's invocation, including any <see cref="PromptExecutionSettings"/>.</param>
    /// <param name="kernel">The <see cref="Kernel"/> containing services, plugins, and other state for use by the agent.</param>
    /// <param name="messages">Optional receiver of the completed messages generated</param>
    /// <param name="cancellationToken">The <see cref="CancellationToken"/> to monitor for cancellation requests. The default is <see cref="CancellationToken.None"/>.</param>
    /// <returns>Asynchronous enumeration of messages.</returns>
    /// <remarks>
    /// The `arguments` parameter is not currently used by the agent, but is provided for future extensibility.
    /// </remarks>
    public IAsyncEnumerable<StreamingChatMessageContent> InvokeStreamingAsync(
        string threadId,
        ChatHistory messages,
        OpenAIAssistantInvocationOptions? options,
        KernelArguments? arguments = null,
        Kernel? kernel = null,
        ChatHistory? messages = null,
        CancellationToken cancellationToken = default)
    {
        this.ThrowIfDeleted();

        kernel ??= this.Kernel;
        arguments ??= this.Arguments;
        arguments = this.MergeArguments(arguments);

        return AssistantThreadActions.InvokeStreamingAsync(this, this._client, threadId, messages, options, this.Logger, kernel, arguments, cancellationToken);
    }

    /// <inheritdoc/>
    protected override IEnumerable<string> GetChannelKeys()
    {
        // Distinguish from other channel types.
        yield return typeof(OpenAIAssistantChannel).FullName!;

        foreach (string key in this._channelKeys)
        {
            yield return key;
        }
    }

    /// <inheritdoc/>
    protected override async Task<AgentChannel> CreateChannelAsync(CancellationToken cancellationToken)
    {
        this.Logger.LogOpenAIAssistantAgentCreatingChannel(nameof(CreateChannelAsync), nameof(OpenAIAssistantChannel));

        AssistantThread thread = await this._client.CreateThreadAsync(options: null, cancellationToken).ConfigureAwait(false);

        this.Logger.LogInformation("[{MethodName}] Created assistant thread: {ThreadId}", nameof(CreateChannelAsync), thread.Id);

        OpenAIAssistantChannel channel =
            new(this._client, thread.Id)
            {
                Logger = this.LoggerFactory.CreateLogger<OpenAIAssistantChannel>()
            };

        this.Logger.LogOpenAIAssistantAgentCreatedChannel(nameof(CreateChannelAsync), nameof(OpenAIAssistantChannel), thread.Id);

        return channel;
    }
        this.Logger.LogDebug("[{MethodName}] Creating assistant thread", nameof(CreateChannelAsync));

        AssistantThread thread = await this._client.CreateThreadAsync(cancellationToken).ConfigureAwait(false);

        this.Logger.LogInformation("[{MethodName}] Created assistant thread: {ThreadId}", nameof(CreateChannelAsync), thread.Id);

    internal void ThrowIfDeleted()
    {
        if (this.IsDeleted)
        {
            throw new KernelException($"Agent Failure - {nameof(OpenAIAssistantAgent)} agent is deleted: {this.Id}.");
        }
    }

    internal Task<string?> GetInstructionsAsync(Kernel kernel, KernelArguments? arguments, CancellationToken cancellationToken) =>
        this.FormatInstructionsAsync(kernel, arguments, cancellationToken);
    /// <inheritdoc/>
    protected override async Task<AgentChannel> RestoreChannelAsync(string channelState, CancellationToken cancellationToken)
    {
        string threadId = channelState;

        this.Logger.LogOpenAIAssistantAgentRestoringChannel(nameof(RestoreChannelAsync), nameof(OpenAIAssistantChannel), threadId);

        AssistantThread thread = await this._client.GetThreadAsync(threadId, cancellationToken).ConfigureAwait(false);

        this.Logger.LogOpenAIAssistantAgentRestoredChannel(nameof(RestoreChannelAsync), nameof(OpenAIAssistantChannel), threadId);

        return new OpenAIAssistantChannel(this._client, thread.Id);
    }

    /// <summary>
    /// Initializes a new instance of the <see cref="OpenAIAssistantAgent"/> class.
    /// </summary>
    private OpenAIAssistantAgent(
        Assistant model,
        OpenAIClientProvider provider,
        AssistantClient client)
    {
        this._provider = provider;
        this._assistant = model;
        this._client = provider.Client.GetAssistantClient();
        this._channelKeys = provider.ConfigurationKeys.ToArray();

        this.Definition = CreateAssistantDefinition(model);

        this.Description = this._assistant.Description;
        this.Id = this._assistant.Id;
        this.Name = this._assistant.Name;
        this.Instructions = this._assistant.Instructions;
    }

    private static OpenAIAssistantDefinition CreateAssistantDefinition(Assistant model)
    {
        OpenAIAssistantExecutionOptions? options = null;

        if (model.Metadata.TryGetValue(OptionsMetadataKey, out string? optionsJson))
        {
            options = JsonSerializer.Deserialize<OpenAIAssistantExecutionOptions>(optionsJson);
        }

        IReadOnlyList<string>? fileIds = (IReadOnlyList<string>?)model.ToolResources?.CodeInterpreter?.FileIds;
        string? vectorStoreId = model.ToolResources?.FileSearch?.VectorStoreIds?.SingleOrDefault();
        bool enableJsonResponse = model.ResponseFormat is not null && model.ResponseFormat == AssistantResponseFormat.JsonObject;

        return new(model.Model)
        {
            Id = model.Id,
            Name = model.Name,
            Description = model.Description,
            Instructions = model.Instructions,
            CodeInterpreterFileIds = fileIds,
            EnableCodeInterpreter = model.Tools.Any(t => t is CodeInterpreterToolDefinition),
            EnableFileSearch = model.Tools.Any(t => t is FileSearchToolDefinition),
            Metadata = model.Metadata,
            EnableJsonResponse = enableJsonResponse,
            TopP = model.NucleusSamplingFactor,
            Temperature = model.Temperature,
            VectorStoreId = string.IsNullOrWhiteSpace(vectorStoreId) ? null : vectorStoreId,
            ExecutionOptions = options,
        };
    }

    private static AssistantCreationOptions CreateAssistantCreationOptions(OpenAIAssistantDefinition definition)
    {
        AssistantCreationOptions assistantCreationOptions =
            new()
            {
                Description = definition.Description,
                Instructions = definition.Instructions,
                Name = definition.Name,
                ToolResources =
                    AssistantToolResourcesFactory.GenerateToolResources(
                        definition.EnableFileSearch ? definition.VectorStoreId : null,
                        definition.EnableCodeInterpreter ? definition.CodeInterpreterFileIds : null),
                ResponseFormat = definition.EnableJsonResponse ? AssistantResponseFormat.JsonObject : AssistantResponseFormat.Auto,
                Temperature = definition.Temperature,
                NucleusSamplingFactor = definition.TopP,
            };

        if (definition.Metadata != null)
        {
            foreach (KeyValuePair<string, string> item in definition.Metadata)
            {
                assistantCreationOptions.Metadata[item.Key] = item.Value;
            }
        }

        if (definition.ExecutionOptions != null)
        {
            string optionsJson = JsonSerializer.Serialize(definition.ExecutionOptions);
            assistantCreationOptions.Metadata[OptionsMetadataKey] = optionsJson;
        }

        if (definition.EnableCodeInterpreter)
        {
        if (model.Metadata.TryGetValue(OptionsMetadataKey, out string? optionsJson))
        {
            options = JsonSerializer.Deserialize<OpenAIAssistantExecutionOptions>(optionsJson);
        }

        IReadOnlyList<string>? fileIds = (IReadOnlyList<string>?)model.ToolResources?.CodeInterpreter?.FileIds;
        string? vectorStoreId = model.ToolResources?.FileSearch?.VectorStoreIds?.SingleOrDefault();
        bool enableJsonResponse = model.ResponseFormat is not null && model.ResponseFormat == AssistantResponseFormat.JsonObject;

        return new(model.Model)
        {
            Id = model.Id,
            Name = model.Name,
            Description = model.Description,
            Instructions = model.Instructions,
            CodeInterpreterFileIds = fileIds,
            EnableCodeInterpreter = model.Tools.Any(t => t is CodeInterpreterToolDefinition),
            EnableFileSearch = model.Tools.Any(t => t is FileSearchToolDefinition),
            Metadata = model.Metadata,
            EnableJsonResponse = enableJsonResponse,
            TopP = model.NucleusSamplingFactor,
            Temperature = model.Temperature,
            VectorStoreId = string.IsNullOrWhiteSpace(vectorStoreId) ? null : vectorStoreId,
            ExecutionOptions = options,
        };
    }

    private static AssistantClient CreateClient(OpenAIClientProvider config)
    {
        return config.Client.GetAssistantClient();
            assistantCreationOptions.Tools.Add(ToolDefinition.CreateCodeInterpreter());
        }

        if (definition.EnableFileSearch)
        {
            assistantCreationOptions.Tools.Add(ToolDefinition.CreateFileSearch());
        }

        return assistantCreationOptions;
    }

    private static AssistantClient CreateClient(OpenAIClientProvider config)
    {
        return config.Client.GetAssistantClient();
    }

    private static IEnumerable<string> DefineChannelKeys(OpenAIClientProvider config)
    {
        // Distinguish from other channel types.
        yield return typeof(AgentChannel<OpenAIAssistantAgent>).FullName!;

        foreach (string key in config.ConfigurationKeys)
        {
            yield return key;
        }
    }
}<|MERGE_RESOLUTION|>--- conflicted
+++ resolved
@@ -1,10 +1,6 @@
-<<<<<<< HEAD
 // Copyright (c) Microsoft. All rights reserved.
+using System;
 using System.ClientModel;
-using System;
-=======
-﻿// Copyright (c) Microsoft. All rights reserved.
->>>>>>> e78b8e85
 using System.Collections.Generic;
 using System.IO;
 using System.Linq;
@@ -246,7 +242,6 @@
         AssistantClient client = CreateClient(provider);
 
         // Query and enumerate assistant definitions
-<<<<<<< HEAD
         await foreach (var page in client.GetAssistantsAsync(new AssistantCollectionOptions() { Order = ListOrder.NewestFirst }, cancellationToken).ConfigureAwait(false))
         await foreach (PageResult<Assistant> page in client.GetAssistantsAsync(new AssistantCollectionOptions() { Order = ListOrder.NewestFirst }, cancellationToken).ConfigureAwait(false))
         {
@@ -262,10 +257,8 @@
             yield return CreateAssistantDefinition(model);
         await foreach (Assistant model in client.GetAssistantsAsync(new AssistantCollectionOptions() { Order = AssistantCollectionOrder.Descending }, cancellationToken).ConfigureAwait(false))
         {
-=======
         await foreach (var model in client.GetAssistantsAsync(new AssistantCollectionOptions() { Order = AssistantCollectionOrder.Descending }, cancellationToken).ConfigureAwait(false))
         {
->>>>>>> e78b8e85
             yield return CreateAssistantDefinition(model);
         }
     }
@@ -366,7 +359,6 @@
         // Validate input
         Verify.NotNullOrWhiteSpace(threadId, nameof(threadId));
 
-<<<<<<< HEAD
         return await this._client.DeleteThreadAsync(threadId, cancellationToken).ConfigureAwait(false);
 
         ThreadDeletionResult result = await this._client.DeleteThreadAsync(threadId, cancellationToken).ConfigureAwait(false);
@@ -381,9 +373,7 @@
 
         return result.Deleted;
 
-=======
         return (await this._client.DeleteThreadAsync(threadId, cancellationToken).ConfigureAwait(false)).Value.Deleted;
->>>>>>> e78b8e85
     }
 
     /// <summary>
@@ -457,7 +447,6 @@
     {
         if (!this.IsDeleted)
         {
-<<<<<<< HEAD
             this.IsDeleted = (await this._client.DeleteAssistantAsync(this.Id, cancellationToken).ConfigureAwait(false)).Value;
             AssistantDeletionResult result = await this._client.DeleteAssistantAsync(this.Id, cancellationToken).ConfigureAwait(false);
             this.IsDeleted = result.Deleted;
@@ -465,9 +454,7 @@
             this.IsDeleted = result.Deleted;
             AssistantDeletionResult result = await this._client.DeleteAssistantAsync(this.Id, cancellationToken).ConfigureAwait(false);
             this.IsDeleted = result.Deleted;
-=======
             this.IsDeleted = (await this._client.DeleteAssistantAsync(this.Id, cancellationToken).ConfigureAwait(false)).Value.Deleted;
->>>>>>> e78b8e85
         }
 
         return this.IsDeleted;
