<<<<<<< HEAD
// Copyright (c) Microsoft. All rights reserved.
using System.ClientModel;
using System;
// Copyright (c) Microsoft. All rights reserved.
=======
﻿// Copyright (c) Microsoft. All rights reserved.
>>>>>>> 6d5aa6e0
using System.Collections.Generic;
using System.IO;
using System.Linq;
using System.Runtime.CompilerServices;
using System.Text.Json;
using System.Threading;
using System.Threading.Tasks;
using Microsoft.Extensions.Logging;
using Microsoft.SemanticKernel.Agents.OpenAI.Internal;
using Microsoft.SemanticKernel.ChatCompletion;
using OpenAI.Assistants;
using OpenAI.Files;

namespace Microsoft.SemanticKernel.Agents.OpenAI;

/// <summary>
/// A <see cref="KernelAgent"/> specialization based on Open AI Assistant / GPT.
/// </summary>
public sealed class OpenAIAssistantAgent : KernelAgent
{
    /// <summary>
    /// Metadata key that identifies code-interpreter content.
    /// </summary>
    public const string CodeInterpreterMetadataKey = "code";

    internal const string OptionsMetadataKey = "__run_options";
    internal const string TemplateMetadataKey = "__template_format";

    private readonly OpenAIClientProvider _provider;
    private readonly Assistant _assistant;
    private readonly AssistantClient _client;
    private readonly string[] _channelKeys;

    /// <summary>
    /// The assistant definition.
    /// </summary>
    public OpenAIAssistantDefinition Definition { get; private init; }

    /// <summary>
    /// Set when the assistant has been deleted via <see cref="DeleteAsync(CancellationToken)"/>.
    /// An assistant removed by other means will result in an exception when invoked.
    /// </summary>
    public bool IsDeleted { get; private set; }

    /// <summary>
    /// Defines polling behavior for run processing
    /// </summary>
    public RunPollingOptions PollingOptions { get; } = new();

    /// <summary>
    /// Expose predefined tools for run-processing.
    /// The assistant definition.
    /// </summary>
    public OpenAIAssistantDefinition Definition { get; private init; }

    /// <summary>
    /// Set when the assistant has been deleted via <see cref="DeleteAsync(CancellationToken)"/>.
    /// An assistant removed by other means will result in an exception when invoked.
    /// </summary>
    public bool IsDeleted { get; private set; }

    /// <summary>
    /// Defines polling behavior for run processing
    /// </summary>
    public RunPollingOptions PollingOptions { get; } = new();

    /// <summary>
    /// Define a new <see cref="OpenAIAssistantAgent"/>.
    /// </summary>
    /// <param name="clientProvider">OpenAI client provider for accessing the API service.</param>
    /// <param name="capabilities">Defines the assistant's capabilities.</param>
    /// <param name="kernel">The <see cref="Kernel"/> containing services, plugins, and other state for use throughout the operation.</param>
    /// <param name="defaultArguments">Optional default arguments, including any <see cref="PromptExecutionSettings"/>.</param>
    /// <param name="defaultArguments">Required arguments that provide default template parameters, including any <see cref="PromptExecutionSettings"/>.</param>
    /// <param name="templateConfig">Prompt template configuration</param>
    /// <param name="templateFactory">An optional factory to produce the <see cref="IPromptTemplate"/> for the agent</param>
    /// <param name="cancellationToken">The <see cref="CancellationToken"/> to monitor for cancellation requests. The default is <see cref="CancellationToken.None"/>.</param>
    /// <returns>An <see cref="OpenAIAssistantAgent"/> instance</returns>
    public async static Task<OpenAIAssistantAgent> CreateFromTemplateAsync(
        OpenAIClientProvider clientProvider,
        OpenAIAssistantCapabilities capabilities,
        Kernel kernel,
        KernelArguments defaultArguments,
        PromptTemplateConfig templateConfig,
        IPromptTemplateFactory? templateFactory = null,
        CancellationToken cancellationToken = default)
    {
        // Validate input
        Verify.NotNull(kernel, nameof(kernel));
        Verify.NotNull(defaultArguments, nameof(defaultArguments));
        Verify.NotNull(clientProvider, nameof(clientProvider));
        Verify.NotNull(capabilities, nameof(capabilities));
        Verify.NotNull(templateConfig, nameof(templateConfig));

        // Ensure template is valid (avoid failure after posting assistant creation)
        IPromptTemplate? template = templateFactory?.Create(templateConfig);

        // Create the client
        AssistantClient client = CreateClient(clientProvider);

        // Create the assistant
        AssistantCreationOptions assistantCreationOptions = templateConfig.CreateAssistantCreationOptions(capabilities);
        AssistantCreationOptions assistantCreationOptions = templateConfig.CreateAssistantOptions(capabilities);
        Assistant model = await client.CreateAssistantAsync(capabilities.ModelId, assistantCreationOptions, cancellationToken).ConfigureAwait(false);

        // Instantiate the agent
        return
            new OpenAIAssistantAgent(model, clientProvider, client)
            {
                Kernel = kernel,
                Arguments = defaultArguments,
                Template = template,
            };
    }
    /// Expose predefined tools for run-processing.
    /// </summary>
    internal IReadOnlyList<ToolDefinition> Tools => this._assistant.Tools;

    /// <summary>
    /// Define a new <see cref="OpenAIAssistantAgent"/>.
    /// </summary>
    /// <param name="clientProvider">OpenAI client provider for accessing the API service.</param>
    /// <param name="capabilities">Defines the assistant's capabilities.</param>
    /// <param name="kernel">The <see cref="Kernel"/> containing services, plugins, and other state for use throughout the operation.</param>
    /// <param name="defaultArguments">Required arguments that provide default template parameters, including any <see cref="PromptExecutionSettings"/>.</param>
    /// <param name="templateConfig">Prompt template configuration</param>
    /// <param name="templateFactory">An optional factory to produce the <see cref="IPromptTemplate"/> for the agent</param>
    /// <param name="cancellationToken">The <see cref="CancellationToken"/> to monitor for cancellation requests. The default is <see cref="CancellationToken.None"/>.</param>
    /// <returns>An <see cref="OpenAIAssistantAgent"/> instance</returns>
    public async static Task<OpenAIAssistantAgent> CreateFromTemplateAsync(
        OpenAIClientProvider clientProvider,
        OpenAIAssistantCapabilities capabilities,
        Kernel kernel,
        KernelArguments defaultArguments,
        PromptTemplateConfig templateConfig,
        IPromptTemplateFactory? templateFactory = null,
        CancellationToken cancellationToken = default)
    {
        // Validate input
        Verify.NotNull(kernel, nameof(kernel));
        Verify.NotNull(defaultArguments, nameof(defaultArguments));
        Verify.NotNull(clientProvider, nameof(clientProvider));
        Verify.NotNull(capabilities, nameof(capabilities));
        Verify.NotNull(templateConfig, nameof(templateConfig));

        // Ensure template is valid (avoid failure after posting assistant creation)
        IPromptTemplate? template = templateFactory?.Create(templateConfig);

        // Create the client
        AssistantClient client = CreateClient(clientProvider);

        // Create the assistant
        AssistantCreationOptions assistantCreationOptions = templateConfig.CreateAssistantOptions(capabilities);
        Assistant model = await client.CreateAssistantAsync(capabilities.ModelId, assistantCreationOptions, cancellationToken).ConfigureAwait(false);

        // Instantiate the agent
        return
            new OpenAIAssistantAgent(model, clientProvider, client)
            {
                Kernel = kernel,
                Arguments = defaultArguments,
                Template = template,
            };
    }

    /// <summary>
    /// Define a new <see cref="OpenAIAssistantAgent"/>.
    /// </summary>
    /// <param name="clientProvider">OpenAI client provider for accessing the API service.</param>
    /// <param name="definition">The assistant definition.</param>
    /// <param name="kernel">The <see cref="Kernel"/> containing services, plugins, and other state for use throughout the operation.</param>
    /// <param name="defaultArguments">Optional default arguments, including any <see cref="PromptExecutionSettings"/>.</param>
    /// <param name="cancellationToken">The <see cref="CancellationToken"/> to monitor for cancellation requests. The default is <see cref="CancellationToken.None"/>.</param>
    /// <returns>An <see cref="OpenAIAssistantAgent"/> instance</returns>
    public static async Task<OpenAIAssistantAgent> CreateAsync(
        OpenAIClientProvider clientProvider,
        OpenAIAssistantDefinition definition,
        Kernel kernel,
        KernelArguments? defaultArguments = null,
        CancellationToken cancellationToken = default)
    {
        // Validate input
        Verify.NotNull(kernel, nameof(kernel));
        Verify.NotNull(clientProvider, nameof(clientProvider));
        Verify.NotNull(definition, nameof(definition));

        // Create the client
        AssistantClient client = CreateClient(clientProvider);

        // Create the assistant
        AssistantCreationOptions assistantCreationOptions = definition.CreateAssistantCreationOptions();
        AssistantCreationOptions assistantCreationOptions = definition.CreateAssistantOptions();
        AssistantCreationOptions assistantCreationOptions = CreateAssistantCreationOptions(definition);
        AssistantCreationOptions assistantCreationOptions = definition.CreateAssistantOptions();
        Assistant model = await client.CreateAssistantAsync(definition.ModelId, assistantCreationOptions, cancellationToken).ConfigureAwait(false);

        // Instantiate the agent
        return
            new OpenAIAssistantAgent(model, clientProvider, client)
            {
                Kernel = kernel,
                Arguments = defaultArguments
            };
    }

    /// <summary>
    /// Retrieve a list of assistant definitions: <see cref="OpenAIAssistantDefinition"/>.
    /// </summary>
    /// <param name="provider">Configuration for accessing the API service.</param>
    /// <param name="cancellationToken">The <see cref="CancellationToken"/> to monitor for cancellation requests. The default is <see cref="CancellationToken.None"/>.</param>
    /// <returns>An list of <see cref="OpenAIAssistantDefinition"/> objects.</returns>
    public static async IAsyncEnumerable<OpenAIAssistantDefinition> ListDefinitionsAsync(
        OpenAIClientProvider provider,
        [EnumeratorCancellation] CancellationToken cancellationToken = default)
    {
        // Create the client
        AssistantClient client = CreateClient(provider);

        // Query and enumerate assistant definitions
<<<<<<< HEAD
        await foreach (var page in client.GetAssistantsAsync(new AssistantCollectionOptions() { Order = ListOrder.NewestFirst }, cancellationToken).ConfigureAwait(false))
        await foreach (PageResult<Assistant> page in client.GetAssistantsAsync(new AssistantCollectionOptions() { Order = ListOrder.NewestFirst }, cancellationToken).ConfigureAwait(false))
=======
        await foreach (Assistant model in client.GetAssistantsAsync(new AssistantCollectionOptions() { Order = AssistantCollectionOrder.Descending }, cancellationToken).ConfigureAwait(false))
>>>>>>> 6d5aa6e0
        {
            yield return CreateAssistantDefinition(model);
        }
    }

    /// <summary>
    /// Retrieve a <see cref="OpenAIAssistantAgent"/> by identifier.
    /// </summary>
    /// <param name="clientProvider">Configuration for accessing the API service.</param>
    /// <param name="kernel">The <see cref="Kernel"/> containing services, plugins, and other state for use throughout the operation.</param>
    /// <param name="provider">Configuration for accessing the API service.</param>
    /// <param name="id">The agent identifier</param>
    /// <param name="kernel">The <see cref="Kernel"/> containing services, plugins, and other state for use throughout the operation.</param>
    /// <param name="defaultArguments">Optional default arguments, including any <see cref="PromptExecutionSettings"/>.</param>
    /// <param name="templateFactory">An optional factory to produce the <see cref="IPromptTemplate"/> for the agent</param>
    /// <param name="cancellationToken">The <see cref="CancellationToken"/> to monitor for cancellation requests. The default is <see cref="CancellationToken.None"/>.</param>
    /// <returns>An <see cref="OpenAIAssistantAgent"/> instance</returns>
    public static async Task<OpenAIAssistantAgent> RetrieveAsync(
        OpenAIClientProvider clientProvider,
        Kernel kernel,
        OpenAIClientProvider provider,
        string id,
        Kernel kernel,
        KernelArguments? defaultArguments = null,
        IPromptTemplateFactory? templateFactory = null,
        CancellationToken cancellationToken = default)
    {
        // Validate input
        Verify.NotNull(kernel, nameof(kernel));
        Verify.NotNull(clientProvider, nameof(clientProvider));
        Verify.NotNullOrWhiteSpace(id, nameof(id));

        // Create the client
        AssistantClient client = CreateClient(clientProvider);
        AssistantClient client = CreateClient(provider);

        // Retrieve the assistant
        Assistant model = await client.GetAssistantAsync(id, cancellationToken).ConfigureAwait(false);

        // Ensure template is valid (avoid failure after posting assistant creation)
        IPromptTemplate? template =
            !string.IsNullOrWhiteSpace(model.Instructions) ?
                templateFactory?.Create(new PromptTemplateConfig(model.Instructions!)) :
                null;

        // Instantiate the agent
        return
            new OpenAIAssistantAgent(model, clientProvider, client)
            new OpenAIAssistantAgent(model, provider, client)
            {
                Kernel = kernel,
                Arguments = defaultArguments,
                Template = template,
            };
    }

    /// <summary>
    /// Create a new assistant thread.
    /// </summary>
    /// <param name="cancellationToken">The <see cref="CancellationToken"/> to monitor for cancellation requests. The default is <see cref="CancellationToken.None"/>.</param>
    /// <returns>The thread identifier</returns>
    public Task<string> CreateThreadAsync(CancellationToken cancellationToken = default)
        => AssistantThreadActions.CreateThreadAsync(this._client, options: null, cancellationToken);

    /// <summary>
    /// Create a new assistant thread.
    /// </summary>
    /// <param name="options">The options for creating the thread</param>
    /// <param name="cancellationToken">The <see cref="CancellationToken"/> to monitor for cancellation requests. The default is <see cref="CancellationToken.None"/>.</param>
    /// <returns>The thread identifier</returns>
    public Task<string> CreateThreadAsync(OpenAIThreadCreationOptions? options, CancellationToken cancellationToken = default)
        => AssistantThreadActions.CreateThreadAsync(this._client, options, cancellationToken);

    /// <summary>
    /// Create a new assistant thread.
    /// </summary>
    /// <param name="threadId">The thread identifier</param>
    /// <param name="cancellationToken">The <see cref="CancellationToken"/> to monitor for cancellation requests. The default is <see cref="CancellationToken.None"/>.</param>
    /// <returns>The thread identifier</returns>
    public async Task<bool> DeleteThreadAsync(
        string threadId,
        CancellationToken cancellationToken = default)
    {
        // Validate input
        Verify.NotNullOrWhiteSpace(threadId, nameof(threadId));

        ThreadDeletionResult result = await this._client.DeleteThreadAsync(threadId, cancellationToken).ConfigureAwait(false);

        return result.Deleted;
    }

    /// <summary>
    /// Uploads an file for the purpose of using with assistant.
    /// </summary>
    /// <param name="stream">The content to upload</param>
    /// <param name="name">The name of the file</param>
    /// <param name="cancellationToken">The <see cref="CancellationToken"/> to monitor for cancellation requests. The default is <see cref="CancellationToken.None"/>.</param>
    /// <returns>The file identifier</returns>
    /// <remarks>
    /// Use the <see cref="OpenAIFileClient"/> directly for more advanced file operations.
    /// </remarks>
    public async Task<string> UploadFileAsync(Stream stream, string name, CancellationToken cancellationToken = default)
    {
        OpenAIFileClient client = this._provider.Client.GetOpenAIFileClient();

        OpenAIFile fileInfo = await client.UploadFileAsync(stream, name, FileUploadPurpose.Assistants, cancellationToken).ConfigureAwait(false);

        return fileInfo.Id;
    }

    /// <summary>
    /// Adds a message to the specified thread.
    /// </summary>
    /// <param name="threadId">The thread identifier</param>
    /// <param name="message">A non-system message with which to append to the conversation.</param>
    /// <param name="cancellationToken">The <see cref="CancellationToken"/> to monitor for cancellation requests. The default is <see cref="CancellationToken.None"/>.</param>
    public Task AddChatMessageAsync(string threadId, ChatMessageContent message, CancellationToken cancellationToken = default)
    {
        this.ThrowIfDeleted();

        return AssistantThreadActions.CreateMessageAsync(this._client, threadId, message, cancellationToken);
    }

    /// <summary>
    /// Gets messages for a specified thread.
    /// </summary>
    /// <param name="threadId">The thread identifier</param>
    /// <param name="cancellationToken">The <see cref="CancellationToken"/> to monitor for cancellation requests. The default is <see cref="CancellationToken.None"/>.</param>
    /// <returns>Asynchronous enumeration of messages.</returns>
    public IAsyncEnumerable<ChatMessageContent> GetThreadMessagesAsync(string threadId, CancellationToken cancellationToken = default)
    {
        this.ThrowIfDeleted();

        return AssistantThreadActions.GetMessagesAsync(this._client, threadId, cancellationToken);
    }

    /// <summary>
    /// Delete the assistant definition.
    /// </summary>
    /// <param name="cancellationToken">The <see cref="CancellationToken"/> to monitor for cancellation requests. The default is <see cref="CancellationToken.None"/>.</param>
    /// <returns>True if assistant definition has been deleted</returns>
    /// <remarks>
    /// Assistant based agent will not be useable after deletion.
    /// </remarks>
    public async Task<bool> DeleteAsync(CancellationToken cancellationToken = default)
    {
        if (!this.IsDeleted)
        {
            AssistantDeletionResult result = await this._client.DeleteAssistantAsync(this.Id, cancellationToken).ConfigureAwait(false);
            this.IsDeleted = result.Deleted;
        }

        return this.IsDeleted;
    }

    /// <summary>
    /// Invoke the assistant on the specified thread.
    /// </summary>
    /// <param name="threadId">The thread identifier</param>
    /// <param name="arguments">Optional arguments to pass to the agents's invocation, including any <see cref="PromptExecutionSettings"/>.</param>
    /// <param name="kernel">The <see cref="Kernel"/> containing services, plugins, and other state for use by the agent.</param>
    /// <param name="cancellationToken">The <see cref="CancellationToken"/> to monitor for cancellation requests. The default is <see cref="CancellationToken.None"/>.</param>
    /// <returns>Asynchronous enumeration of response messages.</returns>
    /// <remarks>
    /// The `arguments` parameter is not currently used by the agent, but is provided for future extensibility.
    /// </remarks>
    public IAsyncEnumerable<ChatMessageContent> InvokeAsync(
        string threadId,
        KernelArguments? arguments = null,
        Kernel? kernel = null,
        CancellationToken cancellationToken = default)
        => this.InvokeAsync(threadId, options: null, arguments, kernel, cancellationToken);

    /// <summary>
    /// Invoke the assistant on the specified thread.
    /// </summary>
    /// <param name="threadId">The thread identifier</param>
    /// <param name="options">Optional invocation options</param>
    /// <param name="arguments">Optional arguments to pass to the agents's invocation, including any <see cref="PromptExecutionSettings"/>.</param>
    /// <param name="kernel">The <see cref="Kernel"/> containing services, plugins, and other state for use by the agent.</param>
    /// <param name="cancellationToken">The <see cref="CancellationToken"/> to monitor for cancellation requests. The default is <see cref="CancellationToken.None"/>.</param>
    /// <returns>Asynchronous enumeration of response messages.</returns>
    /// <remarks>
    /// The `arguments` parameter is not currently used by the agent, but is provided for future extensibility.
    /// </remarks>
    public IAsyncEnumerable<ChatMessageContent> InvokeAsync(
        string threadId,
        KernelArguments? arguments = null,
        Kernel? kernel = null,
        CancellationToken cancellationToken = default)
            => this.InvokeAsync(threadId, options: null, arguments, kernel, cancellationToken);

    /// <summary>
    /// Invoke the assistant on the specified thread.
    /// </summary>
    /// <param name="threadId">The thread identifier</param>
    /// <param name="options">Optional invocation options</param>
    /// <param name="arguments">Optional arguments to pass to the agents's invocation, including any <see cref="PromptExecutionSettings"/>.</param>
    /// <param name="kernel">The <see cref="Kernel"/> containing services, plugins, and other state for use by the agent.</param>
    /// <param name="cancellationToken">The <see cref="CancellationToken"/> to monitor for cancellation requests. The default is <see cref="CancellationToken.None"/>.</param>
    /// <returns>Asynchronous enumeration of response messages.</returns>
    /// <remarks>
    /// The `arguments` parameter is not currently used by the agent, but is provided for future extensibility.
    /// </remarks>
    public async IAsyncEnumerable<ChatMessageContent> InvokeAsync(
        string threadId,
        OpenAIAssistantInvocationOptions? options,
        KernelArguments? arguments = null,
        Kernel? kernel = null,
        [EnumeratorCancellation] CancellationToken cancellationToken = default)
    {
        this.ThrowIfDeleted();

        kernel ??= this.Kernel;
        arguments ??= this.Arguments;

        await foreach ((bool isVisible, ChatMessageContent message) in AssistantThreadActions.InvokeAsync(this, this._client, threadId, options, this.Logger, kernel, arguments, cancellationToken).ConfigureAwait(false))
        {
            if (isVisible)
            {
                yield return message;
            }
        }
    }

    /// <summary>
    /// Invoke the assistant on the specified thread with streaming response.
    /// </summary>
    /// <param name="threadId">The thread identifier</param>
    /// <param name="arguments">Optional arguments to pass to the agents's invocation, including any <see cref="PromptExecutionSettings"/>.</param>
    /// <param name="kernel">The <see cref="Kernel"/> containing services, plugins, and other state for use by the agent.</param>
    /// <param name="messages">Optional receiver of the completed messages generated</param>
    /// <param name="cancellationToken">The <see cref="CancellationToken"/> to monitor for cancellation requests. The default is <see cref="CancellationToken.None"/>.</param>
    /// <returns>Asynchronous enumeration of messages.</returns>
    /// <remarks>
    /// The `arguments` parameter is not currently used by the agent, but is provided for future extensibility.
    /// </remarks>
    public IAsyncEnumerable<StreamingChatMessageContent> InvokeStreamingAsync(
        string threadId,
        KernelArguments? arguments = null,
        Kernel? kernel = null,
        ChatHistory? messages = null,
        CancellationToken cancellationToken = default)
        => this.InvokeStreamingAsync(threadId, options: null, arguments, kernel, messages, cancellationToken);

    /// <summary>
    /// Invoke the assistant on the specified thread with streaming response.
    /// </summary>
    /// <param name="threadId">The thread identifier</param>
    /// <param name="options">Optional invocation options</param>
    /// <param name="arguments">Optional arguments to pass to the agents's invocation, including any <see cref="PromptExecutionSettings"/>.</param>
    /// <param name="kernel">The <see cref="Kernel"/> containing services, plugins, and other state for use by the agent.</param>
    /// <param name="messages">Optional receiver of the completed messages generated</param>
    /// <param name="cancellationToken">The <see cref="CancellationToken"/> to monitor for cancellation requests. The default is <see cref="CancellationToken.None"/>.</param>
    /// <returns>Asynchronous enumeration of messages.</returns>
    /// <remarks>
    /// The `arguments` parameter is not currently used by the agent, but is provided for future extensibility.
    /// </remarks>
    public IAsyncEnumerable<StreamingChatMessageContent> InvokeStreamingAsync(
        string threadId,
        OpenAIAssistantInvocationOptions? options,
        KernelArguments? arguments = null,
        Kernel? kernel = null,
        ChatHistory? messages = null,
        CancellationToken cancellationToken = default)
    {
        this.ThrowIfDeleted();

        kernel ??= this.Kernel;
        arguments ??= this.Arguments;

        return AssistantThreadActions.InvokeStreamingAsync(this, this._client, threadId, messages, options, this.Logger, kernel, arguments, cancellationToken);
    }

    /// <inheritdoc/>
    protected override IEnumerable<string> GetChannelKeys()
    {
        // Distinguish from other channel types.
        yield return typeof(OpenAIAssistantChannel).FullName!;

        foreach (string key in this._channelKeys)
        {
            yield return key;
        }
    }

    /// <inheritdoc/>
    protected override async Task<AgentChannel> CreateChannelAsync(CancellationToken cancellationToken)
    {
        this.Logger.LogOpenAIAssistantAgentCreatingChannel(nameof(CreateChannelAsync), nameof(OpenAIAssistantChannel));

        AssistantThread thread = await this._client.CreateThreadAsync(options: null, cancellationToken).ConfigureAwait(false);

        this.Logger.LogInformation("[{MethodName}] Created assistant thread: {ThreadId}", nameof(CreateChannelAsync), thread.Id);

        OpenAIAssistantChannel channel =
            new(this._client, thread.Id)
            {
                Logger = this.LoggerFactory.CreateLogger<OpenAIAssistantChannel>()
            };

        this.Logger.LogOpenAIAssistantAgentCreatedChannel(nameof(CreateChannelAsync), nameof(OpenAIAssistantChannel), thread.Id);

        return channel;
    }
        this.Logger.LogDebug("[{MethodName}] Creating assistant thread", nameof(CreateChannelAsync));

        AssistantThread thread = await this._client.CreateThreadAsync(cancellationToken).ConfigureAwait(false);

        this.Logger.LogInformation("[{MethodName}] Created assistant thread: {ThreadId}", nameof(CreateChannelAsync), thread.Id);

    internal void ThrowIfDeleted()
    {
        if (this.IsDeleted)
        {
            throw new KernelException($"Agent Failure - {nameof(OpenAIAssistantAgent)} agent is deleted: {this.Id}.");
        }
    }

    internal Task<string?> GetInstructionsAsync(Kernel kernel, KernelArguments? arguments, CancellationToken cancellationToken) =>
        this.FormatInstructionsAsync(kernel, arguments, cancellationToken);
    /// <inheritdoc/>
    protected override async Task<AgentChannel> RestoreChannelAsync(string channelState, CancellationToken cancellationToken)
    {
        string threadId = channelState;

        this.Logger.LogOpenAIAssistantAgentRestoringChannel(nameof(RestoreChannelAsync), nameof(OpenAIAssistantChannel), threadId);

        AssistantThread thread = await this._client.GetThreadAsync(threadId, cancellationToken).ConfigureAwait(false);

        this.Logger.LogOpenAIAssistantAgentRestoredChannel(nameof(RestoreChannelAsync), nameof(OpenAIAssistantChannel), threadId);

        return new OpenAIAssistantChannel(this._client, thread.Id, this._config.Polling);
    }

    /// <summary>
    /// Initializes a new instance of the <see cref="OpenAIAssistantAgent"/> class.
    /// </summary>
    private OpenAIAssistantAgent(
        Assistant model,
        OpenAIClientProvider provider,
        AssistantClient client)
    {
        this._provider = provider;
        this._assistant = model;
        this._client = provider.Client.GetAssistantClient();
        this._channelKeys = provider.ConfigurationKeys.ToArray();

        this.Definition = CreateAssistantDefinition(model);

        this.Description = this._assistant.Description;
        this.Id = this._assistant.Id;
        this.Name = this._assistant.Name;
        this.Instructions = this._assistant.Instructions;
    }

    private static OpenAIAssistantDefinition CreateAssistantDefinition(Assistant model)
    {
        OpenAIAssistantExecutionOptions? options = null;
    {
        OpenAIAssistantExecutionOptions? options = null;

        if (model.Metadata.TryGetValue(OptionsMetadataKey, out string? optionsJson))
        {
            options = JsonSerializer.Deserialize<OpenAIAssistantExecutionOptions>(optionsJson);
        }

        IReadOnlyList<string>? fileIds = (IReadOnlyList<string>?)model.ToolResources?.CodeInterpreter?.FileIds;
        string? vectorStoreId = model.ToolResources?.FileSearch?.VectorStoreIds?.SingleOrDefault();
        bool enableJsonResponse = model.ResponseFormat is not null && model.ResponseFormat == AssistantResponseFormat.JsonObject;

        return new(model.Model)
        {
            Id = model.Id,
            Name = model.Name,
            Description = model.Description,
            Instructions = model.Instructions,
            CodeInterpreterFileIds = fileIds,
            EnableCodeInterpreter = model.Tools.Any(t => t is CodeInterpreterToolDefinition),
            EnableFileSearch = model.Tools.Any(t => t is FileSearchToolDefinition),
            Metadata = model.Metadata,
            EnableJsonResponse = enableJsonResponse,
            TopP = model.NucleusSamplingFactor,
            Temperature = model.Temperature,
            VectorStoreId = string.IsNullOrWhiteSpace(vectorStoreId) ? null : vectorStoreId,
            ExecutionOptions = options,
        };
    }

    private static AssistantCreationOptions CreateAssistantCreationOptions(OpenAIAssistantDefinition definition)
    {
        AssistantCreationOptions assistantCreationOptions =
            new()
            {
                Description = definition.Description,
                Instructions = definition.Instructions,
                Name = definition.Name,
                ToolResources =
                    AssistantToolResourcesFactory.GenerateToolResources(
                        definition.EnableFileSearch ? definition.VectorStoreId : null,
                        definition.EnableCodeInterpreter ? definition.CodeInterpreterFileIds : null),
                ResponseFormat = definition.EnableJsonResponse ? AssistantResponseFormat.JsonObject : AssistantResponseFormat.Auto,
                Temperature = definition.Temperature,
                NucleusSamplingFactor = definition.TopP,
            };

        if (definition.Metadata != null)
        {
            foreach (KeyValuePair<string, string> item in definition.Metadata)
            {
                assistantCreationOptions.Metadata[item.Key] = item.Value;
            }
        }

        if (definition.ExecutionOptions != null)
        {
            string optionsJson = JsonSerializer.Serialize(definition.ExecutionOptions);
            assistantCreationOptions.Metadata[OptionsMetadataKey] = optionsJson;
        }

        if (model.Metadata.TryGetValue(OptionsMetadataKey, out string? optionsJson))
        {
            options = JsonSerializer.Deserialize<OpenAIAssistantExecutionOptions>(optionsJson);
        }

        IReadOnlyList<string>? fileIds = (IReadOnlyList<string>?)model.ToolResources?.CodeInterpreter?.FileIds;
        string? vectorStoreId = model.ToolResources?.FileSearch?.VectorStoreIds?.SingleOrDefault();
        bool enableJsonResponse = model.ResponseFormat is not null && model.ResponseFormat == AssistantResponseFormat.JsonObject;

        return new(model.Model)
        {
            Id = model.Id,
            Name = model.Name,
            Description = model.Description,
            Instructions = model.Instructions,
            CodeInterpreterFileIds = fileIds,
            EnableCodeInterpreter = model.Tools.Any(t => t is CodeInterpreterToolDefinition),
            EnableFileSearch = model.Tools.Any(t => t is FileSearchToolDefinition),
            Metadata = model.Metadata,
            EnableJsonResponse = enableJsonResponse,
            TopP = model.NucleusSamplingFactor,
            Temperature = model.Temperature,
            VectorStoreId = string.IsNullOrWhiteSpace(vectorStoreId) ? null : vectorStoreId,
            ExecutionOptions = options,
        };
    }

    private static AssistantClient CreateClient(OpenAIClientProvider config)
    {
        return config.Client.GetAssistantClient();
            assistantCreationOptions.Tools.Add(ToolDefinition.CreateCodeInterpreter());
        }

        if (definition.EnableFileSearch)
        {
            assistantCreationOptions.Tools.Add(ToolDefinition.CreateFileSearch());
        }

        return assistantCreationOptions;
    }

    private static AssistantClient CreateClient(OpenAIClientProvider config)
    {
        return config.Client.GetAssistantClient();
    }
}<|MERGE_RESOLUTION|>--- conflicted
+++ resolved
@@ -1,11 +1,6 @@
-<<<<<<< HEAD
 // Copyright (c) Microsoft. All rights reserved.
 using System.ClientModel;
 using System;
-// Copyright (c) Microsoft. All rights reserved.
-=======
-﻿// Copyright (c) Microsoft. All rights reserved.
->>>>>>> 6d5aa6e0
 using System.Collections.Generic;
 using System.IO;
 using System.Linq;
@@ -225,12 +220,9 @@
         AssistantClient client = CreateClient(provider);
 
         // Query and enumerate assistant definitions
-<<<<<<< HEAD
         await foreach (var page in client.GetAssistantsAsync(new AssistantCollectionOptions() { Order = ListOrder.NewestFirst }, cancellationToken).ConfigureAwait(false))
         await foreach (PageResult<Assistant> page in client.GetAssistantsAsync(new AssistantCollectionOptions() { Order = ListOrder.NewestFirst }, cancellationToken).ConfigureAwait(false))
-=======
         await foreach (Assistant model in client.GetAssistantsAsync(new AssistantCollectionOptions() { Order = AssistantCollectionOrder.Descending }, cancellationToken).ConfigureAwait(false))
->>>>>>> 6d5aa6e0
         {
             yield return CreateAssistantDefinition(model);
         }
