// Copyright (c) Microsoft. All rights reserved.
using System.Collections.Generic;
using OpenAI.Assistants;

namespace Microsoft.SemanticKernel.Agents.OpenAI.Internal;

/// <summary>
/// Factory for creating <see cref="ToolResources"/> definition.
/// </summary>
/// <remarks>
/// Improves testability.
/// </remarks>
internal static class AssistantToolResourcesFactory
{
    /// <summary>
    /// Produces a <see cref="ToolResources"/> definition based on the provided parameters.
    /// </summary>
    /// <param name="vectorStoreId">An optional vector-store-id for the 'file_search' tool</param>
    /// <param name="codeInterpreterFileIds">An optionallist of file-identifiers for the 'code_interpreter' tool.</param>
    public static ToolResources? GenerateToolResources(string? vectorStoreId, IReadOnlyList<string>? codeInterpreterFileIds)
    {
        bool hasVectorStore = !string.IsNullOrWhiteSpace(vectorStoreId);
        bool hasCodeInterpreterFiles = (codeInterpreterFileIds?.Count ?? 0) > 0;

        ToolResources? toolResources = null;

        if (hasVectorStore || hasCodeInterpreterFiles)
        {
<<<<<<< HEAD
<<<<<<< HEAD
<<<<<<< div
=======
<<<<<<< Updated upstream
<<<<<<< Updated upstream
>>>>>>> head
<<<<<<< Updated upstream
<<<<<<< Updated upstream
<<<<<<< Updated upstream
<<<<<<< Updated upstream
<<<<<<< Updated upstream
<<<<<<< Updated upstream
=======
<<<<<<< HEAD
>>>>>>> Stashed changes
=======
<<<<<<< HEAD
>>>>>>> Stashed changes
=======
<<<<<<< HEAD
>>>>>>> Stashed changes
=======
<<<<<<< HEAD
>>>>>>> Stashed changes
=======
<<<<<<< HEAD
>>>>>>> Stashed changes
=======
<<<<<<< HEAD
>>>>>>> Stashed changes
=======
>>>>>>> Stashed changes
=======
>>>>>>> Stashed changes
=======
>>>>>>> 637c5bcc
            toolResources =
                new ToolResources()
                {
                    FileSearch =
                        hasVectorStore ?
                            new FileSearchToolResources()
                            {
                                VectorStoreIds = [vectorStoreId!],
                            } :
                            null,
                    CodeInterpreter =
                        hasCodeInterpreterFiles ?
                            new CodeInterpreterToolResources()
                            {
                                FileIds = (IList<string>)codeInterpreterFileIds!,
                            } :
                            null,
                };
<<<<<<< HEAD
<<<<<<< Updated upstream
<<<<<<< Updated upstream
<<<<<<< Updated upstream
<<<<<<< Updated upstream
<<<<<<< Updated upstream
<<<<<<< Updated upstream
<<<<<<< Updated upstream
<<<<<<< Updated upstream
=======
>>>>>>> Stashed changes
=======
=======
>>>>>>> Stashed changes
=======
>>>>>>> Stashed changes
=======
>>>>>>> Stashed changes
=======
>>>>>>> Stashed changes
=======
<<<<<<< Updated upstream
=======
>>>>>>> eab985c52d058dc92abc75034bc790079131ce75
=======
=======
>>>>>>> Stashed changes
=======
=======
<<<<<<< div
>>>>>>> eab985c52d058dc92abc75034bc790079131ce75
=======
>>>>>>> Stashed changes
>>>>>>> head
=======
>>>>>>> Stashed changes
=======
>>>>>>> Stashed changes
=======
>>>>>>> 637c5bcc
            FileSearchToolResources? fileSearch =
                hasVectorStore ?
                    new()
                    {
                        VectorStoreIds = { vectorStoreId! }
                    } :
                    null;

            CodeInterpreterToolResources? codeInterpreter =
                hasCodeInterpreterFiles ?
                    new() :
                    null;
            codeInterpreter?.FileIds.AddRange(codeInterpreterFileIds!);

            var fileSearch = hasVectorStore
                ? new FileSearchToolResources
                {
                    VectorStoreIds = { vectorStoreId! }
                }
                : null;

            var codeInterpreter = hasCodeInterpreterFiles
                ? new CodeInterpreterToolResources()
                : null;

            codeInterpreter?.FileIds.AddRange(codeInterpreterFileIds!);
            toolResources = new ToolResources
            {
                FileSearch = fileSearch,
                CodeInterpreter = codeInterpreter
            };
<<<<<<< div
=======
<<<<<<< Updated upstream
<<<<<<< Updated upstream
>>>>>>> head
<<<<<<< HEAD
>>>>>>> main
<<<<<<< Updated upstream
<<<<<<< Updated upstream
<<<<<<< Updated upstream
<<<<<<< Updated upstream
<<<<<<< Updated upstream
>>>>>>> Stashed changes
=======
>>>>>>> Stashed changes
=======
>>>>>>> Stashed changes
=======
>>>>>>> Stashed changes
=======
>>>>>>> Stashed changes
=======
>>>>>>> Stashed changes
=======
>>>>>>> eab985c52d058dc92abc75034bc790079131ce75
<<<<<<< div
=======
=======
>>>>>>> main
>>>>>>> Stashed changes
=======
>>>>>>> main
>>>>>>> Stashed changes
>>>>>>> head
        }

        return toolResources;
    }
}<|MERGE_RESOLUTION|>--- conflicted
+++ resolved
@@ -26,43 +26,6 @@
 
         if (hasVectorStore || hasCodeInterpreterFiles)
         {
-<<<<<<< HEAD
-<<<<<<< HEAD
-<<<<<<< div
-=======
-<<<<<<< Updated upstream
-<<<<<<< Updated upstream
->>>>>>> head
-<<<<<<< Updated upstream
-<<<<<<< Updated upstream
-<<<<<<< Updated upstream
-<<<<<<< Updated upstream
-<<<<<<< Updated upstream
-<<<<<<< Updated upstream
-=======
-<<<<<<< HEAD
->>>>>>> Stashed changes
-=======
-<<<<<<< HEAD
->>>>>>> Stashed changes
-=======
-<<<<<<< HEAD
->>>>>>> Stashed changes
-=======
-<<<<<<< HEAD
->>>>>>> Stashed changes
-=======
-<<<<<<< HEAD
->>>>>>> Stashed changes
-=======
-<<<<<<< HEAD
->>>>>>> Stashed changes
-=======
->>>>>>> Stashed changes
-=======
->>>>>>> Stashed changes
-=======
->>>>>>> 637c5bcc
             toolResources =
                 new ToolResources()
                 {
@@ -81,46 +44,6 @@
                             } :
                             null,
                 };
-<<<<<<< HEAD
-<<<<<<< Updated upstream
-<<<<<<< Updated upstream
-<<<<<<< Updated upstream
-<<<<<<< Updated upstream
-<<<<<<< Updated upstream
-<<<<<<< Updated upstream
-<<<<<<< Updated upstream
-<<<<<<< Updated upstream
-=======
->>>>>>> Stashed changes
-=======
-=======
->>>>>>> Stashed changes
-=======
->>>>>>> Stashed changes
-=======
->>>>>>> Stashed changes
-=======
->>>>>>> Stashed changes
-=======
-<<<<<<< Updated upstream
-=======
->>>>>>> eab985c52d058dc92abc75034bc790079131ce75
-=======
-=======
->>>>>>> Stashed changes
-=======
-=======
-<<<<<<< div
->>>>>>> eab985c52d058dc92abc75034bc790079131ce75
-=======
->>>>>>> Stashed changes
->>>>>>> head
-=======
->>>>>>> Stashed changes
-=======
->>>>>>> Stashed changes
-=======
->>>>>>> 637c5bcc
             FileSearchToolResources? fileSearch =
                 hasVectorStore ?
                     new()
@@ -152,40 +75,6 @@
                 FileSearch = fileSearch,
                 CodeInterpreter = codeInterpreter
             };
-<<<<<<< div
-=======
-<<<<<<< Updated upstream
-<<<<<<< Updated upstream
->>>>>>> head
-<<<<<<< HEAD
->>>>>>> main
-<<<<<<< Updated upstream
-<<<<<<< Updated upstream
-<<<<<<< Updated upstream
-<<<<<<< Updated upstream
-<<<<<<< Updated upstream
->>>>>>> Stashed changes
-=======
->>>>>>> Stashed changes
-=======
->>>>>>> Stashed changes
-=======
->>>>>>> Stashed changes
-=======
->>>>>>> Stashed changes
-=======
->>>>>>> Stashed changes
-=======
->>>>>>> eab985c52d058dc92abc75034bc790079131ce75
-<<<<<<< div
-=======
-=======
->>>>>>> main
->>>>>>> Stashed changes
-=======
->>>>>>> main
->>>>>>> Stashed changes
->>>>>>> head
         }
 
         return toolResources;
