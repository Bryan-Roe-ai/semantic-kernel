// Copyright (c) Microsoft. All rights reserved.
using System;
using System.ClientModel;
using System.Collections.Generic;
using System.Linq;
using System.Net;
using System.Runtime.CompilerServices;
using System.Text.Json;
using System.Threading;
using System.Threading.Tasks;
using Azure;
using Microsoft.Extensions.Logging;
using Microsoft.SemanticKernel.ChatCompletion;
using Microsoft.SemanticKernel.Connectors.FunctionCalling;
using Microsoft.SemanticKernel.Connectors.FunctionCalling;
using OpenAI.Assistants;

namespace Microsoft.SemanticKernel.Agents.OpenAI.Internal;

/// <summary>
/// Actions associated with an Open Assistant thread.
/// </summary>
internal static class AssistantThreadActions
{
    private static readonly HashSet<RunStatus> s_pollingStatuses =
    [
        RunStatus.Queued,
        RunStatus.InProgress,
        RunStatus.Cancelling,
    ];

<<<<<<< HEAD
    private static readonly HashSet<RunStatus> s_terminalStatuses =
    [
        RunStatus.Expired,
        RunStatus.Failed,
        RunStatus.Cancelled,
    ];
        [
            RunStatus.Queued,
            RunStatus.InProgress,
            RunStatus.Cancelling,
        ];

    private static readonly HashSet<RunStatus> s_terminalStatuses =
    [
        RunStatus.Expired,
        RunStatus.Failed,
        RunStatus.Cancelled,
    ];

=======
>>>>>>> 5ae74d7dd619c0f30c1db7a041ecac0f679f9377
    /// <summary>
    /// Create a new assistant thread.
    /// </summary>
    /// <param name="client">The assistant client</param>
    /// <param name="options">The options for creating the thread</param>
    /// <param name="cancellationToken">The <see cref="CancellationToken"/> to monitor for cancellation requests. The default is <see cref="CancellationToken.None"/>.</param>
    /// <returns>The thread identifier</returns>
    public static async Task<string> CreateThreadAsync(AssistantClient client, OpenAIThreadCreationOptions? options, CancellationToken cancellationToken = default)
    {
        ThreadCreationOptions createOptions =
            new()
            {
                ToolResources = AssistantToolResourcesFactory.GenerateToolResources(options?.VectorStoreId, options?.CodeInterpreterFileIds),
            };

        if (options?.Messages is not null)
        {
            foreach (ChatMessageContent message in options.Messages)
            {
                ThreadInitializationMessage threadMessage = new(
                    role: message.Role == AuthorRole.User ? MessageRole.User : MessageRole.Assistant,
                    content: AssistantMessageFactory.GetMessageContents(message));


                ThreadInitializationMessage threadMessage = new(AssistantMessageFactory.GetMessageContents(message));


                ThreadInitializationMessage threadMessage = new(AssistantMessageFactory.GetMessageContents(message));
                createOptions.InitialMessages.Add(threadMessage);
            }
        }

        if (options?.Metadata != null)
        {
            foreach (KeyValuePair<string, string> item in options.Metadata)
            {
                createOptions.Metadata[item.Key] = item.Value;
            }
        }

        AssistantThread thread = await client.CreateThreadAsync(createOptions, cancellationToken).ConfigureAwait(false);

        return thread.Id;
    }

    /// <summary>
    /// Create a message in the specified thread.
    /// </summary>
    /// <param name="client">The assistant client</param>
    /// <param name="threadId">The thread identifier</param>
    /// <param name="message">The message to add</param>
    /// <param name="cancellationToken">The <see cref="CancellationToken"/> to monitor for cancellation requests. The default is <see cref="CancellationToken.None"/>.</param>
    /// <throws><see cref="KernelException"/> if a system message is present, without taking any other action</throws>
    public static async Task CreateMessageAsync(AssistantClient client, string threadId, ChatMessageContent message, CancellationToken cancellationToken)
    {
        if (message.Items.Any(i => i is FunctionCallContent))
        {
            return;
        }

        MessageCreationOptions options = AssistantMessageFactory.CreateOptions(message);
        IEnumerable<MessageContent> content = AssistantMessageFactory.GetMessageContents(message);
        if (!content.Any())
        {
            return;
        }

        await client.CreateMessageAsync(
            threadId,
            message.Role == AuthorRole.User ? MessageRole.User : MessageRole.Assistant,
            content,
            options,
            cancellationToken).ConfigureAwait(false);
    }

    /// <summary>
    /// Retrieves the thread messages.
    /// </summary>
    /// <param name="client">The assistant client</param>
    /// <param name="threadId">The thread identifier</param>
    /// <param name="cancellationToken">The <see cref="CancellationToken"/> to monitor for cancellation requests. The default is <see cref="CancellationToken.None"/>.</param>
    /// <returns>Asynchronous enumeration of messages.</returns>
    public static async IAsyncEnumerable<ChatMessageContent> GetMessagesAsync(AssistantClient client, string threadId, [EnumeratorCancellation] CancellationToken cancellationToken)
    {
        Dictionary<string, string?> agentNames = []; // Cache agent names by their identifier

        await foreach (PageResult<ThreadMessage> page in client.GetMessagesAsync(threadId, new() { Order = ListOrder.NewestFirst }, cancellationToken).ConfigureAwait(false))
        await foreach (var message in client.GetMessagesAsync(threadId, new() { Order = MessageCollectionOrder.Descending }, cancellationToken).ConfigureAwait(false))
        {
            string? assistantName = null;
            if (!string.IsNullOrWhiteSpace(message.AssistantId) &&
                !agentNames.TryGetValue(message.AssistantId, out assistantName))
            {
                Assistant assistant = await client.GetAssistantAsync(message.AssistantId, cancellationToken).ConfigureAwait(false);
                if (!string.IsNullOrWhiteSpace(assistant.Name))
                {
                    agentNames.Add(assistant.Id, assistant.Name);
                }
            }

            assistantName ??= message.AssistantId;

            ChatMessageContent content = GenerateMessageContent(assistantName, message);

                if (content.Items.Count > 0)
                {
                    yield return content;
                }
        await foreach (ThreadMessage message in client.GetMessagesAsync(threadId, new() { Order = MessageCollectionOrder.Descending }, cancellationToken).ConfigureAwait(false))
        {
            foreach (ThreadMessage message in page.Values)
            foreach (var message in page.Values)
        await foreach (ThreadMessage message in client.GetMessagesAsync(threadId, ListOrder.NewestFirst, cancellationToken).ConfigureAwait(false))
        {
            AuthorRole role = new(message.Role.ToString());

            string? assistantName = null;
            if (!string.IsNullOrWhiteSpace(message.AssistantId) &&
                !agentNames.TryGetValue(message.AssistantId, out assistantName))
            {
                Assistant assistant = await client.GetAssistantAsync(message.AssistantId, cancellationToken).ConfigureAwait(false);
                Assistant assistant = await client.GetAssistantAsync(message.AssistantId).ConfigureAwait(false); // SDK BUG - CANCEL TOKEN (https://github.com/microsoft/semantic-kernel/issues/7431)
                if (!string.IsNullOrWhiteSpace(assistant.Name))
                {
                    agentNames.Add(assistant.Id, assistant.Name);
                }
            }

            assistantName ??= message.AssistantId;

            ChatMessageContent content = GenerateMessageContent(assistantName, message);

            if (content.Items.Count > 0)
            {
                yield return content;
            if (content.Items.Count > 0)
            {
                yield return content;
            }
        }
    }

    /// <summary>
    /// Invoke the assistant on the specified thread.
    /// In the enumeration returned by this method, a message is considered visible if it is intended to be displayed to the user.
    /// Example of a non-visible message is function-content for functions that are automatically executed.
    /// </summary>
    /// <param name="agent">The assistant agent to interact with the thread.</param>
    /// <param name="client">The assistant client</param>
    /// <param name="threadId">The thread identifier</param>
    /// <param name="invocationOptions">Options to utilize for the invocation</param>
    /// <param name="logger">The logger to utilize (might be agent or channel scoped)</param>
    /// <param name="kernel">The <see cref="Kernel"/> plugins and other state.</param>
    /// <param name="arguments">Optional arguments to pass to the agents's invocation, including any <see cref="PromptExecutionSettings"/>.</param>
    /// <param name="cancellationToken">The <see cref="CancellationToken"/> to monitor for cancellation requests. The default is <see cref="CancellationToken.None"/>.</param>
    /// <returns>Asynchronous enumeration of messages.</returns>
    /// <remarks>
    /// The `arguments` parameter is not currently used by the agent, but is provided for future extensibility.
    /// </remarks>
    public static async IAsyncEnumerable<(bool IsVisible, ChatMessageContent Message)> InvokeAsync(
        OpenAIAssistantAgent agent,
        AssistantClient client,
        string threadId,
        OpenAIAssistantInvocationOptions? invocationOptions,
        ILogger logger,
        Kernel kernel,
        KernelArguments? arguments,
        [EnumeratorCancellation] CancellationToken cancellationToken)
    {
        if (agent.IsDeleted)
        {
            throw new KernelException($"Agent Failure - {nameof(OpenAIAssistantAgent)} agent is deleted: {agent.Id}.");
        }

        logger.LogOpenAIAssistantCreatingRun(nameof(InvokeAsync), threadId);

        ToolDefinition[]? tools = [.. agent.Tools, .. kernel.Plugins.SelectMany(p => p.Select(f => f.ToToolDefinition(p.Name)))];

        string? instructions = await agent.GetInstructionsAsync(kernel, arguments, cancellationToken).ConfigureAwait(false);

        RunCreationOptions options = AssistantRunOptionsFactory.GenerateOptions(agent.Definition, instructions, invocationOptions);
        RunCreationOptions options = AssistantRunOptionsFactory.GenerateOptions(agent.Definition, invocationOptions);
        string? instructions = await agent.GetInstructionsAsync(kernel, arguments, cancellationToken).ConfigureAwait(false);

        RunCreationOptions options = AssistantRunOptionsFactory.GenerateOptions(agent.Definition, instructions, invocationOptions);
        RunCreationOptions options = AssistantRunOptionsFactory.GenerateOptions(agent.Definition, invocationOptions);

        options.ToolsOverride.AddRange(tools);

        ThreadRun run = await client.CreateRunAsync(threadId, agent.Id, options, cancellationToken).ConfigureAwait(false);

        logger.LogOpenAIAssistantCreatedRun(nameof(InvokeAsync), run.Id, threadId);

        FunctionCallsProcessor functionProcessor = new(logger); // %%% LOGGER TYPE ????
        FunctionChoiceBehaviorOptions functionOptions = new() { AllowConcurrentInvocation = true, AllowParallelCalls = true }; // %%% DYNAMIC ???

        FunctionCallsProcessor functionProcessor = new(logger);
        // This matches current behavior.  Will be configurable upon integrating with `FunctionChoice` (#6795/#5200)
        FunctionChoiceBehaviorOptions functionOptions = new() { AllowConcurrentInvocation = true, AllowParallelCalls = true };

        // Evaluate status and process steps and messages, as encountered.
        HashSet<string> processedStepIds = [];
        Dictionary<string, FunctionResultContent> functionSteps = [];
<<<<<<< HEAD
        Dictionary<string, FunctionCallContent> functionSteps = [];
        Dictionary<string, FunctionResultContent> functionSteps = [];
        Dictionary<string, FunctionResultContent> functionSteps = [];
        Dictionary<string, FunctionCallContent> functionSteps = [];
        Dictionary<string, FunctionResultContent> functionSteps = [];
        Dictionary<string, FunctionResultContent> functionSteps = [];
        Dictionary<string, FunctionCallContent> functionSteps = [];
        Dictionary<string, FunctionResultContent> functionSteps = [];
        Dictionary<string, FunctionCallContent> functionSteps = [];

=======
>>>>>>> 5ae74d7dd619c0f30c1db7a041ecac0f679f9377
        do
        {
            // Check for cancellation
            cancellationToken.ThrowIfCancellationRequested();

            // Poll run and steps until actionable
            await PollRunStatusAsync().ConfigureAwait(false);

            // Is in terminal state?
            if (run.Status.IsTerminal && run.Status != RunStatus.Completed)
            {
                throw new KernelException($"Agent Failure - Run terminated: {run.Status} [{run.Id}]: {run.LastError?.Message ?? "Unknown"}");
            }

<<<<<<< HEAD
            IReadOnlyList<RunStep> steps = await GetRunStepsAsync(client, run).ConfigureAwait(false);
            List<RunStep> steps = [];
            await foreach (var page in client.GetRunStepsAsync(run).ConfigureAwait(false))
            {
                steps.AddRange(page.Values);
            };
            IReadOnlyList<RunStep> steps = await GetRunStepsAsync(client, run, cancellationToken).ConfigureAwait(false);
            RunStep[] steps = await client.GetRunStepsAsync(run).ToArrayAsync(cancellationToken).ConfigureAwait(false);
=======
            RunStep[] steps = await client.GetRunStepsAsync(run.ThreadId, run.Id, cancellationToken: cancellationToken).ToArrayAsync(cancellationToken).ConfigureAwait(false);
>>>>>>> 5ae74d7dd619c0f30c1db7a041ecac0f679f9377

            // Is tool action required?
            if (run.Status == RunStatus.RequiresAction)
            {
                logger.LogOpenAIAssistantProcessingRunSteps(nameof(InvokeAsync), run.Id, threadId);

                // Execute functions in parallel and post results at once.
                FunctionCallContent[] functionCalls = steps.SelectMany(step => ParseFunctionStep(agent, step)).ToArray();
                // Capture function-call for message processing
                foreach (FunctionCallContent functionCall in functionCalls)
                {
                    functionSteps.Add(functionCall.Id!, functionCall);
                }
                
                if (functionCalls.Length > 0)
                {
                    // Emit function-call content
                    ChatMessageContent functionCallMessage = GenerateFunctionCallContent(agent.GetName(), functionCalls);
                    yield return (IsVisible: false, Message: functionCallMessage);
                    ChatMessageContent functionCallMessage = GenerateFunctionCallContent(agent.GetName(), functionCalls);
                    yield return (IsVisible: false, Message: functionCallMessage);

                    // Invoke functions for each tool-step
                    FunctionResultContent[] functionResults =
                        await functionProcessor.InvokeFunctionCallsAsync(
                            functionCallMessage,
                            (_) => true,
                            functionOptions,
                            kernel,
                            isStreaming: false,
                            cancellationToken).ToArrayAsync(cancellationToken).ConfigureAwait(false);

<<<<<<< HEAD
                    IEnumerable<Task<FunctionResultContent>> functionResultTasks = ExecuteFunctionSteps(agent, functionCalls, cancellationToken);
                FunctionCallContent[] activeFunctionSteps = steps.SelectMany(step => ParseFunctionStep(agent, step)).ToArray();
                if (activeFunctionSteps.Length > 0)
                {
                    // Emit function-call content
                    yield return (IsVisible: false, Message: GenerateFunctionCallContent(agent.GetName(), activeFunctionSteps));

                    // Invoke functions for each tool-step
                    IEnumerable<Task<FunctionResultContent>> functionResultTasks = ExecuteFunctionSteps(agent, activeFunctionSteps, cancellationToken);

                    // Block for function results
                    FunctionResultContent[] functionResults = await Task.WhenAll(functionResultTasks).ConfigureAwait(false);
                    // Capture function-call for message processing
                    foreach (FunctionResultContent functionCall in functionResults) // %%%
=======
                    FunctionResultContent[] functionResults =
                        await functionProcessor.InvokeFunctionCallsAsync(
                            functionCallMessage,
                            (_) => true,
                            functionOptions,
                            kernel,
                            isStreaming: false,
                            cancellationToken).ToArrayAsync(cancellationToken).ConfigureAwait(false);

>>>>>>> 5ae74d7dd619c0f30c1db7a041ecac0f679f9377
                    // Capture function-call for message processing
                    foreach (FunctionResultContent functionCall in functionResults)
                    {
                        functionSteps.Add(functionCall.CallId!, functionCall);
                    }

                    // Process tool output
                    ToolOutput[] toolOutputs = GenerateToolOutputs(functionResults);

                    await client.SubmitToolOutputsToRunAsync(threadId, run.Id, toolOutputs, cancellationToken).ConfigureAwait(false);
                }

                logger.LogOpenAIAssistantProcessedRunSteps(nameof(InvokeAsync), functionCalls.Length, run.Id, threadId);
                logger.LogOpenAIAssistantProcessedRunSteps(nameof(InvokeAsync), activeFunctionSteps.Length, run.Id, threadId);
                logger.LogOpenAIAssistantProcessedRunSteps(nameof(InvokeAsync), activeFunctionSteps.Length, run.Id, threadId);
                logger.LogOpenAIAssistantProcessedRunSteps(nameof(InvokeAsync), activeFunctionSteps.Length, run.Id, threadId);
                logger.LogOpenAIAssistantProcessedRunSteps(nameof(InvokeAsync), activeFunctionSteps.Length, run.Id, threadId);
            }

            // Enumerate completed messages
            logger.LogOpenAIAssistantProcessingRunMessages(nameof(InvokeAsync), run.Id, threadId);

            IEnumerable<RunStep> completedStepsToProcess =
                steps
                    .Where(s => s.CompletedAt.HasValue && !processedStepIds.Contains(s.Id))
                    .OrderBy(s => s.CreatedAt);

            int messageCount = 0;
            foreach (RunStep completedStep in completedStepsToProcess)
            {
                if (completedStep.Type == RunStepType.ToolCalls)
                {
                    foreach (RunStepToolCall toolCall in completedStep.Details.ToolCalls)
                    {
                        bool isVisible = false;
                        ChatMessageContent? content = null;

                        // Process code-interpreter content
                        if (toolCall.ToolKind == RunStepToolCallKind.CodeInterpreter)
                        {
                            content = GenerateCodeInterpreterContent(agent.GetName(), toolCall.CodeInterpreterInput, completedStep);
                            isVisible = true;
                        }
                        // Process function result content
                        else if (toolCall.ToolKind == RunStepToolCallKind.Function)
                        {
                            FunctionResultContent functionStep = functionSteps[toolCall.ToolCallId]; // Function step always captured on invocation
                            content = GenerateFunctionResultContent(agent.GetName(), [functionStep]);
                            FunctionCallContent functionStep = functionSteps[toolCall.ToolCallId]; // Function step always captured on invocation
                            content = GenerateFunctionResultContent(agent.GetName(), functionStep, toolCall.FunctionOutput);
                            FunctionResultContent functionStep = functionSteps[toolCall.ToolCallId]; // Function step always captured on invocation
                            content = GenerateFunctionResultContent(agent.GetName(), [functionStep]);
                            FunctionCallContent functionStep = functionSteps[toolCall.ToolCallId]; // Function step always captured on invocation
                            content = GenerateFunctionResultContent(agent.GetName(), functionStep, toolCall.FunctionOutput);
                            content = GenerateFunctionResultContent(agent.GetName(), [functionStep], completedStep);
                        }

                        if (content is not null)
                        {
                            ++messageCount;

                            yield return (isVisible, Message: content);
                        }
                    }
                }
                else if (completedStep.Type == RunStepType.MessageCreation)
                {
                    // Retrieve the message
                    ThreadMessage? message = await RetrieveMessageAsync(client, threadId, completedStep.Details.CreatedMessageId, agent.PollingOptions.MessageSynchronizationDelay, cancellationToken).ConfigureAwait(false);

                    if (message is not null)
                    {

                    if (message is not null)
                    {
                    ThreadMessage? message = await RetrieveMessageAsync(completedStep.Details.CreatedMessageId, cancellationToken).ConfigureAwait(false);

                    if (message is not null)
                    {
                        ChatMessageContent content = GenerateMessageContent(agent.GetName(), message, completedStep);
                        
                        ChatMessageContent content = GenerateMessageContent(agent.GetName(), message);

                        if (content.Items.Count > 0)
                        {
                            ++messageCount;

                            yield return (IsVisible: true, Message: content);
                        }
                    }
                }

                processedStepIds.Add(completedStep.Id);
            }

            logger.LogOpenAIAssistantProcessedRunMessages(nameof(InvokeAsync), messageCount, run.Id, threadId);
        }
        while (RunStatus.Completed != run.Status);

        logger.LogOpenAIAssistantCompletedRun(nameof(InvokeAsync), run.Id, threadId);

        // Local function to assist in run polling (participates in method closure).
        async Task PollRunStatusAsync()
        {
            logger.LogOpenAIAssistantPollingRunStatus(nameof(PollRunStatusAsync), run.Id, threadId);

            int count = 0;

            do
            {
                cancellationToken.ThrowIfCancellationRequested();

                if (count > 0)
                {
                    // Reduce polling frequency after a couple attempts
                    await Task.Delay(agent.PollingOptions.GetPollingInterval(count), cancellationToken).ConfigureAwait(false);
                }

                ++count;

                try
                {
                    run = await client.GetRunAsync(threadId, run.Id, cancellationToken).ConfigureAwait(false);
                }
                // The presence of a `Status` code means the server responded with error...always fail in that case
                catch (ClientResultException clientException) when (clientException.Status <= 0)
                {
                    // Check maximum retry count
                    if (count >= agent.PollingOptions.MaximumRetryCount)
                    {
                        throw;
                    }

                    // Retry for potential transient failure
                    continue;
                }
                catch (AggregateException aggregateException) when (aggregateException.InnerException is ClientResultException innerClientException)
                {
                    // The presence of a `Status` code means the server responded with error
                    if (innerClientException.Status > 0)
                    {
                        throw;
                    }

                    // Check maximum retry count
                    if (count >= agent.PollingOptions.MaximumRetryCount)
                    {
                        throw;
                    }

                    // Retry for potential transient failure
                    continue;
                }
            }
            while (s_pollingStatuses.Contains(run.Status));

            logger.LogOpenAIAssistantPolledRunStatus(nameof(PollRunStatusAsync), run.Status, run.Id, threadId);
        }
    }

    /// <summary>
    /// Invoke the assistant on the specified thread using streaming.
    /// </summary>
    /// <param name="agent">The assistant agent to interact with the thread.</param>
    /// <param name="client">The assistant client</param>
    /// <param name="threadId">The thread identifier</param>
    /// <param name="messages">The receiver for the completed messages generated</param>
    /// <param name="invocationOptions">Options to utilize for the invocation</param>
    /// <param name="logger">The logger to utilize (might be agent or channel scoped)</param>
    /// <param name="kernel">The <see cref="Kernel"/> plugins and other state.</param>
    /// <param name="arguments">Optional arguments to pass to the agents's invocation, including any <see cref="PromptExecutionSettings"/>.</param>
    /// <param name="cancellationToken">The <see cref="CancellationToken"/> to monitor for cancellation requests. The default is <see cref="CancellationToken.None"/>.</param>
    /// <returns>Asynchronous enumeration of messages.</returns>
    /// <remarks>
    /// The `arguments` parameter is not currently used by the agent, but is provided for future extensibility.
    /// </remarks>
    public static async IAsyncEnumerable<StreamingChatMessageContent> InvokeStreamingAsync(
        OpenAIAssistantAgent agent,
        AssistantClient client,
        string threadId,
        IList<ChatMessageContent> messages,
        IList<ChatMessageContent> messages,
        IList<ChatMessageContent>? messages,
        IList<ChatMessageContent>? messages,
        OpenAIAssistantInvocationOptions? invocationOptions,
        ILogger logger,
        Kernel kernel,
        KernelArguments? arguments,
        [EnumeratorCancellation] CancellationToken cancellationToken)
    {
        if (agent.IsDeleted)
        {
            throw new KernelException($"Agent Failure - {nameof(OpenAIAssistantAgent)} agent is deleted: {agent.Id}.");
        }

        logger.LogOpenAIAssistantCreatingRun(nameof(InvokeAsync), threadId);

        ToolDefinition[]? tools = [.. agent.Tools, .. kernel.Plugins.SelectMany(p => p.Select(f => f.ToToolDefinition(p.Name)))];

        RunCreationOptions options = AssistantRunOptionsFactory.GenerateOptions(agent.Definition, invocationOptions);
        RunCreationOptions options = AssistantRunOptionsFactory.GenerateOptions(agent.Definition, invocationOptions);
        string? instructions = await agent.GetInstructionsAsync(kernel, arguments, cancellationToken).ConfigureAwait(false);

        RunCreationOptions options = AssistantRunOptionsFactory.GenerateOptions(agent.Definition, instructions, invocationOptions);
        string? instructions = await agent.GetInstructionsAsync(kernel, arguments, cancellationToken).ConfigureAwait(false);

        RunCreationOptions options = AssistantRunOptionsFactory.GenerateOptions(agent.Definition, instructions, invocationOptions);

        options.ToolsOverride.AddRange(tools);

        // Evaluate status and process steps and messages, as encountered.
        HashSet<string> processedStepIds = [];
        HashSet<string> messageIds = [];

        ThreadRun? run = null;
        IAsyncEnumerable<StreamingUpdate> asyncUpdates = client.CreateRunStreamingAsync(threadId, agent.Id, options, cancellationToken);
        do
        {
            messageIds.Clear();
        Dictionary<string, RunStep?> activeMessages = [];
        Dictionary<string, FunctionResultContent[]> stepFunctionResults = [];
        List<RunStep> stepsToProcess = [];
        ThreadRun? run = null;

        FunctionCallsProcessor functionProcessor = new(logger); // %%% LOGGER TYPE ????
        FunctionChoiceBehaviorOptions functionOptions = new() { AllowConcurrentInvocation = true, AllowParallelCalls = true };

        FunctionCallsProcessor functionProcessor = new(logger);
        // This matches current behavior.  Will be configurable upon integrating with `FunctionChoice` (#6795/#5200)
        FunctionChoiceBehaviorOptions functionOptions = new() { AllowConcurrentInvocation = true, AllowParallelCalls = true };

        IAsyncEnumerable<StreamingUpdate> asyncUpdates = client.CreateRunStreamingAsync(threadId, agent.Id, options, cancellationToken);
        do
        {
<<<<<<< HEAD
            activeMessages.Clear();
=======
            // Check for cancellation
            cancellationToken.ThrowIfCancellationRequested();

>>>>>>> 5ae74d7dd619c0f30c1db7a041ecac0f679f9377
            stepsToProcess.Clear();

            await foreach (StreamingUpdate update in asyncUpdates.ConfigureAwait(false))
            {
                if (update is RunUpdate runUpdate)
                {
                    run = runUpdate.Value;

                    logger.LogOpenAIAssistantCreatedRun(nameof(InvokeAsync), run.Id, threadId);
                }
                else if (update is MessageContentUpdate contentUpdate)
                {
                    messageIds.Add(contentUpdate.MessageId);
                    yield return GenerateStreamingMessageContent(agent.GetName(), contentUpdate);
                    switch (runUpdate.UpdateKind)
                    {
                        case StreamingUpdateReason.RunCreated:
                            logger.LogOpenAIAssistantCreatedRun(nameof(InvokeAsync), run.Id, threadId);
                            break;
                    }
                }
                else if (update is MessageContentUpdate contentUpdate)
                {
                    switch (contentUpdate.UpdateKind)
                    {
                        case StreamingUpdateReason.MessageUpdated:
                            yield return GenerateStreamingMessageContent(agent.GetName(), contentUpdate);
                            break;
                    }
                }
                else if (update is RunStepDetailsUpdate detailsUpdate)
                {
                    StreamingChatMessageContent? toolContent = GenerateStreamingCodeInterpreterContent(agent.GetName(), detailsUpdate);
                    if (toolContent != null)
                    {
                        yield return toolContent;
                    }
                    else if (detailsUpdate.FunctionOutput != null)
                    {
                        yield return
                            new StreamingChatMessageContent(AuthorRole.Assistant, null)
                            {
                                AuthorName = agent.Name,
                                Items = [new StreamingFunctionCallUpdateContent(detailsUpdate.ToolCallId, detailsUpdate.FunctionName, detailsUpdate.FunctionArguments)]
                            };
                    }
                }
                else if (update is RunStepUpdate stepUpdate)
                {
                    switch (stepUpdate.UpdateKind)
                    {
                        case StreamingUpdateReason.RunStepCompleted:
                            stepsToProcess.Add(stepUpdate.Value);
                            break;
                        default:
                            break;
                    }
                }
            }

            if (run == null)
            {
                throw new KernelException($"Agent Failure - Run not created for thread: ${threadId}");
            }

            // Is in terminal state?
            if (run.Status.IsTerminal && run.Status != RunStatus.Completed)
            {
                throw new KernelException($"Agent Failure - Run terminated: {run.Status} [{run.Id}]: {run.LastError?.Message ?? "Unknown"}");
            }

            if (run.Status == RunStatus.RequiresAction)
            {
<<<<<<< HEAD
                IReadOnlyList<RunStep> steps = await GetRunStepsAsync(client, run).ConfigureAwait(false);
                IReadOnlyList<RunStep> steps = await GetRunStepsAsync(client, run).ConfigureAwait(false);
                IReadOnlyList<RunStep> steps = await GetRunStepsAsync(client, run, cancellationToken).ConfigureAwait(false);
                IReadOnlyList<RunStep> steps = await GetRunStepsAsync(client, run, cancellationToken).ConfigureAwait(false);
=======
                RunStep[] activeSteps =
                    await client.GetRunStepsAsync(run.ThreadId, run.Id, cancellationToken: cancellationToken)
                    .Where(step => step.Status == RunStepStatus.InProgress)
                    .ToArrayAsync(cancellationToken).ConfigureAwait(false);
>>>>>>> 5ae74d7dd619c0f30c1db7a041ecac0f679f9377

                // Capture map between the tool call and its associated step
                Dictionary<string, string> toolMap = [];
                foreach (RunStep step in activeSteps)
                {
                    foreach (RunStepToolCall stepDetails in step.Details.ToolCalls)
                    {
                        toolMap[stepDetails.ToolCallId] = step.Id;
                    }
                }

                // Execute functions in parallel and post results at once.
                FunctionCallContent[] functionCalls = activeSteps.SelectMany(step => ParseFunctionStep(agent, step)).ToArray();
                if (functionCalls.Length > 0)
                {
                    // Emit function-call content
                    ChatMessageContent functionCallMessage = GenerateFunctionCallContent(agent.GetName(), functionCalls);
                    messages?.Add(functionCallMessage);

                    FunctionResultContent[] functionResults =
                        await functionProcessor.InvokeFunctionCallsAsync(
                            functionCallMessage,
                            (_) => true,
                            functionOptions,
                            kernel,
                            isStreaming: true,
                            cancellationToken).ToArrayAsync(cancellationToken).ConfigureAwait(false);
<<<<<<< HEAD
                    messages.Add(GenerateFunctionCallContent(agent.GetName(), functionCalls));
                    messages.Add(GenerateFunctionCallContent(agent.GetName(), functionCalls));
                    messages?.Add(GenerateFunctionCallContent(agent.GetName(), functionCalls));
                    messages?.Add(GenerateFunctionCallContent(agent.GetName(), functionCalls));
=======
                    ChatMessageContent functionCallMessage = GenerateFunctionCallContent(agent.GetName(), functionCalls);
                    messages?.Add(functionCallMessage);
>>>>>>> 5ae74d7dd619c0f30c1db7a041ecac0f679f9377

                    FunctionResultContent[] functionResults =
                        await functionProcessor.InvokeFunctionCallsAsync(
                            functionCallMessage,
                            (_) => true,
                            functionOptions,
                            kernel,
                            isStreaming: true,
                            cancellationToken).ToArrayAsync(cancellationToken).ConfigureAwait(false);

                    // Process tool output
                    ToolOutput[] toolOutputs = GenerateToolOutputs(functionResults);
                    asyncUpdates = client.SubmitToolOutputsToRunStreamingAsync(run, toolOutputs);

                    messages.Add(GenerateFunctionResultsContent(agent.GetName(), functionResults));
                }
            }

            if (messageIds.Count > 0)
            {
                logger.LogOpenAIAssistantProcessingRunMessages(nameof(InvokeAsync), run!.Id, threadId);

                foreach (string messageId in messageIds)
                {
                    asyncUpdates = client.SubmitToolOutputsToRunStreamingAsync(run.ThreadId, run.Id, toolOutputs, cancellationToken);

<<<<<<< HEAD
                    messages.Add(GenerateFunctionResultContent(agent.GetName(), functionResults));
                    messages?.Add(GenerateFunctionResultContent(agent.GetName(), functionResults));
                    foreach (RunStep step in steps)
=======
                    foreach (RunStep step in activeSteps)
>>>>>>> 5ae74d7dd619c0f30c1db7a041ecac0f679f9377
                    {
                        stepFunctionResults.Add(step.Id, functionResults.Where(result => step.Id == toolMap[result.CallId!]).ToArray());
                    }
                }
            }

            if (stepsToProcess.Count > 0)
            {
                logger.LogOpenAIAssistantProcessingRunMessages(nameof(InvokeAsync), run!.Id, threadId);

                foreach (RunStep step in stepsToProcess)
                {
                    RunStep? step = activeMessages[messageId];
                    ThreadMessage? message = await RetrieveMessageAsync(client, threadId, messageId, agent.PollingOptions.MessageSynchronizationDelay, cancellationToken).ConfigureAwait(false);

                    if (message != null)
                    {
                        ChatMessageContent content = GenerateMessageContent(agent.GetName(), message);
                        messages.Add(content);
                    }
                }

                logger.LogOpenAIAssistantProcessedRunMessages(nameof(InvokeAsync), messageIds.Count, run!.Id, threadId);
                        ChatMessageContent content = GenerateMessageContent(agent.GetName(), message, step);
                        messages?.Add(content);
                    }
                }

                logger.LogOpenAIAssistantProcessedRunMessages(nameof(InvokeAsync), activeMessages.Count, run!.Id, threadId);
                    if (!string.IsNullOrEmpty(step.Details.CreatedMessageId))
                    {
                        ThreadMessage? message =
                            await RetrieveMessageAsync(
                                client,
                                threadId,
                                step.Details.CreatedMessageId,
                                agent.PollingOptions.MessageSynchronizationDelay,
                                cancellationToken).ConfigureAwait(false);

                        if (message != null)
                        {
                            ChatMessageContent content = GenerateMessageContent(agent.GetName(), message, step);
                            messages?.Add(content);
                        }
                    }
                    else
                    {
                        foreach (RunStepToolCall toolCall in step.Details.ToolCalls)
                        {
                            if (toolCall.ToolKind == RunStepToolCallKind.Function)
                            {
                                messages?.Add(GenerateFunctionResultContent(agent.GetName(), stepFunctionResults[step.Id], step));
                                stepFunctionResults.Remove(step.Id);
                                break;
                            }

                            if (toolCall.ToolKind == RunStepToolCallKind.CodeInterpreter)
                            {
                                messages?.Add(GenerateCodeInterpreterContent(agent.GetName(), toolCall.CodeInterpreterInput, step));
                            }
                        }
                    }
                }

                logger.LogOpenAIAssistantProcessedRunMessages(nameof(InvokeAsync), stepsToProcess.Count, run!.Id, threadId);
            }
        }
        while (run?.Status != RunStatus.Completed);

        logger.LogOpenAIAssistantCompletedRun(nameof(InvokeAsync), run?.Id ?? "Failed", threadId);
    }

<<<<<<< HEAD
    private static async Task<IReadOnlyList<RunStep>> GetRunStepsAsync(AssistantClient client, ThreadRun run)
    {
        List<RunStep> steps = [];

        await foreach (var step in client.GetRunStepsAsync(run).ConfigureAwait(false))
        {
            steps.Add(step);
        }

        return steps;
    }

    private static async Task<IReadOnlyList<RunStep>> GetRunStepsAsync(AssistantClient client, ThreadRun run, CancellationToken cancellationToken)
    {
        List<RunStep> steps = [];

        await foreach (RunStep step in client.GetRunStepsAsync(run.ThreadId, run.Id, cancellationToken: cancellationToken).ConfigureAwait(false))
        {
            steps.Add(step);
        }

        return steps;

        // Local function to capture kernel function state for further processing (participates in method closure).
        IEnumerable<FunctionCallContent> ParseFunctionStep(OpenAIAssistantAgent agent, RunStep step)
        {
            if (step.Status == RunStepStatus.InProgress && step.Type == RunStepType.ToolCalls)
            {
                foreach (RunStepToolCall toolCall in step.Details.ToolCalls)
                {
                    var nameParts = FunctionName.Parse(toolCall.FunctionName);

                    KernelArguments functionArguments = [];
                    if (!string.IsNullOrWhiteSpace(toolCall.FunctionArguments))
                    {
                        Dictionary<string, object> arguments = JsonSerializer.Deserialize<Dictionary<string, object>>(toolCall.FunctionArguments)!;
                        foreach (var argumentKvp in arguments)
                        {
                            functionArguments[argumentKvp.Key] = argumentKvp.Value.ToString();
                        }
                    }

                    var content = new FunctionCallContent(nameParts.Name, nameParts.PluginName, toolCall.ToolCallId, functionArguments);

                    functionSteps.Add(toolCall.ToolCallId, content);

                    yield return content;
                }
            }
        }

        async Task<ThreadMessage?> RetrieveMessageAsync(string messageId, CancellationToken cancellationToken)
        {
            ThreadMessage? message = null;

            bool retry = false;
            int count = 0;
            do
            {
                try
                {
                    message = await client.GetMessageAsync(threadId, messageId, cancellationToken).ConfigureAwait(false);
                }
                catch (RequestFailedException exception)
                {
                    // Step has provided the message-id.  Retry on of NotFound/404 exists.
                    // Extremely rarely there might be a synchronization issue between the
                    // assistant response and message-service.
                    retry = exception.Status == (int)HttpStatusCode.NotFound && count < 3;
                }

                if (retry)
                {
                    await Task.Delay(agent.PollingOptions.MessageSynchronizationDelay, cancellationToken).ConfigureAwait(false);
                }

                ++count;
            }
            while (retry);

            return message;
        }
    }

=======
>>>>>>> 5ae74d7dd619c0f30c1db7a041ecac0f679f9377
    private static ChatMessageContent GenerateMessageContent(string? assistantName, ThreadMessage message, RunStep? completedStep = null)
    {
        AuthorRole role = new(message.Role.ToString());

        Dictionary<string, object?>? metadata =
            new()
            {
                { nameof(ThreadMessage.CreatedAt), message.CreatedAt },
                { nameof(ThreadMessage.AssistantId), message.AssistantId },
                { nameof(ThreadMessage.ThreadId), message.ThreadId },
                { nameof(ThreadMessage.RunId), message.RunId },
                { nameof(MessageContentUpdate.MessageId), message.Id },
            };

        if (completedStep != null)
        {
            metadata[nameof(RunStepDetailsUpdate.StepId)] = completedStep.Id;
            metadata[nameof(RunStep.Usage)] = completedStep.Usage;
        }

    private static ChatMessageContent GenerateMessageContent(string? assistantName, ThreadMessage message)
    {
        AuthorRole role = new(message.Role.ToString());

        ChatMessageContent content =
            new(role, content: null)
            {
                AuthorName = assistantName,
                Metadata = metaData,
                Metadata = metaData,
                Metadata = metaData,
                Metadata = metaData,
                Metadata = metadata,
            };

        foreach (MessageContent itemContent in message.Content)
        {
            // Process text content
            if (!string.IsNullOrEmpty(itemContent.Text))
            {
                content.Items.Add(new TextContent(itemContent.Text));
                content.Items.Add(new TextContent(itemContent.Text.Trim()));
                content.Items.Add(new TextContent(itemContent.Text.Trim()));
                content.Items.Add(new TextContent(itemContent.Text.Trim()));
                content.Items.Add(new TextContent(itemContent.Text.Trim()));

                foreach (TextAnnotation annotation in itemContent.TextAnnotations)
                {
                    content.Items.Add(GenerateAnnotationContent(annotation));
                }
            }
            // Process image content
            else if (itemContent.ImageFileId != null)
            {
                content.Items.Add(new FileReferenceContent(itemContent.ImageFileId));
            }
        }

        return content;
    }

    private static StreamingChatMessageContent GenerateStreamingMessageContent(string? assistantName, MessageContentUpdate update)
    {
        StreamingChatMessageContent content =
            new(AuthorRole.Assistant, content: null)
            {
                AuthorName = assistantName,
            };

        // Process text content
        if (!string.IsNullOrEmpty(update.Text))
        {
            content.Items.Add(new StreamingTextContent(update.Text));
        }
        // Process image content
        else if (update.ImageFileId != null)
        {
            content.Items.Add(new StreamingFileReferenceContent(update.ImageFileId));
        }
        // Process annotations
        else if (update.TextAnnotation != null)
        {
            content.Items.Add(GenerateStreamingAnnotationContent(update.TextAnnotation));
        }

        if (update.Role.HasValue && update.Role.Value != MessageRole.User)
        {
            content.Role = new(update.Role.Value.ToString());
        }

        return content;
    }

    private static StreamingChatMessageContent? GenerateStreamingCodeInterpreterContent(string? assistantName, RunStepDetailsUpdate update)
    {
        StreamingChatMessageContent content =
            new(AuthorRole.Assistant, content: null)
            {
                AuthorName = assistantName,
            };

        // Process text content
        if (update.CodeInterpreterInput != null)
        {
            content.Items.Add(new StreamingTextContent(update.CodeInterpreterInput));
            content.Metadata = new Dictionary<string, object?> { { OpenAIAssistantAgent.CodeInterpreterMetadataKey, true } };
        }

        if ((update.CodeInterpreterOutputs?.Count ?? 0) > 0)
        {
            foreach (var output in update.CodeInterpreterOutputs!)
            {
                if (output.ImageFileId != null)
                {
                    content.Items.Add(new StreamingFileReferenceContent(output.ImageFileId));
                }
            }
        }

        return content.Items.Count > 0 ? content : null;
    }

    private static AnnotationContent GenerateAnnotationContent(TextAnnotation annotation)
    {
        string? fileId = null;

        if (!string.IsNullOrEmpty(annotation.OutputFileId))
        {
            fileId = annotation.OutputFileId;
        }
        else if (!string.IsNullOrEmpty(annotation.InputFileId))
        {
            fileId = annotation.InputFileId;
        }

        return
            new(annotation.TextToReplace)
            new()
            new()
            new()
            new()
            {
                Quote = annotation.TextToReplace,
                StartIndex = annotation.StartIndex,
                EndIndex = annotation.EndIndex,
                FileId = fileId,
            };
    }

    private static StreamingAnnotationContent GenerateStreamingAnnotationContent(TextAnnotationUpdate annotation)
    {
        string? fileId = null;

        if (!string.IsNullOrEmpty(annotation.OutputFileId))
        {
            fileId = annotation.OutputFileId;
        }
        else if (!string.IsNullOrEmpty(annotation.InputFileId))
        {
            fileId = annotation.InputFileId;
        }

        return
            new(annotation.TextToReplace)
            {
                StartIndex = annotation.StartIndex ?? 0,
                EndIndex = annotation.EndIndex ?? 0,
                FileId = fileId,
            };
    }

    private static ChatMessageContent GenerateCodeInterpreterContent(string agentName, string pythonCode, RunStep completedStep)
    {
        Dictionary<string, object?> metadata = GenerateToolCallMetadata(completedStep);
        metadata[OpenAIAssistantAgent.CodeInterpreterMetadataKey] = true;

        return
            new ChatMessageContent(
                AuthorRole.Assistant,
                [
                    new TextContent(pythonCode)
                    new TextContent(code)
                    new TextContent(code)
                    new TextContent(code)
                    new TextContent(code)
                ])
            {
                AuthorName = agentName,
                Metadata = metadata,
            };
    }

    private static IEnumerable<FunctionCallContent> ParseFunctionStep(OpenAIAssistantAgent agent, RunStep step)
    {
        if (step.Status == RunStepStatus.InProgress && step.Type == RunStepType.ToolCalls)
        {
            foreach (RunStepToolCall toolCall in step.Details.ToolCalls)
            {
                (FunctionName nameParts, KernelArguments functionArguments) = ParseFunctionCall(toolCall.FunctionName, toolCall.FunctionArguments);

                FunctionCallContent content = new(nameParts.Name, nameParts.PluginName, toolCall.ToolCallId, functionArguments);

                yield return content;
            }
        }
    }

    private static (FunctionName functionName, KernelArguments arguments) ParseFunctionCall(string functionName, string? functionArguments)
    {
        FunctionName nameParts = FunctionName.Parse(functionName);

        KernelArguments arguments = [];

        if (!string.IsNullOrWhiteSpace(functionArguments))
        {
            foreach (var argumentKvp in JsonSerializer.Deserialize<Dictionary<string, object>>(functionArguments!)!)
            {
                arguments[argumentKvp.Key] = argumentKvp.Value.ToString();
            }
        }

        return (nameParts, arguments);
    }

    private static ChatMessageContent GenerateFunctionCallContent(string agentName, IList<FunctionCallContent> functionCalls)
    private static ChatMessageContent GenerateFunctionCallContent(string agentName, FunctionCallContent[] functionSteps)
    private static ChatMessageContent GenerateFunctionCallContent(string agentName, FunctionCallContent[] functionSteps)
    private static ChatMessageContent GenerateFunctionCallContent(string agentName, FunctionCallContent[] functionSteps)
    private static ChatMessageContent GenerateFunctionCallContent(string agentName, FunctionCallContent[] functionSteps)
    {
        ChatMessageContent functionCallContent = new(AuthorRole.Assistant, content: null)
        {
            AuthorName = agentName
        };

        functionCallContent.Items.AddRange(functionCalls);
        functionCallContent.Items.AddRange(functionSteps);
        functionCallContent.Items.AddRange(functionSteps);
        functionCallContent.Items.AddRange(functionSteps);
        functionCallContent.Items.AddRange(functionSteps);

        return functionCallContent;
    }
    private static ChatMessageContent GenerateFunctionResultContent(string agentName, FunctionCallContent functionCall, string result)
    {
        ChatMessageContent functionCallContent = new(AuthorRole.Tool, content: null)
        {
            AuthorName = agentName
        };

        functionCallContent.Items.Add(
            new FunctionResultContent(
                functionCall.FunctionName,
                functionCall.PluginName,
                functionCall.Id,
                result));

        return functionCallContent;
    }

<<<<<<< HEAD
    private static ChatMessageContent GenerateFunctionResultsContent(string agentName, IList<FunctionResultContent> functionResults)
    private static ChatMessageContent GenerateFunctionResultContent(string agentName, FunctionResultContent[] functionResults, RunStep completedStep)
=======
    private static ChatMessageContent GenerateFunctionResultContent(string agentName, IEnumerable<FunctionResultContent> functionResults, RunStep completedStep)
>>>>>>> 5ae74d7dd619c0f30c1db7a041ecac0f679f9377
    {
        ChatMessageContent functionResultContent = new(AuthorRole.Tool, content: null)
        {
            AuthorName = agentName,
            Metadata = GenerateToolCallMetadata(completedStep),
        };

    private static ChatMessageContent GenerateFunctionResultContent(string agentName, FunctionResultContent[] functionResults)
    {
        ChatMessageContent functionResultContent = new(AuthorRole.Tool, content: null)
    private static ChatMessageContent GenerateFunctionResultContent(string agentName, FunctionCallContent functionStep, string result)
    {
        ChatMessageContent functionCallContent = new(AuthorRole.Tool, content: null)
        {
            AuthorName = agentName
        };
        foreach (FunctionResultContent functionResult in functionResults)
        {
            functionResultContent.Items.Add(
                new FunctionResultContent(
                    functionResult.FunctionName,
                    functionResult.PluginName,
                    functionResult.CallId,
                    functionResult.Result));
        }

        return functionResultContent;
    }

    private static Dictionary<string, object?> GenerateToolCallMetadata(RunStep completedStep)
    {
        return new()
            {
                { nameof(RunStep.CreatedAt), completedStep.CreatedAt },
                { nameof(RunStep.AssistantId), completedStep.AssistantId },
                { nameof(RunStep.ThreadId), completedStep.ThreadId },
                { nameof(RunStep.RunId), completedStep.RunId },
                { nameof(RunStepDetailsUpdate.StepId), completedStep.Id },
                { nameof(RunStep.Usage), completedStep.Usage },
            };
    }

<<<<<<< HEAD
    private static Task<FunctionResultContent>[] ExecuteFunctionSteps(OpenAIAssistantAgent agent, FunctionCallContent[] functionCalls, CancellationToken cancellationToken)
    {
        Task<FunctionResultContent>[] functionTasks = new Task<FunctionResultContent>[functionCalls.Length];

        for (int index = 0; index < functionCalls.Length; ++index)
        {

            functionTasks[index] = functionCalls[index].InvokeAsync(agent.Kernel, cancellationToken);
            functionTasks[index] = functionCalls[index].InvokeAsync(agent.Kernel, cancellationToken);
            functionTasks[index] = functionCalls[index].InvokeAsync(agent.Kernel, cancellationToken);
            functionTasks[index] = functionCalls[index].InvokeAsync(agent.Kernel, cancellationToken);
            functionTasks[index] = ExecuteFunctionStep(agent, functionCalls[index], cancellationToken);

        functionCallContent.Items.Add(
            new FunctionResultContent(
                functionStep.FunctionName,
                functionStep.PluginName,
                functionStep.Id,
                result));

        return functionCallContent;
    }

    private static Task<FunctionResultContent>[] ExecuteFunctionSteps(OpenAIAssistantAgent agent, FunctionCallContent[] functionSteps, CancellationToken cancellationToken)
    {
        Task<FunctionResultContent>[] functionTasks = new Task<FunctionResultContent>[functionSteps.Length];

        for (int index = 0; index < functionSteps.Length; ++index)
        {
            functionTasks[index] = functionSteps[index].InvokeAsync(agent.Kernel, cancellationToken);
        }

        return functionTasks;
    }

    private static Task<FunctionResultContent> ExecuteFunctionStep(OpenAIAssistantAgent agent, FunctionCallContent functionCall, CancellationToken cancellationToken)
    {
        return functionCall.InvokeAsync(agent.Kernel, cancellationToken);
    }

=======
>>>>>>> 1d6504b2
    private static ToolOutput[] GenerateToolOutputs(FunctionResultContent[] functionResults)
    {
        ToolOutput[] toolOutputs = new ToolOutput[functionResults.Length];

        for (int index = 0; index < functionResults.Length; ++index)
        {
            FunctionResultContent functionResult = functionResults[index];

            object resultValue = functionResult.Result ?? string.Empty;

            if (resultValue is not string textResult)
            {
                textResult = JsonSerializer.Serialize(resultValue);
            }

            toolOutputs[index] = new ToolOutput(functionResult.CallId, textResult!);
        }

        return toolOutputs;
    }

    private static async Task<ThreadMessage?> RetrieveMessageAsync(AssistantClient client, string threadId, string messageId, TimeSpan syncDelay, CancellationToken cancellationToken)
    {
        ThreadMessage? message = null;

        bool retry = false;
        int count = 0;
        do
        {
            try
            {
                message = await client.GetMessageAsync(threadId, messageId, cancellationToken).ConfigureAwait(false);
            }
            catch (RequestFailedException exception)
            {
                // Step has provided the message-id.  Retry on of NotFound/404 exists.
                // Extremely rarely there might be a synchronization issue between the
                // assistant response and message-service.
                retry = exception.Status == (int)HttpStatusCode.NotFound && count < 3;
            }

            if (retry)
            {
                await Task.Delay(syncDelay, cancellationToken).ConfigureAwait(false);
            }

            ++count;
        }
        while (retry);

        return message;
    }
}<|MERGE_RESOLUTION|>--- conflicted
+++ resolved
@@ -29,7 +29,6 @@
         RunStatus.Cancelling,
     ];
 
-<<<<<<< HEAD
     private static readonly HashSet<RunStatus> s_terminalStatuses =
     [
         RunStatus.Expired,
@@ -49,8 +48,6 @@
         RunStatus.Cancelled,
     ];
 
-=======
->>>>>>> 5ae74d7dd619c0f30c1db7a041ecac0f679f9377
     /// <summary>
     /// Create a new assistant thread.
     /// </summary>
@@ -254,7 +251,6 @@
         // Evaluate status and process steps and messages, as encountered.
         HashSet<string> processedStepIds = [];
         Dictionary<string, FunctionResultContent> functionSteps = [];
-<<<<<<< HEAD
         Dictionary<string, FunctionCallContent> functionSteps = [];
         Dictionary<string, FunctionResultContent> functionSteps = [];
         Dictionary<string, FunctionResultContent> functionSteps = [];
@@ -265,8 +261,6 @@
         Dictionary<string, FunctionResultContent> functionSteps = [];
         Dictionary<string, FunctionCallContent> functionSteps = [];
 
-=======
->>>>>>> 5ae74d7dd619c0f30c1db7a041ecac0f679f9377
         do
         {
             // Check for cancellation
@@ -281,7 +275,6 @@
                 throw new KernelException($"Agent Failure - Run terminated: {run.Status} [{run.Id}]: {run.LastError?.Message ?? "Unknown"}");
             }
 
-<<<<<<< HEAD
             IReadOnlyList<RunStep> steps = await GetRunStepsAsync(client, run).ConfigureAwait(false);
             List<RunStep> steps = [];
             await foreach (var page in client.GetRunStepsAsync(run).ConfigureAwait(false))
@@ -290,9 +283,7 @@
             };
             IReadOnlyList<RunStep> steps = await GetRunStepsAsync(client, run, cancellationToken).ConfigureAwait(false);
             RunStep[] steps = await client.GetRunStepsAsync(run).ToArrayAsync(cancellationToken).ConfigureAwait(false);
-=======
             RunStep[] steps = await client.GetRunStepsAsync(run.ThreadId, run.Id, cancellationToken: cancellationToken).ToArrayAsync(cancellationToken).ConfigureAwait(false);
->>>>>>> 5ae74d7dd619c0f30c1db7a041ecac0f679f9377
 
             // Is tool action required?
             if (run.Status == RunStatus.RequiresAction)
@@ -325,7 +316,6 @@
                             isStreaming: false,
                             cancellationToken).ToArrayAsync(cancellationToken).ConfigureAwait(false);
 
-<<<<<<< HEAD
                     IEnumerable<Task<FunctionResultContent>> functionResultTasks = ExecuteFunctionSteps(agent, functionCalls, cancellationToken);
                 FunctionCallContent[] activeFunctionSteps = steps.SelectMany(step => ParseFunctionStep(agent, step)).ToArray();
                 if (activeFunctionSteps.Length > 0)
@@ -340,7 +330,6 @@
                     FunctionResultContent[] functionResults = await Task.WhenAll(functionResultTasks).ConfigureAwait(false);
                     // Capture function-call for message processing
                     foreach (FunctionResultContent functionCall in functionResults) // %%%
-=======
                     FunctionResultContent[] functionResults =
                         await functionProcessor.InvokeFunctionCallsAsync(
                             functionCallMessage,
@@ -350,7 +339,6 @@
                             isStreaming: false,
                             cancellationToken).ToArrayAsync(cancellationToken).ConfigureAwait(false);
 
->>>>>>> 5ae74d7dd619c0f30c1db7a041ecac0f679f9377
                     // Capture function-call for message processing
                     foreach (FunctionResultContent functionCall in functionResults)
                     {
@@ -585,13 +573,10 @@
         IAsyncEnumerable<StreamingUpdate> asyncUpdates = client.CreateRunStreamingAsync(threadId, agent.Id, options, cancellationToken);
         do
         {
-<<<<<<< HEAD
             activeMessages.Clear();
-=======
             // Check for cancellation
             cancellationToken.ThrowIfCancellationRequested();
 
->>>>>>> 5ae74d7dd619c0f30c1db7a041ecac0f679f9377
             stepsToProcess.Clear();
 
             await foreach (StreamingUpdate update in asyncUpdates.ConfigureAwait(false))
@@ -665,17 +650,14 @@
 
             if (run.Status == RunStatus.RequiresAction)
             {
-<<<<<<< HEAD
                 IReadOnlyList<RunStep> steps = await GetRunStepsAsync(client, run).ConfigureAwait(false);
                 IReadOnlyList<RunStep> steps = await GetRunStepsAsync(client, run).ConfigureAwait(false);
                 IReadOnlyList<RunStep> steps = await GetRunStepsAsync(client, run, cancellationToken).ConfigureAwait(false);
                 IReadOnlyList<RunStep> steps = await GetRunStepsAsync(client, run, cancellationToken).ConfigureAwait(false);
-=======
                 RunStep[] activeSteps =
                     await client.GetRunStepsAsync(run.ThreadId, run.Id, cancellationToken: cancellationToken)
                     .Where(step => step.Status == RunStepStatus.InProgress)
                     .ToArrayAsync(cancellationToken).ConfigureAwait(false);
->>>>>>> 5ae74d7dd619c0f30c1db7a041ecac0f679f9377
 
                 // Capture map between the tool call and its associated step
                 Dictionary<string, string> toolMap = [];
@@ -703,15 +685,12 @@
                             kernel,
                             isStreaming: true,
                             cancellationToken).ToArrayAsync(cancellationToken).ConfigureAwait(false);
-<<<<<<< HEAD
                     messages.Add(GenerateFunctionCallContent(agent.GetName(), functionCalls));
                     messages.Add(GenerateFunctionCallContent(agent.GetName(), functionCalls));
                     messages?.Add(GenerateFunctionCallContent(agent.GetName(), functionCalls));
                     messages?.Add(GenerateFunctionCallContent(agent.GetName(), functionCalls));
-=======
                     ChatMessageContent functionCallMessage = GenerateFunctionCallContent(agent.GetName(), functionCalls);
                     messages?.Add(functionCallMessage);
->>>>>>> 5ae74d7dd619c0f30c1db7a041ecac0f679f9377
 
                     FunctionResultContent[] functionResults =
                         await functionProcessor.InvokeFunctionCallsAsync(
@@ -738,13 +717,10 @@
                 {
                     asyncUpdates = client.SubmitToolOutputsToRunStreamingAsync(run.ThreadId, run.Id, toolOutputs, cancellationToken);
 
-<<<<<<< HEAD
                     messages.Add(GenerateFunctionResultContent(agent.GetName(), functionResults));
                     messages?.Add(GenerateFunctionResultContent(agent.GetName(), functionResults));
                     foreach (RunStep step in steps)
-=======
                     foreach (RunStep step in activeSteps)
->>>>>>> 5ae74d7dd619c0f30c1db7a041ecac0f679f9377
                     {
                         stepFunctionResults.Add(step.Id, functionResults.Where(result => step.Id == toolMap[result.CallId!]).ToArray());
                     }
@@ -817,7 +793,6 @@
         logger.LogOpenAIAssistantCompletedRun(nameof(InvokeAsync), run?.Id ?? "Failed", threadId);
     }
 
-<<<<<<< HEAD
     private static async Task<IReadOnlyList<RunStep>> GetRunStepsAsync(AssistantClient client, ThreadRun run)
     {
         List<RunStep> steps = [];
@@ -902,8 +877,6 @@
         }
     }
 
-=======
->>>>>>> 5ae74d7dd619c0f30c1db7a041ecac0f679f9377
     private static ChatMessageContent GenerateMessageContent(string? assistantName, ThreadMessage message, RunStep? completedStep = null)
     {
         AuthorRole role = new(message.Role.ToString());
@@ -1164,12 +1137,9 @@
         return functionCallContent;
     }
 
-<<<<<<< HEAD
     private static ChatMessageContent GenerateFunctionResultsContent(string agentName, IList<FunctionResultContent> functionResults)
     private static ChatMessageContent GenerateFunctionResultContent(string agentName, FunctionResultContent[] functionResults, RunStep completedStep)
-=======
     private static ChatMessageContent GenerateFunctionResultContent(string agentName, IEnumerable<FunctionResultContent> functionResults, RunStep completedStep)
->>>>>>> 5ae74d7dd619c0f30c1db7a041ecac0f679f9377
     {
         ChatMessageContent functionResultContent = new(AuthorRole.Tool, content: null)
         {
@@ -1212,7 +1182,6 @@
             };
     }
 
-<<<<<<< HEAD
     private static Task<FunctionResultContent>[] ExecuteFunctionSteps(OpenAIAssistantAgent agent, FunctionCallContent[] functionCalls, CancellationToken cancellationToken)
     {
         Task<FunctionResultContent>[] functionTasks = new Task<FunctionResultContent>[functionCalls.Length];
@@ -1253,8 +1222,6 @@
         return functionCall.InvokeAsync(agent.Kernel, cancellationToken);
     }
 
-=======
->>>>>>> 1d6504b2
     private static ToolOutput[] GenerateToolOutputs(FunctionResultContent[] functionResults)
     {
         ToolOutput[] toolOutputs = new ToolOutput[functionResults.Length];
