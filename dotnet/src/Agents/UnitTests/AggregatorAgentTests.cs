﻿// Copyright (c) Microsoft. All rights reserved.
using System.Linq;
using System.Threading;
using System.Threading.Tasks;
using Microsoft.SemanticKernel;
using Microsoft.SemanticKernel.Agents;
using Microsoft.SemanticKernel.ChatCompletion;
using Moq;
using Xunit;

namespace SemanticKernel.Agents.UnitTests;

/// <summary>
/// Unit testing of <see cref="AggregatorAgent"/>.
/// </summary>
public class AggregatorAgentTests
{
    /// <summary>
    /// Verify usage of <see cref="AggregatorAgent"/> through various states.
    /// </summary>
    [Theory]
    [InlineData(AggregatorMode.Nested, 0)]
    [InlineData(AggregatorMode.Flat, 2)]
    public async Task VerifyAggregatorAgentUsageAsync(AggregatorMode mode, int modeOffset)
    {
        Agent agent1 = CreateMockAgent().Object;
        Agent agent2 = CreateMockAgent().Object;
        Agent agent3 = CreateMockAgent().Object;

        AgentGroupChat groupChat =
            new(agent1, agent2, agent3)
            {
                ExecutionSettings =
                    new()
                    {
                        TerminationStrategy =
                        {
                            MaximumIterations = 3
                        }
                    }
            };

        AggregatorAgent uberAgent = new(() => groupChat) { Mode = mode };
        AgentGroupChat uberChat = new();

        // Add message to outer chat (no agent has joined)
        uberChat.Add(new ChatMessageContent(AuthorRole.User, "test uber"));

        var messages = await uberChat.GetChatMessagesAsync().ToArrayAsync();
        Assert.Single(messages);

        messages = await uberChat.GetChatMessagesAsync(uberAgent).ToArrayAsync();
        Assert.Empty(messages); // Agent hasn't joined chat, no broadcast

        messages = await groupChat.GetChatMessagesAsync().ToArrayAsync();
        Assert.Empty(messages); // Agent hasn't joined chat, no broadcast

        // Add message to inner chat (not visible to parent)
        groupChat.Add(new ChatMessageContent(AuthorRole.User, "test inner"));

        messages = await uberChat.GetChatMessagesAsync().ToArrayAsync();
        Assert.Single(messages);

        messages = await uberChat.GetChatMessagesAsync(uberAgent).ToArrayAsync();
        Assert.Empty(messages); // Agent still hasn't joined chat

        messages = await groupChat.GetChatMessagesAsync().ToArrayAsync();
        Assert.Single(messages);

        // Invoke outer chat (outer chat captures final inner message)
        messages = await uberChat.InvokeAsync(uberAgent).ToArrayAsync();
        Assert.Equal(1 + modeOffset, messages.Length); // New messages generated from inner chat

        messages = await uberChat.GetChatMessagesAsync().ToArrayAsync();
        Assert.Equal(2 + modeOffset, messages.Length); // Total messages on uber chat

        messages = await groupChat.GetChatMessagesAsync().ToArrayAsync();
        Assert.Equal(5, messages.Length); // Total messages on inner chat once synchronized

        messages = await uberChat.GetChatMessagesAsync(uberAgent).ToArrayAsync();
        Assert.Equal(5, messages.Length); // Total messages on inner chat once synchronized (agent equivalent)
    }

    private static Mock<ChatHistoryKernelAgent> CreateMockAgent()
    {
        Mock<ChatHistoryKernelAgent> agent = new();

        ChatMessageContent[] messages = [new ChatMessageContent(AuthorRole.Assistant, "test agent")];
<<<<<<< HEAD
        agent.Setup(a => a.InvokeAsync(It.IsAny<IReadOnlyList<ChatMessageContent>>(), It.IsAny<CancellationToken>())).Returns(() => messages.ToAsyncEnumerable());
=======
        agent.Setup(a => a.InvokeAsync(It.IsAny<ChatHistory>(), It.IsAny<CancellationToken>())).Returns(() => messages.ToAsyncEnumerable());
>>>>>>> 200b9b22

        return agent;
    }
}<|MERGE_RESOLUTION|>--- conflicted
+++ resolved
@@ -86,11 +86,7 @@
         Mock<ChatHistoryKernelAgent> agent = new();
 
         ChatMessageContent[] messages = [new ChatMessageContent(AuthorRole.Assistant, "test agent")];
-<<<<<<< HEAD
-        agent.Setup(a => a.InvokeAsync(It.IsAny<IReadOnlyList<ChatMessageContent>>(), It.IsAny<CancellationToken>())).Returns(() => messages.ToAsyncEnumerable());
-=======
         agent.Setup(a => a.InvokeAsync(It.IsAny<ChatHistory>(), It.IsAny<CancellationToken>())).Returns(() => messages.ToAsyncEnumerable());
->>>>>>> 200b9b22
 
         return agent;
     }
