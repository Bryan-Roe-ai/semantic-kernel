﻿// Copyright (c) Microsoft. All rights reserved.
using System.Collections.Generic;
using System.Linq;
using System.Text.Json;
using System.Threading;
using System.Threading.Tasks;
using Microsoft.SemanticKernel;
using Microsoft.SemanticKernel.Agents;
using Microsoft.SemanticKernel.ChatCompletion;

namespace SemanticKernel.Agents.UnitTests;

/// <summary>
/// Mock definition of <see cref="KernelAgent"/> with a <see cref="ChatHistoryKernelAgent"/> contract.
/// </summary>
internal class MockAgent : ChatHistoryKernelAgent
{
    public int InvokeCount { get; private set; }

    public IReadOnlyList<ChatMessageContent> Response { get; set; } = [];

    public override IAsyncEnumerable<ChatMessageContent> InvokeAsync(
        ChatHistory history,
        KernelArguments? arguments = null,
        Kernel? kernel = null,
        CancellationToken cancellationToken = default)
    {
        this.InvokeCount++;

        return this.Response.ToAsyncEnumerable();
    }

    public override IAsyncEnumerable<StreamingChatMessageContent> InvokeStreamingAsync(
        ChatHistory history,
        KernelArguments? arguments = null,
        Kernel? kernel = null,
        CancellationToken cancellationToken = default)
    {
        this.InvokeCount++;
        return this.Response.Select(m => new StreamingChatMessageContent(m.Role, m.Content)).ToAsyncEnumerable();
    }

    /// <inheritdoc/>
    protected internal override IEnumerable<string> GetChannelKeys()
    {
        yield return typeof(ChatHistoryChannel).FullName!;
    }

    /// <inheritdoc/>
    protected internal override Task<AgentChannel> CreateChannelAsync(CancellationToken cancellationToken)
    {
        ChatHistoryChannel channel =
            new()
            {
                Logger = this.LoggerFactory.CreateLogger<ChatHistoryChannel>()
            };

        return Task.FromResult<AgentChannel>(channel);
    }

    protected internal override Task<AgentChannel> RestoreChannelAsync(string channelState, CancellationToken cancellationToken)
    {
        ChatHistory history =
            JsonSerializer.Deserialize<ChatHistory>(channelState) ??
            throw new KernelException("Unable to restore channel: invalid state.");
        return Task.FromResult<AgentChannel>(new ChatHistoryChannel(history));
    }

    // Expose protected method for testing
    public new KernelArguments? MergeArguments(KernelArguments? arguments)
    {
        return base.MergeArguments(arguments);
    }
<<<<<<< HEAD
}

// Unit tests for MockAgent
public class MockAgentTests
{
    [Fact]
    public async Task InvokeAsync_ShouldIncrementInvokeCountAndReturnExpectedResponse()
    {
        // Arrange
        var mockAgent = new MockAgent();
        var expectedResponse = new List<ChatMessageContent>
        {
            new ChatMessageContent("user", "Hello"),
            new ChatMessageContent("assistant", "Hi there!")
        };
        mockAgent.Response = expectedResponse;

        // Act
        var response = await mockAgent.InvokeAsync(new ChatHistory()).ToListAsync();

        // Assert
        Assert.Equal(1, mockAgent.InvokeCount);
        Assert.Equal(expectedResponse, response);
    }

    [Fact]
    public void MergeArguments_ShouldMergeKernelArgumentsCorrectly()
    {
        // Arrange
        var mockAgent = new MockAgent();
        var arguments1 = new KernelArguments
        {
            Parameters = new Dictionary<string, object>
            {
                { "param1", "value1" },
                { "param2", "value2" }
            }
        };
        var arguments2 = new KernelArguments
        {
            Parameters = new Dictionary<string, object>
            {
                { "param2", "new_value2" },
                { "param3", "value3" }
            }
        };

        // Act
        var mergedArguments = mockAgent.MergeArguments(arguments1);
        mergedArguments = mockAgent.MergeArguments(arguments2);

        // Assert
        Assert.NotNull(mergedArguments);
        Assert.Equal(3, mergedArguments.Parameters.Count);
        Assert.Equal("value1", mergedArguments.Parameters["param1"]);
        Assert.Equal("new_value2", mergedArguments.Parameters["param2"]);
        Assert.Equal("value3", mergedArguments.Parameters["param3"]);
    }
=======
>>>>>>> a191ab10
}<|MERGE_RESOLUTION|>--- conflicted
+++ resolved
@@ -71,7 +71,6 @@
     {
         return base.MergeArguments(arguments);
     }
-<<<<<<< HEAD
 }
 
 // Unit tests for MockAgent
@@ -129,7 +128,5 @@
         Assert.Equal("value1", mergedArguments.Parameters["param1"]);
         Assert.Equal("new_value2", mergedArguments.Parameters["param2"]);
         Assert.Equal("value3", mergedArguments.Parameters["param3"]);
-    }
-=======
->>>>>>> a191ab10
+   } 
 }