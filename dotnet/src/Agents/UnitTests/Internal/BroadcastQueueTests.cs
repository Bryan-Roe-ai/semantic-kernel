﻿// Copyright (c) Microsoft. All rights reserved.
using System;
using System.Threading.Tasks;
using Microsoft.SemanticKernel;
using Microsoft.SemanticKernel.Agents.Internal;
using Microsoft.SemanticKernel.ChatCompletion;
using Xunit;

namespace SemanticKernel.Agents.UnitTests.Internal;

/// <summary>
/// Unit testing of <see cref="BroadcastQueue"/>.
/// </summary>
public class BroadcastQueueTests
{
    /// <summary>
    /// Verify the default configuration.
    /// </summary>
    [Fact]
    public void VerifyBroadcastQueueDefaultConfiguration()
    {
        // Arrange
        BroadcastQueue queue = new();

        // Assert
        Assert.True(queue.BlockDuration.TotalSeconds > 0);
    }

    /// <summary>
    /// Verify behavior of <see cref="BroadcastQueue"/> over the course of multiple interactions.
    /// </summary>
    [Fact]
    public async Task VerifyBroadcastQueueReceiveAsync()
    {
        // Arrange: Create queue and channel.
        BroadcastQueue queue =
            new()
            {
                BlockDuration = TimeSpan.FromSeconds(0.08),
            };
        MockChannel channel = new();
        ChannelReference reference = new(channel, "test");

        // Act: Verify initial state
        await VerifyReceivingStateAsync(receiveCount: 0, queue, channel, "test");

        // Assert
        Assert.Empty(channel.ReceivedMessages);

        // Act: Verify empty invocation with no channels.
        queue.Enqueue([], []);
        await VerifyReceivingStateAsync(receiveCount: 0, queue, channel, "test");

        // Assert
        Assert.Empty(channel.ReceivedMessages);

        // Act: Verify empty invocation of channel.
        queue.Enqueue([reference], []);
        await VerifyReceivingStateAsync(receiveCount: 1, queue, channel, "test");

        // Assert
        Assert.Empty(channel.ReceivedMessages);

        // Act: Verify expected invocation of channel.
        queue.Enqueue([reference], [new ChatMessageContent(AuthorRole.User, "hi")]);
        await VerifyReceivingStateAsync(receiveCount: 2, queue, channel, "test");

        // Assert
        Assert.NotEmpty(channel.ReceivedMessages);
    }

    /// <summary>
    /// Verify behavior of <see cref="BroadcastQueue"/> over the course of multiple interactions.
    /// </summary>
    [Fact]
    public async Task VerifyBroadcastQueueFailureAsync()
    {
        // Arrange: Create queue and channel.
        BroadcastQueue queue =
            new()
            {
                BlockDuration = TimeSpan.FromSeconds(0.08),
            };
        MockChannel channel = new() { MockException = new InvalidOperationException("Test") };
        ChannelReference reference = new(channel, "test");

        // Act: Verify expected invocation of channel.
        queue.Enqueue([reference], [new ChatMessageContent(AuthorRole.User, "hi")]);

        // Assert
        await Assert.ThrowsAsync<KernelException>(() => queue.EnsureSynchronizedAsync(reference));
        await Assert.ThrowsAsync<KernelException>(() => queue.EnsureSynchronizedAsync(reference));
        await Assert.ThrowsAsync<KernelException>(() => queue.EnsureSynchronizedAsync(reference));
    }

    /// <summary>
    /// Verify behavior of <see cref="BroadcastQueue"/> with queuing of multiple channels.
    /// </summary>
    [Fact]
    public async Task VerifyBroadcastQueueConcurrencyAsync()
    {
        // Arrange: Create queue and channel.
        BroadcastQueue queue =
            new()
            {
                BlockDuration = TimeSpan.FromSeconds(0.08),
            };
        MockChannel channel = new();
        ChannelReference reference = new(channel, "test");

        // Act: Enqueue multiple channels
        for (int count = 0; count < 10; ++count)
        {
            queue.Enqueue([new(channel, $"test{count}")], [new ChatMessageContent(AuthorRole.User, "hi")]);
        }

        // Drain all queues.
        for (int count = 0; count < 10; ++count)
        {
            await queue.EnsureSynchronizedAsync(new ChannelReference(channel, $"test{count}"));
        }

        // Assert
        Assert.NotEmpty(channel.ReceivedMessages);
        Assert.Equal(10, channel.ReceivedMessages.Count);
    }

    private static async Task VerifyReceivingStateAsync(int receiveCount, BroadcastQueue queue, MockChannel channel, string hash)
    {
        await queue.EnsureSynchronizedAsync(new ChannelReference(channel, hash));
        Assert.Equal(receiveCount, channel.ReceiveCount);
    }
<<<<<<< HEAD

    private sealed class TestChannel : MockChannel
    {
        public int ReceiveCount { get; private set; }

        public List<ChatMessageContent> ReceivedMessages { get; } = [];

        protected internal override async Task ReceiveAsync(IEnumerable<ChatMessageContent> history, CancellationToken cancellationToken = default)
        {
            this.ReceivedMessages.AddRange(history);
            this.ReceiveCount++;

            await Task.Delay(this.ReceiveDuration, cancellationToken);
        }
    }

    private sealed class BadChannel : MockChannel
    {
        protected internal override async Task ReceiveAsync(IEnumerable<ChatMessageContent> history, CancellationToken cancellationToken = default)
        {
            await Task.Delay(this.ReceiveDuration, cancellationToken);

            throw new InvalidOperationException("Test");
        }
    }

    private abstract class MockChannel : AgentChannel
    {
        public TimeSpan ReceiveDuration { get; set; } = TimeSpan.FromSeconds(0.1);

        protected internal override IAsyncEnumerable<ChatMessageContent> GetHistoryAsync(CancellationToken cancellationToken)
        {
            throw new NotImplementedException();
        }

        protected internal override IAsyncEnumerable<(bool IsVisible, ChatMessageContent Message)> InvokeAsync(Agent agent, CancellationToken cancellationToken = default)
        {
            throw new NotImplementedException();
        }

        protected internal override string Serialize()
        {
            throw new NotImplementedException();
        }
    }
=======
>>>>>>> ca17571d
}<|MERGE_RESOLUTION|>--- conflicted
+++ resolved
@@ -130,52 +130,4 @@
         await queue.EnsureSynchronizedAsync(new ChannelReference(channel, hash));
         Assert.Equal(receiveCount, channel.ReceiveCount);
     }
-<<<<<<< HEAD
-
-    private sealed class TestChannel : MockChannel
-    {
-        public int ReceiveCount { get; private set; }
-
-        public List<ChatMessageContent> ReceivedMessages { get; } = [];
-
-        protected internal override async Task ReceiveAsync(IEnumerable<ChatMessageContent> history, CancellationToken cancellationToken = default)
-        {
-            this.ReceivedMessages.AddRange(history);
-            this.ReceiveCount++;
-
-            await Task.Delay(this.ReceiveDuration, cancellationToken);
-        }
-    }
-
-    private sealed class BadChannel : MockChannel
-    {
-        protected internal override async Task ReceiveAsync(IEnumerable<ChatMessageContent> history, CancellationToken cancellationToken = default)
-        {
-            await Task.Delay(this.ReceiveDuration, cancellationToken);
-
-            throw new InvalidOperationException("Test");
-        }
-    }
-
-    private abstract class MockChannel : AgentChannel
-    {
-        public TimeSpan ReceiveDuration { get; set; } = TimeSpan.FromSeconds(0.1);
-
-        protected internal override IAsyncEnumerable<ChatMessageContent> GetHistoryAsync(CancellationToken cancellationToken)
-        {
-            throw new NotImplementedException();
-        }
-
-        protected internal override IAsyncEnumerable<(bool IsVisible, ChatMessageContent Message)> InvokeAsync(Agent agent, CancellationToken cancellationToken = default)
-        {
-            throw new NotImplementedException();
-        }
-
-        protected internal override string Serialize()
-        {
-            throw new NotImplementedException();
-        }
-    }
-=======
->>>>>>> ca17571d
 }