<<<<<<< HEAD
<<<<<<< div
=======
<<<<<<< Updated upstream
<<<<<<< Updated upstream
>>>>>>> head
<<<<<<< Updated upstream
<<<<<<< Updated upstream
<<<<<<< Updated upstream
<<<<<<< Updated upstream
<<<<<<< Updated upstream
<<<<<<< Updated upstream
﻿// Copyright (c) Microsoft. All rights reserved.
=======
=======
>>>>>>> Stashed changes
=======
>>>>>>> Stashed changes
=======
>>>>>>> Stashed changes
=======
>>>>>>> Stashed changes
=======
>>>>>>> Stashed changes
<<<<<<< HEAD
=======
>>>>>>> Stashed changes
=======
>>>>>>> Stashed changes
﻿// Copyright (c) Microsoft. All rights reserved.
=======
// Copyright (c) Microsoft. All rights reserved.
>>>>>>> main
<<<<<<< Updated upstream
<<<<<<< Updated upstream
<<<<<<< Updated upstream
<<<<<<< Updated upstream
<<<<<<< Updated upstream
<<<<<<< Updated upstream
<<<<<<< Updated upstream
>>>>>>> Stashed changes
=======
=======
>>>>>>> Stashed changes
>>>>>>> Stashed changes
=======
>>>>>>> Stashed changes
=======
>>>>>>> Stashed changes
=======
>>>>>>> Stashed changes
=======
// Copyright (c) Microsoft. All rights reserved.
>>>>>>> eab985c52d058dc92abc75034bc790079131ce75
=======
>>>>>>> Stashed changes
=======
>>>>>>> Stashed changes
<<<<<<< div
=======
// Copyright (c) Microsoft. All rights reserved.
>>>>>>> eab985c52d058dc92abc75034bc790079131ce75
=======
>>>>>>> head
using System;
using System.Threading.Tasks;
using Microsoft.SemanticKernel;
using Microsoft.SemanticKernel.Agents.Internal;
using Microsoft.SemanticKernel.ChatCompletion;
using Xunit;

namespace SemanticKernel.Agents.UnitTests.Internal;

/// <summary>
/// Unit testing of <see cref="BroadcastQueue"/>.
/// </summary>
public class BroadcastQueueTests
{
    /// <summary>
    /// Verify the default configuration.
    /// </summary>
    [Fact]
    public void VerifyBroadcastQueueDefaultConfiguration()
    {
        // Arrange
        BroadcastQueue queue = new();

        // Assert
        Assert.True(queue.BlockDuration.TotalSeconds > 0);
    }

    /// <summary>
    /// Verify behavior of <see cref="BroadcastQueue"/> over the course of multiple interactions.
    /// </summary>
    [Fact]
    public async Task VerifyBroadcastQueueReceiveAsync()
    {
        // Arrange: Create queue and channel.
        BroadcastQueue queue =
            new()
            {
                BlockDuration = TimeSpan.FromSeconds(0.08),
            };
        MockChannel channel = new();
        ChannelReference reference = new(channel, "test");

        // Act: Verify initial state
        await VerifyReceivingStateAsync(receiveCount: 0, queue, channel, "test");

        // Assert
        Assert.Empty(channel.ReceivedMessages);

        // Act: Verify empty invocation with no channels.
        queue.Enqueue([], []);
        await VerifyReceivingStateAsync(receiveCount: 0, queue, channel, "test");

        // Assert
        Assert.Empty(channel.ReceivedMessages);

        // Act: Verify empty invocation of channel.
        queue.Enqueue([reference], []);
        await VerifyReceivingStateAsync(receiveCount: 1, queue, channel, "test");

        // Assert
        Assert.Empty(channel.ReceivedMessages);

        // Act: Verify expected invocation of channel.
        queue.Enqueue([reference], [new ChatMessageContent(AuthorRole.User, "hi")]);
        await VerifyReceivingStateAsync(receiveCount: 2, queue, channel, "test");

        // Assert
        Assert.NotEmpty(channel.ReceivedMessages);
    }

    /// <summary>
    /// Verify behavior of <see cref="BroadcastQueue"/> over the course of multiple interactions.
    /// </summary>
    [Fact]
    public async Task VerifyBroadcastQueueFailureAsync()
    {
        // Arrange: Create queue and channel.
        BroadcastQueue queue =
            new()
            {
                BlockDuration = TimeSpan.FromSeconds(0.08),
            };
        MockChannel channel = new() { MockException = new InvalidOperationException("Test") };
        ChannelReference reference = new(channel, "test");

        // Act: Verify expected invocation of channel.
        queue.Enqueue([reference], [new ChatMessageContent(AuthorRole.User, "hi")]);

        // Assert
        await Assert.ThrowsAsync<KernelException>(() => queue.EnsureSynchronizedAsync(reference));
        await Assert.ThrowsAsync<KernelException>(() => queue.EnsureSynchronizedAsync(reference));
        await Assert.ThrowsAsync<KernelException>(() => queue.EnsureSynchronizedAsync(reference));
    }

    /// <summary>
    /// Verify behavior of <see cref="BroadcastQueue"/> with queuing of multiple channels.
    /// </summary>
    [Fact]
    public async Task VerifyBroadcastQueueConcurrencyAsync()
    {
        // Arrange: Create queue and channel.
        BroadcastQueue queue =
            new()
            {
                BlockDuration = TimeSpan.FromSeconds(0.08),
            };
        MockChannel channel = new();
        ChannelReference reference = new(channel, "test");

        // Act: Enqueue multiple channels
        for (int count = 0; count < 10; ++count)
        {
            queue.Enqueue([new(channel, $"test{count}")], [new ChatMessageContent(AuthorRole.User, "hi")]);
        }

        // Drain all queues.
        for (int count = 0; count < 10; ++count)
        {
            await queue.EnsureSynchronizedAsync(new ChannelReference(channel, $"test{count}"));
        }

        // Assert
        Assert.NotEmpty(channel.ReceivedMessages);
        Assert.Equal(10, channel.ReceivedMessages.Count);
    }

    private static async Task VerifyReceivingStateAsync(int receiveCount, BroadcastQueue queue, MockChannel channel, string hash)
    {
        await queue.EnsureSynchronizedAsync(new ChannelReference(channel, hash));
        Assert.Equal(receiveCount, channel.ReceiveCount);
    }
<<<<<<< HEAD
<<<<<<< div
=======
<<<<<<< Updated upstream
<<<<<<< Updated upstream
>>>>>>> head
<<<<<<< Updated upstream
<<<<<<< Updated upstream
<<<<<<< Updated upstream
<<<<<<< Updated upstream
<<<<<<< Updated upstream
<<<<<<< Updated upstream
=======
=======
>>>>>>> Stashed changes
=======
>>>>>>> Stashed changes
=======
>>>>>>> Stashed changes
=======
>>>>>>> Stashed changes
=======
>>>>>>> Stashed changes
<<<<<<< HEAD
=======
=======
>>>>>>> eab985c52d058dc92abc75034bc790079131ce75
<<<<<<< div
=======
=======
=======
>>>>>>> Stashed changes
=======
=======
>>>>>>> Stashed changes
>>>>>>> head

    private sealed class TestChannel : MockChannel
    {
        public int ReceiveCount { get; private set; }

        public List<ChatMessageContent> ReceivedMessages { get; } = [];

        protected internal override async Task ReceiveAsync(IEnumerable<ChatMessageContent> history, CancellationToken cancellationToken = default)
        {
            this.ReceivedMessages.AddRange(history);
            this.ReceiveCount++;

            await Task.Delay(this.ReceiveDuration, cancellationToken);
        }
    }

    private sealed class BadChannel : MockChannel
    {
        protected internal override async Task ReceiveAsync(IEnumerable<ChatMessageContent> history, CancellationToken cancellationToken = default)
        {
            await Task.Delay(this.ReceiveDuration, cancellationToken);

            throw new InvalidOperationException("Test");
        }
    }

    private abstract class MockChannel : AgentChannel
    {
        public TimeSpan ReceiveDuration { get; set; } = TimeSpan.FromSeconds(0.1);

        protected internal override IAsyncEnumerable<ChatMessageContent> GetHistoryAsync(CancellationToken cancellationToken)
        {
            throw new NotImplementedException();
        }

        protected internal override IAsyncEnumerable<(bool IsVisible, ChatMessageContent Message)> InvokeAsync(Agent agent, CancellationToken cancellationToken = default)
        {
            throw new NotImplementedException();
        }

        protected internal override string Serialize()
        {
            throw new NotImplementedException();
        }
    }
<<<<<<< div
=======
<<<<<<< Updated upstream
<<<<<<< Updated upstream
>>>>>>> head
<<<<<<< HEAD
>>>>>>> main
<<<<<<< Updated upstream
<<<<<<< Updated upstream
<<<<<<< Updated upstream
<<<<<<< Updated upstream
<<<<<<< Updated upstream
>>>>>>> Stashed changes
=======
>>>>>>> Stashed changes
=======
>>>>>>> Stashed changes
=======
>>>>>>> Stashed changes
=======
>>>>>>> Stashed changes
=======
>>>>>>> Stashed changes
=======
>>>>>>> eab985c52d058dc92abc75034bc790079131ce75
<<<<<<< div
=======
=======
>>>>>>> main
>>>>>>> Stashed changes
=======
>>>>>>> main
>>>>>>> Stashed changes
>>>>>>> head
}<|MERGE_RESOLUTION|>--- conflicted
+++ resolved
@@ -1,67 +1,4 @@
-<<<<<<< HEAD
-<<<<<<< div
-=======
-<<<<<<< Updated upstream
-<<<<<<< Updated upstream
->>>>>>> head
-<<<<<<< Updated upstream
-<<<<<<< Updated upstream
-<<<<<<< Updated upstream
-<<<<<<< Updated upstream
-<<<<<<< Updated upstream
-<<<<<<< Updated upstream
-﻿// Copyright (c) Microsoft. All rights reserved.
-=======
-=======
->>>>>>> Stashed changes
-=======
->>>>>>> Stashed changes
-=======
->>>>>>> Stashed changes
-=======
->>>>>>> Stashed changes
-=======
->>>>>>> Stashed changes
-<<<<<<< HEAD
-=======
->>>>>>> Stashed changes
-=======
->>>>>>> Stashed changes
-﻿// Copyright (c) Microsoft. All rights reserved.
-=======
 // Copyright (c) Microsoft. All rights reserved.
->>>>>>> main
-<<<<<<< Updated upstream
-<<<<<<< Updated upstream
-<<<<<<< Updated upstream
-<<<<<<< Updated upstream
-<<<<<<< Updated upstream
-<<<<<<< Updated upstream
-<<<<<<< Updated upstream
->>>>>>> Stashed changes
-=======
-=======
->>>>>>> Stashed changes
->>>>>>> Stashed changes
-=======
->>>>>>> Stashed changes
-=======
->>>>>>> Stashed changes
-=======
->>>>>>> Stashed changes
-=======
-// Copyright (c) Microsoft. All rights reserved.
->>>>>>> eab985c52d058dc92abc75034bc790079131ce75
-=======
->>>>>>> Stashed changes
-=======
->>>>>>> Stashed changes
-<<<<<<< div
-=======
-// Copyright (c) Microsoft. All rights reserved.
->>>>>>> eab985c52d058dc92abc75034bc790079131ce75
-=======
->>>>>>> head
 using System;
 using System.Threading.Tasks;
 using Microsoft.SemanticKernel;
@@ -193,42 +130,6 @@
         await queue.EnsureSynchronizedAsync(new ChannelReference(channel, hash));
         Assert.Equal(receiveCount, channel.ReceiveCount);
     }
-<<<<<<< HEAD
-<<<<<<< div
-=======
-<<<<<<< Updated upstream
-<<<<<<< Updated upstream
->>>>>>> head
-<<<<<<< Updated upstream
-<<<<<<< Updated upstream
-<<<<<<< Updated upstream
-<<<<<<< Updated upstream
-<<<<<<< Updated upstream
-<<<<<<< Updated upstream
-=======
-=======
->>>>>>> Stashed changes
-=======
->>>>>>> Stashed changes
-=======
->>>>>>> Stashed changes
-=======
->>>>>>> Stashed changes
-=======
->>>>>>> Stashed changes
-<<<<<<< HEAD
-=======
-=======
->>>>>>> eab985c52d058dc92abc75034bc790079131ce75
-<<<<<<< div
-=======
-=======
-=======
->>>>>>> Stashed changes
-=======
-=======
->>>>>>> Stashed changes
->>>>>>> head
 
     private sealed class TestChannel : MockChannel
     {
@@ -274,38 +175,4 @@
             throw new NotImplementedException();
         }
     }
-<<<<<<< div
-=======
-<<<<<<< Updated upstream
-<<<<<<< Updated upstream
->>>>>>> head
-<<<<<<< HEAD
->>>>>>> main
-<<<<<<< Updated upstream
-<<<<<<< Updated upstream
-<<<<<<< Updated upstream
-<<<<<<< Updated upstream
-<<<<<<< Updated upstream
->>>>>>> Stashed changes
-=======
->>>>>>> Stashed changes
-=======
->>>>>>> Stashed changes
-=======
->>>>>>> Stashed changes
-=======
->>>>>>> Stashed changes
-=======
->>>>>>> Stashed changes
-=======
->>>>>>> eab985c52d058dc92abc75034bc790079131ce75
-<<<<<<< div
-=======
-=======
->>>>>>> main
->>>>>>> Stashed changes
-=======
->>>>>>> main
->>>>>>> Stashed changes
->>>>>>> head
 }