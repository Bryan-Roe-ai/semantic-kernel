// Copyright (c) Microsoft. All rights reserved.
using System;
<<<<<<< HEAD
<<<<<<< div
=======
<<<<<<< Updated upstream
<<<<<<< Updated upstream
>>>>>>> head
<<<<<<< Updated upstream
<<<<<<< Updated upstream
<<<<<<< Updated upstream
<<<<<<< Updated upstream
<<<<<<< Updated upstream
<<<<<<< Updated upstream
using System.Collections.Generic;
=======
=======
>>>>>>> Stashed changes
=======
>>>>>>> Stashed changes
=======
>>>>>>> Stashed changes
=======
>>>>>>> Stashed changes
=======
>>>>>>> Stashed changes
<<<<<<< HEAD
=======
>>>>>>> Stashed changes
=======
>>>>>>> Stashed changes
using System.Collections.Generic;
=======
using System.ClientModel;
using System.Collections.Generic;
using System.IO;
>>>>>>> main
<<<<<<< Updated upstream
<<<<<<< Updated upstream
<<<<<<< Updated upstream
<<<<<<< Updated upstream
<<<<<<< Updated upstream
<<<<<<< Updated upstream
<<<<<<< Updated upstream
=======
>>>>>>> Stashed changes
>>>>>>> Stashed changes
=======
>>>>>>> Stashed changes
=======
>>>>>>> Stashed changes
=======
>>>>>>> Stashed changes
=======
>>>>>>> Stashed changes
=======
using System.ClientModel;
using System.Collections.Generic;
using System.IO;
>>>>>>> eab985c52d058dc92abc75034bc790079131ce75
=======
>>>>>>> Stashed changes
=======
>>>>>>> Stashed changes
<<<<<<< div
=======
using System.ClientModel;
using System.Collections.Generic;
using System.IO;
>>>>>>> eab985c52d058dc92abc75034bc790079131ce75
=======
>>>>>>> head
using System.Linq;
using System.Net;
using System.Net.Http;
using System.Text;
using System.Text.Json;
using System.Threading.Tasks;
using Microsoft.SemanticKernel;
using Microsoft.SemanticKernel.Agents;
using Microsoft.SemanticKernel.Agents.OpenAI;
using Microsoft.SemanticKernel.ChatCompletion;
using OpenAI.Assistants;
using Xunit;

namespace SemanticKernel.Agents.UnitTests.OpenAI;

/// <summary>
/// Unit testing of <see cref="OpenAIAssistantAgent"/>.
/// </summary>
public sealed class OpenAIAssistantAgentTests : IDisposable
{
    private readonly HttpMessageHandlerStub _messageHandlerStub;
    private readonly HttpClient _httpClient;
    private readonly Kernel _emptyKernel;

    /// <summary>
    /// Verify the invocation and response of <see cref="OpenAIAssistantAgent.CreateAsync"/>
    /// for an agent with only required properties defined.
    /// </summary>
    [Fact]
    public async Task VerifyOpenAIAssistantAgentCreationEmptyAsync()
    {
        // Arrange
        OpenAIAssistantDefinition definition = new("testmodel");

        // Act and Assert
        await this.VerifyAgentCreationAsync(definition);
    }

    /// <summary>
    /// Verify the invocation and response of <see cref="OpenAIAssistantAgent.CreateAsync"/>
    /// for an agent with name, instructions, and description.
    /// </summary>
    [Fact]
    public async Task VerifyOpenAIAssistantAgentCreationPropertiesAsync()
    {
        // Arrange
        OpenAIAssistantDefinition definition =
            new("testmodel")
            {
                Name = "testname",
                Description = "testdescription",
                Instructions = "testinstructions",
            };

        // Act and Assert
        await this.VerifyAgentCreationAsync(definition);
    }

    /// <summary>
    /// Verify the invocation and response of <see cref="OpenAIAssistantAgent.CreateAsync"/>
<<<<<<< HEAD
<<<<<<< div
=======
<<<<<<< Updated upstream
<<<<<<< Updated upstream
>>>>>>> head
<<<<<<< Updated upstream
<<<<<<< Updated upstream
<<<<<<< Updated upstream
<<<<<<< Updated upstream
<<<<<<< Updated upstream
<<<<<<< Updated upstream
=======
=======
>>>>>>> Stashed changes
=======
>>>>>>> Stashed changes
=======
>>>>>>> Stashed changes
=======
>>>>>>> Stashed changes
=======
>>>>>>> Stashed changes
<<<<<<< HEAD
=======
=======
>>>>>>> eab985c52d058dc92abc75034bc790079131ce75
<<<<<<< div
=======
=======
=======
>>>>>>> Stashed changes
=======
=======
>>>>>>> Stashed changes
>>>>>>> head
    /// for an agent with name, instructions, and description from a template.
    /// </summary>
    [Fact]
    public async Task VerifyOpenAIAssistantAgentCreationDefaultTemplateAsync()
    {
        // Arrange
        PromptTemplateConfig templateConfig =
            new("test instructions")
            {
                Name = "testname",
                Description = "testdescription",
            };

        OpenAIAssistantCapabilities capabilities = new("testmodel");

        // Act and Assert
        await this.VerifyAgentTemplateAsync(capabilities, templateConfig);

        // Act and Assert
        await this.VerifyAgentTemplateAsync(capabilities, templateConfig, new KernelPromptTemplateFactory());
    }

    /// <summary>
    /// Verify the invocation and response of <see cref="OpenAIAssistantAgent.CreateAsync"/>
<<<<<<< div
=======
<<<<<<< Updated upstream
<<<<<<< Updated upstream
>>>>>>> head
<<<<<<< HEAD
>>>>>>> main
<<<<<<< Updated upstream
<<<<<<< Updated upstream
<<<<<<< Updated upstream
<<<<<<< Updated upstream
<<<<<<< Updated upstream
>>>>>>> Stashed changes
=======
>>>>>>> Stashed changes
=======
>>>>>>> Stashed changes
=======
>>>>>>> Stashed changes
=======
>>>>>>> Stashed changes
=======
>>>>>>> Stashed changes
=======
>>>>>>> eab985c52d058dc92abc75034bc790079131ce75
<<<<<<< div
=======
=======
>>>>>>> main
>>>>>>> Stashed changes
=======
>>>>>>> main
>>>>>>> Stashed changes
>>>>>>> head
    /// for an agent with code-interpreter enabled.
    /// </summary>
    [Fact]
    public async Task VerifyOpenAIAssistantAgentCreationWithCodeInterpreterAsync()
    {
        // Arrange
        OpenAIAssistantDefinition definition =
            new("testmodel")
            {
                EnableCodeInterpreter = true,
            };

        // Act and Assert
        await this.VerifyAgentCreationAsync(definition);
    }

    /// <summary>
    /// Verify the invocation and response of <see cref="OpenAIAssistantAgent.CreateAsync"/>
<<<<<<< HEAD
<<<<<<< div
=======
<<<<<<< Updated upstream
<<<<<<< Updated upstream
>>>>>>> head
<<<<<<< Updated upstream
<<<<<<< Updated upstream
<<<<<<< Updated upstream
<<<<<<< Updated upstream
<<<<<<< Updated upstream
<<<<<<< Updated upstream
=======
=======
>>>>>>> Stashed changes
=======
>>>>>>> Stashed changes
=======
>>>>>>> Stashed changes
=======
>>>>>>> Stashed changes
=======
>>>>>>> Stashed changes
<<<<<<< HEAD
=======
=======
>>>>>>> eab985c52d058dc92abc75034bc790079131ce75
<<<<<<< div
=======
=======
=======
>>>>>>> Stashed changes
=======
=======
>>>>>>> Stashed changes
>>>>>>> head
    /// for an agent with code-interpreter enabled.
    /// </summary>
    [Fact]
    public async Task VerifyOpenAIAssistantAgentCreationWithCodeInterpreterAsync()
    /// for an agent with code-interpreter files.
    /// </summary>
    [Fact]
    public async Task VerifyOpenAIAssistantAgentCreationWithCodeInterpreterFilesAsync()
    {
        // Arrange
        OpenAIAssistantDefinition definition =
            new("testmodel")
            {
                EnableCodeInterpreter = true,
                CodeInterpreterFileIds = ["file1", "file2"],
            };

        // Act and Assert
        await this.VerifyAgentCreationAsync(definition);
    }

    /// <summary>
    /// Verify the invocation and response of <see cref="OpenAIAssistantAgent.CreateAsync"/>
<<<<<<< HEAD
<<<<<<< div
=======
<<<<<<< Updated upstream
<<<<<<< Updated upstream
>>>>>>> head
<<<<<<< HEAD
>>>>>>> main
<<<<<<< Updated upstream
<<<<<<< Updated upstream
<<<<<<< Updated upstream
<<<<<<< Updated upstream
<<<<<<< Updated upstream
>>>>>>> Stashed changes
=======
>>>>>>> Stashed changes
=======
>>>>>>> Stashed changes
=======
>>>>>>> Stashed changes
=======
>>>>>>> Stashed changes
=======
>>>>>>> Stashed changes
=======
>>>>>>> eab985c52d058dc92abc75034bc790079131ce75
<<<<<<< div
=======
=======
>>>>>>> main
>>>>>>> Stashed changes
=======
>>>>>>> main
>>>>>>> Stashed changes
>>>>>>> head
=======
    /// for an agent with code-interpreter enabled.
    /// </summary>
    [Fact]
    public async Task VerifyOpenAIAssistantAgentCreationWithCodeInterpreterAsync()
    /// for an agent with code-interpreter files.
    /// </summary>
    [Fact]
    public async Task VerifyOpenAIAssistantAgentCreationWithCodeInterpreterFilesAsync()
    {
        // Arrange
        OpenAIAssistantDefinition definition =
            new("testmodel")
            {
                EnableCodeInterpreter = true,
                CodeInterpreterFileIds = ["file1", "file2"],
            };

        // Act and Assert
        await this.VerifyAgentCreationAsync(definition);
    }

    /// <summary>
    /// Verify the invocation and response of <see cref="OpenAIAssistantAgent.CreateAsync"/>
>>>>>>> 637c5bcc
    /// for an agent with code-interpreter files.
    /// </summary>
    [Fact]
    public async Task VerifyOpenAIAssistantAgentCreationWithCodeInterpreterFilesAsync()
    {
        // Arrange
        OpenAIAssistantDefinition definition =
            new("testmodel")
            {
                EnableCodeInterpreter = true,
                CodeInterpreterFileIds = ["file1", "file2"],
            };

        // Act and Assert
        await this.VerifyAgentCreationAsync(definition);
    }

    /// <summary>
    /// Verify the invocation and response of <see cref="OpenAIAssistantAgent.CreateAsync"/>
    /// for an agent with a file-search and no vector-store
    /// </summary>
    [Fact]
    public async Task VerifyOpenAIAssistantAgentCreationWithFileSearchAsync()
    {
        // Arrange
        OpenAIAssistantDefinition definition =
            new("testmodel")
            {
                EnableFileSearch = true,
            };

        // Act and Assert
        await this.VerifyAgentCreationAsync(definition);
    }

    /// <summary>
    /// Verify the invocation and response of <see cref="OpenAIAssistantAgent.CreateAsync"/>
    /// for an agent with a vector-store-id (for file-search).
    /// </summary>
    [Fact]
    public async Task VerifyOpenAIAssistantAgentCreationWithVectorStoreAsync()
    {
        // Arrange
        OpenAIAssistantDefinition definition =
            new("testmodel")
            {
                EnableFileSearch = true,
                VectorStoreId = "#vs1",
            };

        // Act and Assert
        await this.VerifyAgentCreationAsync(definition);
    }

    /// <summary>
    /// Verify the invocation and response of <see cref="OpenAIAssistantAgent.CreateAsync"/>
    /// for an agent with metadata.
    /// </summary>
    [Fact]
    public async Task VerifyOpenAIAssistantAgentCreationWithMetadataAsync()
    {
        // Arrange
        OpenAIAssistantDefinition definition =
            new("testmodel")
            {
                Metadata = new Dictionary<string, string>()
                {
                    { "a", "1" },
                    { "b", "2" },
                },
            };

        // Act and Assert
        await this.VerifyAgentCreationAsync(definition);
    }

    /// <summary>
    /// Verify the invocation and response of <see cref="OpenAIAssistantAgent.CreateAsync"/>
    /// for an agent with json-response mode enabled.
    /// </summary>
    [Fact]
    public async Task VerifyOpenAIAssistantAgentCreationWithJsonResponseAsync()
    {
        // Arrange
        OpenAIAssistantDefinition definition =
            new("testmodel")
            {
                EnableJsonResponse = true,
            };

        // Act and Assert
        await this.VerifyAgentCreationAsync(definition);
    }

    /// <summary>
    /// Verify the invocation and response of <see cref="OpenAIAssistantAgent.CreateAsync"/>
    /// for an agent with temperature defined.
    /// </summary>
    [Fact]
    public async Task VerifyOpenAIAssistantAgentCreationWithTemperatureAsync()
    {
        // Arrange
        OpenAIAssistantDefinition definition =
            new("testmodel")
            {
                Temperature = 2.0F,
            };

        // Act and Assert
        await this.VerifyAgentCreationAsync(definition);
    }

    /// <summary>
    /// Verify the invocation and response of <see cref="OpenAIAssistantAgent.CreateAsync"/>
    /// for an agent with topP defined.
    /// </summary>
    [Fact]
    public async Task VerifyOpenAIAssistantAgentCreationWithTopPAsync()
    {
        // Arrange
        OpenAIAssistantDefinition definition =
            new("testmodel")
            {
                TopP = 2.0F,
            };

        // Act and Assert
        await this.VerifyAgentCreationAsync(definition);
    }

    /// <summary>
    /// Verify the invocation and response of <see cref="OpenAIAssistantAgent.CreateAsync"/>
    /// for an agent with empty execution settings.
    /// </summary>
    [Fact]
    public async Task VerifyOpenAIAssistantAgentCreationWithEmptyExecutionOptionsAsync()
    {
        // Arrange
        OpenAIAssistantDefinition definition =
            new("testmodel")
            {
                ExecutionOptions = new OpenAIAssistantExecutionOptions(),
            };

        // Act and Assert
        await this.VerifyAgentCreationAsync(definition);
    }

    /// <summary>
    /// Verify the invocation and response of <see cref="OpenAIAssistantAgent.CreateAsync"/>
    /// for an agent with populated execution settings.
    /// </summary>
    [Fact]
    public async Task VerifyOpenAIAssistantAgentCreationWithExecutionOptionsAsync()
    {
        // Arrange
        OpenAIAssistantDefinition definition =
            new("testmodel")
            {
                ExecutionOptions =
                    new()
                    {
                        MaxCompletionTokens = 100,
                        ParallelToolCallsEnabled = false,
                    }
            };

        // Act and Assert
        await this.VerifyAgentCreationAsync(definition);
    }

    /// <summary>
    /// Verify the invocation and response of <see cref="OpenAIAssistantAgent.CreateAsync"/>
    /// for an agent with execution settings and meta-data.
    /// </summary>
    [Fact]
    public async Task VerifyOpenAIAssistantAgentCreationWithEmptyExecutionOptionsAndMetadataAsync()
    {
        // Arrange
        OpenAIAssistantDefinition definition =
            new("testmodel")
            {
                ExecutionOptions = new(),
                Metadata = new Dictionary<string, string>()
                {
                    { "a", "1" },
                    { "b", "2" },
                },
            };

<<<<<<< div
=======
<<<<<<< Updated upstream
<<<<<<< Updated upstream
>>>>>>> head
<<<<<<< HEAD
<<<<<<< Updated upstream
<<<<<<< Updated upstream
<<<<<<< Updated upstream
<<<<<<< Updated upstream
<<<<<<< Updated upstream
<<<<<<< Updated upstream
        // Act and Assert
        await this.VerifyAgentCreationAsync(definition);
    }

    /// <summary>
    /// Verify the invocation and response of <see cref="OpenAIAssistantAgent.RetrieveAsync"/>.
    /// </summary>
    [Fact]
    public async Task VerifyOpenAIAssistantAgentRetrievalAsync()
    {
        // Arrange
        OpenAIAssistantDefinition definition = new("testmodel");

        this.SetupResponse(HttpStatusCode.OK, ResponseContent.CreateAgentPayload(definition));

        OpenAIAssistantAgent agent =
            await OpenAIAssistantAgent.RetrieveAsync(
                this._emptyKernel,
                this.CreateTestConfiguration(),
                "#id");

        // Act and Assert
        ValidateAgentDefinition(agent, definition);
    }

    /// <summary>
    /// Verify the deletion of agent via <see cref="OpenAIAssistantAgent.DeleteAsync"/>.
    /// </summary>
    [Fact]
    public async Task VerifyOpenAIAssistantAgentDeleteAsync()
    {
        // Arrange
        OpenAIAssistantAgent agent = await this.CreateAgentAsync();
        // Assert
        Assert.False(agent.IsDeleted);

        // Arrange
        this.SetupResponse(HttpStatusCode.OK, ResponseContent.DeleteAgent);

        // Act
        await agent.DeleteAsync();
        // Assert
        Assert.True(agent.IsDeleted);

        // Act
        await agent.DeleteAsync(); // Doesn't throw
        // Assert
        Assert.True(agent.IsDeleted);
        await Assert.ThrowsAsync<KernelException>(() => agent.AddChatMessageAsync("threadid", new(AuthorRole.User, "test")));
        await Assert.ThrowsAsync<KernelException>(() => agent.InvokeAsync("threadid").ToArrayAsync().AsTask());
    }

    /// <summary>
    /// Verify the deletion of agent via <see cref="OpenAIAssistantAgent.DeleteAsync"/>.
    /// </summary>
    [Fact]
    public async Task VerifyOpenAIAssistantAgentCreateThreadAsync()
<<<<<<< HEAD
=======
=======
>>>>>>> Stashed changes
=======
>>>>>>> Stashed changes
=======
>>>>>>> Stashed changes
=======
>>>>>>> Stashed changes
=======
<<<<<<< Updated upstream
>>>>>>> eab985c52d058dc92abc75034bc790079131ce75
<<<<<<< div
=======
=======
>>>>>>> Stashed changes
=======
>>>>>>> Stashed changes
>>>>>>> head
=======
>>>>>>> Stashed changes
>>>>>>> Stashed changes
=======
>>>>>>> 637c5bcc
        // Act and Assert
        await this.VerifyAgentCreationAsync(definition);
    }

    /// <summary>
    /// Verify the invocation and response of <see cref="OpenAIAssistantAgent.RetrieveAsync"/>.
    /// </summary>
    [Fact]
    public async Task VerifyOpenAIAssistantAgentRetrievalAsync()
    {
        // Arrange
        OpenAIAssistantDefinition definition = new("testmodel");

<<<<<<< HEAD
<<<<<<< div
<<<<<<< HEAD
=======
>>>>>>> head
<<<<<<< HEAD
<<<<<<< Updated upstream
<<<<<<< Updated upstream
<<<<<<< HEAD
=======
>>>>>>> Stashed changes
=======
>>>>>>> Stashed changes
=======
>>>>>>> 637c5bcc
        this.SetupResponse(HttpStatusCode.OK, ResponseContent.CreateAgentPayload(definition));

        OpenAIAssistantAgent agent =
            await OpenAIAssistantAgent.RetrieveAsync(
                this._emptyKernel,
                this.CreateTestConfiguration(),
                "#id");
<<<<<<< HEAD
=======
<<<<<<< div
=======
>>>>>>> eab985c52d058dc92abc75034bc790079131ce75
=======
<<<<<<< Updated upstream
<<<<<<< Updated upstream
=======
>>>>>>> eab985c52d058dc92abc75034bc790079131ce75
=======
>>>>>>> Stashed changes
=======
>>>>>>> Stashed changes
>>>>>>> head
=======
>>>>>>> 637c5bcc
        this.SetupResponse(HttpStatusCode.OK, definition);

        OpenAIAssistantAgent agent =
            await OpenAIAssistantAgent.RetrieveAsync(
                this.CreateTestConfiguration(),
                "#id",
                this._emptyKernel);

        // Act and Assert
        ValidateAgentDefinition(agent, definition);

    /// <summary>
    /// Verify the invocation and response of <see cref="OpenAIAssistantAgent.CreateAsync"/>
    /// for an agent with a file-search and no vector-store
    /// </summary>
    [Fact]
    public async Task VerifyOpenAIAssistantAgentCreationWithFileSearchAsync()
    {
        // Arrange
        OpenAIAssistantDefinition definition =
            new("testmodel")
            {
                EnableFileSearch = true,
            };

        // Act and Assert
        await this.VerifyAgentCreationAsync(definition);
    }

    /// <summary>
    /// Verify the invocation and response of <see cref="OpenAIAssistantAgent.CreateAsync"/>
    /// for an agent with a vector-store-id (for file-search).
    /// </summary>
    [Fact]
    public async Task VerifyOpenAIAssistantAgentCreationWithVectorStoreAsync()
    {
        // Arrange
        OpenAIAssistantDefinition definition =
            new("testmodel")
            {
                EnableFileSearch = true,
                VectorStoreId = "#vs1",
            };

        // Act and Assert
        await this.VerifyAgentCreationAsync(definition);
    }

    /// <summary>
    /// Verify the invocation and response of <see cref="OpenAIAssistantAgent.CreateAsync"/>
    /// for an agent with metadata.
    /// </summary>
    [Fact]
    public async Task VerifyOpenAIAssistantAgentCreationWithMetadataAsync()
    {
        // Arrange
        OpenAIAssistantDefinition definition =
            new("testmodel")
            {
                Metadata = new Dictionary<string, string>()
                {
                    { "a", "1" },
                    { "b", "2" },
                },
            };
<<<<<<< HEAD
=======

        // Act and Assert
        await this.VerifyAgentCreationAsync(definition);
    }

    /// <summary>
    /// Verify the invocation and response of <see cref="OpenAIAssistantAgent.CreateAsync"/>
    /// for an agent with json-response mode enabled.
    /// </summary>
    [Fact]
    public async Task VerifyOpenAIAssistantAgentCreationWithJsonResponseAsync()
    {
        // Arrange
        OpenAIAssistantDefinition definition =
            new("testmodel")
            {
                EnableJsonResponse = true,
            };
>>>>>>> 637c5bcc

        // Act and Assert
        await this.VerifyAgentCreationAsync(definition);
    }

    /// <summary>
    /// Verify the invocation and response of <see cref="OpenAIAssistantAgent.CreateAsync"/>
<<<<<<< HEAD
    /// for an agent with json-response mode enabled.
    /// </summary>
    [Fact]
    public async Task VerifyOpenAIAssistantAgentCreationWithJsonResponseAsync()
=======
    /// for an agent with temperature defined.
    /// </summary>
    [Fact]
    public async Task VerifyOpenAIAssistantAgentCreationWithTemperatureAsync()
>>>>>>> 637c5bcc
    {
        // Arrange
        OpenAIAssistantDefinition definition =
            new("testmodel")
            {
<<<<<<< HEAD
                EnableJsonResponse = true,
=======
                Temperature = 2.0F,
>>>>>>> 637c5bcc
            };

        // Act and Assert
        await this.VerifyAgentCreationAsync(definition);
    }

    /// <summary>
    /// Verify the invocation and response of <see cref="OpenAIAssistantAgent.CreateAsync"/>
<<<<<<< HEAD
    /// for an agent with temperature defined.
    /// </summary>
    [Fact]
    public async Task VerifyOpenAIAssistantAgentCreationWithTemperatureAsync()
=======
    /// for an agent with topP defined.
    /// </summary>
    [Fact]
    public async Task VerifyOpenAIAssistantAgentCreationWithTopPAsync()
>>>>>>> 637c5bcc
    {
        // Arrange
        OpenAIAssistantDefinition definition =
            new("testmodel")
            {
<<<<<<< HEAD
                Temperature = 2.0F,
=======
                TopP = 2.0F,
>>>>>>> 637c5bcc
            };

        // Act and Assert
        await this.VerifyAgentCreationAsync(definition);
    }

    /// <summary>
    /// Verify the invocation and response of <see cref="OpenAIAssistantAgent.CreateAsync"/>
<<<<<<< HEAD
    /// for an agent with topP defined.
    /// </summary>
    [Fact]
    public async Task VerifyOpenAIAssistantAgentCreationWithTopPAsync()
=======
    /// for an agent with empty execution settings.
    /// </summary>
    [Fact]
    public async Task VerifyOpenAIAssistantAgentCreationWithEmptyExecutionOptionsAsync()
>>>>>>> 637c5bcc
    {
        // Arrange
        OpenAIAssistantDefinition definition =
            new("testmodel")
            {
<<<<<<< HEAD
                TopP = 2.0F,
            };

        // Act and Assert
        await this.VerifyAgentCreationAsync(definition);
    }

    /// <summary>
    /// Verify the invocation and response of <see cref="OpenAIAssistantAgent.CreateAsync"/>
    /// for an agent with empty execution settings.
    /// </summary>
    [Fact]
    public async Task VerifyOpenAIAssistantAgentCreationWithEmptyExecutionOptionsAsync()
    {
        // Arrange
        OpenAIAssistantDefinition definition =
            new("testmodel")
            {
=======
>>>>>>> 637c5bcc
                ExecutionOptions = new OpenAIAssistantExecutionOptions(),
            };

        // Act and Assert
        await this.VerifyAgentCreationAsync(definition);
    }

    /// <summary>
    /// Verify the invocation and response of <see cref="OpenAIAssistantAgent.CreateAsync"/>
    /// for an agent with populated execution settings.
    /// </summary>
    [Fact]
    public async Task VerifyOpenAIAssistantAgentCreationWithExecutionOptionsAsync()
    {
        // Arrange
        OpenAIAssistantDefinition definition =
            new("testmodel")
            {
                ExecutionOptions =
                    new()
                    {
                        MaxCompletionTokens = 100,
                        ParallelToolCallsEnabled = false,
                    }
            };

        // Act and Assert
        await this.VerifyAgentCreationAsync(definition);
    }

    /// <summary>
    /// Verify the invocation and response of <see cref="OpenAIAssistantAgent.CreateAsync"/>
    /// for an agent with execution settings and meta-data.
    /// </summary>
    [Fact]
    public async Task VerifyOpenAIAssistantAgentCreationWithEmptyExecutionOptionsAndMetadataAsync()
    {
        // Arrange
        OpenAIAssistantDefinition definition =
            new("testmodel")
            {
                ExecutionOptions = new(),
                Metadata = new Dictionary<string, string>()
                {
                    { "a", "1" },
                    { "b", "2" },
                },
            };

        // Act and Assert
        await this.VerifyAgentCreationAsync(definition);
    }

    /// <summary>
    /// Verify the invocation and response of <see cref="OpenAIAssistantAgent.RetrieveAsync"/>.
    /// </summary>
    [Fact]
    public async Task VerifyOpenAIAssistantAgentRetrievalWithFactoryAsync()
    public async Task VerifyOpenAIAssistantAgentRetrievalAsync()
    {
        // Arrange
        OpenAIAssistantDefinition definition = new("testmodel");

        this.SetupResponse(HttpStatusCode.OK, definition);
        this.SetupResponse(HttpStatusCode.OK, ResponseContent.CreateAgentPayload(definition));
        this.SetupResponse(HttpStatusCode.OK, definition);

        OpenAIAssistantAgent agent =
            await OpenAIAssistantAgent.RetrieveAsync(
                this.CreateTestConfiguration(),
                "#id",
                this._emptyKernel);

        // Act and Assert
        ValidateAgentDefinition(agent, definition);
    }

    /// <summary>
    /// Verify the invocation and response of <see cref="OpenAIAssistantAgent.RetrieveAsync"/>.
    /// </summary>
    [Fact]
    public async Task VerifyOpenAIAssistantAgentRetrievalWithFactoryAsync()
    {
        // Arrange
        OpenAIAssistantDefinition definition = new("testmodel");

        this.SetupResponse(HttpStatusCode.OK, definition);

        OpenAIAssistantAgent agent =
            await OpenAIAssistantAgent.RetrieveAsync(
                this.CreateTestConfiguration(),
                "#id",
                this._emptyKernel,
                new KernelArguments(),
                new KernelPromptTemplateFactory());
<<<<<<< HEAD
<<<<<<< div
<<<<<<< HEAD
>>>>>>> main
=======
>>>>>>> eab985c52d058dc92abc75034bc790079131ce75
=======
<<<<<<< Updated upstream
<<<<<<< Updated upstream
<<<<<<< HEAD
>>>>>>> main
=======
>>>>>>> eab985c52d058dc92abc75034bc790079131ce75
=======
>>>>>>> main
>>>>>>> Stashed changes
=======
>>>>>>> main
>>>>>>> Stashed changes
>>>>>>> head
=======
>>>>>>> 637c5bcc

        // Act and Assert
        ValidateAgentDefinition(agent, definition);
    }

    /// <summary>
    /// Verify the deletion of agent via <see cref="OpenAIAssistantAgent.DeleteAsync"/>.
    /// </summary>
    [Fact]
    public async Task VerifyOpenAIAssistantAgentDeleteAsync()
    {
        // Arrange
        OpenAIAssistantAgent agent = await this.CreateAgentAsync();
        // Assert
        Assert.False(agent.IsDeleted);

        // Arrange
<<<<<<< HEAD
<<<<<<< div
<<<<<<< HEAD
=======
>>>>>>> head
<<<<<<< HEAD
<<<<<<< Updated upstream
<<<<<<< Updated upstream
<<<<<<< HEAD
=======
>>>>>>> Stashed changes
=======
>>>>>>> Stashed changes
        this.SetupResponse(HttpStatusCode.OK, ResponseContent.DeleteAgent);
=======
        this.SetupResponse(HttpStatusCode.OK, OpenAIAssistantResponseContent.DeleteAgent);
        this.SetupResponse(HttpStatusCode.OK, ResponseContent.DeleteAgent);
        this.SetupResponse(HttpStatusCode.OK, OpenAIAssistantResponseContent.DeleteAgent);
>>>>>>> main
<<<<<<< div
=======
<<<<<<< Updated upstream
<<<<<<< Updated upstream
>>>>>>> head
=======
        this.SetupResponse(HttpStatusCode.OK, OpenAIAssistantResponseContent.DeleteAgent);
        this.SetupResponse(HttpStatusCode.OK, ResponseContent.DeleteAgent);
        this.SetupResponse(HttpStatusCode.OK, OpenAIAssistantResponseContent.DeleteAgent);
>>>>>>> eab985c52d058dc92abc75034bc790079131ce75
<<<<<<< div
=======
=======
>>>>>>> Stashed changes
=======
>>>>>>> Stashed changes
>>>>>>> head
=======
        this.SetupResponse(HttpStatusCode.OK, ResponseContent.DeleteAgent);
        this.SetupResponse(HttpStatusCode.OK, OpenAIAssistantResponseContent.DeleteAgent);
        this.SetupResponse(HttpStatusCode.OK, ResponseContent.DeleteAgent);
        this.SetupResponse(HttpStatusCode.OK, OpenAIAssistantResponseContent.DeleteAgent);
        this.SetupResponse(HttpStatusCode.OK, OpenAIAssistantResponseContent.DeleteAgent);
        this.SetupResponse(HttpStatusCode.OK, ResponseContent.DeleteAgent);
        this.SetupResponse(HttpStatusCode.OK, OpenAIAssistantResponseContent.DeleteAgent);
>>>>>>> 637c5bcc

        // Act
        await agent.DeleteAsync();
        // Assert
        Assert.True(agent.IsDeleted);

        // Act
        await agent.DeleteAsync(); // Doesn't throw
        // Assert
        Assert.True(agent.IsDeleted);
        await Assert.ThrowsAsync<KernelException>(() => agent.AddChatMessageAsync("threadid", new(AuthorRole.User, "test")));
<<<<<<< HEAD
<<<<<<< div
<<<<<<< HEAD
=======
>>>>>>> head
<<<<<<< HEAD
<<<<<<< Updated upstream
<<<<<<< Updated upstream
<<<<<<< HEAD
=======
>>>>>>> Stashed changes
=======
>>>>>>> Stashed changes
=======
>>>>>>> 637c5bcc
        await Assert.ThrowsAsync<KernelException>(() => agent.InvokeAsync("threadid").ToArrayAsync().AsTask());
    }

    /// <summary>
    /// Verify the deletion of agent via <see cref="OpenAIAssistantAgent.DeleteAsync"/>.
<<<<<<< HEAD
=======
<<<<<<< div
=======
>>>>>>> eab985c52d058dc92abc75034bc790079131ce75
=======
<<<<<<< Updated upstream
<<<<<<< Updated upstream
=======
>>>>>>> eab985c52d058dc92abc75034bc790079131ce75
=======
>>>>>>> Stashed changes
=======
>>>>>>> Stashed changes
>>>>>>> head
=======
>>>>>>> 637c5bcc
        await Assert.ThrowsAsync<KernelException>(() => agent.GetThreadMessagesAsync("threadid").ToArrayAsync().AsTask());
        await Assert.ThrowsAsync<KernelException>(() => agent.InvokeAsync("threadid").ToArrayAsync().AsTask());
        await Assert.ThrowsAsync<KernelException>(() => agent.InvokeStreamingAsync("threadid", []).ToArrayAsync().AsTask());
        await Assert.ThrowsAsync<KernelException>(() => agent.InvokeStreamingAsync("threadid", [], new OpenAIAssistantInvocationOptions()).ToArrayAsync().AsTask());
        await Assert.ThrowsAsync<KernelException>(() => agent.InvokeStreamingAsync("threadid").ToArrayAsync().AsTask());
        await Assert.ThrowsAsync<KernelException>(() => agent.InvokeStreamingAsync("threadid", new OpenAIAssistantInvocationOptions()).ToArrayAsync().AsTask());
        await Assert.ThrowsAsync<KernelException>(() => agent.GetThreadMessagesAsync("threadid").ToArrayAsync().AsTask());
        await Assert.ThrowsAsync<KernelException>(() => agent.InvokeAsync("threadid").ToArrayAsync().AsTask());
        await Assert.ThrowsAsync<KernelException>(() => agent.InvokeStreamingAsync("threadid").ToArrayAsync().AsTask());
        await Assert.ThrowsAsync<KernelException>(() => agent.InvokeStreamingAsync("threadid", new OpenAIAssistantInvocationOptions()).ToArrayAsync().AsTask());
    }

    /// <summary>
    /// Verify the creating a thread via <see cref="OpenAIAssistantAgent"/>.
<<<<<<< HEAD
<<<<<<< div
<<<<<<< HEAD
>>>>>>> main
=======
>>>>>>> eab985c52d058dc92abc75034bc790079131ce75
=======
<<<<<<< Updated upstream
<<<<<<< Updated upstream
<<<<<<< HEAD
>>>>>>> main
=======
>>>>>>> eab985c52d058dc92abc75034bc790079131ce75
=======
>>>>>>> main
>>>>>>> Stashed changes
=======
>>>>>>> main
>>>>>>> Stashed changes
>>>>>>> head
=======
>>>>>>> 637c5bcc
    /// </summary>
    [Fact]
    public async Task VerifyOpenAIAssistantAgentCreateThreadAsync()
    {
        // Arrange
        OpenAIAssistantAgent agent = await this.CreateAgentAsync();

<<<<<<< HEAD
<<<<<<< div
<<<<<<< HEAD
=======
>>>>>>> head
<<<<<<< HEAD
<<<<<<< Updated upstream
<<<<<<< Updated upstream
<<<<<<< HEAD
=======
>>>>>>> Stashed changes
=======
>>>>>>> Stashed changes
=======
>>>>>>> 637c5bcc
        this.SetupResponse(HttpStatusCode.OK, ResponseContent.CreateThread);

        // Act
        string threadId = await agent.CreateThreadAsync();
        // Assert
        Assert.NotNull(threadId);

        // Arrange
        this.SetupResponse(HttpStatusCode.OK, ResponseContent.CreateThread);

        // Act
        threadId = await agent.CreateThreadAsync(new());
        // Assert
        Assert.NotNull(threadId);
    }

    /// <summary>
    /// Verify complex chat interaction across multiple states.
    /// </summary>
    [Fact]
    public async Task VerifyOpenAIAssistantAgentChatTextMessageAsync()
<<<<<<< HEAD
=======
<<<<<<< div
=======
>>>>>>> eab985c52d058dc92abc75034bc790079131ce75
=======
<<<<<<< Updated upstream
<<<<<<< Updated upstream
=======
>>>>>>> eab985c52d058dc92abc75034bc790079131ce75
=======
>>>>>>> Stashed changes
=======
>>>>>>> Stashed changes
>>>>>>> head
=======
>>>>>>> 637c5bcc
        this.SetupResponse(HttpStatusCode.OK, OpenAIAssistantResponseContent.CreateThread);

        // Act
        string threadId = await agent.CreateThreadAsync();
        // Assert
        Assert.NotNull(threadId);

        // Arrange
        this.SetupResponse(HttpStatusCode.OK, OpenAIAssistantResponseContent.CreateThread);
        // Act
        threadId = await agent.CreateThreadAsync(new OpenAIThreadCreationOptions());
        // Assert
        Assert.NotNull(threadId);
    }

    /// <summary>
    /// Verify the creating a thread via <see cref="OpenAIAssistantAgent"/>.
    /// </summary>
    [Fact]
    public async Task VerifyOpenAIAssistantAgentCreateThreadAsync()
    {
        // Arrange
        OpenAIAssistantAgent agent = await this.CreateAgentAsync();

        this.SetupResponse(HttpStatusCode.OK, OpenAIAssistantResponseContent.CreateThread);

        // Act
        string threadId = await agent.CreateThreadAsync();
        // Assert
        Assert.NotNull(threadId);

        // Arrange
        this.SetupResponse(HttpStatusCode.OK, OpenAIAssistantResponseContent.CreateThread);
        // Act
        threadId = await agent.CreateThreadAsync(new OpenAIThreadCreationOptions());
        // Assert
        Assert.NotNull(threadId);
    }

    /// <summary>
    /// Verify the deleting a thread via <see cref="OpenAIAssistantAgent.DeleteThreadAsync"/>.
    /// </summary>
    [Fact]
    public async Task VerifyOpenAIAssistantAgentDeleteThreadAsync()
    {
        // Arrange
        OpenAIAssistantAgent agent = await this.CreateAgentAsync();

        this.SetupResponse(HttpStatusCode.OK, OpenAIAssistantResponseContent.DeleteThread);

        // Act
        bool isDeleted = await agent.DeleteThreadAsync("threadid");
        // Assert
        Assert.True(isDeleted);
    }

    /// <summary>
    /// Verify the deleting a thread via <see cref="OpenAIAssistantAgent.DeleteThreadAsync"/>.
    /// </summary>
    [Fact]
    public async Task VerifyOpenAIAssistantAgentUploadFileAsync()
    {
        // Arrange
        OpenAIAssistantAgent agent = await this.CreateAgentAsync();

        this.SetupResponse(HttpStatusCode.OK, OpenAIAssistantResponseContent.UploadFile);

        // Act
        using MemoryStream stream = new(Encoding.UTF8.GetBytes("test"));
        string fileId = await agent.UploadFileAsync(stream, "text.txt");

        // Assert
        Assert.NotNull(fileId);
    }

    /// <summary>
    /// Verify invocation via <see cref="AgentGroupChat"/>.
    /// </summary>
    [Fact]
    public async Task VerifyOpenAIAssistantAgentGroupChatAsync()
    {
        // Arrange
        OpenAIAssistantAgent agent = await this.CreateAgentAsync();

        this.SetupResponse(HttpStatusCode.OK, OpenAIAssistantResponseContent.UploadFile);

        // Act
        using MemoryStream stream = new(Encoding.UTF8.GetBytes("test"));
        string fileId = await agent.UploadFileAsync(stream, "text.txt");

        // Assert
        Assert.NotNull(fileId);
    }

    /// <summary>
    /// Verify invocation via <see cref="AgentGroupChat"/>.
    /// </summary>
    [Fact]
    public async Task VerifyOpenAIAssistantAgentGroupChatAsync()
    {
        // Arrange
        OpenAIAssistantAgent agent = await this.CreateAgentAsync();

        this.SetupResponses(
            HttpStatusCode.OK,
            OpenAIAssistantResponseContent.CreateThread,
            OpenAIAssistantResponseContent.Run.CreateRun,
            OpenAIAssistantResponseContent.Run.CompletedRun,
            OpenAIAssistantResponseContent.Run.MessageSteps,
            OpenAIAssistantResponseContent.GetTextMessage());

        AgentGroupChat chat = new();

        // Act
        ChatMessageContent[] messages = await chat.InvokeAsync(agent).ToArrayAsync();

        // Assert
        Assert.Single(messages);
        Assert.Single(messages[0].Items);
        Assert.IsType<TextContent>(messages[0].Items[0]);

        // Arrange
        this.SetupResponse(HttpStatusCode.OK, OpenAIAssistantResponseContent.DeleteThread);

        // Act
        await chat.ResetAsync();

        // Assert
        Assert.Empty(this._messageHandlerStub.ResponseQueue);
    }

    /// <summary>
    /// Verify direction invocation of <see cref="OpenAIAssistantAgent"/>.
    /// </summary>
    [Fact]
    public async Task VerifyOpenAIAssistantAgentInvokeAsync()
<<<<<<< HEAD
<<<<<<< div
=======
<<<<<<< Updated upstream
<<<<<<< Updated upstream
>>>>>>> head
<<<<<<< HEAD
<<<<<<< Updated upstream
<<<<<<< Updated upstream
<<<<<<< Updated upstream
<<<<<<< Updated upstream
<<<<<<< Updated upstream
>>>>>>> Stashed changes
=======
>>>>>>> Stashed changes
=======
>>>>>>> Stashed changes
=======
>>>>>>> Stashed changes
=======
>>>>>>> Stashed changes
=======
>>>>>>> Stashed changes
=======
>>>>>>> eab985c52d058dc92abc75034bc790079131ce75
<<<<<<< div
=======
=======
>>>>>>> Stashed changes
=======
>>>>>>> Stashed changes
>>>>>>> head
=======
>>>>>>> 637c5bcc
    {
        // Arrange
        OpenAIAssistantAgent agent = await this.CreateAgentAsync();

<<<<<<< HEAD
<<<<<<< div
=======
<<<<<<< Updated upstream
<<<<<<< Updated upstream
>>>>>>> head
<<<<<<< HEAD
<<<<<<< Updated upstream
<<<<<<< Updated upstream
<<<<<<< Updated upstream
<<<<<<< Updated upstream
<<<<<<< Updated upstream
<<<<<<< Updated upstream
=======
>>>>>>> 637c5bcc
        this.SetupResponse(HttpStatusCode.OK, ResponseContent.CreateThread);

        // Act
        string threadId = await agent.CreateThreadAsync();
        // Assert
        Assert.NotNull(threadId);

        // Arrange
        this.SetupResponse(HttpStatusCode.OK, ResponseContent.CreateThread);

        // Act
        threadId = await agent.CreateThreadAsync(new());
        // Assert
        Assert.NotNull(threadId);
    }

    /// <summary>
    /// Verify complex chat interaction across multiple states.
    /// </summary>
    [Fact]
    public async Task VerifyOpenAIAssistantAgentChatTextMessageAsync()
<<<<<<< HEAD
=======
=======
>>>>>>> Stashed changes
=======
>>>>>>> Stashed changes
=======
>>>>>>> Stashed changes
=======
>>>>>>> Stashed changes
=======
<<<<<<< Updated upstream
>>>>>>> eab985c52d058dc92abc75034bc790079131ce75
<<<<<<< div
=======
=======
>>>>>>> Stashed changes
=======
>>>>>>> Stashed changes
>>>>>>> head
=======
>>>>>>> Stashed changes
>>>>>>> Stashed changes
=======
>>>>>>> 637c5bcc
        this.SetupResponses(
            HttpStatusCode.OK,
            OpenAIAssistantResponseContent.CreateThread,
            OpenAIAssistantResponseContent.Run.CreateRun,
            OpenAIAssistantResponseContent.Run.CompletedRun,
            OpenAIAssistantResponseContent.Run.MessageSteps,
            OpenAIAssistantResponseContent.GetTextMessage());

        // Act
        ChatMessageContent[] messages = await agent.InvokeAsync("threadid").ToArrayAsync();

        // Assert
        Assert.Single(messages);
        Assert.Single(messages[0].Items);
        Assert.IsType<TextContent>(messages[0].Items[0]);

        // Arrange
        this.SetupResponse(HttpStatusCode.OK, OpenAIAssistantResponseContent.DeleteThread);

        // Act
        await chat.ResetAsync();

        // Assert
        Assert.Empty(this._messageHandlerStub.ResponseQueue);
    }

    /// <summary>
    /// Verify direction invocation of <see cref="OpenAIAssistantAgent"/>.
    /// </summary>
    [Fact]
    public async Task VerifyOpenAIAssistantAgentInvokeAsync()
<<<<<<< HEAD
<<<<<<< div
=======
<<<<<<< Updated upstream
<<<<<<< Updated upstream
>>>>>>> head
<<<<<<< HEAD
>>>>>>> main
<<<<<<< Updated upstream
<<<<<<< Updated upstream
<<<<<<< Updated upstream
<<<<<<< Updated upstream
<<<<<<< Updated upstream
>>>>>>> Stashed changes
=======
>>>>>>> Stashed changes
=======
>>>>>>> Stashed changes
=======
>>>>>>> Stashed changes
=======
>>>>>>> Stashed changes
=======
>>>>>>> Stashed changes
=======
>>>>>>> eab985c52d058dc92abc75034bc790079131ce75
<<<<<<< div
=======
=======
>>>>>>> main
>>>>>>> Stashed changes
=======
>>>>>>> main
>>>>>>> Stashed changes
>>>>>>> head
=======
>>>>>>> 637c5bcc
    {
        // Arrange
        OpenAIAssistantAgent agent = await this.CreateAgentAsync();

        this.SetupResponses(
            HttpStatusCode.OK,
<<<<<<< HEAD
<<<<<<< HEAD
<<<<<<< div
=======
<<<<<<< Updated upstream
<<<<<<< Updated upstream
>>>>>>> head
<<<<<<< Updated upstream
<<<<<<< Updated upstream
<<<<<<< Updated upstream
<<<<<<< Updated upstream
<<<<<<< Updated upstream
<<<<<<< Updated upstream
=======
<<<<<<< HEAD
>>>>>>> Stashed changes
=======
<<<<<<< HEAD
>>>>>>> Stashed changes
=======
<<<<<<< HEAD
>>>>>>> Stashed changes
=======
<<<<<<< HEAD
>>>>>>> Stashed changes
=======
<<<<<<< HEAD
>>>>>>> Stashed changes
=======
<<<<<<< HEAD
>>>>>>> Stashed changes
=======
>>>>>>> Stashed changes
=======
>>>>>>> Stashed changes
=======
>>>>>>> 637c5bcc
            ResponseContent.CreateThread,
            ResponseContent.CreateRun,
            ResponseContent.CompletedRun,
            ResponseContent.MessageSteps,
            ResponseContent.GetTextMessage);

        AgentGroupChat chat = new();

        // Act
        ChatMessageContent[] messages = await chat.InvokeAsync(agent).ToArrayAsync();
<<<<<<< HEAD
<<<<<<< Updated upstream
<<<<<<< Updated upstream
<<<<<<< Updated upstream
<<<<<<< Updated upstream
<<<<<<< Updated upstream
<<<<<<< Updated upstream
<<<<<<< Updated upstream
<<<<<<< Updated upstream
=======
=======
>>>>>>> Stashed changes
=======
>>>>>>> Stashed changes
=======
>>>>>>> Stashed changes
=======
>>>>>>> Stashed changes
=======
>>>>>>> Stashed changes
=======
>>>>>>> Stashed changes
=======
=======
>>>>>>> eab985c52d058dc92abc75034bc790079131ce75
=======
=======
>>>>>>> Stashed changes
=======
=======
<<<<<<< div
>>>>>>> eab985c52d058dc92abc75034bc790079131ce75
=======
>>>>>>> Stashed changes
>>>>>>> head
=======
>>>>>>> 637c5bcc
            OpenAIAssistantResponseContent.CreateThread,
            OpenAIAssistantResponseContent.Run.CreateRun,
            OpenAIAssistantResponseContent.Run.CompletedRun,
            OpenAIAssistantResponseContent.Run.MessageSteps,
            OpenAIAssistantResponseContent.GetTextMessage());

        // Act
        ChatMessageContent[] messages = await agent.InvokeAsync("threadid").ToArrayAsync();
<<<<<<< HEAD
<<<<<<< div
=======
<<<<<<< Updated upstream
<<<<<<< Updated upstream
>>>>>>> head
<<<<<<< HEAD
>>>>>>> main
<<<<<<< Updated upstream
<<<<<<< Updated upstream
<<<<<<< Updated upstream
<<<<<<< Updated upstream
<<<<<<< Updated upstream
>>>>>>> Stashed changes
=======
>>>>>>> Stashed changes
=======
>>>>>>> Stashed changes
=======
>>>>>>> Stashed changes
=======
>>>>>>> Stashed changes
=======
>>>>>>> Stashed changes
=======
>>>>>>> eab985c52d058dc92abc75034bc790079131ce75
<<<<<<< div
=======
=======
>>>>>>> main
>>>>>>> Stashed changes
=======
>>>>>>> main
>>>>>>> Stashed changes
>>>>>>> head
=======
>>>>>>> 637c5bcc

        // Assert
        Assert.Single(messages);
        Assert.Single(messages[0].Items);
        Assert.IsType<TextContent>(messages[0].Items[0]);
    }

    /// <summary>
    /// Verify complex chat interaction across multiple states.
    /// </summary>
    [Fact]
    public async Task VerifyOpenAIAssistantAgentChatTextMessageWithAnnotationAsync()
    {
        // Arrange
        OpenAIAssistantAgent agent = await this.CreateAgentAsync();

        this.SetupResponses(
            HttpStatusCode.OK,
<<<<<<< HEAD
<<<<<<< HEAD
<<<<<<< div
=======
<<<<<<< Updated upstream
<<<<<<< Updated upstream
>>>>>>> head
<<<<<<< Updated upstream
<<<<<<< Updated upstream
<<<<<<< Updated upstream
<<<<<<< Updated upstream
<<<<<<< Updated upstream
<<<<<<< Updated upstream
=======
<<<<<<< HEAD
>>>>>>> Stashed changes
=======
<<<<<<< HEAD
>>>>>>> Stashed changes
=======
<<<<<<< HEAD
>>>>>>> Stashed changes
=======
<<<<<<< HEAD
>>>>>>> Stashed changes
=======
<<<<<<< HEAD
>>>>>>> Stashed changes
=======
<<<<<<< HEAD
>>>>>>> Stashed changes
=======
>>>>>>> Stashed changes
=======
>>>>>>> Stashed changes
=======
>>>>>>> 637c5bcc
            ResponseContent.CreateThread,
            ResponseContent.CreateRun,
            ResponseContent.CompletedRun,
            ResponseContent.MessageSteps,
            ResponseContent.GetTextMessageWithAnnotation);
<<<<<<< HEAD
<<<<<<< Updated upstream
<<<<<<< Updated upstream
<<<<<<< Updated upstream
<<<<<<< Updated upstream
<<<<<<< Updated upstream
<<<<<<< Updated upstream
<<<<<<< Updated upstream
<<<<<<< Updated upstream
=======
=======
>>>>>>> Stashed changes
=======
>>>>>>> Stashed changes
=======
>>>>>>> Stashed changes
=======
>>>>>>> Stashed changes
=======
>>>>>>> Stashed changes
=======
>>>>>>> Stashed changes
=======
=======
>>>>>>> eab985c52d058dc92abc75034bc790079131ce75
<<<<<<< div
=======
=======
=======
>>>>>>> Stashed changes
=======
=======
>>>>>>> Stashed changes
>>>>>>> head
=======
>>>>>>> 637c5bcc
            OpenAIAssistantResponseContent.CreateThread,
            OpenAIAssistantResponseContent.Run.CreateRun,
            OpenAIAssistantResponseContent.Run.CompletedRun,
            OpenAIAssistantResponseContent.Run.MessageSteps,
            OpenAIAssistantResponseContent.GetTextMessageWithAnnotation);
<<<<<<< HEAD
<<<<<<< div
=======
<<<<<<< Updated upstream
<<<<<<< Updated upstream
>>>>>>> head
<<<<<<< HEAD
>>>>>>> main
<<<<<<< Updated upstream
<<<<<<< Updated upstream
<<<<<<< Updated upstream
<<<<<<< Updated upstream
<<<<<<< Updated upstream
>>>>>>> Stashed changes
=======
>>>>>>> Stashed changes
=======
>>>>>>> Stashed changes
=======
>>>>>>> Stashed changes
=======
>>>>>>> Stashed changes
=======
>>>>>>> Stashed changes
=======
>>>>>>> eab985c52d058dc92abc75034bc790079131ce75
<<<<<<< div
=======
=======
>>>>>>> main
>>>>>>> Stashed changes
=======
>>>>>>> main
>>>>>>> Stashed changes
>>>>>>> head
=======
>>>>>>> 637c5bcc

        AgentGroupChat chat = new();

        // Act
        ChatMessageContent[] messages = await chat.InvokeAsync(agent).ToArrayAsync();

        // Assert
        Assert.Single(messages);
        Assert.Equal(2, messages[0].Items.Count);
        Assert.NotNull(messages[0].Items.SingleOrDefault(c => c is TextContent));
        Assert.NotNull(messages[0].Items.SingleOrDefault(c => c is AnnotationContent));
    }

    /// <summary>
    /// Verify complex chat interaction across multiple states.
    /// </summary>
    [Fact]
    public async Task VerifyOpenAIAssistantAgentChatImageMessageAsync()
    {
        // Arrange
        OpenAIAssistantAgent agent = await this.CreateAgentAsync();

        this.SetupResponses(
            HttpStatusCode.OK,
<<<<<<< HEAD
<<<<<<< HEAD
<<<<<<< div
=======
<<<<<<< Updated upstream
<<<<<<< Updated upstream
>>>>>>> head
<<<<<<< Updated upstream
<<<<<<< Updated upstream
<<<<<<< Updated upstream
<<<<<<< Updated upstream
<<<<<<< Updated upstream
<<<<<<< Updated upstream
=======
<<<<<<< HEAD
>>>>>>> Stashed changes
=======
<<<<<<< HEAD
>>>>>>> Stashed changes
=======
<<<<<<< HEAD
>>>>>>> Stashed changes
=======
<<<<<<< HEAD
>>>>>>> Stashed changes
=======
<<<<<<< HEAD
>>>>>>> Stashed changes
=======
<<<<<<< HEAD
>>>>>>> Stashed changes
=======
>>>>>>> Stashed changes
=======
>>>>>>> Stashed changes
=======
>>>>>>> 637c5bcc
            ResponseContent.CreateThread,
            ResponseContent.CreateRun,
            ResponseContent.CompletedRun,
            ResponseContent.MessageSteps,
            ResponseContent.GetImageMessage);
<<<<<<< HEAD
<<<<<<< Updated upstream
<<<<<<< Updated upstream
<<<<<<< Updated upstream
<<<<<<< Updated upstream
<<<<<<< Updated upstream
<<<<<<< Updated upstream
<<<<<<< Updated upstream
<<<<<<< Updated upstream
=======
>>>>>>> Stashed changes
=======
=======
>>>>>>> Stashed changes
=======
>>>>>>> Stashed changes
=======
>>>>>>> Stashed changes
=======
>>>>>>> Stashed changes
=======
<<<<<<< Updated upstream
=======
>>>>>>> eab985c52d058dc92abc75034bc790079131ce75
<<<<<<< div
=======
=======
=======
>>>>>>> Stashed changes
=======
=======
>>>>>>> Stashed changes
>>>>>>> head
=======
>>>>>>> Stashed changes
=======
>>>>>>> Stashed changes
=======
>>>>>>> 637c5bcc
            OpenAIAssistantResponseContent.CreateThread,
            OpenAIAssistantResponseContent.Run.CreateRun,
            OpenAIAssistantResponseContent.Run.CompletedRun,
            OpenAIAssistantResponseContent.Run.MessageSteps,
            OpenAIAssistantResponseContent.GetImageMessage);
<<<<<<< div
=======
<<<<<<< Updated upstream
<<<<<<< Updated upstream
>>>>>>> head
<<<<<<< HEAD
>>>>>>> main
<<<<<<< Updated upstream
<<<<<<< Updated upstream
<<<<<<< Updated upstream
<<<<<<< Updated upstream
<<<<<<< Updated upstream
>>>>>>> Stashed changes
=======
>>>>>>> Stashed changes
=======
>>>>>>> Stashed changes
=======
>>>>>>> Stashed changes
=======
>>>>>>> Stashed changes
=======
>>>>>>> Stashed changes
=======
>>>>>>> eab985c52d058dc92abc75034bc790079131ce75
<<<<<<< div
=======
=======
>>>>>>> main
>>>>>>> Stashed changes
=======
>>>>>>> main
>>>>>>> Stashed changes
>>>>>>> head

        AgentGroupChat chat = new();

        // Act
        ChatMessageContent[] messages = await chat.InvokeAsync(agent).ToArrayAsync();

        // Assert
        Assert.Single(messages);
        Assert.Single(messages[0].Items);
        Assert.IsType<FileReferenceContent>(messages[0].Items[0]);
    }

    /// <summary>
    /// Verify complex chat interaction across multiple states.
    /// </summary>
    [Fact]
    public async Task VerifyOpenAIAssistantAgentGetMessagesAsync()
    {
        // Arrange: Create agent
        OpenAIAssistantAgent agent = await this.CreateAgentAsync();

        // Initialize agent channel
        this.SetupResponses(
            HttpStatusCode.OK,
<<<<<<< HEAD
<<<<<<< HEAD
<<<<<<< div
=======
<<<<<<< Updated upstream
<<<<<<< Updated upstream
>>>>>>> head
<<<<<<< Updated upstream
<<<<<<< Updated upstream
<<<<<<< Updated upstream
<<<<<<< Updated upstream
<<<<<<< Updated upstream
<<<<<<< Updated upstream
=======
<<<<<<< HEAD
>>>>>>> Stashed changes
=======
<<<<<<< HEAD
>>>>>>> Stashed changes
=======
<<<<<<< HEAD
>>>>>>> Stashed changes
=======
<<<<<<< HEAD
>>>>>>> Stashed changes
=======
<<<<<<< HEAD
>>>>>>> Stashed changes
=======
<<<<<<< HEAD
>>>>>>> Stashed changes
=======
>>>>>>> Stashed changes
=======
>>>>>>> Stashed changes
=======
>>>>>>> 637c5bcc
            ResponseContent.CreateThread,
            ResponseContent.CreateRun,
            ResponseContent.CompletedRun,
            ResponseContent.MessageSteps,
            ResponseContent.GetTextMessage);
<<<<<<< HEAD
<<<<<<< Updated upstream
<<<<<<< Updated upstream
<<<<<<< Updated upstream
<<<<<<< Updated upstream
<<<<<<< Updated upstream
<<<<<<< Updated upstream
<<<<<<< Updated upstream
<<<<<<< Updated upstream
=======
=======
>>>>>>> Stashed changes
=======
>>>>>>> Stashed changes
=======
>>>>>>> Stashed changes
=======
>>>>>>> Stashed changes
=======
>>>>>>> Stashed changes
=======
>>>>>>> Stashed changes
=======
=======
>>>>>>> eab985c52d058dc92abc75034bc790079131ce75
<<<<<<< div
=======
=======
=======
>>>>>>> Stashed changes
=======
=======
>>>>>>> Stashed changes
>>>>>>> head
=======
>>>>>>> 637c5bcc
            OpenAIAssistantResponseContent.CreateThread,
            OpenAIAssistantResponseContent.Run.CreateRun,
            OpenAIAssistantResponseContent.Run.CompletedRun,
            OpenAIAssistantResponseContent.Run.MessageSteps,
            OpenAIAssistantResponseContent.GetTextMessage());
<<<<<<< div
=======
<<<<<<< Updated upstream
<<<<<<< Updated upstream
>>>>>>> head
<<<<<<< HEAD
>>>>>>> main
<<<<<<< Updated upstream
<<<<<<< Updated upstream
<<<<<<< Updated upstream
<<<<<<< Updated upstream
<<<<<<< Updated upstream
>>>>>>> Stashed changes
=======
>>>>>>> Stashed changes
=======
>>>>>>> Stashed changes
=======
>>>>>>> Stashed changes
=======
>>>>>>> Stashed changes
=======
>>>>>>> Stashed changes
=======
>>>>>>> eab985c52d058dc92abc75034bc790079131ce75
<<<<<<< div
=======
=======
>>>>>>> main
>>>>>>> Stashed changes
=======
>>>>>>> main
>>>>>>> Stashed changes
>>>>>>> head

        AgentGroupChat chat = new();

        // Act
        ChatMessageContent[] messages = await chat.InvokeAsync(agent).ToArrayAsync();
        // Assert
        Assert.Single(messages);

        // Arrange: Setup messages
        this.SetupResponses(
            HttpStatusCode.OK,
<<<<<<< HEAD
<<<<<<< HEAD
<<<<<<< div
=======
<<<<<<< Updated upstream
<<<<<<< Updated upstream
>>>>>>> head
<<<<<<< Updated upstream
<<<<<<< Updated upstream
<<<<<<< Updated upstream
<<<<<<< Updated upstream
<<<<<<< Updated upstream
<<<<<<< Updated upstream
            ResponseContent.ListMessagesPageMore,
            ResponseContent.ListMessagesPageMore,
            ResponseContent.ListMessagesPageFinal);
=======
=======
>>>>>>> Stashed changes
=======
>>>>>>> Stashed changes
=======
>>>>>>> Stashed changes
=======
>>>>>>> Stashed changes
=======
>>>>>>> Stashed changes
<<<<<<< HEAD
=======
>>>>>>> Stashed changes
=======
>>>>>>> Stashed changes
            ResponseContent.ListMessagesPageMore,
            ResponseContent.ListMessagesPageMore,
            ResponseContent.ListMessagesPageFinal);
=======
=======
            ResponseContent.ListMessagesPageMore,
            ResponseContent.ListMessagesPageMore,
            ResponseContent.ListMessagesPageFinal);
            ResponseContent.ListMessagesPageMore,
            ResponseContent.ListMessagesPageMore,
            ResponseContent.ListMessagesPageFinal);
            OpenAIAssistantResponseContent.ListMessagesPageMore,
            OpenAIAssistantResponseContent.ListMessagesPageMore,
            OpenAIAssistantResponseContent.ListMessagesPageFinal);
            OpenAIAssistantResponseContent.ListMessagesPageMore,
            OpenAIAssistantResponseContent.ListMessagesPageMore,
            OpenAIAssistantResponseContent.ListMessagesPageFinal);
>>>>>>> 637c5bcc
            OpenAIAssistantResponseContent.ListMessagesPageMore,
            OpenAIAssistantResponseContent.ListMessagesPageMore,
            OpenAIAssistantResponseContent.ListMessagesPageFinal);
>>>>>>> main
<<<<<<< Updated upstream
<<<<<<< Updated upstream
<<<<<<< Updated upstream
<<<<<<< Updated upstream
<<<<<<< Updated upstream
<<<<<<< Updated upstream
<<<<<<< Updated upstream
=======
>>>>>>> Stashed changes
=======
>>>>>>> Stashed changes
>>>>>>> Stashed changes
=======
>>>>>>> Stashed changes
=======
>>>>>>> Stashed changes
=======
>>>>>>> Stashed changes
=======
>>>>>>> Stashed changes
=======
            OpenAIAssistantResponseContent.ListMessagesPageMore,
            OpenAIAssistantResponseContent.ListMessagesPageMore,
            OpenAIAssistantResponseContent.ListMessagesPageFinal);
>>>>>>> eab985c52d058dc92abc75034bc790079131ce75
=======
>>>>>>> Stashed changes
=======
>>>>>>> Stashed changes
<<<<<<< div
=======
            OpenAIAssistantResponseContent.ListMessagesPageMore,
            OpenAIAssistantResponseContent.ListMessagesPageMore,
            OpenAIAssistantResponseContent.ListMessagesPageFinal);
>>>>>>> eab985c52d058dc92abc75034bc790079131ce75
=======
>>>>>>> head

        // Act: Get messages
        messages = await chat.GetChatMessagesAsync(agent).ToArrayAsync();
        // Assert
        Assert.Equal(5, messages.Length);
    }

    /// <summary>
<<<<<<< HEAD
<<<<<<< div
=======
<<<<<<< Updated upstream
<<<<<<< Updated upstream
>>>>>>> head
<<<<<<< Updated upstream
<<<<<<< Updated upstream
<<<<<<< Updated upstream
<<<<<<< Updated upstream
<<<<<<< Updated upstream
<<<<<<< Updated upstream
=======
=======
>>>>>>> Stashed changes
=======
>>>>>>> Stashed changes
=======
>>>>>>> Stashed changes
=======
>>>>>>> Stashed changes
=======
>>>>>>> Stashed changes
<<<<<<< HEAD
=======
=======
>>>>>>> eab985c52d058dc92abc75034bc790079131ce75
<<<<<<< div
=======
=======
=======
>>>>>>> Stashed changes
=======
=======
>>>>>>> Stashed changes
>>>>>>> head
    /// Verify message retrieval via <see cref="OpenAIAssistantAgent.GetThreadMessagesAsync(string, System.Threading.CancellationToken)"/>.
    /// </summary>
    [Fact]
    public async Task VerifyOpenAIAssistantAgentAddThreadMessagesAsync()
    {
        // Arrange: Create agent
        OpenAIAssistantAgent agent = await this.CreateAgentAsync();
        // Arrange: Setup messages
        this.SetupResponses(
            HttpStatusCode.OK,
            OpenAIAssistantResponseContent.GetTextMessage());

        // Act (no exception)
        await agent.AddChatMessageAsync(agent.Id, new ChatMessageContent(AuthorRole.User, "hi"));
        Assert.Empty(this._messageHandlerStub.ResponseQueue);
    }

    /// <summary>
    /// Verify message retrieval via <see cref="OpenAIAssistantAgent.GetThreadMessagesAsync(string, System.Threading.CancellationToken)"/>.
    /// </summary>
    [Fact]
    public async Task VerifyOpenAIAssistantAgentGetThreadMessagesAsync()
    {
        // Arrange: Create agent
        OpenAIAssistantAgent agent = await this.CreateAgentAsync();

        // Arrange: Setup messages
        this.SetupResponses(
            HttpStatusCode.OK,
            OpenAIAssistantResponseContent.ListMessagesPageMore,
            OpenAIAssistantResponseContent.ListMessagesPageMore,
            OpenAIAssistantResponseContent.ListMessagesPageFinal);

        // Act: Get messages
        ChatMessageContent[] messages = await agent.GetThreadMessagesAsync("threadid").ToArrayAsync();

        // Assert
        Assert.Equal(5, messages.Length);
    }

    /// <summary>
    /// Verify message retrieval via <see cref="OpenAIAssistantAgent.GetThreadMessagesAsync(string, System.Threading.CancellationToken)"/>.
    /// </summary>
    [Fact]
    public async Task VerifyOpenAIAssistantAgentAddThreadMessagesAsync()
    {
        // Arrange: Create agent
        OpenAIAssistantAgent agent = await this.CreateAgentAsync();
        // Arrange: Setup messages
        this.SetupResponses(
            HttpStatusCode.OK,
            OpenAIAssistantResponseContent.GetTextMessage());

        // Act (no exception)
        await agent.AddChatMessageAsync(agent.Id, new ChatMessageContent(AuthorRole.User, "hi"));
        Assert.Empty(this._messageHandlerStub.ResponseQueue);
    }

    /// <summary>
    /// Verify message retrieval via <see cref="OpenAIAssistantAgent.GetThreadMessagesAsync(string, System.Threading.CancellationToken)"/>.
    /// </summary>
    [Fact]
    public async Task VerifyOpenAIAssistantAgentGetThreadMessagesAsync()
    {
        // Arrange: Create agent
        OpenAIAssistantAgent agent = await this.CreateAgentAsync();

        // Arrange: Setup messages
        this.SetupResponses(
            HttpStatusCode.OK,
            OpenAIAssistantResponseContent.ListMessagesPageMore,
            OpenAIAssistantResponseContent.ListMessagesPageMore,
            OpenAIAssistantResponseContent.ListMessagesPageFinal);

        // Act: Get messages
        ChatMessageContent[] messages = await agent.GetThreadMessagesAsync("threadid").ToArrayAsync();

        // Assert
        Assert.Equal(5, messages.Length);
    }

    /// <summary>
<<<<<<< HEAD
<<<<<<< div
=======
<<<<<<< Updated upstream
<<<<<<< Updated upstream
>>>>>>> head
<<<<<<< HEAD
>>>>>>> main
<<<<<<< Updated upstream
<<<<<<< Updated upstream
<<<<<<< Updated upstream
<<<<<<< Updated upstream
<<<<<<< Updated upstream
>>>>>>> Stashed changes
=======
>>>>>>> Stashed changes
=======
>>>>>>> Stashed changes
=======
>>>>>>> Stashed changes
=======
>>>>>>> Stashed changes
=======
>>>>>>> Stashed changes
=======
>>>>>>> eab985c52d058dc92abc75034bc790079131ce75
<<<<<<< div
=======
=======
>>>>>>> main
>>>>>>> Stashed changes
=======
>>>>>>> main
>>>>>>> Stashed changes
>>>>>>> head
=======
    /// Verify message retrieval via <see cref="OpenAIAssistantAgent.GetThreadMessagesAsync(string, System.Threading.CancellationToken)"/>.
    /// </summary>
    [Fact]
    public async Task VerifyOpenAIAssistantAgentAddThreadMessagesAsync()
    {
        // Arrange: Create agent
        OpenAIAssistantAgent agent = await this.CreateAgentAsync();
        // Arrange: Setup messages
        this.SetupResponses(
            HttpStatusCode.OK,
            OpenAIAssistantResponseContent.GetTextMessage());

        // Act (no exception)
        await agent.AddChatMessageAsync(agent.Id, new ChatMessageContent(AuthorRole.User, "hi"));
        Assert.Empty(this._messageHandlerStub.ResponseQueue);
    }

    /// <summary>
    /// Verify message retrieval via <see cref="OpenAIAssistantAgent.GetThreadMessagesAsync(string, System.Threading.CancellationToken)"/>.
    /// </summary>
    [Fact]
    public async Task VerifyOpenAIAssistantAgentGetThreadMessagesAsync()
    {
        // Arrange: Create agent
        OpenAIAssistantAgent agent = await this.CreateAgentAsync();

        // Arrange: Setup messages
        this.SetupResponses(
            HttpStatusCode.OK,
            OpenAIAssistantResponseContent.ListMessagesPageMore,
            OpenAIAssistantResponseContent.ListMessagesPageMore,
            OpenAIAssistantResponseContent.ListMessagesPageFinal);

        // Act: Get messages
        ChatMessageContent[] messages = await agent.GetThreadMessagesAsync("threadid").ToArrayAsync();

        // Assert
        Assert.Equal(5, messages.Length);
    }

    /// <summary>
>>>>>>> 637c5bcc
    /// Verify complex chat interaction across multiple states.
    /// </summary>
    [Fact]
    public async Task VerifyOpenAIAssistantAgentAddMessagesAsync()
    {
        // Arrange: Create agent
        OpenAIAssistantAgent agent = await this.CreateAgentAsync();

        // Initialize agent channel
        this.SetupResponses(
            HttpStatusCode.OK,
<<<<<<< HEAD
<<<<<<< HEAD
<<<<<<< div
=======
<<<<<<< Updated upstream
<<<<<<< Updated upstream
>>>>>>> head
<<<<<<< Updated upstream
<<<<<<< Updated upstream
<<<<<<< Updated upstream
<<<<<<< Updated upstream
<<<<<<< Updated upstream
<<<<<<< Updated upstream
=======
<<<<<<< HEAD
>>>>>>> Stashed changes
=======
<<<<<<< HEAD
>>>>>>> Stashed changes
=======
<<<<<<< HEAD
>>>>>>> Stashed changes
=======
<<<<<<< HEAD
>>>>>>> Stashed changes
=======
<<<<<<< HEAD
>>>>>>> Stashed changes
=======
<<<<<<< HEAD
>>>>>>> Stashed changes
=======
>>>>>>> Stashed changes
=======
>>>>>>> Stashed changes
=======
>>>>>>> 637c5bcc
            ResponseContent.CreateThread,
            ResponseContent.CreateRun,
            ResponseContent.CompletedRun,
            ResponseContent.MessageSteps,
            ResponseContent.GetTextMessage);
<<<<<<< HEAD
<<<<<<< Updated upstream
<<<<<<< Updated upstream
<<<<<<< Updated upstream
<<<<<<< Updated upstream
<<<<<<< Updated upstream
<<<<<<< Updated upstream
<<<<<<< Updated upstream
<<<<<<< Updated upstream
=======
=======
>>>>>>> Stashed changes
=======
>>>>>>> Stashed changes
=======
>>>>>>> Stashed changes
=======
>>>>>>> Stashed changes
=======
>>>>>>> Stashed changes
=======
>>>>>>> Stashed changes
=======
=======
>>>>>>> eab985c52d058dc92abc75034bc790079131ce75
<<<<<<< div
=======
=======
=======
>>>>>>> Stashed changes
=======
=======
>>>>>>> Stashed changes
>>>>>>> head
=======
>>>>>>> 637c5bcc
            OpenAIAssistantResponseContent.CreateThread,
            OpenAIAssistantResponseContent.Run.CreateRun,
            OpenAIAssistantResponseContent.Run.CompletedRun,
            OpenAIAssistantResponseContent.Run.MessageSteps,
            OpenAIAssistantResponseContent.GetTextMessage());
<<<<<<< div
=======
<<<<<<< Updated upstream
<<<<<<< Updated upstream
>>>>>>> head
<<<<<<< HEAD
>>>>>>> main
<<<<<<< Updated upstream
<<<<<<< Updated upstream
<<<<<<< Updated upstream
<<<<<<< Updated upstream
<<<<<<< Updated upstream
>>>>>>> Stashed changes
=======
>>>>>>> Stashed changes
=======
>>>>>>> Stashed changes
=======
>>>>>>> Stashed changes
=======
>>>>>>> Stashed changes
=======
>>>>>>> Stashed changes
=======
>>>>>>> eab985c52d058dc92abc75034bc790079131ce75
<<<<<<< div
=======
=======
>>>>>>> main
>>>>>>> Stashed changes
=======
>>>>>>> main
>>>>>>> Stashed changes
>>>>>>> head
        AgentGroupChat chat = new();

        // Act
        ChatMessageContent[] messages = await chat.InvokeAsync(agent).ToArrayAsync();
        // Assert
        Assert.Single(messages);

        chat.Add(new ChatMessageContent(AuthorRole.User, "hi"));
        // Arrange
        chat.AddChatMessage(new ChatMessageContent(AuthorRole.User, "hi"));

        // Act
        messages = await chat.GetChatMessagesAsync().ToArrayAsync();
        // Assert
        Assert.Equal(2, messages.Length);
    }

    /// <summary>
    /// Verify ability to list agent definitions.
    /// </summary>
    [Fact]
    public async Task VerifyOpenAIAssistantAgentListDefinitionAsync()
    {
        // Arrange
        OpenAIAssistantAgent agent = await this.CreateAgentAsync();

        this.SetupResponses(
            HttpStatusCode.OK,
<<<<<<< HEAD
<<<<<<< HEAD
<<<<<<< div
=======
<<<<<<< Updated upstream
<<<<<<< Updated upstream
>>>>>>> head
<<<<<<< Updated upstream
<<<<<<< Updated upstream
<<<<<<< Updated upstream
<<<<<<< Updated upstream
<<<<<<< Updated upstream
<<<<<<< Updated upstream
            ResponseContent.ListAgentsPageMore,
            ResponseContent.ListAgentsPageMore,
            ResponseContent.ListAgentsPageFinal);
=======
=======
>>>>>>> Stashed changes
=======
>>>>>>> Stashed changes
=======
>>>>>>> Stashed changes
=======
>>>>>>> Stashed changes
=======
>>>>>>> Stashed changes
<<<<<<< HEAD
            ResponseContent.ListAgentsPageMore,
            ResponseContent.ListAgentsPageMore,
            ResponseContent.ListAgentsPageFinal);
=======
            OpenAIAssistantResponseContent.ListAgentsPageMore,
            OpenAIAssistantResponseContent.ListAgentsPageMore,
            OpenAIAssistantResponseContent.ListAgentsPageFinal);
>>>>>>> main
<<<<<<< Updated upstream
<<<<<<< Updated upstream
<<<<<<< Updated upstream
<<<<<<< Updated upstream
<<<<<<< Updated upstream
>>>>>>> Stashed changes
=======
>>>>>>> Stashed changes
=======
>>>>>>> Stashed changes
=======
>>>>>>> Stashed changes
=======
>>>>>>> Stashed changes
=======
>>>>>>> Stashed changes
=======
<<<<<<< div
            OpenAIAssistantResponseContent.ListAgentsPageMore,
            OpenAIAssistantResponseContent.ListAgentsPageMore,
            OpenAIAssistantResponseContent.ListAgentsPageFinal);
>>>>>>> eab985c52d058dc92abc75034bc790079131ce75
=======
            ResponseContent.ListAgentsPageMore,
            ResponseContent.ListAgentsPageMore,
            ResponseContent.ListAgentsPageFinal);
>>>>>>> Stashed changes
=======
            ResponseContent.ListAgentsPageMore,
            ResponseContent.ListAgentsPageMore,
            ResponseContent.ListAgentsPageFinal);
>>>>>>> Stashed changes
=======
=======
            ResponseContent.ListAgentsPageMore,
            ResponseContent.ListAgentsPageMore,
            ResponseContent.ListAgentsPageFinal);
            ResponseContent.ListAgentsPageMore,
            ResponseContent.ListAgentsPageMore,
            ResponseContent.ListAgentsPageFinal);
            OpenAIAssistantResponseContent.ListAgentsPageMore,
            OpenAIAssistantResponseContent.ListAgentsPageMore,
            OpenAIAssistantResponseContent.ListAgentsPageFinal);
            OpenAIAssistantResponseContent.ListAgentsPageMore,
            OpenAIAssistantResponseContent.ListAgentsPageMore,
            OpenAIAssistantResponseContent.ListAgentsPageFinal);
            ResponseContent.ListAgentsPageMore,
            ResponseContent.ListAgentsPageMore,
            ResponseContent.ListAgentsPageFinal);
            ResponseContent.ListAgentsPageMore,
            ResponseContent.ListAgentsPageMore,
            ResponseContent.ListAgentsPageFinal);
            OpenAIAssistantResponseContent.ListAgentsPageMore,
            OpenAIAssistantResponseContent.ListAgentsPageMore,
            OpenAIAssistantResponseContent.ListAgentsPageFinal);

        // Act
        var messages =
            await OpenAIAssistantAgent.ListDefinitionsAsync(
                this.CreateTestConfiguration()).ToArrayAsync();
        // Assert
        Assert.Equal(7, messages.Length);

        // Arrange
        this.SetupResponses(
            HttpStatusCode.OK,
            ResponseContent.ListAgentsPageMore,
            ResponseContent.ListAgentsPageFinal);
            ResponseContent.ListAgentsPageMore,
            ResponseContent.ListAgentsPageFinal);
            ResponseContent.ListAgentsPageMore,
            ResponseContent.ListAgentsPageFinal);
            ResponseContent.ListAgentsPageMore,
            ResponseContent.ListAgentsPageFinal);
>>>>>>> 637c5bcc
            OpenAIAssistantResponseContent.ListAgentsPageMore,
            OpenAIAssistantResponseContent.ListAgentsPageFinal);
            ResponseContent.ListAgentsPageMore,
            ResponseContent.ListAgentsPageFinal);
            OpenAIAssistantResponseContent.ListAgentsPageMore,
            OpenAIAssistantResponseContent.ListAgentsPageFinal);
<<<<<<< Updated upstream
<<<<<<< Updated upstream
>>>>>>> eab985c52d058dc92abc75034bc790079131ce75
=======
>>>>>>> main
>>>>>>> Stashed changes
=======
>>>>>>> main
>>>>>>> Stashed changes
>>>>>>> head

        // Act
        messages =
            await OpenAIAssistantAgent.ListDefinitionsAsync(
                this.CreateTestConfiguration()).ToArrayAsync();
        // Assert
        Assert.Equal(4, messages.Length);
    }

    /// <summary>
    /// Verify ability to list agent definitions.
    /// </summary>
    [Fact]
    public async Task VerifyOpenAIAssistantAgentWithFunctionCallAsync()
    {
        // Arrange
        OpenAIAssistantAgent agent = await this.CreateAgentAsync();

        KernelPlugin plugin = KernelPluginFactory.CreateFromType<MyPlugin>();
        agent.Kernel.Plugins.Add(plugin);

        this.SetupResponses(
            HttpStatusCode.OK,
            ResponseContent.CreateThread,
            ResponseContent.CreateRun,
            ResponseContent.PendingRun,
            ResponseContent.ToolSteps,
            ResponseContent.ToolResponse,
            ResponseContent.CompletedRun,
            ResponseContent.MessageSteps,
            ResponseContent.GetTextMessage);
            OpenAIAssistantResponseContent.CreateThread,
            OpenAIAssistantResponseContent.Run.CreateRun,
            OpenAIAssistantResponseContent.Run.PendingRun,
            OpenAIAssistantResponseContent.Run.ToolSteps,
            OpenAIAssistantResponseContent.ToolResponse,
            OpenAIAssistantResponseContent.Run.CompletedRun,
            OpenAIAssistantResponseContent.Run.MessageSteps,
            OpenAIAssistantResponseContent.GetTextMessage());

        AgentGroupChat chat = new();

        // Act
        ChatMessageContent[] messages = await chat.InvokeAsync(agent).ToArrayAsync();

        // Assert
        Assert.Single(messages);
        Assert.Single(messages[0].Items);
        Assert.IsType<TextContent>(messages[0].Items[0]);
    }

    /// <inheritdoc/>
    public void Dispose()
    {
        this._messageHandlerStub.Dispose();
        this._httpClient.Dispose();
    }

    /// <summary>
    /// Initializes a new instance of the <see cref="OpenAIAssistantAgentTests"/> class.
    /// </summary>
    public OpenAIAssistantAgentTests()
    {
        this._messageHandlerStub = new HttpMessageHandlerStub();
        this._httpClient = new HttpClient(this._messageHandlerStub, disposeHandler: false);
        this._emptyKernel = new Kernel();
    }

    private async Task VerifyAgentCreationAsync(OpenAIAssistantDefinition definition)
    {
        this.SetupResponse(HttpStatusCode.OK, ResponseContent.CreateAgentPayload(definition));

        OpenAIAssistantAgent agent =
            await OpenAIAssistantAgent.CreateAsync(
                this._emptyKernel,
                this.CreateTestConfiguration(),
                definition);
        this.SetupResponse(HttpStatusCode.OK, definition);

        OpenAIAssistantAgent agent =
            await OpenAIAssistantAgent.CreateAsync(
        this.SetupResponse(HttpStatusCode.OK, ResponseContent.CreateAgentPayload(definition));
        this.SetupResponse(HttpStatusCode.OK, definition);

        OpenAIAssistantAgent agent =
            await OpenAIAssistantAgent.CreateAsync(
                this.CreateTestConfiguration(),
                definition,
                this._emptyKernel);

        ValidateAgentDefinition(agent, definition);
    }

    private static void ValidateAgentDefinition(OpenAIAssistantAgent agent, OpenAIAssistantDefinition sourceDefinition)
    private static void ValidateAgentDefinition(OpenAIAssistantAgent agent, OpenAIAssistantDefinition sourceDefinition)
    private static void ValidateAgentDefinition(OpenAIAssistantAgent agent, OpenAIAssistantDefinition sourceDefinition)
    private static void ValidateAgentDefinition(OpenAIAssistantAgent agent, OpenAIAssistantDefinition sourceDefinition)
    private async Task VerifyAgentTemplateAsync(
        OpenAIAssistantCapabilities capabilities,
        PromptTemplateConfig templateConfig,
        IPromptTemplateFactory? templateFactory = null)
    {
        this.SetupResponse(HttpStatusCode.OK, capabilities, templateConfig);

        OpenAIAssistantAgent agent =
            await OpenAIAssistantAgent.CreateFromTemplateAsync(
                this.CreateTestConfiguration(),
                capabilities,
                this._emptyKernel,
                new KernelArguments(),
                templateConfig,
                templateFactory);

        ValidateAgentDefinition(agent, capabilities, templateConfig);
    }

    private static void ValidateAgentDefinition(OpenAIAssistantAgent agent, OpenAIAssistantDefinition expectedConfig)
    {
        ValidateAgent(agent, expectedConfig.Name, expectedConfig.Instructions, expectedConfig.Description, expectedConfig);
    }

    private static void ValidateAgentDefinition(OpenAIAssistantAgent agent, OpenAIAssistantCapabilities expectedConfig, PromptTemplateConfig templateConfig)
    {
        ValidateAgent(agent, templateConfig.Name, templateConfig.Template, templateConfig.Description, expectedConfig);
    }

    private static void ValidateAgent(
        OpenAIAssistantAgent agent,
        string? expectedName,
        string? expectedInstructions,
        string? expectedDescription,
        OpenAIAssistantCapabilities expectedConfig)
    {
        // Verify fundamental state
        Assert.NotNull(agent);
        Assert.NotNull(agent.Id);
        Assert.False(agent.IsDeleted);
        Assert.NotNull(agent.Definition);
     Assert.Equal(sourceDefinition.ModelId, agent.Definition.ModelId);

        // Verify core properties
        Assert.Equal(sourceDefinition.Instructions ?? string.Empty, agent.Instructions);
        Assert.Equal(sourceDefinition.Name ?? string.Empty, agent.Name);
        Assert.Equal(sourceDefinition.Description ?? string.Empty, agent.Description);

        // Verify options
        Assert.Equal(sourceDefinition.Temperature, agent.Definition.Temperature);
        Assert.Equal(sourceDefinition.TopP, agent.Definition.TopP);
        Assert.Equal(sourceDefinition.ExecutionOptions?.MaxCompletionTokens, agent.Definition.ExecutionOptions?.MaxCompletionTokens);
        Assert.Equal(sourceDefinition.ExecutionOptions?.MaxPromptTokens, agent.Definition.ExecutionOptions?.MaxPromptTokens);
        Assert.Equal(sourceDefinition.ExecutionOptions?.ParallelToolCallsEnabled, agent.Definition.ExecutionOptions?.ParallelToolCallsEnabled);
        Assert.Equal(sourceDefinition.ExecutionOptions?.TruncationMessageCount, agent.Definition.ExecutionOptions?.TruncationMessageCount);
        Assert.Equal(expectedConfig.ModelId, agent.Definition.ModelId);

        // Verify core properties
        Assert.Equal(expectedInstructions ?? string.Empty, agent.Instructions);
        Assert.Equal(expectedName ?? string.Empty, agent.Name);
        Assert.Equal(expectedDescription ?? string.Empty, agent.Description);

        // Verify options
        Assert.Equal(expectedConfig.Temperature, agent.Definition.Temperature);
        Assert.Equal(expectedConfig.TopP, agent.Definition.TopP);
        Assert.Equal(expectedConfig.ExecutionOptions?.MaxCompletionTokens, agent.Definition.ExecutionOptions?.MaxCompletionTokens);
        Assert.Equal(expectedConfig.ExecutionOptions?.MaxPromptTokens, agent.Definition.ExecutionOptions?.MaxPromptTokens);
        Assert.Equal(expectedConfig.ExecutionOptions?.ParallelToolCallsEnabled, agent.Definition.ExecutionOptions?.ParallelToolCallsEnabled);
        Assert.Equal(expectedConfig.ExecutionOptions?.TruncationMessageCount, agent.Definition.ExecutionOptions?.TruncationMessageCount);

        // Verify tool definitions
        int expectedToolCount = 0;

        bool hasCodeInterpreter = false;
        if (sourceDefinition.EnableCodeInterpreter)
        if (sourceDefinition.EnableCodeInterpreter)
        if (expectedConfig.EnableCodeInterpreter)
        if (expectedConfig.EnableCodeInterpreter)
        {
            hasCodeInterpreter = true;
            ++expectedToolCount;
        }

        Assert.Equal(hasCodeInterpreter, agent.Tools.OfType<CodeInterpreterToolDefinition>().Any());

        bool hasFileSearch = false;
        if (sourceDefinition.EnableFileSearch)
        if (sourceDefinition.EnableFileSearch)
        if (expectedConfig.EnableFileSearch)
        if (expectedConfig.EnableFileSearch)
        {
            hasFileSearch = true;
            ++expectedToolCount;
        }

        Assert.Equal(hasFileSearch, agent.Tools.OfType<FileSearchToolDefinition>().Any());

        Assert.Equal(expectedToolCount, agent.Tools.Count);

        // Verify metadata
        Assert.NotNull(agent.Definition.Metadata);
        if (sourceDefinition.ExecutionOptions == null)
        {
            Assert.Equal(sourceDefinition.Metadata ?? new Dictionary<string, string>(), agent.Definition.Metadata);
        }
        else // Additional metadata present when execution options are defined
        {
            Assert.Equal((sourceDefinition.Metadata?.Count ?? 0) + 1, agent.Definition.Metadata.Count);

            if (sourceDefinition.Metadata != null)
            {
                foreach (var (key, value) in sourceDefinition.Metadata)
        if (expectedConfig.ExecutionOptions == null)
        {
            Assert.Equal(expectedConfig.Metadata ?? new Dictionary<string, string>(), agent.Definition.Metadata);
        }
        else // Additional metadata present when execution options are defined
        {
            Assert.Equal((expectedConfig.Metadata?.Count ?? 0) + 1, agent.Definition.Metadata.Count);

<<<<<<< HEAD
        // Arrange
        this.SetupResponses(
            HttpStatusCode.OK,
<<<<<<< HEAD
<<<<<<< div
=======
<<<<<<< Updated upstream
<<<<<<< Updated upstream
>>>>>>> head
<<<<<<< Updated upstream
<<<<<<< Updated upstream
<<<<<<< Updated upstream
<<<<<<< Updated upstream
<<<<<<< Updated upstream
<<<<<<< Updated upstream
            ResponseContent.ListAgentsPageMore,
            ResponseContent.ListAgentsPageFinal);
=======
=======
>>>>>>> Stashed changes
=======
>>>>>>> Stashed changes
=======
>>>>>>> Stashed changes
=======
>>>>>>> Stashed changes
=======
>>>>>>> Stashed changes
<<<<<<< HEAD
            ResponseContent.ListAgentsPageMore,
            ResponseContent.ListAgentsPageFinal);
=======
=======
>>>>>>> eab985c52d058dc92abc75034bc790079131ce75
<<<<<<< div
=======
=======
            ResponseContent.ListAgentsPageMore,
            ResponseContent.ListAgentsPageFinal);
=======
>>>>>>> Stashed changes
=======
            ResponseContent.ListAgentsPageMore,
            ResponseContent.ListAgentsPageFinal);
=======
>>>>>>> Stashed changes
>>>>>>> head
            OpenAIAssistantResponseContent.ListAgentsPageMore,
            OpenAIAssistantResponseContent.ListAgentsPageFinal);
            ResponseContent.ListAgentsPageMore,
            ResponseContent.ListAgentsPageFinal);
            OpenAIAssistantResponseContent.ListAgentsPageMore,
            OpenAIAssistantResponseContent.ListAgentsPageFinal);
<<<<<<< div
=======
<<<<<<< Updated upstream
<<<<<<< Updated upstream
>>>>>>> head
<<<<<<< HEAD
>>>>>>> main
<<<<<<< Updated upstream
<<<<<<< Updated upstream
<<<<<<< Updated upstream
<<<<<<< Updated upstream
<<<<<<< Updated upstream
>>>>>>> Stashed changes
=======
>>>>>>> Stashed changes
=======
>>>>>>> Stashed changes
=======
>>>>>>> Stashed changes
=======
>>>>>>> Stashed changes
=======
>>>>>>> Stashed changes
=======
>>>>>>> eab985c52d058dc92abc75034bc790079131ce75
<<<<<<< div
=======
=======
>>>>>>> main
>>>>>>> Stashed changes
=======
>>>>>>> main
>>>>>>> Stashed changes
>>>>>>> head

        // Act
        messages =
            await OpenAIAssistantAgent.ListDefinitionsAsync(
                this.CreateTestConfiguration()).ToArrayAsync();
        // Assert
        Assert.Equal(4, messages.Length);
    }

    /// <summary>
    /// Verify ability to list agent definitions.
    /// </summary>
    [Fact]
    public async Task VerifyOpenAIAssistantAgentWithFunctionCallAsync()
    {
        // Arrange
        OpenAIAssistantAgent agent = await this.CreateAgentAsync();

        KernelPlugin plugin = KernelPluginFactory.CreateFromType<MyPlugin>();
        agent.Kernel.Plugins.Add(plugin);

        this.SetupResponses(
            HttpStatusCode.OK,
<<<<<<< HEAD
<<<<<<< div
=======
<<<<<<< Updated upstream
<<<<<<< Updated upstream
>>>>>>> head
<<<<<<< Updated upstream
<<<<<<< Updated upstream
<<<<<<< Updated upstream
<<<<<<< Updated upstream
<<<<<<< Updated upstream
<<<<<<< Updated upstream
=======
<<<<<<< HEAD
>>>>>>> Stashed changes
=======
<<<<<<< HEAD
>>>>>>> Stashed changes
=======
<<<<<<< HEAD
>>>>>>> Stashed changes
=======
<<<<<<< HEAD
>>>>>>> Stashed changes
=======
<<<<<<< HEAD
>>>>>>> Stashed changes
=======
<<<<<<< HEAD
>>>>>>> Stashed changes
=======
>>>>>>> Stashed changes
=======
>>>>>>> Stashed changes
            ResponseContent.CreateThread,
            ResponseContent.CreateRun,
            ResponseContent.PendingRun,
            ResponseContent.ToolSteps,
            ResponseContent.ToolResponse,
            ResponseContent.CompletedRun,
            ResponseContent.MessageSteps,
            ResponseContent.GetTextMessage);
<<<<<<< Updated upstream
<<<<<<< Updated upstream
<<<<<<< Updated upstream
<<<<<<< Updated upstream
<<<<<<< Updated upstream
<<<<<<< Updated upstream
<<<<<<< Updated upstream
<<<<<<< Updated upstream
=======
=======
>>>>>>> Stashed changes
=======
>>>>>>> Stashed changes
=======
>>>>>>> Stashed changes
=======
>>>>>>> Stashed changes
=======
>>>>>>> Stashed changes
=======
=======
>>>>>>> eab985c52d058dc92abc75034bc790079131ce75
=======
=======
>>>>>>> Stashed changes
=======
<<<<<<< Updated upstream
=======
<<<<<<< div
>>>>>>> eab985c52d058dc92abc75034bc790079131ce75
=======
>>>>>>> Stashed changes
>>>>>>> head
=======
>>>>>>> Stashed changes
=======
>>>>>>> Stashed changes
            OpenAIAssistantResponseContent.CreateThread,
            OpenAIAssistantResponseContent.Run.CreateRun,
            OpenAIAssistantResponseContent.Run.PendingRun,
            OpenAIAssistantResponseContent.Run.ToolSteps,
            OpenAIAssistantResponseContent.ToolResponse,
            OpenAIAssistantResponseContent.Run.CompletedRun,
            OpenAIAssistantResponseContent.Run.MessageSteps,
            OpenAIAssistantResponseContent.GetTextMessage());
<<<<<<< div
=======
<<<<<<< Updated upstream
<<<<<<< Updated upstream
>>>>>>> head
<<<<<<< HEAD
>>>>>>> main
<<<<<<< Updated upstream
<<<<<<< Updated upstream
<<<<<<< Updated upstream
<<<<<<< Updated upstream
<<<<<<< Updated upstream
>>>>>>> Stashed changes
=======
>>>>>>> Stashed changes
=======
>>>>>>> Stashed changes
=======
>>>>>>> Stashed changes
=======
>>>>>>> Stashed changes
=======
>>>>>>> Stashed changes
=======
>>>>>>> eab985c52d058dc92abc75034bc790079131ce75
<<<<<<< div
=======
=======
>>>>>>> main
>>>>>>> Stashed changes
=======
>>>>>>> main
>>>>>>> Stashed changes
>>>>>>> head

        AgentGroupChat chat = new();

        // Act
        ChatMessageContent[] messages = await chat.InvokeAsync(agent).ToArrayAsync();

        // Assert
        Assert.Single(messages);
        Assert.Single(messages[0].Items);
        Assert.IsType<TextContent>(messages[0].Items[0]);
    }

    /// <inheritdoc/>
    public void Dispose()
    {
        this._messageHandlerStub.Dispose();
        this._httpClient.Dispose();
    }

    /// <summary>
    /// Initializes a new instance of the <see cref="OpenAIAssistantAgentTests"/> class.
    /// </summary>
    public OpenAIAssistantAgentTests()
    {
        this._messageHandlerStub = new HttpMessageHandlerStub();
        this._httpClient = new HttpClient(this._messageHandlerStub, disposeHandler: false);
        this._emptyKernel = new Kernel();
    }

    private async Task VerifyAgentCreationAsync(OpenAIAssistantDefinition definition)
    {
<<<<<<< HEAD
<<<<<<< div
=======
<<<<<<< Updated upstream
<<<<<<< Updated upstream
>>>>>>> head
<<<<<<< Updated upstream
<<<<<<< Updated upstream
<<<<<<< Updated upstream
<<<<<<< Updated upstream
<<<<<<< Updated upstream
<<<<<<< Updated upstream
=======
<<<<<<< HEAD
>>>>>>> Stashed changes
=======
<<<<<<< HEAD
>>>>>>> Stashed changes
=======
<<<<<<< HEAD
>>>>>>> Stashed changes
=======
<<<<<<< HEAD
>>>>>>> Stashed changes
=======
<<<<<<< HEAD
>>>>>>> Stashed changes
=======
<<<<<<< HEAD
>>>>>>> Stashed changes
=======
>>>>>>> Stashed changes
=======
>>>>>>> Stashed changes
        this.SetupResponse(HttpStatusCode.OK, ResponseContent.CreateAgentPayload(definition));

        OpenAIAssistantAgent agent =
            await OpenAIAssistantAgent.CreateAsync(
                this._emptyKernel,
                this.CreateTestConfiguration(),
                definition);
<<<<<<< Updated upstream
<<<<<<< Updated upstream
<<<<<<< Updated upstream
<<<<<<< Updated upstream
<<<<<<< Updated upstream
<<<<<<< Updated upstream
<<<<<<< Updated upstream
<<<<<<< Updated upstream
=======
>>>>>>> Stashed changes
=======
=======
>>>>>>> Stashed changes
=======
>>>>>>> Stashed changes
=======
>>>>>>> Stashed changes
=======
>>>>>>> Stashed changes
=======
<<<<<<< Updated upstream
=======
>>>>>>> eab985c52d058dc92abc75034bc790079131ce75
=======
=======
>>>>>>> Stashed changes
=======
=======
<<<<<<< div
=======
>>>>>>> eab985c52d058dc92abc75034bc790079131ce75
=======
>>>>>>> Stashed changes
>>>>>>> head
=======
>>>>>>> Stashed changes
=======
>>>>>>> Stashed changes
        this.SetupResponse(HttpStatusCode.OK, definition);

        OpenAIAssistantAgent agent =
            await OpenAIAssistantAgent.CreateAsync(
        this.SetupResponse(HttpStatusCode.OK, ResponseContent.CreateAgentPayload(definition));
        this.SetupResponse(HttpStatusCode.OK, definition);

        OpenAIAssistantAgent agent =
            await OpenAIAssistantAgent.CreateAsync(
                this.CreateTestConfiguration(),
                definition,
                this._emptyKernel);
<<<<<<< div
=======
<<<<<<< Updated upstream
<<<<<<< Updated upstream
>>>>>>> head
<<<<<<< HEAD
>>>>>>> main
<<<<<<< Updated upstream
<<<<<<< Updated upstream
<<<<<<< Updated upstream
<<<<<<< Updated upstream
<<<<<<< Updated upstream
>>>>>>> Stashed changes
=======
>>>>>>> Stashed changes
=======
>>>>>>> Stashed changes
=======
>>>>>>> Stashed changes
=======
>>>>>>> Stashed changes
=======
>>>>>>> Stashed changes
=======
>>>>>>> eab985c52d058dc92abc75034bc790079131ce75
<<<<<<< div
=======
=======
>>>>>>> main
>>>>>>> Stashed changes
=======
>>>>>>> main
>>>>>>> Stashed changes
>>>>>>> head

        ValidateAgentDefinition(agent, definition);
    }

<<<<<<< HEAD
<<<<<<< div
=======
<<<<<<< Updated upstream
<<<<<<< Updated upstream
>>>>>>> head
<<<<<<< Updated upstream
<<<<<<< Updated upstream
<<<<<<< Updated upstream
<<<<<<< Updated upstream
<<<<<<< Updated upstream
<<<<<<< Updated upstream
    private static void ValidateAgentDefinition(OpenAIAssistantAgent agent, OpenAIAssistantDefinition sourceDefinition)
=======
=======
>>>>>>> Stashed changes
=======
>>>>>>> Stashed changes
=======
>>>>>>> Stashed changes
=======
>>>>>>> Stashed changes
=======
>>>>>>> Stashed changes
<<<<<<< HEAD
    private static void ValidateAgentDefinition(OpenAIAssistantAgent agent, OpenAIAssistantDefinition sourceDefinition)
=======
=======
>>>>>>> eab985c52d058dc92abc75034bc790079131ce75
<<<<<<< div
=======
=======
    private static void ValidateAgentDefinition(OpenAIAssistantAgent agent, OpenAIAssistantDefinition sourceDefinition)
=======
>>>>>>> Stashed changes
=======
    private static void ValidateAgentDefinition(OpenAIAssistantAgent agent, OpenAIAssistantDefinition sourceDefinition)
=======
>>>>>>> Stashed changes
>>>>>>> head
    private async Task VerifyAgentTemplateAsync(
        OpenAIAssistantCapabilities capabilities,
        PromptTemplateConfig templateConfig,
        IPromptTemplateFactory? templateFactory = null)
    {
        this.SetupResponse(HttpStatusCode.OK, capabilities, templateConfig);

        OpenAIAssistantAgent agent =
            await OpenAIAssistantAgent.CreateFromTemplateAsync(
                this.CreateTestConfiguration(),
                capabilities,
                this._emptyKernel,
                new KernelArguments(),
                templateConfig,
                templateFactory);

        ValidateAgentDefinition(agent, capabilities, templateConfig);
    }

    private static void ValidateAgentDefinition(OpenAIAssistantAgent agent, OpenAIAssistantDefinition expectedConfig)
    {
        ValidateAgent(agent, expectedConfig.Name, expectedConfig.Instructions, expectedConfig.Description, expectedConfig);
    }

    private static void ValidateAgentDefinition(OpenAIAssistantAgent agent, OpenAIAssistantCapabilities expectedConfig, PromptTemplateConfig templateConfig)
    {
        ValidateAgent(agent, templateConfig.Name, templateConfig.Template, templateConfig.Description, expectedConfig);
    }

    private static void ValidateAgent(
        OpenAIAssistantAgent agent,
        string? expectedName,
        string? expectedInstructions,
        string? expectedDescription,
        OpenAIAssistantCapabilities expectedConfig)
<<<<<<< div
=======
<<<<<<< Updated upstream
<<<<<<< Updated upstream
>>>>>>> head
<<<<<<< HEAD
>>>>>>> main
<<<<<<< Updated upstream
<<<<<<< Updated upstream
<<<<<<< Updated upstream
<<<<<<< Updated upstream
<<<<<<< Updated upstream
>>>>>>> Stashed changes
=======
>>>>>>> Stashed changes
=======
>>>>>>> Stashed changes
=======
>>>>>>> Stashed changes
=======
>>>>>>> Stashed changes
=======
>>>>>>> Stashed changes
=======
>>>>>>> eab985c52d058dc92abc75034bc790079131ce75
<<<<<<< div
=======
=======
>>>>>>> main
>>>>>>> Stashed changes
=======
>>>>>>> main
>>>>>>> Stashed changes
>>>>>>> head
    {
        // Verify fundamental state
        Assert.NotNull(agent);
        Assert.NotNull(agent.Id);
        Assert.False(agent.IsDeleted);
        Assert.NotNull(agent.Definition);
<<<<<<< HEAD
<<<<<<< div
=======
<<<<<<< Updated upstream
<<<<<<< Updated upstream
>>>>>>> head
<<<<<<< Updated upstream
<<<<<<< Updated upstream
<<<<<<< Updated upstream
<<<<<<< Updated upstream
<<<<<<< Updated upstream
<<<<<<< Updated upstream
=======
<<<<<<< HEAD
>>>>>>> Stashed changes
=======
<<<<<<< HEAD
>>>>>>> Stashed changes
=======
<<<<<<< HEAD
>>>>>>> Stashed changes
=======
<<<<<<< HEAD
>>>>>>> Stashed changes
=======
<<<<<<< HEAD
>>>>>>> Stashed changes
=======
<<<<<<< HEAD
>>>>>>> Stashed changes
=======
>>>>>>> Stashed changes
=======
>>>>>>> Stashed changes
        Assert.Equal(sourceDefinition.ModelId, agent.Definition.ModelId);

        // Verify core properties
        Assert.Equal(sourceDefinition.Instructions ?? string.Empty, agent.Instructions);
        Assert.Equal(sourceDefinition.Name ?? string.Empty, agent.Name);
        Assert.Equal(sourceDefinition.Description ?? string.Empty, agent.Description);

        // Verify options
        Assert.Equal(sourceDefinition.Temperature, agent.Definition.Temperature);
        Assert.Equal(sourceDefinition.TopP, agent.Definition.TopP);
        Assert.Equal(sourceDefinition.ExecutionOptions?.MaxCompletionTokens, agent.Definition.ExecutionOptions?.MaxCompletionTokens);
        Assert.Equal(sourceDefinition.ExecutionOptions?.MaxPromptTokens, agent.Definition.ExecutionOptions?.MaxPromptTokens);
        Assert.Equal(sourceDefinition.ExecutionOptions?.ParallelToolCallsEnabled, agent.Definition.ExecutionOptions?.ParallelToolCallsEnabled);
        Assert.Equal(sourceDefinition.ExecutionOptions?.TruncationMessageCount, agent.Definition.ExecutionOptions?.TruncationMessageCount);
<<<<<<< Updated upstream
<<<<<<< Updated upstream
<<<<<<< Updated upstream
<<<<<<< Updated upstream
<<<<<<< Updated upstream
<<<<<<< Updated upstream
<<<<<<< Updated upstream
<<<<<<< Updated upstream
=======
=======
>>>>>>> Stashed changes
=======
>>>>>>> Stashed changes
=======
>>>>>>> Stashed changes
=======
>>>>>>> Stashed changes
=======
>>>>>>> Stashed changes
=======
=======
>>>>>>> eab985c52d058dc92abc75034bc790079131ce75
=======
=======
>>>>>>> Stashed changes
=======
<<<<<<< Updated upstream
=======
<<<<<<< div
>>>>>>> eab985c52d058dc92abc75034bc790079131ce75
=======
>>>>>>> Stashed changes
>>>>>>> head
=======
>>>>>>> Stashed changes
=======
>>>>>>> Stashed changes
        Assert.Equal(expectedConfig.ModelId, agent.Definition.ModelId);

        // Verify core properties
        Assert.Equal(expectedInstructions ?? string.Empty, agent.Instructions);
        Assert.Equal(expectedName ?? string.Empty, agent.Name);
        Assert.Equal(expectedDescription ?? string.Empty, agent.Description);

        // Verify options
        Assert.Equal(expectedConfig.Temperature, agent.Definition.Temperature);
        Assert.Equal(expectedConfig.TopP, agent.Definition.TopP);
        Assert.Equal(expectedConfig.ExecutionOptions?.MaxCompletionTokens, agent.Definition.ExecutionOptions?.MaxCompletionTokens);
        Assert.Equal(expectedConfig.ExecutionOptions?.MaxPromptTokens, agent.Definition.ExecutionOptions?.MaxPromptTokens);
        Assert.Equal(expectedConfig.ExecutionOptions?.ParallelToolCallsEnabled, agent.Definition.ExecutionOptions?.ParallelToolCallsEnabled);
        Assert.Equal(expectedConfig.ExecutionOptions?.TruncationMessageCount, agent.Definition.ExecutionOptions?.TruncationMessageCount);
<<<<<<< div
=======
<<<<<<< Updated upstream
<<<<<<< Updated upstream
>>>>>>> head
<<<<<<< HEAD
>>>>>>> main
<<<<<<< Updated upstream
<<<<<<< Updated upstream
<<<<<<< Updated upstream
<<<<<<< Updated upstream
<<<<<<< Updated upstream
>>>>>>> Stashed changes
=======
>>>>>>> Stashed changes
=======
>>>>>>> Stashed changes
=======
>>>>>>> Stashed changes
=======
>>>>>>> Stashed changes
=======
>>>>>>> Stashed changes
=======
>>>>>>> eab985c52d058dc92abc75034bc790079131ce75
<<<<<<< div
=======
=======
>>>>>>> main
>>>>>>> Stashed changes
=======
>>>>>>> main
>>>>>>> Stashed changes
>>>>>>> head

        // Verify tool definitions
        int expectedToolCount = 0;

        bool hasCodeInterpreter = false;
<<<<<<< HEAD
<<<<<<< div
=======
<<<<<<< Updated upstream
<<<<<<< Updated upstream
>>>>>>> head
<<<<<<< Updated upstream
<<<<<<< Updated upstream
<<<<<<< Updated upstream
<<<<<<< Updated upstream
<<<<<<< Updated upstream
<<<<<<< Updated upstream
        if (sourceDefinition.EnableCodeInterpreter)
=======
=======
>>>>>>> Stashed changes
=======
>>>>>>> Stashed changes
=======
>>>>>>> Stashed changes
=======
>>>>>>> Stashed changes
=======
>>>>>>> Stashed changes
<<<<<<< HEAD
=======
>>>>>>> Stashed changes
=======
>>>>>>> Stashed changes
        if (sourceDefinition.EnableCodeInterpreter)
=======
        if (expectedConfig.EnableCodeInterpreter)
>>>>>>> main
<<<<<<< Updated upstream
<<<<<<< Updated upstream
<<<<<<< Updated upstream
<<<<<<< Updated upstream
<<<<<<< Updated upstream
<<<<<<< Updated upstream
<<<<<<< Updated upstream
>>>>>>> Stashed changes
=======
=======
>>>>>>> Stashed changes
>>>>>>> Stashed changes
=======
>>>>>>> Stashed changes
=======
>>>>>>> Stashed changes
=======
>>>>>>> Stashed changes
=======
        if (expectedConfig.EnableCodeInterpreter)
>>>>>>> eab985c52d058dc92abc75034bc790079131ce75
<<<<<<< div
=======
=======
>>>>>>> Stashed changes
=======
>>>>>>> Stashed changes
>>>>>>> head
        {
            hasCodeInterpreter = true;
            ++expectedToolCount;
        }

        Assert.Equal(hasCodeInterpreter, agent.Tools.OfType<CodeInterpreterToolDefinition>().Any());

        bool hasFileSearch = false;
<<<<<<< HEAD
<<<<<<< div
=======
<<<<<<< Updated upstream
<<<<<<< Updated upstream
>>>>>>> head
<<<<<<< Updated upstream
<<<<<<< Updated upstream
<<<<<<< Updated upstream
<<<<<<< Updated upstream
<<<<<<< Updated upstream
<<<<<<< Updated upstream
        if (sourceDefinition.EnableFileSearch)
=======
=======
>>>>>>> Stashed changes
=======
>>>>>>> Stashed changes
=======
>>>>>>> Stashed changes
=======
>>>>>>> Stashed changes
=======
>>>>>>> Stashed changes
<<<<<<< HEAD
=======
>>>>>>> Stashed changes
=======
>>>>>>> Stashed changes
        if (sourceDefinition.EnableFileSearch)
=======
        if (expectedConfig.EnableFileSearch)
>>>>>>> main
<<<<<<< Updated upstream
<<<<<<< Updated upstream
<<<<<<< Updated upstream
<<<<<<< Updated upstream
<<<<<<< Updated upstream
<<<<<<< Updated upstream
<<<<<<< Updated upstream
>>>>>>> Stashed changes
=======
=======
>>>>>>> Stashed changes
>>>>>>> Stashed changes
=======
>>>>>>> Stashed changes
=======
>>>>>>> Stashed changes
=======
>>>>>>> Stashed changes
=======
        if (expectedConfig.EnableFileSearch)
>>>>>>> eab985c52d058dc92abc75034bc790079131ce75
<<<<<<< div
=======
=======
>>>>>>> Stashed changes
=======
>>>>>>> Stashed changes
>>>>>>> head
        {
            hasFileSearch = true;
            ++expectedToolCount;
        }

        Assert.Equal(hasFileSearch, agent.Tools.OfType<FileSearchToolDefinition>().Any());

        Assert.Equal(expectedToolCount, agent.Tools.Count);

        // Verify metadata
        Assert.NotNull(agent.Definition.Metadata);
<<<<<<< HEAD
<<<<<<< div
=======
<<<<<<< Updated upstream
<<<<<<< Updated upstream
>>>>>>> head
<<<<<<< Updated upstream
<<<<<<< Updated upstream
<<<<<<< Updated upstream
<<<<<<< Updated upstream
<<<<<<< Updated upstream
<<<<<<< Updated upstream
=======
<<<<<<< HEAD
>>>>>>> Stashed changes
=======
<<<<<<< HEAD
>>>>>>> Stashed changes
=======
<<<<<<< HEAD
>>>>>>> Stashed changes
=======
<<<<<<< HEAD
>>>>>>> Stashed changes
=======
<<<<<<< HEAD
>>>>>>> Stashed changes
=======
<<<<<<< HEAD
>>>>>>> Stashed changes
=======
>>>>>>> Stashed changes
=======
>>>>>>> Stashed changes
        if (sourceDefinition.ExecutionOptions == null)
        {
            Assert.Equal(sourceDefinition.Metadata ?? new Dictionary<string, string>(), agent.Definition.Metadata);
        }
        else // Additional metadata present when execution options are defined
        {
            Assert.Equal((sourceDefinition.Metadata?.Count ?? 0) + 1, agent.Definition.Metadata.Count);

            if (sourceDefinition.Metadata != null)
            {
                foreach (var (key, value) in sourceDefinition.Metadata)
<<<<<<< Updated upstream
<<<<<<< Updated upstream
<<<<<<< Updated upstream
<<<<<<< Updated upstream
<<<<<<< Updated upstream
<<<<<<< Updated upstream
<<<<<<< Updated upstream
<<<<<<< Updated upstream
=======
=======
>>>>>>> Stashed changes
=======
>>>>>>> Stashed changes
=======
>>>>>>> Stashed changes
=======
>>>>>>> Stashed changes
=======
>>>>>>> Stashed changes
=======
=======
>>>>>>> eab985c52d058dc92abc75034bc790079131ce75
=======
=======
>>>>>>> Stashed changes
=======
<<<<<<< Updated upstream
=======
<<<<<<< div
>>>>>>> eab985c52d058dc92abc75034bc790079131ce75
=======
>>>>>>> Stashed changes
>>>>>>> head
=======
>>>>>>> Stashed changes
=======
>>>>>>> Stashed changes
        if (expectedConfig.ExecutionOptions == null)
        {
            Assert.Equal(expectedConfig.Metadata ?? new Dictionary<string, string>(), agent.Definition.Metadata);
        }
        else // Additional metadata present when execution options are defined
        {
            Assert.Equal((expectedConfig.Metadata?.Count ?? 0) + 1, agent.Definition.Metadata.Count);

            if (expectedConfig.Metadata != null)
            {
                foreach (var (key, value) in expectedConfig.Metadata)
<<<<<<< div
=======
<<<<<<< Updated upstream
<<<<<<< Updated upstream
>>>>>>> head
<<<<<<< HEAD
>>>>>>> main
<<<<<<< Updated upstream
<<<<<<< Updated upstream
<<<<<<< Updated upstream
<<<<<<< Updated upstream
<<<<<<< Updated upstream
>>>>>>> Stashed changes
=======
>>>>>>> Stashed changes
=======
>>>>>>> Stashed changes
=======
>>>>>>> Stashed changes
=======
>>>>>>> Stashed changes
=======
>>>>>>> Stashed changes
=======
>>>>>>> eab985c52d058dc92abc75034bc790079131ce75
<<<<<<< div
=======
=======
>>>>>>> main
>>>>>>> Stashed changes
=======
>>>>>>> main
>>>>>>> Stashed changes
>>>>>>> head
                {
                    string? targetValue = agent.Definition.Metadata[key];
                    Assert.NotNull(targetValue);
                    Assert.Equal(value, targetValue);
                }
            }
        }

        // Verify detail definition
<<<<<<< HEAD
<<<<<<< div
=======
<<<<<<< Updated upstream
<<<<<<< Updated upstream
>>>>>>> head
<<<<<<< Updated upstream
<<<<<<< Updated upstream
<<<<<<< Updated upstream
<<<<<<< Updated upstream
<<<<<<< Updated upstream
<<<<<<< Updated upstream
        Assert.Equal(sourceDefinition.VectorStoreId, agent.Definition.VectorStoreId);
        Assert.Equal(sourceDefinition.CodeInterpreterFileIds, agent.Definition.CodeInterpreterFileIds);
=======
=======
>>>>>>> Stashed changes
=======
>>>>>>> Stashed changes
=======
>>>>>>> Stashed changes
=======
>>>>>>> Stashed changes
=======
>>>>>>> Stashed changes
<<<<<<< HEAD
=======
>>>>>>> Stashed changes
=======
>>>>>>> Stashed changes
        Assert.Equal(sourceDefinition.VectorStoreId, agent.Definition.VectorStoreId);
        Assert.Equal(sourceDefinition.CodeInterpreterFileIds, agent.Definition.CodeInterpreterFileIds);
=======
        Assert.Equal(expectedConfig.VectorStoreId, agent.Definition.VectorStoreId);
        Assert.Equal(expectedConfig.CodeInterpreterFileIds, agent.Definition.CodeInterpreterFileIds);
>>>>>>> main
<<<<<<< Updated upstream
<<<<<<< Updated upstream
<<<<<<< Updated upstream
<<<<<<< Updated upstream
<<<<<<< Updated upstream
<<<<<<< Updated upstream
<<<<<<< Updated upstream
>>>>>>> Stashed changes
=======
=======
>>>>>>> Stashed changes
>>>>>>> Stashed changes
=======
>>>>>>> Stashed changes
=======
>>>>>>> Stashed changes
=======
>>>>>>> Stashed changes
=======
        Assert.Equal(expectedConfig.VectorStoreId, agent.Definition.VectorStoreId);
        Assert.Equal(expectedConfig.CodeInterpreterFileIds, agent.Definition.CodeInterpreterFileIds);
>>>>>>> eab985c52d058dc92abc75034bc790079131ce75
=======
>>>>>>> Stashed changes
=======
>>>>>>> Stashed changes
<<<<<<< div
=======
        Assert.Equal(expectedConfig.VectorStoreId, agent.Definition.VectorStoreId);
        Assert.Equal(expectedConfig.CodeInterpreterFileIds, agent.Definition.CodeInterpreterFileIds);
>>>>>>> eab985c52d058dc92abc75034bc790079131ce75
=======
>>>>>>> head
=======
            if (expectedConfig.Metadata != null)
            {
                foreach (var (key, value) in expectedConfig.Metadata)
                {
                    string? targetValue = agent.Definition.Metadata[key];
                    Assert.NotNull(targetValue);
                    Assert.Equal(value, targetValue);
                }
            }
        }

        // Verify detail definition
        Assert.Equal(sourceDefinition.VectorStoreId, agent.Definition.VectorStoreId);
        Assert.Equal(sourceDefinition.CodeInterpreterFileIds, agent.Definition.CodeInterpreterFileIds);
        Assert.Equal(sourceDefinition.VectorStoreId, agent.Definition.VectorStoreId);
        Assert.Equal(sourceDefinition.CodeInterpreterFileIds, agent.Definition.CodeInterpreterFileIds);
        Assert.Equal(expectedConfig.VectorStoreId, agent.Definition.VectorStoreId);
        Assert.Equal(expectedConfig.CodeInterpreterFileIds, agent.Definition.CodeInterpreterFileIds);
        Assert.Equal(expectedConfig.VectorStoreId, agent.Definition.VectorStoreId);
        Assert.Equal(expectedConfig.CodeInterpreterFileIds, agent.Definition.CodeInterpreterFileIds);
        Assert.Equal(expectedConfig.VectorStoreId, agent.Definition.VectorStoreId);
        Assert.Equal(expectedConfig.CodeInterpreterFileIds, agent.Definition.CodeInterpreterFileIds);
    }

    private Task<OpenAIAssistantAgent> CreateAgentAsync()
    {
        OpenAIAssistantDefinition definition = new("testmodel");

        this.SetupResponse(HttpStatusCode.OK, ResponseContent.CreateAgentPayload(definition));
        this.SetupResponse(HttpStatusCode.OK, ResponseContent.CreateAgentPayload(definition));
        this.SetupResponse(HttpStatusCode.OK, definition);
        this.SetupResponse(HttpStatusCode.OK, definition);
        this.SetupResponse(HttpStatusCode.OK, definition);

        return
            OpenAIAssistantAgent.CreateAsync(
                this._emptyKernel,
                this.CreateTestConfiguration(),
                definition);
    }
                definition);
    }

                definition,
                this._emptyKernel);
                this.CreateTestConfiguration(),
                definition,
                this._emptyKernel);
    }

        ValidateAgentDefinition(agent, definition);
>>>>>>> 637c5bcc
    }
    private OpenAIClientProvider CreateTestConfiguration(bool targetAzure = false)
        => targetAzure ?
            OpenAIClientProvider.ForAzureOpenAI(apiKey: "fakekey", endpoint: new Uri("https://localhost"), this._httpClient) :
            OpenAIClientProvider.ForOpenAI(apiKey: "fakekey", endpoint: null, this._httpClient);

<<<<<<< HEAD
    private Task<OpenAIAssistantAgent> CreateAgentAsync()
    {
        OpenAIAssistantDefinition definition = new("testmodel");

<<<<<<< HEAD
<<<<<<< div
=======
<<<<<<< Updated upstream
<<<<<<< Updated upstream
>>>>>>> head
<<<<<<< Updated upstream
<<<<<<< Updated upstream
<<<<<<< Updated upstream
<<<<<<< Updated upstream
<<<<<<< Updated upstream
<<<<<<< Updated upstream
        this.SetupResponse(HttpStatusCode.OK, ResponseContent.CreateAgentPayload(definition));
=======
=======
>>>>>>> Stashed changes
=======
>>>>>>> Stashed changes
=======
>>>>>>> Stashed changes
=======
>>>>>>> Stashed changes
=======
>>>>>>> Stashed changes
<<<<<<< HEAD
=======
>>>>>>> Stashed changes
=======
>>>>>>> Stashed changes
        this.SetupResponse(HttpStatusCode.OK, ResponseContent.CreateAgentPayload(definition));
=======
        this.SetupResponse(HttpStatusCode.OK, definition);
>>>>>>> main
<<<<<<< Updated upstream
<<<<<<< Updated upstream
<<<<<<< Updated upstream
<<<<<<< Updated upstream
<<<<<<< Updated upstream
<<<<<<< Updated upstream
<<<<<<< Updated upstream
=======
>>>>>>> Stashed changes
=======
>>>>>>> Stashed changes
>>>>>>> Stashed changes
=======
>>>>>>> Stashed changes
=======
>>>>>>> Stashed changes
=======
>>>>>>> Stashed changes
=======
>>>>>>> Stashed changes
=======
        this.SetupResponse(HttpStatusCode.OK, definition);
>>>>>>> eab985c52d058dc92abc75034bc790079131ce75
=======
>>>>>>> Stashed changes
=======
>>>>>>> Stashed changes
<<<<<<< div
=======
        this.SetupResponse(HttpStatusCode.OK, definition);
>>>>>>> eab985c52d058dc92abc75034bc790079131ce75
=======
>>>>>>> head

        return
            OpenAIAssistantAgent.CreateAsync(
                this._emptyKernel,
                this.CreateTestConfiguration(),
<<<<<<< HEAD
<<<<<<< div
=======
<<<<<<< Updated upstream
<<<<<<< Updated upstream
>>>>>>> head
<<<<<<< Updated upstream
<<<<<<< Updated upstream
<<<<<<< Updated upstream
<<<<<<< Updated upstream
<<<<<<< Updated upstream
<<<<<<< Updated upstream
                definition);
    }

=======
=======
>>>>>>> Stashed changes
=======
>>>>>>> Stashed changes
=======
>>>>>>> Stashed changes
=======
>>>>>>> Stashed changes
=======
>>>>>>> Stashed changes
<<<<<<< HEAD
=======
>>>>>>> Stashed changes
=======
>>>>>>> Stashed changes
                definition);
    }

=======
<<<<<<< div
=======
>>>>>>> eab985c52d058dc92abc75034bc790079131ce75
=======
<<<<<<< Updated upstream
<<<<<<< Updated upstream
=======
>>>>>>> eab985c52d058dc92abc75034bc790079131ce75
=======
>>>>>>> Stashed changes
=======
>>>>>>> Stashed changes
>>>>>>> head
                definition,
                this._emptyKernel);
                this.CreateTestConfiguration(),
                definition,
                this._emptyKernel);
    }

        ValidateAgentDefinition(agent, definition);
=======
    private void SetupResponse(HttpStatusCode statusCode, string content)
    {
        this._messageHandlerStub.ResponseToReturn =
            new(statusCode)
            {
                Content = new StringContent(content)
            };
    }

    private void SetupResponses(HttpStatusCode statusCode, params string[] content)
    {
        foreach (var item in content)
        {
#pragma warning disable CA2000 // Dispose objects before losing scope
            this._messageHandlerStub.ResponseQueue.Enqueue(
                new(statusCode)
                {
                    Content = new StringContent(item)
                });
#pragma warning restore CA2000 // Dispose objects before losing scope
        }
    }

    private sealed class MyPlugin
    {
        [KernelFunction]
        public void MyFunction(int index)
        { }
>>>>>>> 637c5bcc
    }
<<<<<<< div
=======
<<<<<<< Updated upstream
<<<<<<< Updated upstream
>>>>>>> head
<<<<<<< HEAD
>>>>>>> main
<<<<<<< Updated upstream
<<<<<<< Updated upstream
<<<<<<< Updated upstream
<<<<<<< Updated upstream
<<<<<<< Updated upstream
>>>>>>> Stashed changes
=======
>>>>>>> Stashed changes
=======
>>>>>>> Stashed changes
=======
>>>>>>> Stashed changes
=======
>>>>>>> Stashed changes
=======
>>>>>>> Stashed changes
=======
>>>>>>> eab985c52d058dc92abc75034bc790079131ce75
<<<<<<< div
=======
=======
>>>>>>> main
>>>>>>> Stashed changes
=======
>>>>>>> main
>>>>>>> Stashed changes
>>>>>>> head
    private OpenAIClientProvider CreateTestConfiguration(bool targetAzure = false)
        => targetAzure ?
            OpenAIClientProvider.ForAzureOpenAI(apiKey: "fakekey", endpoint: new Uri("https://localhost"), this._httpClient) :
            OpenAIClientProvider.ForOpenAI(apiKey: "fakekey", endpoint: null, this._httpClient);

<<<<<<< HEAD
<<<<<<< div
=======
<<<<<<< Updated upstream
<<<<<<< Updated upstream
>>>>>>> head
<<<<<<< Updated upstream
<<<<<<< Updated upstream
<<<<<<< Updated upstream
<<<<<<< Updated upstream
<<<<<<< Updated upstream
<<<<<<< Updated upstream
=======
<<<<<<< HEAD
>>>>>>> Stashed changes
=======
<<<<<<< HEAD
>>>>>>> Stashed changes
=======
<<<<<<< HEAD
>>>>>>> Stashed changes
=======
<<<<<<< HEAD
>>>>>>> Stashed changes
=======
<<<<<<< HEAD
>>>>>>> Stashed changes
=======
<<<<<<< HEAD
>>>>>>> Stashed changes
=======
>>>>>>> Stashed changes
=======
>>>>>>> Stashed changes
    private void SetupResponse(HttpStatusCode statusCode, string content)
    {
        this._messageHandlerStub.ResponseToReturn =
            new(statusCode)
            {
                Content = new StringContent(content)
            };
    }

    private void SetupResponses(HttpStatusCode statusCode, params string[] content)
    {
        foreach (var item in content)
        {
#pragma warning disable CA2000 // Dispose objects before losing scope
            this._messageHandlerStub.ResponseQueue.Enqueue(
                new(statusCode)
                {
                    Content = new StringContent(item)
                });
#pragma warning restore CA2000 // Dispose objects before losing scope
        }
    }

    private sealed class MyPlugin
    {
        [KernelFunction]
        public void MyFunction(int index)
        { }
    }

    private static class ResponseContent
    {
<<<<<<< HEAD
<<<<<<< Updated upstream
<<<<<<< Updated upstream
<<<<<<< Updated upstream
<<<<<<< Updated upstream
<<<<<<< Updated upstream
<<<<<<< Updated upstream
<<<<<<< Updated upstream
<<<<<<< Updated upstream
=======
=======
>>>>>>> Stashed changes
=======
>>>>>>> Stashed changes
=======
>>>>>>> Stashed changes
=======
>>>>>>> Stashed changes
=======
>>>>>>> Stashed changes
=======
>>>>>>> Stashed changes
=======
=======
>>>>>>> eab985c52d058dc92abc75034bc790079131ce75
=======
=======
>>>>>>> Stashed changes
=======
=======
<<<<<<< div
>>>>>>> eab985c52d058dc92abc75034bc790079131ce75
=======
>>>>>>> Stashed changes
>>>>>>> head
=======
>>>>>>> 637c5bcc
    private async Task VerifyAgentTemplateAsync(
        OpenAIAssistantCapabilities capabilities,
        PromptTemplateConfig templateConfig,
        IPromptTemplateFactory? templateFactory = null)
    {
        this.SetupResponse(HttpStatusCode.OK, capabilities, templateConfig);

        OpenAIAssistantAgent agent =
            await OpenAIAssistantAgent.CreateFromTemplateAsync(
                this.CreateTestConfiguration(),
                capabilities,
                this._emptyKernel,
                new KernelArguments(),
                templateConfig,
                templateFactory);

        ValidateAgentDefinition(agent, capabilities, templateConfig);
    }

    private static void ValidateAgentDefinition(OpenAIAssistantAgent agent, OpenAIAssistantDefinition expectedConfig)
    {
        ValidateAgent(agent, expectedConfig.Name, expectedConfig.Instructions, expectedConfig.Description, expectedConfig);
    }
    private void SetupResponse(HttpStatusCode statusCode, string content) =>
        this._messageHandlerStub.SetupResponses(statusCode, content);

    private void SetupResponse(HttpStatusCode statusCode, OpenAIAssistantDefinition definition) =>
        this._messageHandlerStub.SetupResponses(statusCode, OpenAIAssistantResponseContent.AssistantDefinition(definition));

    private void SetupResponse(HttpStatusCode statusCode, OpenAIAssistantCapabilities capabilities, PromptTemplateConfig templateConfig) =>
        this._messageHandlerStub.SetupResponses(statusCode, OpenAIAssistantResponseContent.AssistantDefinition(capabilities, templateConfig));

    private void SetupResponses(HttpStatusCode statusCode, params string[] content) =>
        this._messageHandlerStub.SetupResponses(statusCode, content);

    private static void ValidateAgentDefinition(OpenAIAssistantAgent agent, OpenAIAssistantCapabilities expectedConfig, PromptTemplateConfig templateConfig)
    {
        ValidateAgent(agent, templateConfig.Name, templateConfig.Template, templateConfig.Description, expectedConfig);
    }

    private static void ValidateAgent(
        OpenAIAssistantAgent agent,
        string? expectedName,
        string? expectedInstructions,
        string? expectedDescription,
        OpenAIAssistantCapabilities expectedConfig)
    {
        // Verify fundamental state
        Assert.NotNull(agent);
        Assert.NotNull(agent.Id);
        Assert.False(agent.IsDeleted);
        Assert.NotNull(agent.Definition);
        Assert.Equal(expectedConfig.ModelId, agent.Definition.ModelId);

        // Verify core properties
        Assert.Equal(expectedInstructions ?? string.Empty, agent.Instructions);
        Assert.Equal(expectedName ?? string.Empty, agent.Name);
        Assert.Equal(expectedDescription ?? string.Empty, agent.Description);

        // Verify options
        Assert.Equal(expectedConfig.Temperature, agent.Definition.Temperature);
        Assert.Equal(expectedConfig.TopP, agent.Definition.TopP);
        Assert.Equal(expectedConfig.ExecutionOptions?.MaxCompletionTokens, agent.Definition.ExecutionOptions?.MaxCompletionTokens);
        Assert.Equal(expectedConfig.ExecutionOptions?.MaxPromptTokens, agent.Definition.ExecutionOptions?.MaxPromptTokens);
        Assert.Equal(expectedConfig.ExecutionOptions?.ParallelToolCallsEnabled, agent.Definition.ExecutionOptions?.ParallelToolCallsEnabled);
        Assert.Equal(expectedConfig.ExecutionOptions?.TruncationMessageCount, agent.Definition.ExecutionOptions?.TruncationMessageCount);

        // Verify tool definitions
        int expectedToolCount = 0;

        bool hasCodeInterpreter = false;
        if (expectedConfig.EnableCodeInterpreter)
        {
            hasCodeInterpreter = true;
            ++expectedToolCount;
        }
<<<<<<< HEAD
<<<<<<< div
=======
<<<<<<< Updated upstream
<<<<<<< Updated upstream
>>>>>>> head
<<<<<<< HEAD
>>>>>>> main
<<<<<<< Updated upstream
<<<<<<< Updated upstream
<<<<<<< Updated upstream
<<<<<<< Updated upstream
<<<<<<< Updated upstream
>>>>>>> Stashed changes
=======
>>>>>>> Stashed changes
=======
>>>>>>> Stashed changes
=======
>>>>>>> Stashed changes
=======
>>>>>>> Stashed changes
=======
>>>>>>> Stashed changes
=======
>>>>>>> eab985c52d058dc92abc75034bc790079131ce75
<<<<<<< div
=======
=======
>>>>>>> main
>>>>>>> Stashed changes
=======
>>>>>>> main
>>>>>>> Stashed changes
>>>>>>> head
=======
>>>>>>> 637c5bcc
        public static string CreateAgentPayload(OpenAIAssistantDefinition definition)
        {
            StringBuilder builder = new();
            builder.AppendLine("{");
            builder.AppendLine(@"  ""id"": ""asst_abc123"",");
            builder.AppendLine(@"  ""object"": ""assistant"",");
            builder.AppendLine(@"  ""created_at"": 1698984975,");
            builder.AppendLine(@$"  ""name"": ""{definition.Name}"",");
            builder.AppendLine(@$"  ""description"": ""{definition.Description}"",");
            builder.AppendLine(@$"  ""instructions"": ""{definition.Instructions}"",");
            builder.AppendLine(@$"  ""model"": ""{definition.ModelId}"",");

            bool hasCodeInterpreter = definition.EnableCodeInterpreter;
            bool hasCodeInterpreterFiles = (definition.CodeInterpreterFileIds?.Count ?? 0) > 0;
            bool hasFileSearch = definition.EnableFileSearch;
            if (!hasCodeInterpreter && !hasFileSearch)
            {
                builder.AppendLine(@"  ""tools"": [],");
            }
            else
            {
                builder.AppendLine(@"  ""tools"": [");

                if (hasCodeInterpreter)
                {
                    builder.Append(@$"  {{ ""type"": ""code_interpreter"" }}{(hasFileSearch ? "," : string.Empty)}");
                }

                if (hasFileSearch)
                {
                    builder.AppendLine(@"  { ""type"": ""file_search"" }");
                }

                builder.AppendLine("    ],");
            }

            if (!hasCodeInterpreterFiles && !hasFileSearch)
            {
                builder.AppendLine(@"  ""tool_resources"": {},");
            }
            else
            {
                builder.AppendLine(@"  ""tool_resources"": {");

                if (hasCodeInterpreterFiles)
                {
                    string fileIds = string.Join(",", definition.CodeInterpreterFileIds!.Select(fileId => "\"" + fileId + "\""));
                    builder.AppendLine(@$"  ""code_interpreter"": {{ ""file_ids"": [{fileIds}] }}{(hasFileSearch ? "," : string.Empty)}");
                }

                if (hasFileSearch)
                {
                    builder.AppendLine(@$"  ""file_search"": {{ ""vector_store_ids"": [""{definition.VectorStoreId}""] }}");
                }

                builder.AppendLine("    },");
            }

            if (definition.Temperature.HasValue)
            {
                builder.AppendLine(@$"  ""temperature"": {definition.Temperature},");
            }

            if (definition.TopP.HasValue)
            {
                builder.AppendLine(@$"  ""top_p"": {definition.TopP},");
            }

            bool hasExecutionOptions = definition.ExecutionOptions != null;
            int metadataCount = (definition.Metadata?.Count ?? 0);
            if (metadataCount == 0 && !hasExecutionOptions)
            {
                builder.AppendLine(@"  ""metadata"": {}");
            }
            else
            {
                int index = 0;
                builder.AppendLine(@"  ""metadata"": {");

                if (hasExecutionOptions)
                {
                    string serializedExecutionOptions = JsonSerializer.Serialize(definition.ExecutionOptions);
                    builder.AppendLine(@$"    ""{OpenAIAssistantAgent.OptionsMetadataKey}"": ""{JsonEncodedText.Encode(serializedExecutionOptions)}""{(metadataCount > 0 ? "," : string.Empty)}");
                }

                if (metadataCount > 0)
                {
                    foreach (var (key, value) in definition.Metadata!)
                    {
                        builder.AppendLine(@$"    ""{key}"": ""{value}""{(index < metadataCount - 1 ? "," : string.Empty)}");
                        ++index;
                    }
                }

                builder.AppendLine("  }");
            }

            builder.AppendLine("}");

            return builder.ToString();
        }

        public const string CreateAgentWithEverything =
            """
            {
              "tool_resources": {
                "file_search": { "vector_store_ids": ["#vs"] }
              },
            }
            """;

<<<<<<< HEAD
<<<<<<< HEAD
<<<<<<< div
=======
<<<<<<< Updated upstream
<<<<<<< Updated upstream
>>>>>>> head
<<<<<<< Updated upstream
<<<<<<< Updated upstream
<<<<<<< Updated upstream
<<<<<<< Updated upstream
<<<<<<< Updated upstream
<<<<<<< Updated upstream
=======
<<<<<<< HEAD
>>>>>>> Stashed changes
=======
<<<<<<< HEAD
>>>>>>> Stashed changes
=======
<<<<<<< HEAD
>>>>>>> Stashed changes
=======
<<<<<<< HEAD
>>>>>>> Stashed changes
=======
<<<<<<< HEAD
>>>>>>> Stashed changes
=======
<<<<<<< HEAD
>>>>>>> Stashed changes
=======
>>>>>>> Stashed changes
=======
>>>>>>> Stashed changes
=======
>>>>>>> 637c5bcc
        public const string DeleteAgent =
          """
            {
              "id": "asst_abc123",
              "object": "assistant.deleted",
              "deleted": true
            }
            """;

        public const string CreateThread =
            """
            {
              "id": "thread_abc123",
              "object": "thread",
              "created_at": 1699012949,
              "metadata": {}
            }
            """;

        public const string CreateRun =
            """
            {
              "id": "run_abc123",
              "object": "thread.run",
              "created_at": 1699063290,
              "assistant_id": "asst_abc123",
              "thread_id": "thread_abc123",
              "status": "queued",
              "started_at": 1699063290,
              "expires_at": null,
              "cancelled_at": null,
              "failed_at": null,
              "completed_at": 1699063291,
              "last_error": null,
              "model": "gpt-4-turbo",
              "instructions": null,
              "tools": [],
              "file_ids": [],
              "metadata": {},
              "usage": null,
              "temperature": 1
            }
            """;

        public const string PendingRun =
            """
            {
              "id": "run_abc123",
              "object": "thread.run",
              "created_at": 1699063290,
              "assistant_id": "asst_abc123",
              "thread_id": "thread_abc123",
              "status": "requires_action",
              "started_at": 1699063290,
              "expires_at": null,
              "cancelled_at": null,
              "failed_at": null,
              "completed_at": 1699063291,
              "last_error": null,
              "model": "gpt-4-turbo",
              "instructions": null,
              "tools": [],
              "file_ids": [],
              "metadata": {},
              "usage": null,
              "temperature": 1
            }
            """;

        public const string CompletedRun =
            """
            {
              "id": "run_abc123",
              "object": "thread.run",
              "created_at": 1699063290,
              "assistant_id": "asst_abc123",
              "thread_id": "thread_abc123",
              "status": "completed",
              "started_at": 1699063290,
              "expires_at": null,
              "cancelled_at": null,
              "failed_at": null,
              "completed_at": 1699063291,
              "last_error": null,
              "model": "gpt-4-turbo",
              "instructions": null,
              "tools": [],
              "file_ids": [],
              "metadata": {},
              "usage": null,
              "temperature": 1
            }
            """;

        public const string MessageSteps =
            """
            {
              "object": "list",
              "data": [
                {
                  "id": "step_abc123",
                  "object": "thread.run.step",
                  "created_at": 1699063291,
                  "run_id": "run_abc123",
                  "assistant_id": "asst_abc123",
                  "thread_id": "thread_abc123",
                  "type": "message_creation",
                  "status": "completed",
                  "cancelled_at": null,
                  "completed_at": 1699063291,
                  "expired_at": null,
                  "failed_at": null,
                  "last_error": null,
                  "step_details": {
                    "type": "message_creation",
                    "message_creation": {
                      "message_id": "msg_abc123"
                    }
                  },
                  "usage": {
                    "prompt_tokens": 123,
                    "completion_tokens": 456,
                    "total_tokens": 579
                  }
                }
              ],
              "first_id": "step_abc123",
              "last_id": "step_abc456",
              "has_more": false
            }
            """;

        public const string ToolSteps =
            """
            {
              "object": "list",
              "data": [
                {
                  "id": "step_abc987",
                  "object": "thread.run.step",
                  "created_at": 1699063291,
                  "run_id": "run_abc123",
                  "assistant_id": "asst_abc123",
                  "thread_id": "thread_abc123",
                  "type": "tool_calls",
                  "status": "in_progress",
                  "cancelled_at": null,
                  "completed_at": 1699063291,
                  "expired_at": null,
                  "failed_at": null,
                  "last_error": null,
                  "step_details": {
                    "type": "tool_calls",
                    "tool_calls": [
                     {
                        "id": "tool_1",
                        "type": "function",
                        "function": {
                            "name": "MyPlugin-MyFunction",
                            "arguments": "{ \"index\": 3 }",
                            "output": "test"
                        }
                     }
                    ]
                  },
                  "usage": {
                    "prompt_tokens": 123,
                    "completion_tokens": 456,
                    "total_tokens": 579
                  }
                }
              ],
              "first_id": "step_abc123",
              "last_id": "step_abc456",
              "has_more": false
            }
            """;

        public const string ToolResponse = "{ }";

        public const string GetImageMessage =
            """
            {
              "id": "msg_abc123",
              "object": "thread.message",
              "created_at": 1699017614,
              "thread_id": "thread_abc123",
              "role": "user",
              "content": [
                {
                  "type": "image_file",
                  "image_file": {
                    "file_id": "file_123"
                  }
                }
              ],
              "assistant_id": "asst_abc123",
              "run_id": "run_abc123"
            }
            """;

        public const string GetTextMessage =
            """
            {
              "id": "msg_abc123",
              "object": "thread.message",
              "created_at": 1699017614,
              "thread_id": "thread_abc123",
              "role": "user",
              "content": [
                {
                  "type": "text",
                  "text": {
                    "value": "How does AI work? Explain it in simple terms.",
                    "annotations": []
                  }
                }
              ],
              "assistant_id": "asst_abc123",
              "run_id": "run_abc123"
            }
            """;
<<<<<<< HEAD
=======

        public const string GetTextMessageWithAnnotation =
            """
            {
              "id": "msg_abc123",
              "object": "thread.message",
              "created_at": 1699017614,
              "thread_id": "thread_abc123",
              "role": "user",
              "content": [
                {
                  "type": "text",
                  "text": {
                    "value": "How does AI work? Explain it in simple terms.**f1",
                    "annotations": [
                        {
                            "type": "file_citation",
                            "text": "**f1",
                            "file_citation": {
                                "file_id": "file_123",
                                "quote": "does"
                            },
                            "start_index": 3,
                            "end_index": 6
                        }
                    ]
                  }
                }
              ],
              "assistant_id": "asst_abc123",
              "run_id": "run_abc123"
            }
            """;
>>>>>>> 637c5bcc

        public const string GetTextMessageWithAnnotation =
            """
            {
              "id": "msg_abc123",
              "object": "thread.message",
              "created_at": 1699017614,
              "thread_id": "thread_abc123",
              "role": "user",
              "content": [
                {
                  "type": "text",
                  "text": {
                    "value": "How does AI work? Explain it in simple terms.**f1",
                    "annotations": [
                        {
                            "type": "file_citation",
                            "text": "**f1",
                            "file_citation": {
                                "file_id": "file_123",
                                "quote": "does"
                            },
                            "start_index": 3,
                            "end_index": 6
                        }
                    ]
                  }
                }
              ],
              "assistant_id": "asst_abc123",
              "run_id": "run_abc123"
            }
            """;

<<<<<<< Updated upstream
<<<<<<< Updated upstream
<<<<<<< Updated upstream
<<<<<<< Updated upstream
<<<<<<< Updated upstream
<<<<<<< Updated upstream
<<<<<<< Updated upstream
<<<<<<< Updated upstream
=======
=======
>>>>>>> Stashed changes
=======
>>>>>>> Stashed changes
=======
>>>>>>> Stashed changes
=======
>>>>>>> Stashed changes
=======
>>>>>>> Stashed changes
=======
>>>>>>> Stashed changes
=======
=======
>>>>>>> eab985c52d058dc92abc75034bc790079131ce75
=======
=======
>>>>>>> Stashed changes
=======
=======
<<<<<<< div
>>>>>>> eab985c52d058dc92abc75034bc790079131ce75
=======
>>>>>>> Stashed changes
>>>>>>> head
        Assert.Equal(hasCodeInterpreter, agent.Tools.OfType<CodeInterpreterToolDefinition>().Any());

        bool hasFileSearch = false;
        if (expectedConfig.EnableFileSearch)
        {
            hasFileSearch = true;
            ++expectedToolCount;
        }

        Assert.Equal(hasFileSearch, agent.Tools.OfType<FileSearchToolDefinition>().Any());

        Assert.Equal(expectedToolCount, agent.Tools.Count);

        // Verify metadata
        Assert.NotNull(agent.Definition.Metadata);
        if (expectedConfig.ExecutionOptions == null)
        {
            Assert.Equal(expectedConfig.Metadata ?? new Dictionary<string, string>(), agent.Definition.Metadata);
        }
        else // Additional metadata present when execution options are defined
        {
            Assert.Equal((expectedConfig.Metadata?.Count ?? 0) + 1, agent.Definition.Metadata.Count);

            if (expectedConfig.Metadata != null)
            {
                foreach (var (key, value) in expectedConfig.Metadata)
                {
                    string? targetValue = agent.Definition.Metadata[key];
                    Assert.NotNull(targetValue);
                    Assert.Equal(value, targetValue);
                }
            }
        }

        // Verify detail definition
        Assert.Equal(expectedConfig.VectorStoreId, agent.Definition.VectorStoreId);
        Assert.Equal(expectedConfig.CodeInterpreterFileIds, agent.Definition.CodeInterpreterFileIds);
    }

    private Task<OpenAIAssistantAgent> CreateAgentAsync()
    {
        OpenAIAssistantDefinition definition = new("testmodel");

        this.SetupResponse(HttpStatusCode.OK, definition);

        return
            OpenAIAssistantAgent.CreateAsync(
                this.CreateTestConfiguration(),
                definition,
                this._emptyKernel);
    }

    private OpenAIClientProvider CreateTestConfiguration(bool targetAzure = false)
        => targetAzure ?
            OpenAIClientProvider.ForAzureOpenAI(apiKey: new ApiKeyCredential("fakekey"), endpoint: new Uri("https://localhost"), this._httpClient) :
            OpenAIClientProvider.ForOpenAI(apiKey: new ApiKeyCredential("fakekey"), endpoint: null, this._httpClient);

    private void SetupResponse(HttpStatusCode statusCode, string content) =>
        this._messageHandlerStub.SetupResponses(statusCode, content);

    private void SetupResponse(HttpStatusCode statusCode, OpenAIAssistantDefinition definition) =>
        this._messageHandlerStub.SetupResponses(statusCode, OpenAIAssistantResponseContent.AssistantDefinition(definition));
<<<<<<< HEAD
<<<<<<< div
=======
<<<<<<< Updated upstream
<<<<<<< Updated upstream
>>>>>>> head
<<<<<<< HEAD
>>>>>>> main
<<<<<<< Updated upstream
<<<<<<< Updated upstream
<<<<<<< Updated upstream
<<<<<<< Updated upstream
<<<<<<< Updated upstream
>>>>>>> Stashed changes
=======
>>>>>>> Stashed changes
=======
>>>>>>> Stashed changes
=======
>>>>>>> Stashed changes
=======
>>>>>>> Stashed changes
=======
>>>>>>> Stashed changes
=======
>>>>>>> eab985c52d058dc92abc75034bc790079131ce75
<<<<<<< div
=======
=======
>>>>>>> main
>>>>>>> Stashed changes
=======
>>>>>>> main
>>>>>>> Stashed changes
>>>>>>> head
=======
>>>>>>> 637c5bcc
        public const string ListAgentsPageMore =
            """
            {
              "object": "list",
              "data": [
                {
                  "id": "asst_abc123",
                  "object": "assistant",
                  "created_at": 1698982736,
                  "name": "Coding Tutor",
                  "description": null,
                  "model": "gpt-4-turbo",
                  "instructions": "You are a helpful assistant designed to make me better at coding!",
                  "tools": [],
                  "metadata": {}
                },
                {
                  "id": "asst_abc456",
                  "object": "assistant",
                  "created_at": 1698982718,
                  "name": "My Assistant",
                  "description": null,
                  "model": "gpt-4-turbo",
                  "instructions": "You are a helpful assistant designed to make me better at coding!",
                  "tools": [],
                  "metadata": {}
                },
                {
                  "id": "asst_abc789",
                  "object": "assistant",
                  "created_at": 1698982643,
                  "name": null,
                  "description": null,
                  "model": "gpt-4-turbo",
                  "instructions": null,
                  "tools": [],
                  "metadata": {}
                }
              ],
              "first_id": "asst_abc123",
              "last_id": "asst_abc789",
              "has_more": true
            }
            """;

        public const string ListAgentsPageFinal =
            """
            {
              "object": "list",
              "data": [
                {
                  "id": "asst_abc789",
                  "object": "assistant",
                  "created_at": 1698982736,
                  "name": "Coding Tutor",
                  "description": null,
                  "model": "gpt-4-turbo",
                  "instructions": "You are a helpful assistant designed to make me better at coding!",
                  "tools": [],
                  "metadata": {}
                }           
              ],
              "first_id": "asst_abc789",
              "last_id": "asst_abc789",
              "has_more": false
            }
            """;

<<<<<<< HEAD
<<<<<<< HEAD
<<<<<<< div
=======
<<<<<<< Updated upstream
<<<<<<< Updated upstream
>>>>>>> head
<<<<<<< Updated upstream
<<<<<<< Updated upstream
<<<<<<< Updated upstream
<<<<<<< Updated upstream
<<<<<<< Updated upstream
<<<<<<< Updated upstream
=======
<<<<<<< HEAD
>>>>>>> Stashed changes
=======
<<<<<<< HEAD
>>>>>>> Stashed changes
=======
<<<<<<< HEAD
>>>>>>> Stashed changes
=======
<<<<<<< HEAD
>>>>>>> Stashed changes
=======
<<<<<<< HEAD
>>>>>>> Stashed changes
=======
<<<<<<< HEAD
>>>>>>> Stashed changes
=======
>>>>>>> Stashed changes
=======
>>>>>>> Stashed changes
=======
>>>>>>> 637c5bcc
        public const string ListMessagesPageMore =
            """
            {
              "object": "list",
              "data": [
                {
                  "id": "msg_abc123",
                  "object": "thread.message",
                  "created_at": 1699016383,
                  "thread_id": "thread_abc123",
                  "role": "user",
                  "content": [
                    {
                      "type": "text",
                      "text": {
                        "value": "How does AI work? Explain it in simple terms.",
                        "annotations": []
                      }
                    }
                  ],
                  "file_ids": [],
                  "assistant_id": null,
                  "run_id": null,
                  "metadata": {}
                },
                {
                  "id": "msg_abc456",
                  "object": "thread.message",
                  "created_at": 1699016383,
                  "thread_id": "thread_abc123",
                  "role": "user",
                  "content": [
                    {
                      "type": "text",
                      "text": {
                        "value": "Hello, what is AI?",
                        "annotations": []
                      }
                    }
                  ],
                  "file_ids": [
                    "file-abc123"
                  ],
                  "assistant_id": null,
                  "run_id": null,
                  "metadata": {}
                }
              ],
              "first_id": "msg_abc123",
              "last_id": "msg_abc456",
              "has_more": true
            }
            """;

        public const string ListMessagesPageFinal =
            """
            {
              "object": "list",
              "data": [
                {
                  "id": "msg_abc789",
                  "object": "thread.message",
                  "created_at": 1699016383,
                  "thread_id": "thread_abc123",
                  "role": "user",
                  "content": [
                    {
                      "type": "text",
                      "text": {
                        "value": "How does AI work? Explain it in simple terms.",
                        "annotations": []
                      }
                    }
                  ],
                  "file_ids": [],
                  "assistant_id": null,
                  "run_id": null,
                  "metadata": {}
                }
              ],
              "first_id": "msg_abc789",
              "last_id": "msg_abc789",
              "has_more": false
            }
            """;
<<<<<<< HEAD
<<<<<<< Updated upstream
<<<<<<< Updated upstream
<<<<<<< Updated upstream
<<<<<<< Updated upstream
<<<<<<< Updated upstream
<<<<<<< Updated upstream
<<<<<<< Updated upstream
<<<<<<< Updated upstream
=======
=======
>>>>>>> Stashed changes
=======
>>>>>>> Stashed changes
=======
>>>>>>> Stashed changes
=======
>>>>>>> Stashed changes
=======
>>>>>>> Stashed changes
=======
>>>>>>> Stashed changes
=======
=======
>>>>>>> eab985c52d058dc92abc75034bc790079131ce75
=======
=======
>>>>>>> Stashed changes
=======
=======
<<<<<<< div
>>>>>>> eab985c52d058dc92abc75034bc790079131ce75
=======
>>>>>>> Stashed changes
>>>>>>> head
=======
>>>>>>> 637c5bcc
    private void SetupResponse(HttpStatusCode statusCode, OpenAIAssistantCapabilities capabilities, PromptTemplateConfig templateConfig) =>
        this._messageHandlerStub.SetupResponses(statusCode, OpenAIAssistantResponseContent.AssistantDefinition(capabilities, templateConfig));

    private void SetupResponses(HttpStatusCode statusCode, params string[] content) =>
        this._messageHandlerStub.SetupResponses(statusCode, content);

    private sealed class MyPlugin
    {
        [KernelFunction]
        public void MyFunction(int index)
        { }
<<<<<<< div
=======
<<<<<<< Updated upstream
<<<<<<< Updated upstream
>>>>>>> head
<<<<<<< HEAD
>>>>>>> main
<<<<<<< Updated upstream
<<<<<<< Updated upstream
<<<<<<< Updated upstream
<<<<<<< Updated upstream
<<<<<<< Updated upstream
>>>>>>> Stashed changes
=======
>>>>>>> Stashed changes
=======
>>>>>>> Stashed changes
=======
>>>>>>> Stashed changes
=======
>>>>>>> Stashed changes
=======
>>>>>>> Stashed changes
=======
>>>>>>> eab985c52d058dc92abc75034bc790079131ce75
<<<<<<< div
=======
=======
>>>>>>> main
>>>>>>> Stashed changes
=======
>>>>>>> main
>>>>>>> Stashed changes
>>>>>>> head
    }
}<|MERGE_RESOLUTION|>--- conflicted
+++ resolved
@@ -1,75 +1,8 @@
 // Copyright (c) Microsoft. All rights reserved.
 using System;
-<<<<<<< HEAD
-<<<<<<< div
-=======
-<<<<<<< Updated upstream
-<<<<<<< Updated upstream
->>>>>>> head
-<<<<<<< Updated upstream
-<<<<<<< Updated upstream
-<<<<<<< Updated upstream
-<<<<<<< Updated upstream
-<<<<<<< Updated upstream
-<<<<<<< Updated upstream
-using System.Collections.Generic;
-=======
-=======
->>>>>>> Stashed changes
-=======
->>>>>>> Stashed changes
-=======
->>>>>>> Stashed changes
-=======
->>>>>>> Stashed changes
-=======
->>>>>>> Stashed changes
-<<<<<<< HEAD
-=======
->>>>>>> Stashed changes
-=======
->>>>>>> Stashed changes
-using System.Collections.Generic;
-=======
 using System.ClientModel;
 using System.Collections.Generic;
 using System.IO;
->>>>>>> main
-<<<<<<< Updated upstream
-<<<<<<< Updated upstream
-<<<<<<< Updated upstream
-<<<<<<< Updated upstream
-<<<<<<< Updated upstream
-<<<<<<< Updated upstream
-<<<<<<< Updated upstream
-=======
->>>>>>> Stashed changes
->>>>>>> Stashed changes
-=======
->>>>>>> Stashed changes
-=======
->>>>>>> Stashed changes
-=======
->>>>>>> Stashed changes
-=======
->>>>>>> Stashed changes
-=======
-using System.ClientModel;
-using System.Collections.Generic;
-using System.IO;
->>>>>>> eab985c52d058dc92abc75034bc790079131ce75
-=======
->>>>>>> Stashed changes
-=======
->>>>>>> Stashed changes
-<<<<<<< div
-=======
-using System.ClientModel;
-using System.Collections.Generic;
-using System.IO;
->>>>>>> eab985c52d058dc92abc75034bc790079131ce75
-=======
->>>>>>> head
 using System.Linq;
 using System.Net;
 using System.Net.Http;
@@ -130,42 +63,6 @@
 
     /// <summary>
     /// Verify the invocation and response of <see cref="OpenAIAssistantAgent.CreateAsync"/>
-<<<<<<< HEAD
-<<<<<<< div
-=======
-<<<<<<< Updated upstream
-<<<<<<< Updated upstream
->>>>>>> head
-<<<<<<< Updated upstream
-<<<<<<< Updated upstream
-<<<<<<< Updated upstream
-<<<<<<< Updated upstream
-<<<<<<< Updated upstream
-<<<<<<< Updated upstream
-=======
-=======
->>>>>>> Stashed changes
-=======
->>>>>>> Stashed changes
-=======
->>>>>>> Stashed changes
-=======
->>>>>>> Stashed changes
-=======
->>>>>>> Stashed changes
-<<<<<<< HEAD
-=======
-=======
->>>>>>> eab985c52d058dc92abc75034bc790079131ce75
-<<<<<<< div
-=======
-=======
-=======
->>>>>>> Stashed changes
-=======
-=======
->>>>>>> Stashed changes
->>>>>>> head
     /// for an agent with name, instructions, and description from a template.
     /// </summary>
     [Fact]
@@ -190,40 +87,6 @@
 
     /// <summary>
     /// Verify the invocation and response of <see cref="OpenAIAssistantAgent.CreateAsync"/>
-<<<<<<< div
-=======
-<<<<<<< Updated upstream
-<<<<<<< Updated upstream
->>>>>>> head
-<<<<<<< HEAD
->>>>>>> main
-<<<<<<< Updated upstream
-<<<<<<< Updated upstream
-<<<<<<< Updated upstream
-<<<<<<< Updated upstream
-<<<<<<< Updated upstream
->>>>>>> Stashed changes
-=======
->>>>>>> Stashed changes
-=======
->>>>>>> Stashed changes
-=======
->>>>>>> Stashed changes
-=======
->>>>>>> Stashed changes
-=======
->>>>>>> Stashed changes
-=======
->>>>>>> eab985c52d058dc92abc75034bc790079131ce75
-<<<<<<< div
-=======
-=======
->>>>>>> main
->>>>>>> Stashed changes
-=======
->>>>>>> main
->>>>>>> Stashed changes
->>>>>>> head
     /// for an agent with code-interpreter enabled.
     /// </summary>
     [Fact]
@@ -242,42 +105,6 @@
 
     /// <summary>
     /// Verify the invocation and response of <see cref="OpenAIAssistantAgent.CreateAsync"/>
-<<<<<<< HEAD
-<<<<<<< div
-=======
-<<<<<<< Updated upstream
-<<<<<<< Updated upstream
->>>>>>> head
-<<<<<<< Updated upstream
-<<<<<<< Updated upstream
-<<<<<<< Updated upstream
-<<<<<<< Updated upstream
-<<<<<<< Updated upstream
-<<<<<<< Updated upstream
-=======
-=======
->>>>>>> Stashed changes
-=======
->>>>>>> Stashed changes
-=======
->>>>>>> Stashed changes
-=======
->>>>>>> Stashed changes
-=======
->>>>>>> Stashed changes
-<<<<<<< HEAD
-=======
-=======
->>>>>>> eab985c52d058dc92abc75034bc790079131ce75
-<<<<<<< div
-=======
-=======
-=======
->>>>>>> Stashed changes
-=======
-=======
->>>>>>> Stashed changes
->>>>>>> head
     /// for an agent with code-interpreter enabled.
     /// </summary>
     [Fact]
@@ -301,66 +128,6 @@
 
     /// <summary>
     /// Verify the invocation and response of <see cref="OpenAIAssistantAgent.CreateAsync"/>
-<<<<<<< HEAD
-<<<<<<< div
-=======
-<<<<<<< Updated upstream
-<<<<<<< Updated upstream
->>>>>>> head
-<<<<<<< HEAD
->>>>>>> main
-<<<<<<< Updated upstream
-<<<<<<< Updated upstream
-<<<<<<< Updated upstream
-<<<<<<< Updated upstream
-<<<<<<< Updated upstream
->>>>>>> Stashed changes
-=======
->>>>>>> Stashed changes
-=======
->>>>>>> Stashed changes
-=======
->>>>>>> Stashed changes
-=======
->>>>>>> Stashed changes
-=======
->>>>>>> Stashed changes
-=======
->>>>>>> eab985c52d058dc92abc75034bc790079131ce75
-<<<<<<< div
-=======
-=======
->>>>>>> main
->>>>>>> Stashed changes
-=======
->>>>>>> main
->>>>>>> Stashed changes
->>>>>>> head
-=======
-    /// for an agent with code-interpreter enabled.
-    /// </summary>
-    [Fact]
-    public async Task VerifyOpenAIAssistantAgentCreationWithCodeInterpreterAsync()
-    /// for an agent with code-interpreter files.
-    /// </summary>
-    [Fact]
-    public async Task VerifyOpenAIAssistantAgentCreationWithCodeInterpreterFilesAsync()
-    {
-        // Arrange
-        OpenAIAssistantDefinition definition =
-            new("testmodel")
-            {
-                EnableCodeInterpreter = true,
-                CodeInterpreterFileIds = ["file1", "file2"],
-            };
-
-        // Act and Assert
-        await this.VerifyAgentCreationAsync(definition);
-    }
-
-    /// <summary>
-    /// Verify the invocation and response of <see cref="OpenAIAssistantAgent.CreateAsync"/>
->>>>>>> 637c5bcc
     /// for an agent with code-interpreter files.
     /// </summary>
     [Fact]
@@ -551,18 +318,6 @@
                 },
             };
 
-<<<<<<< div
-=======
-<<<<<<< Updated upstream
-<<<<<<< Updated upstream
->>>>>>> head
-<<<<<<< HEAD
-<<<<<<< Updated upstream
-<<<<<<< Updated upstream
-<<<<<<< Updated upstream
-<<<<<<< Updated upstream
-<<<<<<< Updated upstream
-<<<<<<< Updated upstream
         // Act and Assert
         await this.VerifyAgentCreationAsync(definition);
     }
@@ -620,31 +375,6 @@
     /// </summary>
     [Fact]
     public async Task VerifyOpenAIAssistantAgentCreateThreadAsync()
-<<<<<<< HEAD
-=======
-=======
->>>>>>> Stashed changes
-=======
->>>>>>> Stashed changes
-=======
->>>>>>> Stashed changes
-=======
->>>>>>> Stashed changes
-=======
-<<<<<<< Updated upstream
->>>>>>> eab985c52d058dc92abc75034bc790079131ce75
-<<<<<<< div
-=======
-=======
->>>>>>> Stashed changes
-=======
->>>>>>> Stashed changes
->>>>>>> head
-=======
->>>>>>> Stashed changes
->>>>>>> Stashed changes
-=======
->>>>>>> 637c5bcc
         // Act and Assert
         await this.VerifyAgentCreationAsync(definition);
     }
@@ -658,21 +388,6 @@
         // Arrange
         OpenAIAssistantDefinition definition = new("testmodel");
 
-<<<<<<< HEAD
-<<<<<<< div
-<<<<<<< HEAD
-=======
->>>>>>> head
-<<<<<<< HEAD
-<<<<<<< Updated upstream
-<<<<<<< Updated upstream
-<<<<<<< HEAD
-=======
->>>>>>> Stashed changes
-=======
->>>>>>> Stashed changes
-=======
->>>>>>> 637c5bcc
         this.SetupResponse(HttpStatusCode.OK, ResponseContent.CreateAgentPayload(definition));
 
         OpenAIAssistantAgent agent =
@@ -680,23 +395,6 @@
                 this._emptyKernel,
                 this.CreateTestConfiguration(),
                 "#id");
-<<<<<<< HEAD
-=======
-<<<<<<< div
-=======
->>>>>>> eab985c52d058dc92abc75034bc790079131ce75
-=======
-<<<<<<< Updated upstream
-<<<<<<< Updated upstream
-=======
->>>>>>> eab985c52d058dc92abc75034bc790079131ce75
-=======
->>>>>>> Stashed changes
-=======
->>>>>>> Stashed changes
->>>>>>> head
-=======
->>>>>>> 637c5bcc
         this.SetupResponse(HttpStatusCode.OK, definition);
 
         OpenAIAssistantAgent agent =
@@ -762,8 +460,6 @@
                     { "b", "2" },
                 },
             };
-<<<<<<< HEAD
-=======
 
         // Act and Assert
         await this.VerifyAgentCreationAsync(definition);
@@ -782,109 +478,58 @@
             {
                 EnableJsonResponse = true,
             };
->>>>>>> 637c5bcc
-
-        // Act and Assert
-        await this.VerifyAgentCreationAsync(definition);
-    }
-
-    /// <summary>
-    /// Verify the invocation and response of <see cref="OpenAIAssistantAgent.CreateAsync"/>
-<<<<<<< HEAD
-    /// for an agent with json-response mode enabled.
-    /// </summary>
-    [Fact]
-    public async Task VerifyOpenAIAssistantAgentCreationWithJsonResponseAsync()
-=======
+
+        // Act and Assert
+        await this.VerifyAgentCreationAsync(definition);
+    }
+
+    /// <summary>
+    /// Verify the invocation and response of <see cref="OpenAIAssistantAgent.CreateAsync"/>
     /// for an agent with temperature defined.
     /// </summary>
     [Fact]
     public async Task VerifyOpenAIAssistantAgentCreationWithTemperatureAsync()
->>>>>>> 637c5bcc
     {
         // Arrange
         OpenAIAssistantDefinition definition =
             new("testmodel")
             {
-<<<<<<< HEAD
-                EnableJsonResponse = true,
-=======
                 Temperature = 2.0F,
->>>>>>> 637c5bcc
-            };
-
-        // Act and Assert
-        await this.VerifyAgentCreationAsync(definition);
-    }
-
-    /// <summary>
-    /// Verify the invocation and response of <see cref="OpenAIAssistantAgent.CreateAsync"/>
-<<<<<<< HEAD
-    /// for an agent with temperature defined.
-    /// </summary>
-    [Fact]
-    public async Task VerifyOpenAIAssistantAgentCreationWithTemperatureAsync()
-=======
+            };
+
+        // Act and Assert
+        await this.VerifyAgentCreationAsync(definition);
+    }
+
+    /// <summary>
+    /// Verify the invocation and response of <see cref="OpenAIAssistantAgent.CreateAsync"/>
     /// for an agent with topP defined.
     /// </summary>
     [Fact]
     public async Task VerifyOpenAIAssistantAgentCreationWithTopPAsync()
->>>>>>> 637c5bcc
     {
         // Arrange
         OpenAIAssistantDefinition definition =
             new("testmodel")
             {
-<<<<<<< HEAD
-                Temperature = 2.0F,
-=======
                 TopP = 2.0F,
->>>>>>> 637c5bcc
-            };
-
-        // Act and Assert
-        await this.VerifyAgentCreationAsync(definition);
-    }
-
-    /// <summary>
-    /// Verify the invocation and response of <see cref="OpenAIAssistantAgent.CreateAsync"/>
-<<<<<<< HEAD
-    /// for an agent with topP defined.
-    /// </summary>
-    [Fact]
-    public async Task VerifyOpenAIAssistantAgentCreationWithTopPAsync()
-=======
+            };
+
+        // Act and Assert
+        await this.VerifyAgentCreationAsync(definition);
+    }
+
+    /// <summary>
+    /// Verify the invocation and response of <see cref="OpenAIAssistantAgent.CreateAsync"/>
     /// for an agent with empty execution settings.
     /// </summary>
     [Fact]
     public async Task VerifyOpenAIAssistantAgentCreationWithEmptyExecutionOptionsAsync()
->>>>>>> 637c5bcc
     {
         // Arrange
         OpenAIAssistantDefinition definition =
             new("testmodel")
             {
-<<<<<<< HEAD
-                TopP = 2.0F,
-            };
-
-        // Act and Assert
-        await this.VerifyAgentCreationAsync(definition);
-    }
-
-    /// <summary>
-    /// Verify the invocation and response of <see cref="OpenAIAssistantAgent.CreateAsync"/>
-    /// for an agent with empty execution settings.
-    /// </summary>
-    [Fact]
-    public async Task VerifyOpenAIAssistantAgentCreationWithEmptyExecutionOptionsAsync()
-    {
-        // Arrange
-        OpenAIAssistantDefinition definition =
-            new("testmodel")
-            {
-=======
->>>>>>> 637c5bcc
                 ExecutionOptions = new OpenAIAssistantExecutionOptions(),
             };
 
@@ -980,28 +625,6 @@
                 this._emptyKernel,
                 new KernelArguments(),
                 new KernelPromptTemplateFactory());
-<<<<<<< HEAD
-<<<<<<< div
-<<<<<<< HEAD
->>>>>>> main
-=======
->>>>>>> eab985c52d058dc92abc75034bc790079131ce75
-=======
-<<<<<<< Updated upstream
-<<<<<<< Updated upstream
-<<<<<<< HEAD
->>>>>>> main
-=======
->>>>>>> eab985c52d058dc92abc75034bc790079131ce75
-=======
->>>>>>> main
->>>>>>> Stashed changes
-=======
->>>>>>> main
->>>>>>> Stashed changes
->>>>>>> head
-=======
->>>>>>> 637c5bcc
 
         // Act and Assert
         ValidateAgentDefinition(agent, definition);
@@ -1019,43 +642,6 @@
         Assert.False(agent.IsDeleted);
 
         // Arrange
-<<<<<<< HEAD
-<<<<<<< div
-<<<<<<< HEAD
-=======
->>>>>>> head
-<<<<<<< HEAD
-<<<<<<< Updated upstream
-<<<<<<< Updated upstream
-<<<<<<< HEAD
-=======
->>>>>>> Stashed changes
-=======
->>>>>>> Stashed changes
-        this.SetupResponse(HttpStatusCode.OK, ResponseContent.DeleteAgent);
-=======
-        this.SetupResponse(HttpStatusCode.OK, OpenAIAssistantResponseContent.DeleteAgent);
-        this.SetupResponse(HttpStatusCode.OK, ResponseContent.DeleteAgent);
-        this.SetupResponse(HttpStatusCode.OK, OpenAIAssistantResponseContent.DeleteAgent);
->>>>>>> main
-<<<<<<< div
-=======
-<<<<<<< Updated upstream
-<<<<<<< Updated upstream
->>>>>>> head
-=======
-        this.SetupResponse(HttpStatusCode.OK, OpenAIAssistantResponseContent.DeleteAgent);
-        this.SetupResponse(HttpStatusCode.OK, ResponseContent.DeleteAgent);
-        this.SetupResponse(HttpStatusCode.OK, OpenAIAssistantResponseContent.DeleteAgent);
->>>>>>> eab985c52d058dc92abc75034bc790079131ce75
-<<<<<<< div
-=======
-=======
->>>>>>> Stashed changes
-=======
->>>>>>> Stashed changes
->>>>>>> head
-=======
         this.SetupResponse(HttpStatusCode.OK, ResponseContent.DeleteAgent);
         this.SetupResponse(HttpStatusCode.OK, OpenAIAssistantResponseContent.DeleteAgent);
         this.SetupResponse(HttpStatusCode.OK, ResponseContent.DeleteAgent);
@@ -1063,7 +649,6 @@
         this.SetupResponse(HttpStatusCode.OK, OpenAIAssistantResponseContent.DeleteAgent);
         this.SetupResponse(HttpStatusCode.OK, ResponseContent.DeleteAgent);
         this.SetupResponse(HttpStatusCode.OK, OpenAIAssistantResponseContent.DeleteAgent);
->>>>>>> 637c5bcc
 
         // Act
         await agent.DeleteAsync();
@@ -1075,43 +660,11 @@
         // Assert
         Assert.True(agent.IsDeleted);
         await Assert.ThrowsAsync<KernelException>(() => agent.AddChatMessageAsync("threadid", new(AuthorRole.User, "test")));
-<<<<<<< HEAD
-<<<<<<< div
-<<<<<<< HEAD
-=======
->>>>>>> head
-<<<<<<< HEAD
-<<<<<<< Updated upstream
-<<<<<<< Updated upstream
-<<<<<<< HEAD
-=======
->>>>>>> Stashed changes
-=======
->>>>>>> Stashed changes
-=======
->>>>>>> 637c5bcc
         await Assert.ThrowsAsync<KernelException>(() => agent.InvokeAsync("threadid").ToArrayAsync().AsTask());
     }
 
     /// <summary>
     /// Verify the deletion of agent via <see cref="OpenAIAssistantAgent.DeleteAsync"/>.
-<<<<<<< HEAD
-=======
-<<<<<<< div
-=======
->>>>>>> eab985c52d058dc92abc75034bc790079131ce75
-=======
-<<<<<<< Updated upstream
-<<<<<<< Updated upstream
-=======
->>>>>>> eab985c52d058dc92abc75034bc790079131ce75
-=======
->>>>>>> Stashed changes
-=======
->>>>>>> Stashed changes
->>>>>>> head
-=======
->>>>>>> 637c5bcc
         await Assert.ThrowsAsync<KernelException>(() => agent.GetThreadMessagesAsync("threadid").ToArrayAsync().AsTask());
         await Assert.ThrowsAsync<KernelException>(() => agent.InvokeAsync("threadid").ToArrayAsync().AsTask());
         await Assert.ThrowsAsync<KernelException>(() => agent.InvokeStreamingAsync("threadid", []).ToArrayAsync().AsTask());
@@ -1126,28 +679,6 @@
 
     /// <summary>
     /// Verify the creating a thread via <see cref="OpenAIAssistantAgent"/>.
-<<<<<<< HEAD
-<<<<<<< div
-<<<<<<< HEAD
->>>>>>> main
-=======
->>>>>>> eab985c52d058dc92abc75034bc790079131ce75
-=======
-<<<<<<< Updated upstream
-<<<<<<< Updated upstream
-<<<<<<< HEAD
->>>>>>> main
-=======
->>>>>>> eab985c52d058dc92abc75034bc790079131ce75
-=======
->>>>>>> main
->>>>>>> Stashed changes
-=======
->>>>>>> main
->>>>>>> Stashed changes
->>>>>>> head
-=======
->>>>>>> 637c5bcc
     /// </summary>
     [Fact]
     public async Task VerifyOpenAIAssistantAgentCreateThreadAsync()
@@ -1155,21 +686,6 @@
         // Arrange
         OpenAIAssistantAgent agent = await this.CreateAgentAsync();
 
-<<<<<<< HEAD
-<<<<<<< div
-<<<<<<< HEAD
-=======
->>>>>>> head
-<<<<<<< HEAD
-<<<<<<< Updated upstream
-<<<<<<< Updated upstream
-<<<<<<< HEAD
-=======
->>>>>>> Stashed changes
-=======
->>>>>>> Stashed changes
-=======
->>>>>>> 637c5bcc
         this.SetupResponse(HttpStatusCode.OK, ResponseContent.CreateThread);
 
         // Act
@@ -1191,23 +707,6 @@
     /// </summary>
     [Fact]
     public async Task VerifyOpenAIAssistantAgentChatTextMessageAsync()
-<<<<<<< HEAD
-=======
-<<<<<<< div
-=======
->>>>>>> eab985c52d058dc92abc75034bc790079131ce75
-=======
-<<<<<<< Updated upstream
-<<<<<<< Updated upstream
-=======
->>>>>>> eab985c52d058dc92abc75034bc790079131ce75
-=======
->>>>>>> Stashed changes
-=======
->>>>>>> Stashed changes
->>>>>>> head
-=======
->>>>>>> 637c5bcc
         this.SetupResponse(HttpStatusCode.OK, OpenAIAssistantResponseContent.CreateThread);
 
         // Act
@@ -1344,59 +843,10 @@
     /// </summary>
     [Fact]
     public async Task VerifyOpenAIAssistantAgentInvokeAsync()
-<<<<<<< HEAD
-<<<<<<< div
-=======
-<<<<<<< Updated upstream
-<<<<<<< Updated upstream
->>>>>>> head
-<<<<<<< HEAD
-<<<<<<< Updated upstream
-<<<<<<< Updated upstream
-<<<<<<< Updated upstream
-<<<<<<< Updated upstream
-<<<<<<< Updated upstream
->>>>>>> Stashed changes
-=======
->>>>>>> Stashed changes
-=======
->>>>>>> Stashed changes
-=======
->>>>>>> Stashed changes
-=======
->>>>>>> Stashed changes
-=======
->>>>>>> Stashed changes
-=======
->>>>>>> eab985c52d058dc92abc75034bc790079131ce75
-<<<<<<< div
-=======
-=======
->>>>>>> Stashed changes
-=======
->>>>>>> Stashed changes
->>>>>>> head
-=======
->>>>>>> 637c5bcc
     {
         // Arrange
         OpenAIAssistantAgent agent = await this.CreateAgentAsync();
 
-<<<<<<< HEAD
-<<<<<<< div
-=======
-<<<<<<< Updated upstream
-<<<<<<< Updated upstream
->>>>>>> head
-<<<<<<< HEAD
-<<<<<<< Updated upstream
-<<<<<<< Updated upstream
-<<<<<<< Updated upstream
-<<<<<<< Updated upstream
-<<<<<<< Updated upstream
-<<<<<<< Updated upstream
-=======
->>>>>>> 637c5bcc
         this.SetupResponse(HttpStatusCode.OK, ResponseContent.CreateThread);
 
         // Act
@@ -1418,31 +868,6 @@
     /// </summary>
     [Fact]
     public async Task VerifyOpenAIAssistantAgentChatTextMessageAsync()
-<<<<<<< HEAD
-=======
-=======
->>>>>>> Stashed changes
-=======
->>>>>>> Stashed changes
-=======
->>>>>>> Stashed changes
-=======
->>>>>>> Stashed changes
-=======
-<<<<<<< Updated upstream
->>>>>>> eab985c52d058dc92abc75034bc790079131ce75
-<<<<<<< div
-=======
-=======
->>>>>>> Stashed changes
-=======
->>>>>>> Stashed changes
->>>>>>> head
-=======
->>>>>>> Stashed changes
->>>>>>> Stashed changes
-=======
->>>>>>> 637c5bcc
         this.SetupResponses(
             HttpStatusCode.OK,
             OpenAIAssistantResponseContent.CreateThread,
@@ -1474,86 +899,12 @@
     /// </summary>
     [Fact]
     public async Task VerifyOpenAIAssistantAgentInvokeAsync()
-<<<<<<< HEAD
-<<<<<<< div
-=======
-<<<<<<< Updated upstream
-<<<<<<< Updated upstream
->>>>>>> head
-<<<<<<< HEAD
->>>>>>> main
-<<<<<<< Updated upstream
-<<<<<<< Updated upstream
-<<<<<<< Updated upstream
-<<<<<<< Updated upstream
-<<<<<<< Updated upstream
->>>>>>> Stashed changes
-=======
->>>>>>> Stashed changes
-=======
->>>>>>> Stashed changes
-=======
->>>>>>> Stashed changes
-=======
->>>>>>> Stashed changes
-=======
->>>>>>> Stashed changes
-=======
->>>>>>> eab985c52d058dc92abc75034bc790079131ce75
-<<<<<<< div
-=======
-=======
->>>>>>> main
->>>>>>> Stashed changes
-=======
->>>>>>> main
->>>>>>> Stashed changes
->>>>>>> head
-=======
->>>>>>> 637c5bcc
     {
         // Arrange
         OpenAIAssistantAgent agent = await this.CreateAgentAsync();
 
         this.SetupResponses(
             HttpStatusCode.OK,
-<<<<<<< HEAD
-<<<<<<< HEAD
-<<<<<<< div
-=======
-<<<<<<< Updated upstream
-<<<<<<< Updated upstream
->>>>>>> head
-<<<<<<< Updated upstream
-<<<<<<< Updated upstream
-<<<<<<< Updated upstream
-<<<<<<< Updated upstream
-<<<<<<< Updated upstream
-<<<<<<< Updated upstream
-=======
-<<<<<<< HEAD
->>>>>>> Stashed changes
-=======
-<<<<<<< HEAD
->>>>>>> Stashed changes
-=======
-<<<<<<< HEAD
->>>>>>> Stashed changes
-=======
-<<<<<<< HEAD
->>>>>>> Stashed changes
-=======
-<<<<<<< HEAD
->>>>>>> Stashed changes
-=======
-<<<<<<< HEAD
->>>>>>> Stashed changes
-=======
->>>>>>> Stashed changes
-=======
->>>>>>> Stashed changes
-=======
->>>>>>> 637c5bcc
             ResponseContent.CreateThread,
             ResponseContent.CreateRun,
             ResponseContent.CompletedRun,
@@ -1564,43 +915,6 @@
 
         // Act
         ChatMessageContent[] messages = await chat.InvokeAsync(agent).ToArrayAsync();
-<<<<<<< HEAD
-<<<<<<< Updated upstream
-<<<<<<< Updated upstream
-<<<<<<< Updated upstream
-<<<<<<< Updated upstream
-<<<<<<< Updated upstream
-<<<<<<< Updated upstream
-<<<<<<< Updated upstream
-<<<<<<< Updated upstream
-=======
-=======
->>>>>>> Stashed changes
-=======
->>>>>>> Stashed changes
-=======
->>>>>>> Stashed changes
-=======
->>>>>>> Stashed changes
-=======
->>>>>>> Stashed changes
-=======
->>>>>>> Stashed changes
-=======
-=======
->>>>>>> eab985c52d058dc92abc75034bc790079131ce75
-=======
-=======
->>>>>>> Stashed changes
-=======
-=======
-<<<<<<< div
->>>>>>> eab985c52d058dc92abc75034bc790079131ce75
-=======
->>>>>>> Stashed changes
->>>>>>> head
-=======
->>>>>>> 637c5bcc
             OpenAIAssistantResponseContent.CreateThread,
             OpenAIAssistantResponseContent.Run.CreateRun,
             OpenAIAssistantResponseContent.Run.CompletedRun,
@@ -1609,43 +923,6 @@
 
         // Act
         ChatMessageContent[] messages = await agent.InvokeAsync("threadid").ToArrayAsync();
-<<<<<<< HEAD
-<<<<<<< div
-=======
-<<<<<<< Updated upstream
-<<<<<<< Updated upstream
->>>>>>> head
-<<<<<<< HEAD
->>>>>>> main
-<<<<<<< Updated upstream
-<<<<<<< Updated upstream
-<<<<<<< Updated upstream
-<<<<<<< Updated upstream
-<<<<<<< Updated upstream
->>>>>>> Stashed changes
-=======
->>>>>>> Stashed changes
-=======
->>>>>>> Stashed changes
-=======
->>>>>>> Stashed changes
-=======
->>>>>>> Stashed changes
-=======
->>>>>>> Stashed changes
-=======
->>>>>>> eab985c52d058dc92abc75034bc790079131ce75
-<<<<<<< div
-=======
-=======
->>>>>>> main
->>>>>>> Stashed changes
-=======
->>>>>>> main
->>>>>>> Stashed changes
->>>>>>> head
-=======
->>>>>>> 637c5bcc
 
         // Assert
         Assert.Single(messages);
@@ -1664,126 +941,16 @@
 
         this.SetupResponses(
             HttpStatusCode.OK,
-<<<<<<< HEAD
-<<<<<<< HEAD
-<<<<<<< div
-=======
-<<<<<<< Updated upstream
-<<<<<<< Updated upstream
->>>>>>> head
-<<<<<<< Updated upstream
-<<<<<<< Updated upstream
-<<<<<<< Updated upstream
-<<<<<<< Updated upstream
-<<<<<<< Updated upstream
-<<<<<<< Updated upstream
-=======
-<<<<<<< HEAD
->>>>>>> Stashed changes
-=======
-<<<<<<< HEAD
->>>>>>> Stashed changes
-=======
-<<<<<<< HEAD
->>>>>>> Stashed changes
-=======
-<<<<<<< HEAD
->>>>>>> Stashed changes
-=======
-<<<<<<< HEAD
->>>>>>> Stashed changes
-=======
-<<<<<<< HEAD
->>>>>>> Stashed changes
-=======
->>>>>>> Stashed changes
-=======
->>>>>>> Stashed changes
-=======
->>>>>>> 637c5bcc
             ResponseContent.CreateThread,
             ResponseContent.CreateRun,
             ResponseContent.CompletedRun,
             ResponseContent.MessageSteps,
             ResponseContent.GetTextMessageWithAnnotation);
-<<<<<<< HEAD
-<<<<<<< Updated upstream
-<<<<<<< Updated upstream
-<<<<<<< Updated upstream
-<<<<<<< Updated upstream
-<<<<<<< Updated upstream
-<<<<<<< Updated upstream
-<<<<<<< Updated upstream
-<<<<<<< Updated upstream
-=======
-=======
->>>>>>> Stashed changes
-=======
->>>>>>> Stashed changes
-=======
->>>>>>> Stashed changes
-=======
->>>>>>> Stashed changes
-=======
->>>>>>> Stashed changes
-=======
->>>>>>> Stashed changes
-=======
-=======
->>>>>>> eab985c52d058dc92abc75034bc790079131ce75
-<<<<<<< div
-=======
-=======
-=======
->>>>>>> Stashed changes
-=======
-=======
->>>>>>> Stashed changes
->>>>>>> head
-=======
->>>>>>> 637c5bcc
             OpenAIAssistantResponseContent.CreateThread,
             OpenAIAssistantResponseContent.Run.CreateRun,
             OpenAIAssistantResponseContent.Run.CompletedRun,
             OpenAIAssistantResponseContent.Run.MessageSteps,
             OpenAIAssistantResponseContent.GetTextMessageWithAnnotation);
-<<<<<<< HEAD
-<<<<<<< div
-=======
-<<<<<<< Updated upstream
-<<<<<<< Updated upstream
->>>>>>> head
-<<<<<<< HEAD
->>>>>>> main
-<<<<<<< Updated upstream
-<<<<<<< Updated upstream
-<<<<<<< Updated upstream
-<<<<<<< Updated upstream
-<<<<<<< Updated upstream
->>>>>>> Stashed changes
-=======
->>>>>>> Stashed changes
-=======
->>>>>>> Stashed changes
-=======
->>>>>>> Stashed changes
-=======
->>>>>>> Stashed changes
-=======
->>>>>>> Stashed changes
-=======
->>>>>>> eab985c52d058dc92abc75034bc790079131ce75
-<<<<<<< div
-=======
-=======
->>>>>>> main
->>>>>>> Stashed changes
-=======
->>>>>>> main
->>>>>>> Stashed changes
->>>>>>> head
-=======
->>>>>>> 637c5bcc
 
         AgentGroupChat chat = new();
 
@@ -1808,126 +975,16 @@
 
         this.SetupResponses(
             HttpStatusCode.OK,
-<<<<<<< HEAD
-<<<<<<< HEAD
-<<<<<<< div
-=======
-<<<<<<< Updated upstream
-<<<<<<< Updated upstream
->>>>>>> head
-<<<<<<< Updated upstream
-<<<<<<< Updated upstream
-<<<<<<< Updated upstream
-<<<<<<< Updated upstream
-<<<<<<< Updated upstream
-<<<<<<< Updated upstream
-=======
-<<<<<<< HEAD
->>>>>>> Stashed changes
-=======
-<<<<<<< HEAD
->>>>>>> Stashed changes
-=======
-<<<<<<< HEAD
->>>>>>> Stashed changes
-=======
-<<<<<<< HEAD
->>>>>>> Stashed changes
-=======
-<<<<<<< HEAD
->>>>>>> Stashed changes
-=======
-<<<<<<< HEAD
->>>>>>> Stashed changes
-=======
->>>>>>> Stashed changes
-=======
->>>>>>> Stashed changes
-=======
->>>>>>> 637c5bcc
             ResponseContent.CreateThread,
             ResponseContent.CreateRun,
             ResponseContent.CompletedRun,
             ResponseContent.MessageSteps,
             ResponseContent.GetImageMessage);
-<<<<<<< HEAD
-<<<<<<< Updated upstream
-<<<<<<< Updated upstream
-<<<<<<< Updated upstream
-<<<<<<< Updated upstream
-<<<<<<< Updated upstream
-<<<<<<< Updated upstream
-<<<<<<< Updated upstream
-<<<<<<< Updated upstream
-=======
->>>>>>> Stashed changes
-=======
-=======
->>>>>>> Stashed changes
-=======
->>>>>>> Stashed changes
-=======
->>>>>>> Stashed changes
-=======
->>>>>>> Stashed changes
-=======
-<<<<<<< Updated upstream
-=======
->>>>>>> eab985c52d058dc92abc75034bc790079131ce75
-<<<<<<< div
-=======
-=======
-=======
->>>>>>> Stashed changes
-=======
-=======
->>>>>>> Stashed changes
->>>>>>> head
-=======
->>>>>>> Stashed changes
-=======
->>>>>>> Stashed changes
-=======
->>>>>>> 637c5bcc
             OpenAIAssistantResponseContent.CreateThread,
             OpenAIAssistantResponseContent.Run.CreateRun,
             OpenAIAssistantResponseContent.Run.CompletedRun,
             OpenAIAssistantResponseContent.Run.MessageSteps,
             OpenAIAssistantResponseContent.GetImageMessage);
-<<<<<<< div
-=======
-<<<<<<< Updated upstream
-<<<<<<< Updated upstream
->>>>>>> head
-<<<<<<< HEAD
->>>>>>> main
-<<<<<<< Updated upstream
-<<<<<<< Updated upstream
-<<<<<<< Updated upstream
-<<<<<<< Updated upstream
-<<<<<<< Updated upstream
->>>>>>> Stashed changes
-=======
->>>>>>> Stashed changes
-=======
->>>>>>> Stashed changes
-=======
->>>>>>> Stashed changes
-=======
->>>>>>> Stashed changes
-=======
->>>>>>> Stashed changes
-=======
->>>>>>> eab985c52d058dc92abc75034bc790079131ce75
-<<<<<<< div
-=======
-=======
->>>>>>> main
->>>>>>> Stashed changes
-=======
->>>>>>> main
->>>>>>> Stashed changes
->>>>>>> head
 
         AgentGroupChat chat = new();
 
@@ -1952,123 +1009,16 @@
         // Initialize agent channel
         this.SetupResponses(
             HttpStatusCode.OK,
-<<<<<<< HEAD
-<<<<<<< HEAD
-<<<<<<< div
-=======
-<<<<<<< Updated upstream
-<<<<<<< Updated upstream
->>>>>>> head
-<<<<<<< Updated upstream
-<<<<<<< Updated upstream
-<<<<<<< Updated upstream
-<<<<<<< Updated upstream
-<<<<<<< Updated upstream
-<<<<<<< Updated upstream
-=======
-<<<<<<< HEAD
->>>>>>> Stashed changes
-=======
-<<<<<<< HEAD
->>>>>>> Stashed changes
-=======
-<<<<<<< HEAD
->>>>>>> Stashed changes
-=======
-<<<<<<< HEAD
->>>>>>> Stashed changes
-=======
-<<<<<<< HEAD
->>>>>>> Stashed changes
-=======
-<<<<<<< HEAD
->>>>>>> Stashed changes
-=======
->>>>>>> Stashed changes
-=======
->>>>>>> Stashed changes
-=======
->>>>>>> 637c5bcc
             ResponseContent.CreateThread,
             ResponseContent.CreateRun,
             ResponseContent.CompletedRun,
             ResponseContent.MessageSteps,
             ResponseContent.GetTextMessage);
-<<<<<<< HEAD
-<<<<<<< Updated upstream
-<<<<<<< Updated upstream
-<<<<<<< Updated upstream
-<<<<<<< Updated upstream
-<<<<<<< Updated upstream
-<<<<<<< Updated upstream
-<<<<<<< Updated upstream
-<<<<<<< Updated upstream
-=======
-=======
->>>>>>> Stashed changes
-=======
->>>>>>> Stashed changes
-=======
->>>>>>> Stashed changes
-=======
->>>>>>> Stashed changes
-=======
->>>>>>> Stashed changes
-=======
->>>>>>> Stashed changes
-=======
-=======
->>>>>>> eab985c52d058dc92abc75034bc790079131ce75
-<<<<<<< div
-=======
-=======
-=======
->>>>>>> Stashed changes
-=======
-=======
->>>>>>> Stashed changes
->>>>>>> head
-=======
->>>>>>> 637c5bcc
             OpenAIAssistantResponseContent.CreateThread,
             OpenAIAssistantResponseContent.Run.CreateRun,
             OpenAIAssistantResponseContent.Run.CompletedRun,
             OpenAIAssistantResponseContent.Run.MessageSteps,
             OpenAIAssistantResponseContent.GetTextMessage());
-<<<<<<< div
-=======
-<<<<<<< Updated upstream
-<<<<<<< Updated upstream
->>>>>>> head
-<<<<<<< HEAD
->>>>>>> main
-<<<<<<< Updated upstream
-<<<<<<< Updated upstream
-<<<<<<< Updated upstream
-<<<<<<< Updated upstream
-<<<<<<< Updated upstream
->>>>>>> Stashed changes
-=======
->>>>>>> Stashed changes
-=======
->>>>>>> Stashed changes
-=======
->>>>>>> Stashed changes
-=======
->>>>>>> Stashed changes
-=======
->>>>>>> Stashed changes
-=======
->>>>>>> eab985c52d058dc92abc75034bc790079131ce75
-<<<<<<< div
-=======
-=======
->>>>>>> main
->>>>>>> Stashed changes
-=======
->>>>>>> main
->>>>>>> Stashed changes
->>>>>>> head
 
         AgentGroupChat chat = new();
 
@@ -2080,43 +1030,6 @@
         // Arrange: Setup messages
         this.SetupResponses(
             HttpStatusCode.OK,
-<<<<<<< HEAD
-<<<<<<< HEAD
-<<<<<<< div
-=======
-<<<<<<< Updated upstream
-<<<<<<< Updated upstream
->>>>>>> head
-<<<<<<< Updated upstream
-<<<<<<< Updated upstream
-<<<<<<< Updated upstream
-<<<<<<< Updated upstream
-<<<<<<< Updated upstream
-<<<<<<< Updated upstream
-            ResponseContent.ListMessagesPageMore,
-            ResponseContent.ListMessagesPageMore,
-            ResponseContent.ListMessagesPageFinal);
-=======
-=======
->>>>>>> Stashed changes
-=======
->>>>>>> Stashed changes
-=======
->>>>>>> Stashed changes
-=======
->>>>>>> Stashed changes
-=======
->>>>>>> Stashed changes
-<<<<<<< HEAD
-=======
->>>>>>> Stashed changes
-=======
->>>>>>> Stashed changes
-            ResponseContent.ListMessagesPageMore,
-            ResponseContent.ListMessagesPageMore,
-            ResponseContent.ListMessagesPageFinal);
-=======
-=======
             ResponseContent.ListMessagesPageMore,
             ResponseContent.ListMessagesPageMore,
             ResponseContent.ListMessagesPageFinal);
@@ -2129,48 +1042,9 @@
             OpenAIAssistantResponseContent.ListMessagesPageMore,
             OpenAIAssistantResponseContent.ListMessagesPageMore,
             OpenAIAssistantResponseContent.ListMessagesPageFinal);
->>>>>>> 637c5bcc
             OpenAIAssistantResponseContent.ListMessagesPageMore,
             OpenAIAssistantResponseContent.ListMessagesPageMore,
             OpenAIAssistantResponseContent.ListMessagesPageFinal);
->>>>>>> main
-<<<<<<< Updated upstream
-<<<<<<< Updated upstream
-<<<<<<< Updated upstream
-<<<<<<< Updated upstream
-<<<<<<< Updated upstream
-<<<<<<< Updated upstream
-<<<<<<< Updated upstream
-=======
->>>>>>> Stashed changes
-=======
->>>>>>> Stashed changes
->>>>>>> Stashed changes
-=======
->>>>>>> Stashed changes
-=======
->>>>>>> Stashed changes
-=======
->>>>>>> Stashed changes
-=======
->>>>>>> Stashed changes
-=======
-            OpenAIAssistantResponseContent.ListMessagesPageMore,
-            OpenAIAssistantResponseContent.ListMessagesPageMore,
-            OpenAIAssistantResponseContent.ListMessagesPageFinal);
->>>>>>> eab985c52d058dc92abc75034bc790079131ce75
-=======
->>>>>>> Stashed changes
-=======
->>>>>>> Stashed changes
-<<<<<<< div
-=======
-            OpenAIAssistantResponseContent.ListMessagesPageMore,
-            OpenAIAssistantResponseContent.ListMessagesPageMore,
-            OpenAIAssistantResponseContent.ListMessagesPageFinal);
->>>>>>> eab985c52d058dc92abc75034bc790079131ce75
-=======
->>>>>>> head
 
         // Act: Get messages
         messages = await chat.GetChatMessagesAsync(agent).ToArrayAsync();
@@ -2179,42 +1053,6 @@
     }
 
     /// <summary>
-<<<<<<< HEAD
-<<<<<<< div
-=======
-<<<<<<< Updated upstream
-<<<<<<< Updated upstream
->>>>>>> head
-<<<<<<< Updated upstream
-<<<<<<< Updated upstream
-<<<<<<< Updated upstream
-<<<<<<< Updated upstream
-<<<<<<< Updated upstream
-<<<<<<< Updated upstream
-=======
-=======
->>>>>>> Stashed changes
-=======
->>>>>>> Stashed changes
-=======
->>>>>>> Stashed changes
-=======
->>>>>>> Stashed changes
-=======
->>>>>>> Stashed changes
-<<<<<<< HEAD
-=======
-=======
->>>>>>> eab985c52d058dc92abc75034bc790079131ce75
-<<<<<<< div
-=======
-=======
-=======
->>>>>>> Stashed changes
-=======
-=======
->>>>>>> Stashed changes
->>>>>>> head
     /// Verify message retrieval via <see cref="OpenAIAssistantAgent.GetThreadMessagesAsync(string, System.Threading.CancellationToken)"/>.
     /// </summary>
     [Fact]
@@ -2297,84 +1135,6 @@
     }
 
     /// <summary>
-<<<<<<< HEAD
-<<<<<<< div
-=======
-<<<<<<< Updated upstream
-<<<<<<< Updated upstream
->>>>>>> head
-<<<<<<< HEAD
->>>>>>> main
-<<<<<<< Updated upstream
-<<<<<<< Updated upstream
-<<<<<<< Updated upstream
-<<<<<<< Updated upstream
-<<<<<<< Updated upstream
->>>>>>> Stashed changes
-=======
->>>>>>> Stashed changes
-=======
->>>>>>> Stashed changes
-=======
->>>>>>> Stashed changes
-=======
->>>>>>> Stashed changes
-=======
->>>>>>> Stashed changes
-=======
->>>>>>> eab985c52d058dc92abc75034bc790079131ce75
-<<<<<<< div
-=======
-=======
->>>>>>> main
->>>>>>> Stashed changes
-=======
->>>>>>> main
->>>>>>> Stashed changes
->>>>>>> head
-=======
-    /// Verify message retrieval via <see cref="OpenAIAssistantAgent.GetThreadMessagesAsync(string, System.Threading.CancellationToken)"/>.
-    /// </summary>
-    [Fact]
-    public async Task VerifyOpenAIAssistantAgentAddThreadMessagesAsync()
-    {
-        // Arrange: Create agent
-        OpenAIAssistantAgent agent = await this.CreateAgentAsync();
-        // Arrange: Setup messages
-        this.SetupResponses(
-            HttpStatusCode.OK,
-            OpenAIAssistantResponseContent.GetTextMessage());
-
-        // Act (no exception)
-        await agent.AddChatMessageAsync(agent.Id, new ChatMessageContent(AuthorRole.User, "hi"));
-        Assert.Empty(this._messageHandlerStub.ResponseQueue);
-    }
-
-    /// <summary>
-    /// Verify message retrieval via <see cref="OpenAIAssistantAgent.GetThreadMessagesAsync(string, System.Threading.CancellationToken)"/>.
-    /// </summary>
-    [Fact]
-    public async Task VerifyOpenAIAssistantAgentGetThreadMessagesAsync()
-    {
-        // Arrange: Create agent
-        OpenAIAssistantAgent agent = await this.CreateAgentAsync();
-
-        // Arrange: Setup messages
-        this.SetupResponses(
-            HttpStatusCode.OK,
-            OpenAIAssistantResponseContent.ListMessagesPageMore,
-            OpenAIAssistantResponseContent.ListMessagesPageMore,
-            OpenAIAssistantResponseContent.ListMessagesPageFinal);
-
-        // Act: Get messages
-        ChatMessageContent[] messages = await agent.GetThreadMessagesAsync("threadid").ToArrayAsync();
-
-        // Assert
-        Assert.Equal(5, messages.Length);
-    }
-
-    /// <summary>
->>>>>>> 637c5bcc
     /// Verify complex chat interaction across multiple states.
     /// </summary>
     [Fact]
@@ -2386,123 +1146,16 @@
         // Initialize agent channel
         this.SetupResponses(
             HttpStatusCode.OK,
-<<<<<<< HEAD
-<<<<<<< HEAD
-<<<<<<< div
-=======
-<<<<<<< Updated upstream
-<<<<<<< Updated upstream
->>>>>>> head
-<<<<<<< Updated upstream
-<<<<<<< Updated upstream
-<<<<<<< Updated upstream
-<<<<<<< Updated upstream
-<<<<<<< Updated upstream
-<<<<<<< Updated upstream
-=======
-<<<<<<< HEAD
->>>>>>> Stashed changes
-=======
-<<<<<<< HEAD
->>>>>>> Stashed changes
-=======
-<<<<<<< HEAD
->>>>>>> Stashed changes
-=======
-<<<<<<< HEAD
->>>>>>> Stashed changes
-=======
-<<<<<<< HEAD
->>>>>>> Stashed changes
-=======
-<<<<<<< HEAD
->>>>>>> Stashed changes
-=======
->>>>>>> Stashed changes
-=======
->>>>>>> Stashed changes
-=======
->>>>>>> 637c5bcc
             ResponseContent.CreateThread,
             ResponseContent.CreateRun,
             ResponseContent.CompletedRun,
             ResponseContent.MessageSteps,
             ResponseContent.GetTextMessage);
-<<<<<<< HEAD
-<<<<<<< Updated upstream
-<<<<<<< Updated upstream
-<<<<<<< Updated upstream
-<<<<<<< Updated upstream
-<<<<<<< Updated upstream
-<<<<<<< Updated upstream
-<<<<<<< Updated upstream
-<<<<<<< Updated upstream
-=======
-=======
->>>>>>> Stashed changes
-=======
->>>>>>> Stashed changes
-=======
->>>>>>> Stashed changes
-=======
->>>>>>> Stashed changes
-=======
->>>>>>> Stashed changes
-=======
->>>>>>> Stashed changes
-=======
-=======
->>>>>>> eab985c52d058dc92abc75034bc790079131ce75
-<<<<<<< div
-=======
-=======
-=======
->>>>>>> Stashed changes
-=======
-=======
->>>>>>> Stashed changes
->>>>>>> head
-=======
->>>>>>> 637c5bcc
             OpenAIAssistantResponseContent.CreateThread,
             OpenAIAssistantResponseContent.Run.CreateRun,
             OpenAIAssistantResponseContent.Run.CompletedRun,
             OpenAIAssistantResponseContent.Run.MessageSteps,
             OpenAIAssistantResponseContent.GetTextMessage());
-<<<<<<< div
-=======
-<<<<<<< Updated upstream
-<<<<<<< Updated upstream
->>>>>>> head
-<<<<<<< HEAD
->>>>>>> main
-<<<<<<< Updated upstream
-<<<<<<< Updated upstream
-<<<<<<< Updated upstream
-<<<<<<< Updated upstream
-<<<<<<< Updated upstream
->>>>>>> Stashed changes
-=======
->>>>>>> Stashed changes
-=======
->>>>>>> Stashed changes
-=======
->>>>>>> Stashed changes
-=======
->>>>>>> Stashed changes
-=======
->>>>>>> Stashed changes
-=======
->>>>>>> eab985c52d058dc92abc75034bc790079131ce75
-<<<<<<< div
-=======
-=======
->>>>>>> main
->>>>>>> Stashed changes
-=======
->>>>>>> main
->>>>>>> Stashed changes
->>>>>>> head
         AgentGroupChat chat = new();
 
         // Act
@@ -2531,76 +1184,6 @@
 
         this.SetupResponses(
             HttpStatusCode.OK,
-<<<<<<< HEAD
-<<<<<<< HEAD
-<<<<<<< div
-=======
-<<<<<<< Updated upstream
-<<<<<<< Updated upstream
->>>>>>> head
-<<<<<<< Updated upstream
-<<<<<<< Updated upstream
-<<<<<<< Updated upstream
-<<<<<<< Updated upstream
-<<<<<<< Updated upstream
-<<<<<<< Updated upstream
-            ResponseContent.ListAgentsPageMore,
-            ResponseContent.ListAgentsPageMore,
-            ResponseContent.ListAgentsPageFinal);
-=======
-=======
->>>>>>> Stashed changes
-=======
->>>>>>> Stashed changes
-=======
->>>>>>> Stashed changes
-=======
->>>>>>> Stashed changes
-=======
->>>>>>> Stashed changes
-<<<<<<< HEAD
-            ResponseContent.ListAgentsPageMore,
-            ResponseContent.ListAgentsPageMore,
-            ResponseContent.ListAgentsPageFinal);
-=======
-            OpenAIAssistantResponseContent.ListAgentsPageMore,
-            OpenAIAssistantResponseContent.ListAgentsPageMore,
-            OpenAIAssistantResponseContent.ListAgentsPageFinal);
->>>>>>> main
-<<<<<<< Updated upstream
-<<<<<<< Updated upstream
-<<<<<<< Updated upstream
-<<<<<<< Updated upstream
-<<<<<<< Updated upstream
->>>>>>> Stashed changes
-=======
->>>>>>> Stashed changes
-=======
->>>>>>> Stashed changes
-=======
->>>>>>> Stashed changes
-=======
->>>>>>> Stashed changes
-=======
->>>>>>> Stashed changes
-=======
-<<<<<<< div
-            OpenAIAssistantResponseContent.ListAgentsPageMore,
-            OpenAIAssistantResponseContent.ListAgentsPageMore,
-            OpenAIAssistantResponseContent.ListAgentsPageFinal);
->>>>>>> eab985c52d058dc92abc75034bc790079131ce75
-=======
-            ResponseContent.ListAgentsPageMore,
-            ResponseContent.ListAgentsPageMore,
-            ResponseContent.ListAgentsPageFinal);
->>>>>>> Stashed changes
-=======
-            ResponseContent.ListAgentsPageMore,
-            ResponseContent.ListAgentsPageMore,
-            ResponseContent.ListAgentsPageFinal);
->>>>>>> Stashed changes
-=======
-=======
             ResponseContent.ListAgentsPageMore,
             ResponseContent.ListAgentsPageMore,
             ResponseContent.ListAgentsPageFinal);
@@ -2641,23 +1224,12 @@
             ResponseContent.ListAgentsPageFinal);
             ResponseContent.ListAgentsPageMore,
             ResponseContent.ListAgentsPageFinal);
->>>>>>> 637c5bcc
             OpenAIAssistantResponseContent.ListAgentsPageMore,
             OpenAIAssistantResponseContent.ListAgentsPageFinal);
             ResponseContent.ListAgentsPageMore,
             ResponseContent.ListAgentsPageFinal);
             OpenAIAssistantResponseContent.ListAgentsPageMore,
             OpenAIAssistantResponseContent.ListAgentsPageFinal);
-<<<<<<< Updated upstream
-<<<<<<< Updated upstream
->>>>>>> eab985c52d058dc92abc75034bc790079131ce75
-=======
->>>>>>> main
->>>>>>> Stashed changes
-=======
->>>>>>> main
->>>>>>> Stashed changes
->>>>>>> head
 
         // Act
         messages =
@@ -2875,998 +1447,6 @@
         {
             Assert.Equal((expectedConfig.Metadata?.Count ?? 0) + 1, agent.Definition.Metadata.Count);
 
-<<<<<<< HEAD
-        // Arrange
-        this.SetupResponses(
-            HttpStatusCode.OK,
-<<<<<<< HEAD
-<<<<<<< div
-=======
-<<<<<<< Updated upstream
-<<<<<<< Updated upstream
->>>>>>> head
-<<<<<<< Updated upstream
-<<<<<<< Updated upstream
-<<<<<<< Updated upstream
-<<<<<<< Updated upstream
-<<<<<<< Updated upstream
-<<<<<<< Updated upstream
-            ResponseContent.ListAgentsPageMore,
-            ResponseContent.ListAgentsPageFinal);
-=======
-=======
->>>>>>> Stashed changes
-=======
->>>>>>> Stashed changes
-=======
->>>>>>> Stashed changes
-=======
->>>>>>> Stashed changes
-=======
->>>>>>> Stashed changes
-<<<<<<< HEAD
-            ResponseContent.ListAgentsPageMore,
-            ResponseContent.ListAgentsPageFinal);
-=======
-=======
->>>>>>> eab985c52d058dc92abc75034bc790079131ce75
-<<<<<<< div
-=======
-=======
-            ResponseContent.ListAgentsPageMore,
-            ResponseContent.ListAgentsPageFinal);
-=======
->>>>>>> Stashed changes
-=======
-            ResponseContent.ListAgentsPageMore,
-            ResponseContent.ListAgentsPageFinal);
-=======
->>>>>>> Stashed changes
->>>>>>> head
-            OpenAIAssistantResponseContent.ListAgentsPageMore,
-            OpenAIAssistantResponseContent.ListAgentsPageFinal);
-            ResponseContent.ListAgentsPageMore,
-            ResponseContent.ListAgentsPageFinal);
-            OpenAIAssistantResponseContent.ListAgentsPageMore,
-            OpenAIAssistantResponseContent.ListAgentsPageFinal);
-<<<<<<< div
-=======
-<<<<<<< Updated upstream
-<<<<<<< Updated upstream
->>>>>>> head
-<<<<<<< HEAD
->>>>>>> main
-<<<<<<< Updated upstream
-<<<<<<< Updated upstream
-<<<<<<< Updated upstream
-<<<<<<< Updated upstream
-<<<<<<< Updated upstream
->>>>>>> Stashed changes
-=======
->>>>>>> Stashed changes
-=======
->>>>>>> Stashed changes
-=======
->>>>>>> Stashed changes
-=======
->>>>>>> Stashed changes
-=======
->>>>>>> Stashed changes
-=======
->>>>>>> eab985c52d058dc92abc75034bc790079131ce75
-<<<<<<< div
-=======
-=======
->>>>>>> main
->>>>>>> Stashed changes
-=======
->>>>>>> main
->>>>>>> Stashed changes
->>>>>>> head
-
-        // Act
-        messages =
-            await OpenAIAssistantAgent.ListDefinitionsAsync(
-                this.CreateTestConfiguration()).ToArrayAsync();
-        // Assert
-        Assert.Equal(4, messages.Length);
-    }
-
-    /// <summary>
-    /// Verify ability to list agent definitions.
-    /// </summary>
-    [Fact]
-    public async Task VerifyOpenAIAssistantAgentWithFunctionCallAsync()
-    {
-        // Arrange
-        OpenAIAssistantAgent agent = await this.CreateAgentAsync();
-
-        KernelPlugin plugin = KernelPluginFactory.CreateFromType<MyPlugin>();
-        agent.Kernel.Plugins.Add(plugin);
-
-        this.SetupResponses(
-            HttpStatusCode.OK,
-<<<<<<< HEAD
-<<<<<<< div
-=======
-<<<<<<< Updated upstream
-<<<<<<< Updated upstream
->>>>>>> head
-<<<<<<< Updated upstream
-<<<<<<< Updated upstream
-<<<<<<< Updated upstream
-<<<<<<< Updated upstream
-<<<<<<< Updated upstream
-<<<<<<< Updated upstream
-=======
-<<<<<<< HEAD
->>>>>>> Stashed changes
-=======
-<<<<<<< HEAD
->>>>>>> Stashed changes
-=======
-<<<<<<< HEAD
->>>>>>> Stashed changes
-=======
-<<<<<<< HEAD
->>>>>>> Stashed changes
-=======
-<<<<<<< HEAD
->>>>>>> Stashed changes
-=======
-<<<<<<< HEAD
->>>>>>> Stashed changes
-=======
->>>>>>> Stashed changes
-=======
->>>>>>> Stashed changes
-            ResponseContent.CreateThread,
-            ResponseContent.CreateRun,
-            ResponseContent.PendingRun,
-            ResponseContent.ToolSteps,
-            ResponseContent.ToolResponse,
-            ResponseContent.CompletedRun,
-            ResponseContent.MessageSteps,
-            ResponseContent.GetTextMessage);
-<<<<<<< Updated upstream
-<<<<<<< Updated upstream
-<<<<<<< Updated upstream
-<<<<<<< Updated upstream
-<<<<<<< Updated upstream
-<<<<<<< Updated upstream
-<<<<<<< Updated upstream
-<<<<<<< Updated upstream
-=======
-=======
->>>>>>> Stashed changes
-=======
->>>>>>> Stashed changes
-=======
->>>>>>> Stashed changes
-=======
->>>>>>> Stashed changes
-=======
->>>>>>> Stashed changes
-=======
-=======
->>>>>>> eab985c52d058dc92abc75034bc790079131ce75
-=======
-=======
->>>>>>> Stashed changes
-=======
-<<<<<<< Updated upstream
-=======
-<<<<<<< div
->>>>>>> eab985c52d058dc92abc75034bc790079131ce75
-=======
->>>>>>> Stashed changes
->>>>>>> head
-=======
->>>>>>> Stashed changes
-=======
->>>>>>> Stashed changes
-            OpenAIAssistantResponseContent.CreateThread,
-            OpenAIAssistantResponseContent.Run.CreateRun,
-            OpenAIAssistantResponseContent.Run.PendingRun,
-            OpenAIAssistantResponseContent.Run.ToolSteps,
-            OpenAIAssistantResponseContent.ToolResponse,
-            OpenAIAssistantResponseContent.Run.CompletedRun,
-            OpenAIAssistantResponseContent.Run.MessageSteps,
-            OpenAIAssistantResponseContent.GetTextMessage());
-<<<<<<< div
-=======
-<<<<<<< Updated upstream
-<<<<<<< Updated upstream
->>>>>>> head
-<<<<<<< HEAD
->>>>>>> main
-<<<<<<< Updated upstream
-<<<<<<< Updated upstream
-<<<<<<< Updated upstream
-<<<<<<< Updated upstream
-<<<<<<< Updated upstream
->>>>>>> Stashed changes
-=======
->>>>>>> Stashed changes
-=======
->>>>>>> Stashed changes
-=======
->>>>>>> Stashed changes
-=======
->>>>>>> Stashed changes
-=======
->>>>>>> Stashed changes
-=======
->>>>>>> eab985c52d058dc92abc75034bc790079131ce75
-<<<<<<< div
-=======
-=======
->>>>>>> main
->>>>>>> Stashed changes
-=======
->>>>>>> main
->>>>>>> Stashed changes
->>>>>>> head
-
-        AgentGroupChat chat = new();
-
-        // Act
-        ChatMessageContent[] messages = await chat.InvokeAsync(agent).ToArrayAsync();
-
-        // Assert
-        Assert.Single(messages);
-        Assert.Single(messages[0].Items);
-        Assert.IsType<TextContent>(messages[0].Items[0]);
-    }
-
-    /// <inheritdoc/>
-    public void Dispose()
-    {
-        this._messageHandlerStub.Dispose();
-        this._httpClient.Dispose();
-    }
-
-    /// <summary>
-    /// Initializes a new instance of the <see cref="OpenAIAssistantAgentTests"/> class.
-    /// </summary>
-    public OpenAIAssistantAgentTests()
-    {
-        this._messageHandlerStub = new HttpMessageHandlerStub();
-        this._httpClient = new HttpClient(this._messageHandlerStub, disposeHandler: false);
-        this._emptyKernel = new Kernel();
-    }
-
-    private async Task VerifyAgentCreationAsync(OpenAIAssistantDefinition definition)
-    {
-<<<<<<< HEAD
-<<<<<<< div
-=======
-<<<<<<< Updated upstream
-<<<<<<< Updated upstream
->>>>>>> head
-<<<<<<< Updated upstream
-<<<<<<< Updated upstream
-<<<<<<< Updated upstream
-<<<<<<< Updated upstream
-<<<<<<< Updated upstream
-<<<<<<< Updated upstream
-=======
-<<<<<<< HEAD
->>>>>>> Stashed changes
-=======
-<<<<<<< HEAD
->>>>>>> Stashed changes
-=======
-<<<<<<< HEAD
->>>>>>> Stashed changes
-=======
-<<<<<<< HEAD
->>>>>>> Stashed changes
-=======
-<<<<<<< HEAD
->>>>>>> Stashed changes
-=======
-<<<<<<< HEAD
->>>>>>> Stashed changes
-=======
->>>>>>> Stashed changes
-=======
->>>>>>> Stashed changes
-        this.SetupResponse(HttpStatusCode.OK, ResponseContent.CreateAgentPayload(definition));
-
-        OpenAIAssistantAgent agent =
-            await OpenAIAssistantAgent.CreateAsync(
-                this._emptyKernel,
-                this.CreateTestConfiguration(),
-                definition);
-<<<<<<< Updated upstream
-<<<<<<< Updated upstream
-<<<<<<< Updated upstream
-<<<<<<< Updated upstream
-<<<<<<< Updated upstream
-<<<<<<< Updated upstream
-<<<<<<< Updated upstream
-<<<<<<< Updated upstream
-=======
->>>>>>> Stashed changes
-=======
-=======
->>>>>>> Stashed changes
-=======
->>>>>>> Stashed changes
-=======
->>>>>>> Stashed changes
-=======
->>>>>>> Stashed changes
-=======
-<<<<<<< Updated upstream
-=======
->>>>>>> eab985c52d058dc92abc75034bc790079131ce75
-=======
-=======
->>>>>>> Stashed changes
-=======
-=======
-<<<<<<< div
-=======
->>>>>>> eab985c52d058dc92abc75034bc790079131ce75
-=======
->>>>>>> Stashed changes
->>>>>>> head
-=======
->>>>>>> Stashed changes
-=======
->>>>>>> Stashed changes
-        this.SetupResponse(HttpStatusCode.OK, definition);
-
-        OpenAIAssistantAgent agent =
-            await OpenAIAssistantAgent.CreateAsync(
-        this.SetupResponse(HttpStatusCode.OK, ResponseContent.CreateAgentPayload(definition));
-        this.SetupResponse(HttpStatusCode.OK, definition);
-
-        OpenAIAssistantAgent agent =
-            await OpenAIAssistantAgent.CreateAsync(
-                this.CreateTestConfiguration(),
-                definition,
-                this._emptyKernel);
-<<<<<<< div
-=======
-<<<<<<< Updated upstream
-<<<<<<< Updated upstream
->>>>>>> head
-<<<<<<< HEAD
->>>>>>> main
-<<<<<<< Updated upstream
-<<<<<<< Updated upstream
-<<<<<<< Updated upstream
-<<<<<<< Updated upstream
-<<<<<<< Updated upstream
->>>>>>> Stashed changes
-=======
->>>>>>> Stashed changes
-=======
->>>>>>> Stashed changes
-=======
->>>>>>> Stashed changes
-=======
->>>>>>> Stashed changes
-=======
->>>>>>> Stashed changes
-=======
->>>>>>> eab985c52d058dc92abc75034bc790079131ce75
-<<<<<<< div
-=======
-=======
->>>>>>> main
->>>>>>> Stashed changes
-=======
->>>>>>> main
->>>>>>> Stashed changes
->>>>>>> head
-
-        ValidateAgentDefinition(agent, definition);
-    }
-
-<<<<<<< HEAD
-<<<<<<< div
-=======
-<<<<<<< Updated upstream
-<<<<<<< Updated upstream
->>>>>>> head
-<<<<<<< Updated upstream
-<<<<<<< Updated upstream
-<<<<<<< Updated upstream
-<<<<<<< Updated upstream
-<<<<<<< Updated upstream
-<<<<<<< Updated upstream
-    private static void ValidateAgentDefinition(OpenAIAssistantAgent agent, OpenAIAssistantDefinition sourceDefinition)
-=======
-=======
->>>>>>> Stashed changes
-=======
->>>>>>> Stashed changes
-=======
->>>>>>> Stashed changes
-=======
->>>>>>> Stashed changes
-=======
->>>>>>> Stashed changes
-<<<<<<< HEAD
-    private static void ValidateAgentDefinition(OpenAIAssistantAgent agent, OpenAIAssistantDefinition sourceDefinition)
-=======
-=======
->>>>>>> eab985c52d058dc92abc75034bc790079131ce75
-<<<<<<< div
-=======
-=======
-    private static void ValidateAgentDefinition(OpenAIAssistantAgent agent, OpenAIAssistantDefinition sourceDefinition)
-=======
->>>>>>> Stashed changes
-=======
-    private static void ValidateAgentDefinition(OpenAIAssistantAgent agent, OpenAIAssistantDefinition sourceDefinition)
-=======
->>>>>>> Stashed changes
->>>>>>> head
-    private async Task VerifyAgentTemplateAsync(
-        OpenAIAssistantCapabilities capabilities,
-        PromptTemplateConfig templateConfig,
-        IPromptTemplateFactory? templateFactory = null)
-    {
-        this.SetupResponse(HttpStatusCode.OK, capabilities, templateConfig);
-
-        OpenAIAssistantAgent agent =
-            await OpenAIAssistantAgent.CreateFromTemplateAsync(
-                this.CreateTestConfiguration(),
-                capabilities,
-                this._emptyKernel,
-                new KernelArguments(),
-                templateConfig,
-                templateFactory);
-
-        ValidateAgentDefinition(agent, capabilities, templateConfig);
-    }
-
-    private static void ValidateAgentDefinition(OpenAIAssistantAgent agent, OpenAIAssistantDefinition expectedConfig)
-    {
-        ValidateAgent(agent, expectedConfig.Name, expectedConfig.Instructions, expectedConfig.Description, expectedConfig);
-    }
-
-    private static void ValidateAgentDefinition(OpenAIAssistantAgent agent, OpenAIAssistantCapabilities expectedConfig, PromptTemplateConfig templateConfig)
-    {
-        ValidateAgent(agent, templateConfig.Name, templateConfig.Template, templateConfig.Description, expectedConfig);
-    }
-
-    private static void ValidateAgent(
-        OpenAIAssistantAgent agent,
-        string? expectedName,
-        string? expectedInstructions,
-        string? expectedDescription,
-        OpenAIAssistantCapabilities expectedConfig)
-<<<<<<< div
-=======
-<<<<<<< Updated upstream
-<<<<<<< Updated upstream
->>>>>>> head
-<<<<<<< HEAD
->>>>>>> main
-<<<<<<< Updated upstream
-<<<<<<< Updated upstream
-<<<<<<< Updated upstream
-<<<<<<< Updated upstream
-<<<<<<< Updated upstream
->>>>>>> Stashed changes
-=======
->>>>>>> Stashed changes
-=======
->>>>>>> Stashed changes
-=======
->>>>>>> Stashed changes
-=======
->>>>>>> Stashed changes
-=======
->>>>>>> Stashed changes
-=======
->>>>>>> eab985c52d058dc92abc75034bc790079131ce75
-<<<<<<< div
-=======
-=======
->>>>>>> main
->>>>>>> Stashed changes
-=======
->>>>>>> main
->>>>>>> Stashed changes
->>>>>>> head
-    {
-        // Verify fundamental state
-        Assert.NotNull(agent);
-        Assert.NotNull(agent.Id);
-        Assert.False(agent.IsDeleted);
-        Assert.NotNull(agent.Definition);
-<<<<<<< HEAD
-<<<<<<< div
-=======
-<<<<<<< Updated upstream
-<<<<<<< Updated upstream
->>>>>>> head
-<<<<<<< Updated upstream
-<<<<<<< Updated upstream
-<<<<<<< Updated upstream
-<<<<<<< Updated upstream
-<<<<<<< Updated upstream
-<<<<<<< Updated upstream
-=======
-<<<<<<< HEAD
->>>>>>> Stashed changes
-=======
-<<<<<<< HEAD
->>>>>>> Stashed changes
-=======
-<<<<<<< HEAD
->>>>>>> Stashed changes
-=======
-<<<<<<< HEAD
->>>>>>> Stashed changes
-=======
-<<<<<<< HEAD
->>>>>>> Stashed changes
-=======
-<<<<<<< HEAD
->>>>>>> Stashed changes
-=======
->>>>>>> Stashed changes
-=======
->>>>>>> Stashed changes
-        Assert.Equal(sourceDefinition.ModelId, agent.Definition.ModelId);
-
-        // Verify core properties
-        Assert.Equal(sourceDefinition.Instructions ?? string.Empty, agent.Instructions);
-        Assert.Equal(sourceDefinition.Name ?? string.Empty, agent.Name);
-        Assert.Equal(sourceDefinition.Description ?? string.Empty, agent.Description);
-
-        // Verify options
-        Assert.Equal(sourceDefinition.Temperature, agent.Definition.Temperature);
-        Assert.Equal(sourceDefinition.TopP, agent.Definition.TopP);
-        Assert.Equal(sourceDefinition.ExecutionOptions?.MaxCompletionTokens, agent.Definition.ExecutionOptions?.MaxCompletionTokens);
-        Assert.Equal(sourceDefinition.ExecutionOptions?.MaxPromptTokens, agent.Definition.ExecutionOptions?.MaxPromptTokens);
-        Assert.Equal(sourceDefinition.ExecutionOptions?.ParallelToolCallsEnabled, agent.Definition.ExecutionOptions?.ParallelToolCallsEnabled);
-        Assert.Equal(sourceDefinition.ExecutionOptions?.TruncationMessageCount, agent.Definition.ExecutionOptions?.TruncationMessageCount);
-<<<<<<< Updated upstream
-<<<<<<< Updated upstream
-<<<<<<< Updated upstream
-<<<<<<< Updated upstream
-<<<<<<< Updated upstream
-<<<<<<< Updated upstream
-<<<<<<< Updated upstream
-<<<<<<< Updated upstream
-=======
-=======
->>>>>>> Stashed changes
-=======
->>>>>>> Stashed changes
-=======
->>>>>>> Stashed changes
-=======
->>>>>>> Stashed changes
-=======
->>>>>>> Stashed changes
-=======
-=======
->>>>>>> eab985c52d058dc92abc75034bc790079131ce75
-=======
-=======
->>>>>>> Stashed changes
-=======
-<<<<<<< Updated upstream
-=======
-<<<<<<< div
->>>>>>> eab985c52d058dc92abc75034bc790079131ce75
-=======
->>>>>>> Stashed changes
->>>>>>> head
-=======
->>>>>>> Stashed changes
-=======
->>>>>>> Stashed changes
-        Assert.Equal(expectedConfig.ModelId, agent.Definition.ModelId);
-
-        // Verify core properties
-        Assert.Equal(expectedInstructions ?? string.Empty, agent.Instructions);
-        Assert.Equal(expectedName ?? string.Empty, agent.Name);
-        Assert.Equal(expectedDescription ?? string.Empty, agent.Description);
-
-        // Verify options
-        Assert.Equal(expectedConfig.Temperature, agent.Definition.Temperature);
-        Assert.Equal(expectedConfig.TopP, agent.Definition.TopP);
-        Assert.Equal(expectedConfig.ExecutionOptions?.MaxCompletionTokens, agent.Definition.ExecutionOptions?.MaxCompletionTokens);
-        Assert.Equal(expectedConfig.ExecutionOptions?.MaxPromptTokens, agent.Definition.ExecutionOptions?.MaxPromptTokens);
-        Assert.Equal(expectedConfig.ExecutionOptions?.ParallelToolCallsEnabled, agent.Definition.ExecutionOptions?.ParallelToolCallsEnabled);
-        Assert.Equal(expectedConfig.ExecutionOptions?.TruncationMessageCount, agent.Definition.ExecutionOptions?.TruncationMessageCount);
-<<<<<<< div
-=======
-<<<<<<< Updated upstream
-<<<<<<< Updated upstream
->>>>>>> head
-<<<<<<< HEAD
->>>>>>> main
-<<<<<<< Updated upstream
-<<<<<<< Updated upstream
-<<<<<<< Updated upstream
-<<<<<<< Updated upstream
-<<<<<<< Updated upstream
->>>>>>> Stashed changes
-=======
->>>>>>> Stashed changes
-=======
->>>>>>> Stashed changes
-=======
->>>>>>> Stashed changes
-=======
->>>>>>> Stashed changes
-=======
->>>>>>> Stashed changes
-=======
->>>>>>> eab985c52d058dc92abc75034bc790079131ce75
-<<<<<<< div
-=======
-=======
->>>>>>> main
->>>>>>> Stashed changes
-=======
->>>>>>> main
->>>>>>> Stashed changes
->>>>>>> head
-
-        // Verify tool definitions
-        int expectedToolCount = 0;
-
-        bool hasCodeInterpreter = false;
-<<<<<<< HEAD
-<<<<<<< div
-=======
-<<<<<<< Updated upstream
-<<<<<<< Updated upstream
->>>>>>> head
-<<<<<<< Updated upstream
-<<<<<<< Updated upstream
-<<<<<<< Updated upstream
-<<<<<<< Updated upstream
-<<<<<<< Updated upstream
-<<<<<<< Updated upstream
-        if (sourceDefinition.EnableCodeInterpreter)
-=======
-=======
->>>>>>> Stashed changes
-=======
->>>>>>> Stashed changes
-=======
->>>>>>> Stashed changes
-=======
->>>>>>> Stashed changes
-=======
->>>>>>> Stashed changes
-<<<<<<< HEAD
-=======
->>>>>>> Stashed changes
-=======
->>>>>>> Stashed changes
-        if (sourceDefinition.EnableCodeInterpreter)
-=======
-        if (expectedConfig.EnableCodeInterpreter)
->>>>>>> main
-<<<<<<< Updated upstream
-<<<<<<< Updated upstream
-<<<<<<< Updated upstream
-<<<<<<< Updated upstream
-<<<<<<< Updated upstream
-<<<<<<< Updated upstream
-<<<<<<< Updated upstream
->>>>>>> Stashed changes
-=======
-=======
->>>>>>> Stashed changes
->>>>>>> Stashed changes
-=======
->>>>>>> Stashed changes
-=======
->>>>>>> Stashed changes
-=======
->>>>>>> Stashed changes
-=======
-        if (expectedConfig.EnableCodeInterpreter)
->>>>>>> eab985c52d058dc92abc75034bc790079131ce75
-<<<<<<< div
-=======
-=======
->>>>>>> Stashed changes
-=======
->>>>>>> Stashed changes
->>>>>>> head
-        {
-            hasCodeInterpreter = true;
-            ++expectedToolCount;
-        }
-
-        Assert.Equal(hasCodeInterpreter, agent.Tools.OfType<CodeInterpreterToolDefinition>().Any());
-
-        bool hasFileSearch = false;
-<<<<<<< HEAD
-<<<<<<< div
-=======
-<<<<<<< Updated upstream
-<<<<<<< Updated upstream
->>>>>>> head
-<<<<<<< Updated upstream
-<<<<<<< Updated upstream
-<<<<<<< Updated upstream
-<<<<<<< Updated upstream
-<<<<<<< Updated upstream
-<<<<<<< Updated upstream
-        if (sourceDefinition.EnableFileSearch)
-=======
-=======
->>>>>>> Stashed changes
-=======
->>>>>>> Stashed changes
-=======
->>>>>>> Stashed changes
-=======
->>>>>>> Stashed changes
-=======
->>>>>>> Stashed changes
-<<<<<<< HEAD
-=======
->>>>>>> Stashed changes
-=======
->>>>>>> Stashed changes
-        if (sourceDefinition.EnableFileSearch)
-=======
-        if (expectedConfig.EnableFileSearch)
->>>>>>> main
-<<<<<<< Updated upstream
-<<<<<<< Updated upstream
-<<<<<<< Updated upstream
-<<<<<<< Updated upstream
-<<<<<<< Updated upstream
-<<<<<<< Updated upstream
-<<<<<<< Updated upstream
->>>>>>> Stashed changes
-=======
-=======
->>>>>>> Stashed changes
->>>>>>> Stashed changes
-=======
->>>>>>> Stashed changes
-=======
->>>>>>> Stashed changes
-=======
->>>>>>> Stashed changes
-=======
-        if (expectedConfig.EnableFileSearch)
->>>>>>> eab985c52d058dc92abc75034bc790079131ce75
-<<<<<<< div
-=======
-=======
->>>>>>> Stashed changes
-=======
->>>>>>> Stashed changes
->>>>>>> head
-        {
-            hasFileSearch = true;
-            ++expectedToolCount;
-        }
-
-        Assert.Equal(hasFileSearch, agent.Tools.OfType<FileSearchToolDefinition>().Any());
-
-        Assert.Equal(expectedToolCount, agent.Tools.Count);
-
-        // Verify metadata
-        Assert.NotNull(agent.Definition.Metadata);
-<<<<<<< HEAD
-<<<<<<< div
-=======
-<<<<<<< Updated upstream
-<<<<<<< Updated upstream
->>>>>>> head
-<<<<<<< Updated upstream
-<<<<<<< Updated upstream
-<<<<<<< Updated upstream
-<<<<<<< Updated upstream
-<<<<<<< Updated upstream
-<<<<<<< Updated upstream
-=======
-<<<<<<< HEAD
->>>>>>> Stashed changes
-=======
-<<<<<<< HEAD
->>>>>>> Stashed changes
-=======
-<<<<<<< HEAD
->>>>>>> Stashed changes
-=======
-<<<<<<< HEAD
->>>>>>> Stashed changes
-=======
-<<<<<<< HEAD
->>>>>>> Stashed changes
-=======
-<<<<<<< HEAD
->>>>>>> Stashed changes
-=======
->>>>>>> Stashed changes
-=======
->>>>>>> Stashed changes
-        if (sourceDefinition.ExecutionOptions == null)
-        {
-            Assert.Equal(sourceDefinition.Metadata ?? new Dictionary<string, string>(), agent.Definition.Metadata);
-        }
-        else // Additional metadata present when execution options are defined
-        {
-            Assert.Equal((sourceDefinition.Metadata?.Count ?? 0) + 1, agent.Definition.Metadata.Count);
-
-            if (sourceDefinition.Metadata != null)
-            {
-                foreach (var (key, value) in sourceDefinition.Metadata)
-<<<<<<< Updated upstream
-<<<<<<< Updated upstream
-<<<<<<< Updated upstream
-<<<<<<< Updated upstream
-<<<<<<< Updated upstream
-<<<<<<< Updated upstream
-<<<<<<< Updated upstream
-<<<<<<< Updated upstream
-=======
-=======
->>>>>>> Stashed changes
-=======
->>>>>>> Stashed changes
-=======
->>>>>>> Stashed changes
-=======
->>>>>>> Stashed changes
-=======
->>>>>>> Stashed changes
-=======
-=======
->>>>>>> eab985c52d058dc92abc75034bc790079131ce75
-=======
-=======
->>>>>>> Stashed changes
-=======
-<<<<<<< Updated upstream
-=======
-<<<<<<< div
->>>>>>> eab985c52d058dc92abc75034bc790079131ce75
-=======
->>>>>>> Stashed changes
->>>>>>> head
-=======
->>>>>>> Stashed changes
-=======
->>>>>>> Stashed changes
-        if (expectedConfig.ExecutionOptions == null)
-        {
-            Assert.Equal(expectedConfig.Metadata ?? new Dictionary<string, string>(), agent.Definition.Metadata);
-        }
-        else // Additional metadata present when execution options are defined
-        {
-            Assert.Equal((expectedConfig.Metadata?.Count ?? 0) + 1, agent.Definition.Metadata.Count);
-
-            if (expectedConfig.Metadata != null)
-            {
-                foreach (var (key, value) in expectedConfig.Metadata)
-<<<<<<< div
-=======
-<<<<<<< Updated upstream
-<<<<<<< Updated upstream
->>>>>>> head
-<<<<<<< HEAD
->>>>>>> main
-<<<<<<< Updated upstream
-<<<<<<< Updated upstream
-<<<<<<< Updated upstream
-<<<<<<< Updated upstream
-<<<<<<< Updated upstream
->>>>>>> Stashed changes
-=======
->>>>>>> Stashed changes
-=======
->>>>>>> Stashed changes
-=======
->>>>>>> Stashed changes
-=======
->>>>>>> Stashed changes
-=======
->>>>>>> Stashed changes
-=======
->>>>>>> eab985c52d058dc92abc75034bc790079131ce75
-<<<<<<< div
-=======
-=======
->>>>>>> main
->>>>>>> Stashed changes
-=======
->>>>>>> main
->>>>>>> Stashed changes
->>>>>>> head
-                {
-                    string? targetValue = agent.Definition.Metadata[key];
-                    Assert.NotNull(targetValue);
-                    Assert.Equal(value, targetValue);
-                }
-            }
-        }
-
-        // Verify detail definition
-<<<<<<< HEAD
-<<<<<<< div
-=======
-<<<<<<< Updated upstream
-<<<<<<< Updated upstream
->>>>>>> head
-<<<<<<< Updated upstream
-<<<<<<< Updated upstream
-<<<<<<< Updated upstream
-<<<<<<< Updated upstream
-<<<<<<< Updated upstream
-<<<<<<< Updated upstream
-        Assert.Equal(sourceDefinition.VectorStoreId, agent.Definition.VectorStoreId);
-        Assert.Equal(sourceDefinition.CodeInterpreterFileIds, agent.Definition.CodeInterpreterFileIds);
-=======
-=======
->>>>>>> Stashed changes
-=======
->>>>>>> Stashed changes
-=======
->>>>>>> Stashed changes
-=======
->>>>>>> Stashed changes
-=======
->>>>>>> Stashed changes
-<<<<<<< HEAD
-=======
->>>>>>> Stashed changes
-=======
->>>>>>> Stashed changes
-        Assert.Equal(sourceDefinition.VectorStoreId, agent.Definition.VectorStoreId);
-        Assert.Equal(sourceDefinition.CodeInterpreterFileIds, agent.Definition.CodeInterpreterFileIds);
-=======
-        Assert.Equal(expectedConfig.VectorStoreId, agent.Definition.VectorStoreId);
-        Assert.Equal(expectedConfig.CodeInterpreterFileIds, agent.Definition.CodeInterpreterFileIds);
->>>>>>> main
-<<<<<<< Updated upstream
-<<<<<<< Updated upstream
-<<<<<<< Updated upstream
-<<<<<<< Updated upstream
-<<<<<<< Updated upstream
-<<<<<<< Updated upstream
-<<<<<<< Updated upstream
->>>>>>> Stashed changes
-=======
-=======
->>>>>>> Stashed changes
->>>>>>> Stashed changes
-=======
->>>>>>> Stashed changes
-=======
->>>>>>> Stashed changes
-=======
->>>>>>> Stashed changes
-=======
-        Assert.Equal(expectedConfig.VectorStoreId, agent.Definition.VectorStoreId);
-        Assert.Equal(expectedConfig.CodeInterpreterFileIds, agent.Definition.CodeInterpreterFileIds);
->>>>>>> eab985c52d058dc92abc75034bc790079131ce75
-=======
->>>>>>> Stashed changes
-=======
->>>>>>> Stashed changes
-<<<<<<< div
-=======
-        Assert.Equal(expectedConfig.VectorStoreId, agent.Definition.VectorStoreId);
-        Assert.Equal(expectedConfig.CodeInterpreterFileIds, agent.Definition.CodeInterpreterFileIds);
->>>>>>> eab985c52d058dc92abc75034bc790079131ce75
-=======
->>>>>>> head
-=======
             if (expectedConfig.Metadata != null)
             {
                 foreach (var (key, value) in expectedConfig.Metadata)
@@ -3918,146 +1498,12 @@
     }
 
         ValidateAgentDefinition(agent, definition);
->>>>>>> 637c5bcc
     }
     private OpenAIClientProvider CreateTestConfiguration(bool targetAzure = false)
         => targetAzure ?
             OpenAIClientProvider.ForAzureOpenAI(apiKey: "fakekey", endpoint: new Uri("https://localhost"), this._httpClient) :
             OpenAIClientProvider.ForOpenAI(apiKey: "fakekey", endpoint: null, this._httpClient);
 
-<<<<<<< HEAD
-    private Task<OpenAIAssistantAgent> CreateAgentAsync()
-    {
-        OpenAIAssistantDefinition definition = new("testmodel");
-
-<<<<<<< HEAD
-<<<<<<< div
-=======
-<<<<<<< Updated upstream
-<<<<<<< Updated upstream
->>>>>>> head
-<<<<<<< Updated upstream
-<<<<<<< Updated upstream
-<<<<<<< Updated upstream
-<<<<<<< Updated upstream
-<<<<<<< Updated upstream
-<<<<<<< Updated upstream
-        this.SetupResponse(HttpStatusCode.OK, ResponseContent.CreateAgentPayload(definition));
-=======
-=======
->>>>>>> Stashed changes
-=======
->>>>>>> Stashed changes
-=======
->>>>>>> Stashed changes
-=======
->>>>>>> Stashed changes
-=======
->>>>>>> Stashed changes
-<<<<<<< HEAD
-=======
->>>>>>> Stashed changes
-=======
->>>>>>> Stashed changes
-        this.SetupResponse(HttpStatusCode.OK, ResponseContent.CreateAgentPayload(definition));
-=======
-        this.SetupResponse(HttpStatusCode.OK, definition);
->>>>>>> main
-<<<<<<< Updated upstream
-<<<<<<< Updated upstream
-<<<<<<< Updated upstream
-<<<<<<< Updated upstream
-<<<<<<< Updated upstream
-<<<<<<< Updated upstream
-<<<<<<< Updated upstream
-=======
->>>>>>> Stashed changes
-=======
->>>>>>> Stashed changes
->>>>>>> Stashed changes
-=======
->>>>>>> Stashed changes
-=======
->>>>>>> Stashed changes
-=======
->>>>>>> Stashed changes
-=======
->>>>>>> Stashed changes
-=======
-        this.SetupResponse(HttpStatusCode.OK, definition);
->>>>>>> eab985c52d058dc92abc75034bc790079131ce75
-=======
->>>>>>> Stashed changes
-=======
->>>>>>> Stashed changes
-<<<<<<< div
-=======
-        this.SetupResponse(HttpStatusCode.OK, definition);
->>>>>>> eab985c52d058dc92abc75034bc790079131ce75
-=======
->>>>>>> head
-
-        return
-            OpenAIAssistantAgent.CreateAsync(
-                this._emptyKernel,
-                this.CreateTestConfiguration(),
-<<<<<<< HEAD
-<<<<<<< div
-=======
-<<<<<<< Updated upstream
-<<<<<<< Updated upstream
->>>>>>> head
-<<<<<<< Updated upstream
-<<<<<<< Updated upstream
-<<<<<<< Updated upstream
-<<<<<<< Updated upstream
-<<<<<<< Updated upstream
-<<<<<<< Updated upstream
-                definition);
-    }
-
-=======
-=======
->>>>>>> Stashed changes
-=======
->>>>>>> Stashed changes
-=======
->>>>>>> Stashed changes
-=======
->>>>>>> Stashed changes
-=======
->>>>>>> Stashed changes
-<<<<<<< HEAD
-=======
->>>>>>> Stashed changes
-=======
->>>>>>> Stashed changes
-                definition);
-    }
-
-=======
-<<<<<<< div
-=======
->>>>>>> eab985c52d058dc92abc75034bc790079131ce75
-=======
-<<<<<<< Updated upstream
-<<<<<<< Updated upstream
-=======
->>>>>>> eab985c52d058dc92abc75034bc790079131ce75
-=======
->>>>>>> Stashed changes
-=======
->>>>>>> Stashed changes
->>>>>>> head
-                definition,
-                this._emptyKernel);
-                this.CreateTestConfiguration(),
-                definition,
-                this._emptyKernel);
-    }
-
-        ValidateAgentDefinition(agent, definition);
-=======
     private void SetupResponse(HttpStatusCode statusCode, string content)
     {
         this._messageHandlerStub.ResponseToReturn =
@@ -4086,150 +1532,10 @@
         [KernelFunction]
         public void MyFunction(int index)
         { }
->>>>>>> 637c5bcc
-    }
-<<<<<<< div
-=======
-<<<<<<< Updated upstream
-<<<<<<< Updated upstream
->>>>>>> head
-<<<<<<< HEAD
->>>>>>> main
-<<<<<<< Updated upstream
-<<<<<<< Updated upstream
-<<<<<<< Updated upstream
-<<<<<<< Updated upstream
-<<<<<<< Updated upstream
->>>>>>> Stashed changes
-=======
->>>>>>> Stashed changes
-=======
->>>>>>> Stashed changes
-=======
->>>>>>> Stashed changes
-=======
->>>>>>> Stashed changes
-=======
->>>>>>> Stashed changes
-=======
->>>>>>> eab985c52d058dc92abc75034bc790079131ce75
-<<<<<<< div
-=======
-=======
->>>>>>> main
->>>>>>> Stashed changes
-=======
->>>>>>> main
->>>>>>> Stashed changes
->>>>>>> head
-    private OpenAIClientProvider CreateTestConfiguration(bool targetAzure = false)
-        => targetAzure ?
-            OpenAIClientProvider.ForAzureOpenAI(apiKey: "fakekey", endpoint: new Uri("https://localhost"), this._httpClient) :
-            OpenAIClientProvider.ForOpenAI(apiKey: "fakekey", endpoint: null, this._httpClient);
-
-<<<<<<< HEAD
-<<<<<<< div
-=======
-<<<<<<< Updated upstream
-<<<<<<< Updated upstream
->>>>>>> head
-<<<<<<< Updated upstream
-<<<<<<< Updated upstream
-<<<<<<< Updated upstream
-<<<<<<< Updated upstream
-<<<<<<< Updated upstream
-<<<<<<< Updated upstream
-=======
-<<<<<<< HEAD
->>>>>>> Stashed changes
-=======
-<<<<<<< HEAD
->>>>>>> Stashed changes
-=======
-<<<<<<< HEAD
->>>>>>> Stashed changes
-=======
-<<<<<<< HEAD
->>>>>>> Stashed changes
-=======
-<<<<<<< HEAD
->>>>>>> Stashed changes
-=======
-<<<<<<< HEAD
->>>>>>> Stashed changes
-=======
->>>>>>> Stashed changes
-=======
->>>>>>> Stashed changes
-    private void SetupResponse(HttpStatusCode statusCode, string content)
-    {
-        this._messageHandlerStub.ResponseToReturn =
-            new(statusCode)
-            {
-                Content = new StringContent(content)
-            };
-    }
-
-    private void SetupResponses(HttpStatusCode statusCode, params string[] content)
-    {
-        foreach (var item in content)
-        {
-#pragma warning disable CA2000 // Dispose objects before losing scope
-            this._messageHandlerStub.ResponseQueue.Enqueue(
-                new(statusCode)
-                {
-                    Content = new StringContent(item)
-                });
-#pragma warning restore CA2000 // Dispose objects before losing scope
-        }
-    }
-
-    private sealed class MyPlugin
-    {
-        [KernelFunction]
-        public void MyFunction(int index)
-        { }
     }
 
     private static class ResponseContent
     {
-<<<<<<< HEAD
-<<<<<<< Updated upstream
-<<<<<<< Updated upstream
-<<<<<<< Updated upstream
-<<<<<<< Updated upstream
-<<<<<<< Updated upstream
-<<<<<<< Updated upstream
-<<<<<<< Updated upstream
-<<<<<<< Updated upstream
-=======
-=======
->>>>>>> Stashed changes
-=======
->>>>>>> Stashed changes
-=======
->>>>>>> Stashed changes
-=======
->>>>>>> Stashed changes
-=======
->>>>>>> Stashed changes
-=======
->>>>>>> Stashed changes
-=======
-=======
->>>>>>> eab985c52d058dc92abc75034bc790079131ce75
-=======
-=======
->>>>>>> Stashed changes
-=======
-=======
-<<<<<<< div
->>>>>>> eab985c52d058dc92abc75034bc790079131ce75
-=======
->>>>>>> Stashed changes
->>>>>>> head
-=======
->>>>>>> 637c5bcc
     private async Task VerifyAgentTemplateAsync(
         OpenAIAssistantCapabilities capabilities,
         PromptTemplateConfig templateConfig,
@@ -4306,43 +1612,6 @@
             hasCodeInterpreter = true;
             ++expectedToolCount;
         }
-<<<<<<< HEAD
-<<<<<<< div
-=======
-<<<<<<< Updated upstream
-<<<<<<< Updated upstream
->>>>>>> head
-<<<<<<< HEAD
->>>>>>> main
-<<<<<<< Updated upstream
-<<<<<<< Updated upstream
-<<<<<<< Updated upstream
-<<<<<<< Updated upstream
-<<<<<<< Updated upstream
->>>>>>> Stashed changes
-=======
->>>>>>> Stashed changes
-=======
->>>>>>> Stashed changes
-=======
->>>>>>> Stashed changes
-=======
->>>>>>> Stashed changes
-=======
->>>>>>> Stashed changes
-=======
->>>>>>> eab985c52d058dc92abc75034bc790079131ce75
-<<<<<<< div
-=======
-=======
->>>>>>> main
->>>>>>> Stashed changes
-=======
->>>>>>> main
->>>>>>> Stashed changes
->>>>>>> head
-=======
->>>>>>> 637c5bcc
         public static string CreateAgentPayload(OpenAIAssistantDefinition definition)
         {
             StringBuilder builder = new();
@@ -4454,43 +1723,6 @@
             }
             """;
 
-<<<<<<< HEAD
-<<<<<<< HEAD
-<<<<<<< div
-=======
-<<<<<<< Updated upstream
-<<<<<<< Updated upstream
->>>>>>> head
-<<<<<<< Updated upstream
-<<<<<<< Updated upstream
-<<<<<<< Updated upstream
-<<<<<<< Updated upstream
-<<<<<<< Updated upstream
-<<<<<<< Updated upstream
-=======
-<<<<<<< HEAD
->>>>>>> Stashed changes
-=======
-<<<<<<< HEAD
->>>>>>> Stashed changes
-=======
-<<<<<<< HEAD
->>>>>>> Stashed changes
-=======
-<<<<<<< HEAD
->>>>>>> Stashed changes
-=======
-<<<<<<< HEAD
->>>>>>> Stashed changes
-=======
-<<<<<<< HEAD
->>>>>>> Stashed changes
-=======
->>>>>>> Stashed changes
-=======
->>>>>>> Stashed changes
-=======
->>>>>>> 637c5bcc
         public const string DeleteAgent =
           """
             {
@@ -4713,8 +1945,6 @@
               "run_id": "run_abc123"
             }
             """;
-<<<<<<< HEAD
-=======
 
         public const string GetTextMessageWithAnnotation =
             """
@@ -4748,75 +1978,7 @@
               "run_id": "run_abc123"
             }
             """;
->>>>>>> 637c5bcc
-
-        public const string GetTextMessageWithAnnotation =
-            """
-            {
-              "id": "msg_abc123",
-              "object": "thread.message",
-              "created_at": 1699017614,
-              "thread_id": "thread_abc123",
-              "role": "user",
-              "content": [
-                {
-                  "type": "text",
-                  "text": {
-                    "value": "How does AI work? Explain it in simple terms.**f1",
-                    "annotations": [
-                        {
-                            "type": "file_citation",
-                            "text": "**f1",
-                            "file_citation": {
-                                "file_id": "file_123",
-                                "quote": "does"
-                            },
-                            "start_index": 3,
-                            "end_index": 6
-                        }
-                    ]
-                  }
-                }
-              ],
-              "assistant_id": "asst_abc123",
-              "run_id": "run_abc123"
-            }
-            """;
-
-<<<<<<< Updated upstream
-<<<<<<< Updated upstream
-<<<<<<< Updated upstream
-<<<<<<< Updated upstream
-<<<<<<< Updated upstream
-<<<<<<< Updated upstream
-<<<<<<< Updated upstream
-<<<<<<< Updated upstream
-=======
-=======
->>>>>>> Stashed changes
-=======
->>>>>>> Stashed changes
-=======
->>>>>>> Stashed changes
-=======
->>>>>>> Stashed changes
-=======
->>>>>>> Stashed changes
-=======
->>>>>>> Stashed changes
-=======
-=======
->>>>>>> eab985c52d058dc92abc75034bc790079131ce75
-=======
-=======
->>>>>>> Stashed changes
-=======
-=======
-<<<<<<< div
->>>>>>> eab985c52d058dc92abc75034bc790079131ce75
-=======
->>>>>>> Stashed changes
->>>>>>> head
+
         Assert.Equal(hasCodeInterpreter, agent.Tools.OfType<CodeInterpreterToolDefinition>().Any());
 
         bool hasFileSearch = false;
@@ -4879,43 +2041,6 @@
 
     private void SetupResponse(HttpStatusCode statusCode, OpenAIAssistantDefinition definition) =>
         this._messageHandlerStub.SetupResponses(statusCode, OpenAIAssistantResponseContent.AssistantDefinition(definition));
-<<<<<<< HEAD
-<<<<<<< div
-=======
-<<<<<<< Updated upstream
-<<<<<<< Updated upstream
->>>>>>> head
-<<<<<<< HEAD
->>>>>>> main
-<<<<<<< Updated upstream
-<<<<<<< Updated upstream
-<<<<<<< Updated upstream
-<<<<<<< Updated upstream
-<<<<<<< Updated upstream
->>>>>>> Stashed changes
-=======
->>>>>>> Stashed changes
-=======
->>>>>>> Stashed changes
-=======
->>>>>>> Stashed changes
-=======
->>>>>>> Stashed changes
-=======
->>>>>>> Stashed changes
-=======
->>>>>>> eab985c52d058dc92abc75034bc790079131ce75
-<<<<<<< div
-=======
-=======
->>>>>>> main
->>>>>>> Stashed changes
-=======
->>>>>>> main
->>>>>>> Stashed changes
->>>>>>> head
-=======
->>>>>>> 637c5bcc
         public const string ListAgentsPageMore =
             """
             {
@@ -4984,43 +2109,6 @@
             }
             """;
 
-<<<<<<< HEAD
-<<<<<<< HEAD
-<<<<<<< div
-=======
-<<<<<<< Updated upstream
-<<<<<<< Updated upstream
->>>>>>> head
-<<<<<<< Updated upstream
-<<<<<<< Updated upstream
-<<<<<<< Updated upstream
-<<<<<<< Updated upstream
-<<<<<<< Updated upstream
-<<<<<<< Updated upstream
-=======
-<<<<<<< HEAD
->>>>>>> Stashed changes
-=======
-<<<<<<< HEAD
->>>>>>> Stashed changes
-=======
-<<<<<<< HEAD
->>>>>>> Stashed changes
-=======
-<<<<<<< HEAD
->>>>>>> Stashed changes
-=======
-<<<<<<< HEAD
->>>>>>> Stashed changes
-=======
-<<<<<<< HEAD
->>>>>>> Stashed changes
-=======
->>>>>>> Stashed changes
-=======
->>>>>>> Stashed changes
-=======
->>>>>>> 637c5bcc
         public const string ListMessagesPageMore =
             """
             {
@@ -5106,43 +2194,6 @@
               "has_more": false
             }
             """;
-<<<<<<< HEAD
-<<<<<<< Updated upstream
-<<<<<<< Updated upstream
-<<<<<<< Updated upstream
-<<<<<<< Updated upstream
-<<<<<<< Updated upstream
-<<<<<<< Updated upstream
-<<<<<<< Updated upstream
-<<<<<<< Updated upstream
-=======
-=======
->>>>>>> Stashed changes
-=======
->>>>>>> Stashed changes
-=======
->>>>>>> Stashed changes
-=======
->>>>>>> Stashed changes
-=======
->>>>>>> Stashed changes
-=======
->>>>>>> Stashed changes
-=======
-=======
->>>>>>> eab985c52d058dc92abc75034bc790079131ce75
-=======
-=======
->>>>>>> Stashed changes
-=======
-=======
-<<<<<<< div
->>>>>>> eab985c52d058dc92abc75034bc790079131ce75
-=======
->>>>>>> Stashed changes
->>>>>>> head
-=======
->>>>>>> 637c5bcc
     private void SetupResponse(HttpStatusCode statusCode, OpenAIAssistantCapabilities capabilities, PromptTemplateConfig templateConfig) =>
         this._messageHandlerStub.SetupResponses(statusCode, OpenAIAssistantResponseContent.AssistantDefinition(capabilities, templateConfig));
 
@@ -5154,39 +2205,5 @@
         [KernelFunction]
         public void MyFunction(int index)
         { }
-<<<<<<< div
-=======
-<<<<<<< Updated upstream
-<<<<<<< Updated upstream
->>>>>>> head
-<<<<<<< HEAD
->>>>>>> main
-<<<<<<< Updated upstream
-<<<<<<< Updated upstream
-<<<<<<< Updated upstream
-<<<<<<< Updated upstream
-<<<<<<< Updated upstream
->>>>>>> Stashed changes
-=======
->>>>>>> Stashed changes
-=======
->>>>>>> Stashed changes
-=======
->>>>>>> Stashed changes
-=======
->>>>>>> Stashed changes
-=======
->>>>>>> Stashed changes
-=======
->>>>>>> eab985c52d058dc92abc75034bc790079131ce75
-<<<<<<< div
-=======
-=======
->>>>>>> main
->>>>>>> Stashed changes
-=======
->>>>>>> main
->>>>>>> Stashed changes
->>>>>>> head
     }
 }