<<<<<<< HEAD
<<<<<<< HEAD
<<<<<<< div
=======
<<<<<<< Updated upstream
<<<<<<< Updated upstream
>>>>>>> head
<<<<<<< Updated upstream
<<<<<<< Updated upstream
<<<<<<< Updated upstream
<<<<<<< Updated upstream
<<<<<<< Updated upstream
<<<<<<< Updated upstream
﻿// Copyright (c) Microsoft. All rights reserved.
=======
// Copyright (c) Microsoft. All rights reserved.
>>>>>>> 637c5bcc
using System;
=======
=======
>>>>>>> Stashed changes
=======
>>>>>>> Stashed changes
=======
>>>>>>> Stashed changes
=======
>>>>>>> Stashed changes
=======
>>>>>>> Stashed changes
<<<<<<< HEAD
=======
>>>>>>> Stashed changes
=======
>>>>>>> Stashed changes
﻿// Copyright (c) Microsoft. All rights reserved.
using System;
=======
// Copyright (c) Microsoft. All rights reserved.
using System;
using System.ClientModel;
>>>>>>> main
<<<<<<< Updated upstream
<<<<<<< Updated upstream
<<<<<<< Updated upstream
<<<<<<< Updated upstream
<<<<<<< Updated upstream
<<<<<<< Updated upstream
<<<<<<< Updated upstream
=======
>>>>>>> Stashed changes
=======
>>>>>>> Stashed changes
>>>>>>> Stashed changes
=======
>>>>>>> Stashed changes
=======
>>>>>>> Stashed changes
=======
>>>>>>> Stashed changes
=======
>>>>>>> Stashed changes
=======
// Copyright (c) Microsoft. All rights reserved.
using System;
using System.ClientModel;
>>>>>>> eab985c52d058dc92abc75034bc790079131ce75
<<<<<<< div
=======
=======
>>>>>>> Stashed changes
=======
>>>>>>> Stashed changes
>>>>>>> head
using System.Net.Http;
using Azure.Core;
using Microsoft.SemanticKernel.Agents.OpenAI;
using Moq;
<<<<<<< HEAD
<<<<<<< div
=======
<<<<<<< Updated upstream
<<<<<<< Updated upstream
>>>>>>> head
<<<<<<< Updated upstream
<<<<<<< Updated upstream
<<<<<<< Updated upstream
<<<<<<< Updated upstream
<<<<<<< Updated upstream
<<<<<<< Updated upstream
=======
=======
>>>>>>> Stashed changes
=======
>>>>>>> Stashed changes
=======
>>>>>>> Stashed changes
=======
>>>>>>> Stashed changes
=======
>>>>>>> Stashed changes
<<<<<<< HEAD
=======
>>>>>>> Stashed changes
=======
>>>>>>> Stashed changes
=======
using OpenAI;
6d73513a859ab2d05e01db3bc1d405827799e34b
using OpenAI;
>>>>>>> main
<<<<<<< Updated upstream
<<<<<<< Updated upstream
<<<<<<< Updated upstream
<<<<<<< Updated upstream
<<<<<<< Updated upstream
<<<<<<< Updated upstream
<<<<<<< Updated upstream
=======
>>>>>>> Stashed changes
>>>>>>> Stashed changes
=======
>>>>>>> Stashed changes
=======
>>>>>>> Stashed changes
=======
>>>>>>> Stashed changes
=======
>>>>>>> Stashed changes
=======
using OpenAI;
6d73513a859ab2d05e01db3bc1d405827799e34b
using OpenAI;
>>>>>>> eab985c52d058dc92abc75034bc790079131ce75
=======
>>>>>>> Stashed changes
=======
>>>>>>> Stashed changes
<<<<<<< div
=======
using OpenAI;
6d73513a859ab2d05e01db3bc1d405827799e34b
using OpenAI;
>>>>>>> eab985c52d058dc92abc75034bc790079131ce75
=======
>>>>>>> head
using Xunit;

namespace SemanticKernel.Agents.UnitTests.OpenAI;

/// <summary>
/// Unit testing of <see cref="OpenAIClientProvider"/>.
/// </summary>
public class OpenAIClientProviderTests
{
    /// <summary>
    /// Verify that provisioning of client for Azure OpenAI.
    /// </summary>
    [Fact]
<<<<<<< HEAD
<<<<<<< HEAD
<<<<<<< div
=======
<<<<<<< Updated upstream
>>>>>>> head
<<<<<<< Updated upstream
<<<<<<< Updated upstream
<<<<<<< Updated upstream
<<<<<<< Updated upstream
<<<<<<< Updated upstream
<<<<<<< Updated upstream
<<<<<<< Updated upstream
=======
>>>>>>> Stashed changes
=======
>>>>>>> Stashed changes
=======
>>>>>>> Stashed changes
=======
>>>>>>> 637c5bcc
    public void VerifyOpenAIClientFactoryTargetAzureByKey()
    {
        // Arrange
        OpenAIClientProvider provider = OpenAIClientProvider.ForAzureOpenAI("key", new Uri("https://localhost"));
<<<<<<< HEAD
=======
<<<<<<< Updated upstream
<<<<<<< Updated upstream
=======
>>>>>>> Stashed changes
=======
>>>>>>> Stashed changes
=======
>>>>>>> Stashed changes
=======
>>>>>>> Stashed changes
=======
>>>>>>> Stashed changes
<<<<<<< HEAD
=======
>>>>>>> 637c5bcc
    public void VerifyOpenAIClientFactoryTargetAzureByKey()
    {
        // Arrange
        OpenAIClientProvider provider = OpenAIClientProvider.ForAzureOpenAI("key", new Uri("https://localhost"));
<<<<<<< HEAD
=======
=======
>>>>>>> eab985c52d058dc92abc75034bc790079131ce75
<<<<<<< div
=======
=======
>>>>>>> Stashed changes
=======
>>>>>>> Stashed changes
>>>>>>> head
    public void VerifyOpenAIClientProviderTargetAzureByKey()
    {
        // Act
    public void VerifyOpenAIClientFactoryTargetAzureByKey()
    {
        // Arrange
 6d73513a859ab2d05e01db3bc1d405827799e34b
    public void VerifyOpenAIClientProviderTargetAzureByKey()
    {
        // Act
        OpenAIClientProvider provider = OpenAIClientProvider.ForAzureOpenAI("key", new Uri("https://localhost"));
=======
    public void VerifyOpenAIClientProviderTargetAzureByKey()
    {
        // Act
    public void VerifyOpenAIClientFactoryTargetAzureByKey()
    {
        // Arrange
    public void VerifyOpenAIClientProviderTargetAzureByKey()
    {
        // Act
        OpenAIClientProvider provider = OpenAIClientProvider.ForAzureOpenAI("key", new Uri("https://localhost"));
        OpenAIClientProvider provider = OpenAIClientProvider.ForAzureOpenAI(new ApiKeyCredential("key"), new Uri("https://localhost"));
>>>>>>> 637c5bcc
        OpenAIClientProvider provider = OpenAIClientProvider.ForAzureOpenAI(new ApiKeyCredential("key"), new Uri("https://localhost"));
<<<<<<< div
=======
<<<<<<< Updated upstream
<<<<<<< Updated upstream
>>>>>>> head
<<<<<<< HEAD
>>>>>>> main
<<<<<<< Updated upstream
<<<<<<< Updated upstream
<<<<<<< Updated upstream
<<<<<<< Updated upstream
<<<<<<< Updated upstream
>>>>>>> Stashed changes
=======
>>>>>>> Stashed changes
=======
>>>>>>> Stashed changes
=======
>>>>>>> Stashed changes
=======
>>>>>>> Stashed changes
=======
>>>>>>> Stashed changes
=======
>>>>>>> eab985c52d058dc92abc75034bc790079131ce75
<<<<<<< div
=======
=======
>>>>>>> main
>>>>>>> Stashed changes
=======
>>>>>>> main
>>>>>>> Stashed changes
>>>>>>> head

        // Assert
        Assert.NotNull(provider.Client);
    }

    /// <summary>
    /// Verify that provisioning of client for Azure OpenAI.
    /// </summary>
    [Fact]
<<<<<<< HEAD
<<<<<<< div
=======
<<<<<<< Updated upstream
<<<<<<< Updated upstream
>>>>>>> head
<<<<<<< Updated upstream
<<<<<<< Updated upstream
<<<<<<< Updated upstream
<<<<<<< Updated upstream
<<<<<<< Updated upstream
<<<<<<< Updated upstream
=======
=======
>>>>>>> Stashed changes
=======
>>>>>>> Stashed changes
=======
>>>>>>> Stashed changes
=======
>>>>>>> Stashed changes
=======
>>>>>>> Stashed changes
<<<<<<< HEAD
=======
=======
>>>>>>> eab985c52d058dc92abc75034bc790079131ce75
<<<<<<< div
=======
=======
=======
>>>>>>> Stashed changes
=======
=======
>>>>>>> Stashed changes
>>>>>>> head
    public void VerifyOpenAIClientProviderTargetAzureByCredential()
    {
        // Arrange
        Mock<TokenCredential> mockCredential = new();

        // Act
<<<<<<< div
=======
<<<<<<< Updated upstream
<<<<<<< Updated upstream
>>>>>>> head
<<<<<<< HEAD
>>>>>>> main
<<<<<<< Updated upstream
<<<<<<< Updated upstream
<<<<<<< Updated upstream
<<<<<<< Updated upstream
<<<<<<< Updated upstream
>>>>>>> Stashed changes
=======
>>>>>>> Stashed changes
=======
>>>>>>> Stashed changes
=======
>>>>>>> Stashed changes
=======
>>>>>>> Stashed changes
=======
>>>>>>> Stashed changes
=======
>>>>>>> eab985c52d058dc92abc75034bc790079131ce75
<<<<<<< div
=======
=======
>>>>>>> main
>>>>>>> Stashed changes
=======
>>>>>>> main
>>>>>>> Stashed changes
>>>>>>> head
    public void VerifyOpenAIClientFactoryTargetAzureByCredential()
    {
        // Arrange
        Mock<TokenCredential> mockCredential = new();
<<<<<<< HEAD
<<<<<<< div
=======
<<<<<<< Updated upstream
<<<<<<< Updated upstream
>>>>>>> head
<<<<<<< Updated upstream
<<<<<<< Updated upstream
<<<<<<< Updated upstream
<<<<<<< Updated upstream
<<<<<<< Updated upstream
<<<<<<< Updated upstream
=======
=======
>>>>>>> Stashed changes
=======
>>>>>>> Stashed changes
=======
>>>>>>> Stashed changes
=======
>>>>>>> Stashed changes
=======
>>>>>>> Stashed changes
<<<<<<< HEAD
=======
=======
>>>>>>> eab985c52d058dc92abc75034bc790079131ce75
<<<<<<< div
=======
=======
=======
>>>>>>> Stashed changes
=======
=======
>>>>>>> Stashed changes
>>>>>>> head
 6d73513a859ab2d05e01db3bc1d405827799e34b
    public void VerifyOpenAIClientProviderTargetAzureByCredential()
    {
        // Arrange
        Mock<TokenCredential> mockCredential = new();

        // Act
<<<<<<< HEAD
<<<<<<< div
=======
<<<<<<< Updated upstream
<<<<<<< Updated upstream
>>>>>>> head
<<<<<<< HEAD
>>>>>>> main
<<<<<<< Updated upstream
<<<<<<< Updated upstream
<<<<<<< Updated upstream
<<<<<<< Updated upstream
<<<<<<< Updated upstream
>>>>>>> Stashed changes
=======
>>>>>>> Stashed changes
=======
>>>>>>> Stashed changes
=======
>>>>>>> Stashed changes
=======
>>>>>>> Stashed changes
=======
>>>>>>> Stashed changes
=======
>>>>>>> eab985c52d058dc92abc75034bc790079131ce75
<<<<<<< div
=======
=======
>>>>>>> main
>>>>>>> Stashed changes
=======
>>>>>>> main
>>>>>>> Stashed changes
>>>>>>> head
=======
    public void VerifyOpenAIClientFactoryTargetAzureByCredential()
    {
        // Arrange
        Mock<TokenCredential> mockCredential = new();
    public void VerifyOpenAIClientProviderTargetAzureByCredential()
    {
        // Arrange
        Mock<TokenCredential> mockCredential = new();

        // Act
>>>>>>> 637c5bcc
        OpenAIClientProvider provider = OpenAIClientProvider.ForAzureOpenAI(mockCredential.Object, new Uri("https://localhost"));

        // Assert
        Assert.NotNull(provider.Client);
    }

    /// <summary>
    /// Verify that provisioning of client for OpenAI.
    /// </summary>
    [Theory]
    [InlineData(null)]
    [InlineData("http://myproxy:9819")]
<<<<<<< HEAD
<<<<<<< HEAD
<<<<<<< div
=======
<<<<<<< Updated upstream
>>>>>>> head
<<<<<<< Updated upstream
<<<<<<< Updated upstream
<<<<<<< Updated upstream
<<<<<<< Updated upstream
<<<<<<< Updated upstream
<<<<<<< Updated upstream
<<<<<<< Updated upstream
=======
>>>>>>> Stashed changes
=======
>>>>>>> Stashed changes
=======
>>>>>>> Stashed changes
    public void VerifyOpenAIClientFactoryTargetOpenAINoKey(string? endpoint)
    {
        // Arrange
=======
<<<<<<< Updated upstream
<<<<<<< Updated upstream
=======
>>>>>>> Stashed changes
=======
>>>>>>> Stashed changes
=======
>>>>>>> Stashed changes
=======
>>>>>>> Stashed changes
=======
>>>>>>> Stashed changes
<<<<<<< HEAD
    public void VerifyOpenAIClientFactoryTargetOpenAINoKey(string? endpoint)
    {
        // Arrange
=======
=======
>>>>>>> eab985c52d058dc92abc75034bc790079131ce75
<<<<<<< div
=======
=======
>>>>>>> Stashed changes
=======
>>>>>>> Stashed changes
>>>>>>> head
=======
    public void VerifyOpenAIClientFactoryTargetOpenAINoKey(string? endpoint)
    {
        // Arrange
    public void VerifyOpenAIClientFactoryTargetOpenAINoKey(string? endpoint)
    {
        // Arrange
>>>>>>> 637c5bcc
    public void VerifyOpenAIClientProviderTargetOpenAINoKey(string? endpoint)
    {
        // Act
    public void VerifyOpenAIClientFactoryTargetOpenAINoKey(string? endpoint)
    {
        // Arrange
<<<<<<< HEAD
 6d73513a859ab2d05e01db3bc1d405827799e34b
=======
>>>>>>> 637c5bcc
    public void VerifyOpenAIClientProviderTargetOpenAINoKey(string? endpoint)
    {
        // Act
<<<<<<< div
=======
<<<<<<< Updated upstream
<<<<<<< Updated upstream
>>>>>>> head
<<<<<<< HEAD
>>>>>>> main
<<<<<<< Updated upstream
<<<<<<< Updated upstream
<<<<<<< Updated upstream
<<<<<<< Updated upstream
<<<<<<< Updated upstream
>>>>>>> Stashed changes
=======
>>>>>>> Stashed changes
=======
>>>>>>> Stashed changes
=======
>>>>>>> Stashed changes
=======
>>>>>>> Stashed changes
=======
>>>>>>> Stashed changes
=======
>>>>>>> eab985c52d058dc92abc75034bc790079131ce75
<<<<<<< div
=======
=======
>>>>>>> main
>>>>>>> Stashed changes
=======
>>>>>>> main
>>>>>>> Stashed changes
>>>>>>> head
        OpenAIClientProvider provider = OpenAIClientProvider.ForOpenAI(endpoint != null ? new Uri(endpoint) : null);

        // Assert
        Assert.NotNull(provider.Client);
    }

    /// <summary>
    /// Verify that provisioning of client for OpenAI.
    /// </summary>
    [Theory]
    [InlineData("key", null)]
    [InlineData("key", "http://myproxy:9819")]
<<<<<<< HEAD
<<<<<<< HEAD
<<<<<<< div
=======
<<<<<<< Updated upstream
>>>>>>> head
<<<<<<< Updated upstream
<<<<<<< Updated upstream
<<<<<<< Updated upstream
<<<<<<< Updated upstream
<<<<<<< Updated upstream
<<<<<<< Updated upstream
<<<<<<< Updated upstream
=======
>>>>>>> Stashed changes
=======
>>>>>>> Stashed changes
=======
>>>>>>> 637c5bcc
    public void VerifyOpenAIClientFactoryTargetOpenAIByKey(string key, string? endpoint)
    {
        // Arrange
        OpenAIClientProvider provider = OpenAIClientProvider.ForOpenAI(key, endpoint != null ? new Uri(endpoint) : null);
<<<<<<< HEAD
=======
<<<<<<< Updated upstream
=======
>>>>>>> Stashed changes
=======
>>>>>>> Stashed changes
=======
>>>>>>> Stashed changes
=======
>>>>>>> Stashed changes
=======
>>>>>>> Stashed changes
<<<<<<< HEAD
=======
>>>>>>> Stashed changes
=======
>>>>>>> 637c5bcc
    public void VerifyOpenAIClientFactoryTargetOpenAIByKey(string key, string? endpoint)
    {
        // Arrange
        OpenAIClientProvider provider = OpenAIClientProvider.ForOpenAI(key, endpoint != null ? new Uri(endpoint) : null);
<<<<<<< HEAD
=======
<<<<<<< div
=======
>>>>>>> eab985c52d058dc92abc75034bc790079131ce75
=======
<<<<<<< Updated upstream
=======
>>>>>>> eab985c52d058dc92abc75034bc790079131ce75
=======
>>>>>>> Stashed changes
=======
>>>>>>> Stashed changes
>>>>>>> head
    public void VerifyOpenAIClientProviderTargetOpenAIByKey(string key, string? endpoint)
    {
        // Act
    public void VerifyOpenAIClientFactoryTargetOpenAIByKey(string key, string? endpoint)
    {
        // Arrange
 6d73513a859ab2d05e01db3bc1d405827799e34b
    public void VerifyOpenAIClientProviderTargetOpenAIByKey(string key, string? endpoint)
    {
        // Act
        OpenAIClientProvider provider = OpenAIClientProvider.ForOpenAI(key, endpoint != null ? new Uri(endpoint) : null);
=======
    public void VerifyOpenAIClientProviderTargetOpenAIByKey(string key, string? endpoint)
    {
        // Act
    public void VerifyOpenAIClientFactoryTargetOpenAIByKey(string key, string? endpoint)
    {
        // Arrange
    public void VerifyOpenAIClientProviderTargetOpenAIByKey(string key, string? endpoint)
    {
        // Act
        OpenAIClientProvider provider = OpenAIClientProvider.ForOpenAI(key, endpoint != null ? new Uri(endpoint) : null);
        OpenAIClientProvider provider = OpenAIClientProvider.ForOpenAI(new ApiKeyCredential(key), endpoint != null ? new Uri(endpoint) : null);
>>>>>>> 637c5bcc
        OpenAIClientProvider provider = OpenAIClientProvider.ForOpenAI(new ApiKeyCredential(key), endpoint != null ? new Uri(endpoint) : null);
<<<<<<< div
=======
<<<<<<< Updated upstream
<<<<<<< Updated upstream
>>>>>>> head
<<<<<<< HEAD
>>>>>>> main
<<<<<<< Updated upstream
<<<<<<< Updated upstream
<<<<<<< Updated upstream
<<<<<<< Updated upstream
<<<<<<< Updated upstream
>>>>>>> Stashed changes
=======
>>>>>>> Stashed changes
=======
>>>>>>> Stashed changes
=======
>>>>>>> Stashed changes
=======
>>>>>>> Stashed changes
=======
>>>>>>> Stashed changes
=======
>>>>>>> eab985c52d058dc92abc75034bc790079131ce75
<<<<<<< div
=======
=======
>>>>>>> main
>>>>>>> Stashed changes
=======
>>>>>>> main
>>>>>>> Stashed changes
>>>>>>> head

        // Assert
        Assert.NotNull(provider.Client);
    }

    /// <summary>
    /// Verify that the factory can create a client with http proxy.
    /// </summary>
    [Fact]
<<<<<<< HEAD
<<<<<<< div
=======
<<<<<<< Updated upstream
<<<<<<< Updated upstream
>>>>>>> head
<<<<<<< Updated upstream
<<<<<<< Updated upstream
<<<<<<< Updated upstream
<<<<<<< Updated upstream
<<<<<<< Updated upstream
<<<<<<< Updated upstream
=======
=======
>>>>>>> Stashed changes
=======
>>>>>>> Stashed changes
=======
>>>>>>> Stashed changes
=======
>>>>>>> Stashed changes
=======
>>>>>>> Stashed changes
<<<<<<< HEAD
=======
=======
>>>>>>> eab985c52d058dc92abc75034bc790079131ce75
<<<<<<< div
=======
=======
=======
>>>>>>> Stashed changes
=======
=======
>>>>>>> Stashed changes
>>>>>>> head
    public void VerifyOpenAIClientProviderWithHttpClient()
    {
        // Arrange
        using HttpClient httpClient = new() { BaseAddress = new Uri("http://myproxy:9819") };

        // Act
<<<<<<< div
=======
<<<<<<< Updated upstream
<<<<<<< Updated upstream
>>>>>>> head
<<<<<<< HEAD
>>>>>>> main
<<<<<<< Updated upstream
<<<<<<< Updated upstream
<<<<<<< Updated upstream
<<<<<<< Updated upstream
<<<<<<< Updated upstream
>>>>>>> Stashed changes
=======
>>>>>>> Stashed changes
=======
>>>>>>> Stashed changes
=======
>>>>>>> Stashed changes
=======
>>>>>>> Stashed changes
=======
>>>>>>> Stashed changes
=======
>>>>>>> eab985c52d058dc92abc75034bc790079131ce75
<<<<<<< div
=======
=======
>>>>>>> main
>>>>>>> Stashed changes
=======
>>>>>>> main
>>>>>>> Stashed changes
>>>>>>> head
    public void VerifyOpenAIClientFactoryWithHttpClient()
    {
        // Arrange
        using HttpClient httpClient = new() { BaseAddress = new Uri("http://myproxy:9819") };
<<<<<<< HEAD
<<<<<<< div
=======
<<<<<<< Updated upstream
<<<<<<< Updated upstream
>>>>>>> head
<<<<<<< Updated upstream
<<<<<<< Updated upstream
<<<<<<< Updated upstream
<<<<<<< Updated upstream
<<<<<<< Updated upstream
<<<<<<< Updated upstream
=======
=======
>>>>>>> Stashed changes
=======
>>>>>>> Stashed changes
=======
>>>>>>> Stashed changes
=======
>>>>>>> Stashed changes
=======
>>>>>>> Stashed changes
<<<<<<< HEAD
=======
=======
>>>>>>> eab985c52d058dc92abc75034bc790079131ce75
<<<<<<< div
=======
=======
=======
>>>>>>> Stashed changes
=======
=======
>>>>>>> Stashed changes
>>>>>>> head
 6d73513a859ab2d05e01db3bc1d405827799e34b
    public void VerifyOpenAIClientProviderWithHttpClient()
    {
        // Arrange
        using HttpClient httpClient = new() { BaseAddress = new Uri("http://myproxy:9819") };

        // Act
    public void VerifyOpenAIClientFactoryWithHttpClient()
    {
        // Arrange
        using HttpClient httpClient = new() { BaseAddress = new Uri("http://myproxy:9819") };
    public void VerifyOpenAIClientProviderWithHttpClient()
    {
        // Arrange
        using HttpClient httpClient = new() { BaseAddress = new Uri("http://myproxy:9819") };

        // Act
        OpenAIClientProvider provider = OpenAIClientProvider.ForOpenAI(httpClient: httpClient);

        // Assert
        Assert.NotNull(provider.Client);

        // Arrange
        using HttpClient httpClientWithHeaders = new() { BaseAddress = new Uri("http://myproxy:9819") };
        httpClient.DefaultRequestHeaders.Add("X-Test", "Test");

        // Act
        OpenAIClientProvider providerWithHeaders = OpenAIClientProvider.ForOpenAI(httpClient: httpClient);

        // Assert
        Assert.NotNull(providerWithHeaders.Client);

        Assert.NotEqual(provider.ConfigurationKeys.Count, providerWithHeaders.ConfigurationKeys.Count);
    }

    /// <summary>
    /// Verify that the factory can create a client with http proxy.
    /// </summary>
    [Fact]
    public void VerifyOpenAIClientProviderWithHttpClientHeaders()
    {
        // Arrange
        using HttpClient httpClient = new() { BaseAddress = new Uri("http://myproxy:9819") };
        httpClient.DefaultRequestHeaders.Add("X-Test", "Test");

        // Act
<<<<<<< div
=======
<<<<<<< Updated upstream
<<<<<<< Updated upstream
>>>>>>> head
<<<<<<< HEAD
>>>>>>> main
<<<<<<< Updated upstream
<<<<<<< Updated upstream
<<<<<<< Updated upstream
<<<<<<< Updated upstream
<<<<<<< Updated upstream
>>>>>>> Stashed changes
=======
>>>>>>> Stashed changes
=======
>>>>>>> Stashed changes
=======
>>>>>>> Stashed changes
=======
>>>>>>> Stashed changes
=======
>>>>>>> Stashed changes
=======
>>>>>>> eab985c52d058dc92abc75034bc790079131ce75
<<<<<<< div
=======
=======
>>>>>>> main
>>>>>>> Stashed changes
=======
>>>>>>> main
>>>>>>> Stashed changes
>>>>>>> head
        OpenAIClientProvider provider = OpenAIClientProvider.ForOpenAI(httpClient: httpClient);

        // Assert
        Assert.NotNull(provider.Client);
    }
<<<<<<< HEAD
<<<<<<< div
=======
<<<<<<< Updated upstream
<<<<<<< Updated upstream
>>>>>>> head
<<<<<<< Updated upstream
<<<<<<< Updated upstream
<<<<<<< Updated upstream
<<<<<<< Updated upstream
<<<<<<< Updated upstream
<<<<<<< Updated upstream
=======
=======
>>>>>>> Stashed changes
=======
>>>>>>> Stashed changes
=======
>>>>>>> Stashed changes
=======
>>>>>>> Stashed changes
=======
>>>>>>> Stashed changes
<<<<<<< HEAD
=======
=======
>>>>>>> eab985c52d058dc92abc75034bc790079131ce75
<<<<<<< div
=======
=======
=======
>>>>>>> Stashed changes
=======
=======
>>>>>>> Stashed changes
>>>>>>> head

    /// <summary>
    /// Verify that the factory can accept an client that already exists.
    /// </summary>
    [Fact]
    public void VerifyOpenAIClientProviderFromClient()
    {
        // Arrange
        Mock<OpenAIClient> mockClient = new();
        OpenAIClientProvider provider = OpenAIClientProvider.FromClient(mockClient.Object);

        // Assert
        Assert.NotNull(provider.Client);
        Assert.Equal(mockClient.Object, provider.Client);
<<<<<<< HEAD
 6d73513a859ab2d05e01db3bc1d405827799e34b
    }
<<<<<<< div
=======
<<<<<<< Updated upstream
<<<<<<< Updated upstream
>>>>>>> head
<<<<<<< HEAD
>>>>>>> main
<<<<<<< Updated upstream
<<<<<<< Updated upstream
<<<<<<< Updated upstream
<<<<<<< Updated upstream
<<<<<<< Updated upstream
>>>>>>> Stashed changes
=======
>>>>>>> Stashed changes
=======
>>>>>>> Stashed changes
=======
>>>>>>> Stashed changes
=======
>>>>>>> Stashed changes
=======
>>>>>>> Stashed changes
=======
>>>>>>> eab985c52d058dc92abc75034bc790079131ce75
<<<<<<< div
=======
=======
>>>>>>> main
>>>>>>> Stashed changes
=======
>>>>>>> main
>>>>>>> Stashed changes
>>>>>>> head
=======
      }
>>>>>>> 637c5bcc
}<|MERGE_RESOLUTION|>--- conflicted
+++ resolved
@@ -1,148 +1,11 @@
-<<<<<<< HEAD
-<<<<<<< HEAD
-<<<<<<< div
-=======
-<<<<<<< Updated upstream
-<<<<<<< Updated upstream
->>>>>>> head
-<<<<<<< Updated upstream
-<<<<<<< Updated upstream
-<<<<<<< Updated upstream
-<<<<<<< Updated upstream
-<<<<<<< Updated upstream
-<<<<<<< Updated upstream
-﻿// Copyright (c) Microsoft. All rights reserved.
-=======
-// Copyright (c) Microsoft. All rights reserved.
->>>>>>> 637c5bcc
-using System;
-=======
-=======
->>>>>>> Stashed changes
-=======
->>>>>>> Stashed changes
-=======
->>>>>>> Stashed changes
-=======
->>>>>>> Stashed changes
-=======
->>>>>>> Stashed changes
-<<<<<<< HEAD
-=======
->>>>>>> Stashed changes
-=======
->>>>>>> Stashed changes
-﻿// Copyright (c) Microsoft. All rights reserved.
-using System;
-=======
 // Copyright (c) Microsoft. All rights reserved.
 using System;
 using System.ClientModel;
->>>>>>> main
-<<<<<<< Updated upstream
-<<<<<<< Updated upstream
-<<<<<<< Updated upstream
-<<<<<<< Updated upstream
-<<<<<<< Updated upstream
-<<<<<<< Updated upstream
-<<<<<<< Updated upstream
-=======
->>>>>>> Stashed changes
-=======
->>>>>>> Stashed changes
->>>>>>> Stashed changes
-=======
->>>>>>> Stashed changes
-=======
->>>>>>> Stashed changes
-=======
->>>>>>> Stashed changes
-=======
->>>>>>> Stashed changes
-=======
-// Copyright (c) Microsoft. All rights reserved.
-using System;
-using System.ClientModel;
->>>>>>> eab985c52d058dc92abc75034bc790079131ce75
-<<<<<<< div
-=======
-=======
->>>>>>> Stashed changes
-=======
->>>>>>> Stashed changes
->>>>>>> head
 using System.Net.Http;
 using Azure.Core;
 using Microsoft.SemanticKernel.Agents.OpenAI;
 using Moq;
-<<<<<<< HEAD
-<<<<<<< div
-=======
-<<<<<<< Updated upstream
-<<<<<<< Updated upstream
->>>>>>> head
-<<<<<<< Updated upstream
-<<<<<<< Updated upstream
-<<<<<<< Updated upstream
-<<<<<<< Updated upstream
-<<<<<<< Updated upstream
-<<<<<<< Updated upstream
-=======
-=======
->>>>>>> Stashed changes
-=======
->>>>>>> Stashed changes
-=======
->>>>>>> Stashed changes
-=======
->>>>>>> Stashed changes
-=======
->>>>>>> Stashed changes
-<<<<<<< HEAD
-=======
->>>>>>> Stashed changes
-=======
->>>>>>> Stashed changes
-=======
 using OpenAI;
-6d73513a859ab2d05e01db3bc1d405827799e34b
-using OpenAI;
->>>>>>> main
-<<<<<<< Updated upstream
-<<<<<<< Updated upstream
-<<<<<<< Updated upstream
-<<<<<<< Updated upstream
-<<<<<<< Updated upstream
-<<<<<<< Updated upstream
-<<<<<<< Updated upstream
-=======
->>>>>>> Stashed changes
->>>>>>> Stashed changes
-=======
->>>>>>> Stashed changes
-=======
->>>>>>> Stashed changes
-=======
->>>>>>> Stashed changes
-=======
->>>>>>> Stashed changes
-=======
-using OpenAI;
-6d73513a859ab2d05e01db3bc1d405827799e34b
-using OpenAI;
->>>>>>> eab985c52d058dc92abc75034bc790079131ce75
-=======
->>>>>>> Stashed changes
-=======
->>>>>>> Stashed changes
-<<<<<<< div
-=======
-using OpenAI;
-6d73513a859ab2d05e01db3bc1d405827799e34b
-using OpenAI;
->>>>>>> eab985c52d058dc92abc75034bc790079131ce75
-=======
->>>>>>> head
 using Xunit;
 
 namespace SemanticKernel.Agents.UnitTests.OpenAI;
@@ -156,75 +19,14 @@
     /// Verify that provisioning of client for Azure OpenAI.
     /// </summary>
     [Fact]
-<<<<<<< HEAD
-<<<<<<< HEAD
-<<<<<<< div
-=======
-<<<<<<< Updated upstream
->>>>>>> head
-<<<<<<< Updated upstream
-<<<<<<< Updated upstream
-<<<<<<< Updated upstream
-<<<<<<< Updated upstream
-<<<<<<< Updated upstream
-<<<<<<< Updated upstream
-<<<<<<< Updated upstream
-=======
->>>>>>> Stashed changes
-=======
->>>>>>> Stashed changes
-=======
->>>>>>> Stashed changes
-=======
->>>>>>> 637c5bcc
     public void VerifyOpenAIClientFactoryTargetAzureByKey()
     {
         // Arrange
         OpenAIClientProvider provider = OpenAIClientProvider.ForAzureOpenAI("key", new Uri("https://localhost"));
-<<<<<<< HEAD
-=======
-<<<<<<< Updated upstream
-<<<<<<< Updated upstream
-=======
->>>>>>> Stashed changes
-=======
->>>>>>> Stashed changes
-=======
->>>>>>> Stashed changes
-=======
->>>>>>> Stashed changes
-=======
->>>>>>> Stashed changes
-<<<<<<< HEAD
-=======
->>>>>>> 637c5bcc
     public void VerifyOpenAIClientFactoryTargetAzureByKey()
     {
         // Arrange
         OpenAIClientProvider provider = OpenAIClientProvider.ForAzureOpenAI("key", new Uri("https://localhost"));
-<<<<<<< HEAD
-=======
-=======
->>>>>>> eab985c52d058dc92abc75034bc790079131ce75
-<<<<<<< div
-=======
-=======
->>>>>>> Stashed changes
-=======
->>>>>>> Stashed changes
->>>>>>> head
-    public void VerifyOpenAIClientProviderTargetAzureByKey()
-    {
-        // Act
-    public void VerifyOpenAIClientFactoryTargetAzureByKey()
-    {
-        // Arrange
- 6d73513a859ab2d05e01db3bc1d405827799e34b
-    public void VerifyOpenAIClientProviderTargetAzureByKey()
-    {
-        // Act
-        OpenAIClientProvider provider = OpenAIClientProvider.ForAzureOpenAI("key", new Uri("https://localhost"));
-=======
     public void VerifyOpenAIClientProviderTargetAzureByKey()
     {
         // Act
@@ -236,42 +38,7 @@
         // Act
         OpenAIClientProvider provider = OpenAIClientProvider.ForAzureOpenAI("key", new Uri("https://localhost"));
         OpenAIClientProvider provider = OpenAIClientProvider.ForAzureOpenAI(new ApiKeyCredential("key"), new Uri("https://localhost"));
->>>>>>> 637c5bcc
         OpenAIClientProvider provider = OpenAIClientProvider.ForAzureOpenAI(new ApiKeyCredential("key"), new Uri("https://localhost"));
-<<<<<<< div
-=======
-<<<<<<< Updated upstream
-<<<<<<< Updated upstream
->>>>>>> head
-<<<<<<< HEAD
->>>>>>> main
-<<<<<<< Updated upstream
-<<<<<<< Updated upstream
-<<<<<<< Updated upstream
-<<<<<<< Updated upstream
-<<<<<<< Updated upstream
->>>>>>> Stashed changes
-=======
->>>>>>> Stashed changes
-=======
->>>>>>> Stashed changes
-=======
->>>>>>> Stashed changes
-=======
->>>>>>> Stashed changes
-=======
->>>>>>> Stashed changes
-=======
->>>>>>> eab985c52d058dc92abc75034bc790079131ce75
-<<<<<<< div
-=======
-=======
->>>>>>> main
->>>>>>> Stashed changes
-=======
->>>>>>> main
->>>>>>> Stashed changes
->>>>>>> head
 
         // Assert
         Assert.NotNull(provider.Client);
@@ -281,165 +48,12 @@
     /// Verify that provisioning of client for Azure OpenAI.
     /// </summary>
     [Fact]
-<<<<<<< HEAD
-<<<<<<< div
-=======
-<<<<<<< Updated upstream
-<<<<<<< Updated upstream
->>>>>>> head
-<<<<<<< Updated upstream
-<<<<<<< Updated upstream
-<<<<<<< Updated upstream
-<<<<<<< Updated upstream
-<<<<<<< Updated upstream
-<<<<<<< Updated upstream
-=======
-=======
->>>>>>> Stashed changes
-=======
->>>>>>> Stashed changes
-=======
->>>>>>> Stashed changes
-=======
->>>>>>> Stashed changes
-=======
->>>>>>> Stashed changes
-<<<<<<< HEAD
-=======
-=======
->>>>>>> eab985c52d058dc92abc75034bc790079131ce75
-<<<<<<< div
-=======
-=======
-=======
->>>>>>> Stashed changes
-=======
-=======
->>>>>>> Stashed changes
->>>>>>> head
     public void VerifyOpenAIClientProviderTargetAzureByCredential()
     {
         // Arrange
         Mock<TokenCredential> mockCredential = new();
 
         // Act
-<<<<<<< div
-=======
-<<<<<<< Updated upstream
-<<<<<<< Updated upstream
->>>>>>> head
-<<<<<<< HEAD
->>>>>>> main
-<<<<<<< Updated upstream
-<<<<<<< Updated upstream
-<<<<<<< Updated upstream
-<<<<<<< Updated upstream
-<<<<<<< Updated upstream
->>>>>>> Stashed changes
-=======
->>>>>>> Stashed changes
-=======
->>>>>>> Stashed changes
-=======
->>>>>>> Stashed changes
-=======
->>>>>>> Stashed changes
-=======
->>>>>>> Stashed changes
-=======
->>>>>>> eab985c52d058dc92abc75034bc790079131ce75
-<<<<<<< div
-=======
-=======
->>>>>>> main
->>>>>>> Stashed changes
-=======
->>>>>>> main
->>>>>>> Stashed changes
->>>>>>> head
-    public void VerifyOpenAIClientFactoryTargetAzureByCredential()
-    {
-        // Arrange
-        Mock<TokenCredential> mockCredential = new();
-<<<<<<< HEAD
-<<<<<<< div
-=======
-<<<<<<< Updated upstream
-<<<<<<< Updated upstream
->>>>>>> head
-<<<<<<< Updated upstream
-<<<<<<< Updated upstream
-<<<<<<< Updated upstream
-<<<<<<< Updated upstream
-<<<<<<< Updated upstream
-<<<<<<< Updated upstream
-=======
-=======
->>>>>>> Stashed changes
-=======
->>>>>>> Stashed changes
-=======
->>>>>>> Stashed changes
-=======
->>>>>>> Stashed changes
-=======
->>>>>>> Stashed changes
-<<<<<<< HEAD
-=======
-=======
->>>>>>> eab985c52d058dc92abc75034bc790079131ce75
-<<<<<<< div
-=======
-=======
-=======
->>>>>>> Stashed changes
-=======
-=======
->>>>>>> Stashed changes
->>>>>>> head
- 6d73513a859ab2d05e01db3bc1d405827799e34b
-    public void VerifyOpenAIClientProviderTargetAzureByCredential()
-    {
-        // Arrange
-        Mock<TokenCredential> mockCredential = new();
-
-        // Act
-<<<<<<< HEAD
-<<<<<<< div
-=======
-<<<<<<< Updated upstream
-<<<<<<< Updated upstream
->>>>>>> head
-<<<<<<< HEAD
->>>>>>> main
-<<<<<<< Updated upstream
-<<<<<<< Updated upstream
-<<<<<<< Updated upstream
-<<<<<<< Updated upstream
-<<<<<<< Updated upstream
->>>>>>> Stashed changes
-=======
->>>>>>> Stashed changes
-=======
->>>>>>> Stashed changes
-=======
->>>>>>> Stashed changes
-=======
->>>>>>> Stashed changes
-=======
->>>>>>> Stashed changes
-=======
->>>>>>> eab985c52d058dc92abc75034bc790079131ce75
-<<<<<<< div
-=======
-=======
->>>>>>> main
->>>>>>> Stashed changes
-=======
->>>>>>> main
->>>>>>> Stashed changes
->>>>>>> head
-=======
     public void VerifyOpenAIClientFactoryTargetAzureByCredential()
     {
         // Arrange
@@ -450,7 +64,6 @@
         Mock<TokenCredential> mockCredential = new();
 
         // Act
->>>>>>> 637c5bcc
         OpenAIClientProvider provider = OpenAIClientProvider.ForAzureOpenAI(mockCredential.Object, new Uri("https://localhost"));
 
         // Assert
@@ -463,110 +76,21 @@
     [Theory]
     [InlineData(null)]
     [InlineData("http://myproxy:9819")]
-<<<<<<< HEAD
-<<<<<<< HEAD
-<<<<<<< div
-=======
-<<<<<<< Updated upstream
->>>>>>> head
-<<<<<<< Updated upstream
-<<<<<<< Updated upstream
-<<<<<<< Updated upstream
-<<<<<<< Updated upstream
-<<<<<<< Updated upstream
-<<<<<<< Updated upstream
-<<<<<<< Updated upstream
-=======
->>>>>>> Stashed changes
-=======
->>>>>>> Stashed changes
-=======
->>>>>>> Stashed changes
     public void VerifyOpenAIClientFactoryTargetOpenAINoKey(string? endpoint)
     {
         // Arrange
-=======
-<<<<<<< Updated upstream
-<<<<<<< Updated upstream
-=======
->>>>>>> Stashed changes
-=======
->>>>>>> Stashed changes
-=======
->>>>>>> Stashed changes
-=======
->>>>>>> Stashed changes
-=======
->>>>>>> Stashed changes
-<<<<<<< HEAD
     public void VerifyOpenAIClientFactoryTargetOpenAINoKey(string? endpoint)
     {
         // Arrange
-=======
-=======
->>>>>>> eab985c52d058dc92abc75034bc790079131ce75
-<<<<<<< div
-=======
-=======
->>>>>>> Stashed changes
-=======
->>>>>>> Stashed changes
->>>>>>> head
-=======
+    public void VerifyOpenAIClientProviderTargetOpenAINoKey(string? endpoint)
+    {
+        // Act
     public void VerifyOpenAIClientFactoryTargetOpenAINoKey(string? endpoint)
     {
         // Arrange
-    public void VerifyOpenAIClientFactoryTargetOpenAINoKey(string? endpoint)
-    {
-        // Arrange
->>>>>>> 637c5bcc
     public void VerifyOpenAIClientProviderTargetOpenAINoKey(string? endpoint)
     {
         // Act
-    public void VerifyOpenAIClientFactoryTargetOpenAINoKey(string? endpoint)
-    {
-        // Arrange
-<<<<<<< HEAD
- 6d73513a859ab2d05e01db3bc1d405827799e34b
-=======
->>>>>>> 637c5bcc
-    public void VerifyOpenAIClientProviderTargetOpenAINoKey(string? endpoint)
-    {
-        // Act
-<<<<<<< div
-=======
-<<<<<<< Updated upstream
-<<<<<<< Updated upstream
->>>>>>> head
-<<<<<<< HEAD
->>>>>>> main
-<<<<<<< Updated upstream
-<<<<<<< Updated upstream
-<<<<<<< Updated upstream
-<<<<<<< Updated upstream
-<<<<<<< Updated upstream
->>>>>>> Stashed changes
-=======
->>>>>>> Stashed changes
-=======
->>>>>>> Stashed changes
-=======
->>>>>>> Stashed changes
-=======
->>>>>>> Stashed changes
-=======
->>>>>>> Stashed changes
-=======
->>>>>>> eab985c52d058dc92abc75034bc790079131ce75
-<<<<<<< div
-=======
-=======
->>>>>>> main
->>>>>>> Stashed changes
-=======
->>>>>>> main
->>>>>>> Stashed changes
->>>>>>> head
         OpenAIClientProvider provider = OpenAIClientProvider.ForOpenAI(endpoint != null ? new Uri(endpoint) : null);
 
         // Assert
@@ -579,77 +103,14 @@
     [Theory]
     [InlineData("key", null)]
     [InlineData("key", "http://myproxy:9819")]
-<<<<<<< HEAD
-<<<<<<< HEAD
-<<<<<<< div
-=======
-<<<<<<< Updated upstream
->>>>>>> head
-<<<<<<< Updated upstream
-<<<<<<< Updated upstream
-<<<<<<< Updated upstream
-<<<<<<< Updated upstream
-<<<<<<< Updated upstream
-<<<<<<< Updated upstream
-<<<<<<< Updated upstream
-=======
->>>>>>> Stashed changes
-=======
->>>>>>> Stashed changes
-=======
->>>>>>> 637c5bcc
     public void VerifyOpenAIClientFactoryTargetOpenAIByKey(string key, string? endpoint)
     {
         // Arrange
         OpenAIClientProvider provider = OpenAIClientProvider.ForOpenAI(key, endpoint != null ? new Uri(endpoint) : null);
-<<<<<<< HEAD
-=======
-<<<<<<< Updated upstream
-=======
->>>>>>> Stashed changes
-=======
->>>>>>> Stashed changes
-=======
->>>>>>> Stashed changes
-=======
->>>>>>> Stashed changes
-=======
->>>>>>> Stashed changes
-<<<<<<< HEAD
-=======
->>>>>>> Stashed changes
-=======
->>>>>>> 637c5bcc
     public void VerifyOpenAIClientFactoryTargetOpenAIByKey(string key, string? endpoint)
     {
         // Arrange
         OpenAIClientProvider provider = OpenAIClientProvider.ForOpenAI(key, endpoint != null ? new Uri(endpoint) : null);
-<<<<<<< HEAD
-=======
-<<<<<<< div
-=======
->>>>>>> eab985c52d058dc92abc75034bc790079131ce75
-=======
-<<<<<<< Updated upstream
-=======
->>>>>>> eab985c52d058dc92abc75034bc790079131ce75
-=======
->>>>>>> Stashed changes
-=======
->>>>>>> Stashed changes
->>>>>>> head
-    public void VerifyOpenAIClientProviderTargetOpenAIByKey(string key, string? endpoint)
-    {
-        // Act
-    public void VerifyOpenAIClientFactoryTargetOpenAIByKey(string key, string? endpoint)
-    {
-        // Arrange
- 6d73513a859ab2d05e01db3bc1d405827799e34b
-    public void VerifyOpenAIClientProviderTargetOpenAIByKey(string key, string? endpoint)
-    {
-        // Act
-        OpenAIClientProvider provider = OpenAIClientProvider.ForOpenAI(key, endpoint != null ? new Uri(endpoint) : null);
-=======
     public void VerifyOpenAIClientProviderTargetOpenAIByKey(string key, string? endpoint)
     {
         // Act
@@ -661,42 +122,7 @@
         // Act
         OpenAIClientProvider provider = OpenAIClientProvider.ForOpenAI(key, endpoint != null ? new Uri(endpoint) : null);
         OpenAIClientProvider provider = OpenAIClientProvider.ForOpenAI(new ApiKeyCredential(key), endpoint != null ? new Uri(endpoint) : null);
->>>>>>> 637c5bcc
         OpenAIClientProvider provider = OpenAIClientProvider.ForOpenAI(new ApiKeyCredential(key), endpoint != null ? new Uri(endpoint) : null);
-<<<<<<< div
-=======
-<<<<<<< Updated upstream
-<<<<<<< Updated upstream
->>>>>>> head
-<<<<<<< HEAD
->>>>>>> main
-<<<<<<< Updated upstream
-<<<<<<< Updated upstream
-<<<<<<< Updated upstream
-<<<<<<< Updated upstream
-<<<<<<< Updated upstream
->>>>>>> Stashed changes
-=======
->>>>>>> Stashed changes
-=======
->>>>>>> Stashed changes
-=======
->>>>>>> Stashed changes
-=======
->>>>>>> Stashed changes
-=======
->>>>>>> Stashed changes
-=======
->>>>>>> eab985c52d058dc92abc75034bc790079131ce75
-<<<<<<< div
-=======
-=======
->>>>>>> main
->>>>>>> Stashed changes
-=======
->>>>>>> main
->>>>>>> Stashed changes
->>>>>>> head
 
         // Assert
         Assert.NotNull(provider.Client);
@@ -706,123 +132,6 @@
     /// Verify that the factory can create a client with http proxy.
     /// </summary>
     [Fact]
-<<<<<<< HEAD
-<<<<<<< div
-=======
-<<<<<<< Updated upstream
-<<<<<<< Updated upstream
->>>>>>> head
-<<<<<<< Updated upstream
-<<<<<<< Updated upstream
-<<<<<<< Updated upstream
-<<<<<<< Updated upstream
-<<<<<<< Updated upstream
-<<<<<<< Updated upstream
-=======
-=======
->>>>>>> Stashed changes
-=======
->>>>>>> Stashed changes
-=======
->>>>>>> Stashed changes
-=======
->>>>>>> Stashed changes
-=======
->>>>>>> Stashed changes
-<<<<<<< HEAD
-=======
-=======
->>>>>>> eab985c52d058dc92abc75034bc790079131ce75
-<<<<<<< div
-=======
-=======
-=======
->>>>>>> Stashed changes
-=======
-=======
->>>>>>> Stashed changes
->>>>>>> head
-    public void VerifyOpenAIClientProviderWithHttpClient()
-    {
-        // Arrange
-        using HttpClient httpClient = new() { BaseAddress = new Uri("http://myproxy:9819") };
-
-        // Act
-<<<<<<< div
-=======
-<<<<<<< Updated upstream
-<<<<<<< Updated upstream
->>>>>>> head
-<<<<<<< HEAD
->>>>>>> main
-<<<<<<< Updated upstream
-<<<<<<< Updated upstream
-<<<<<<< Updated upstream
-<<<<<<< Updated upstream
-<<<<<<< Updated upstream
->>>>>>> Stashed changes
-=======
->>>>>>> Stashed changes
-=======
->>>>>>> Stashed changes
-=======
->>>>>>> Stashed changes
-=======
->>>>>>> Stashed changes
-=======
->>>>>>> Stashed changes
-=======
->>>>>>> eab985c52d058dc92abc75034bc790079131ce75
-<<<<<<< div
-=======
-=======
->>>>>>> main
->>>>>>> Stashed changes
-=======
->>>>>>> main
->>>>>>> Stashed changes
->>>>>>> head
-    public void VerifyOpenAIClientFactoryWithHttpClient()
-    {
-        // Arrange
-        using HttpClient httpClient = new() { BaseAddress = new Uri("http://myproxy:9819") };
-<<<<<<< HEAD
-<<<<<<< div
-=======
-<<<<<<< Updated upstream
-<<<<<<< Updated upstream
->>>>>>> head
-<<<<<<< Updated upstream
-<<<<<<< Updated upstream
-<<<<<<< Updated upstream
-<<<<<<< Updated upstream
-<<<<<<< Updated upstream
-<<<<<<< Updated upstream
-=======
-=======
->>>>>>> Stashed changes
-=======
->>>>>>> Stashed changes
-=======
->>>>>>> Stashed changes
-=======
->>>>>>> Stashed changes
-=======
->>>>>>> Stashed changes
-<<<<<<< HEAD
-=======
-=======
->>>>>>> eab985c52d058dc92abc75034bc790079131ce75
-<<<<<<< div
-=======
-=======
-=======
->>>>>>> Stashed changes
-=======
-=======
->>>>>>> Stashed changes
->>>>>>> head
- 6d73513a859ab2d05e01db3bc1d405827799e34b
     public void VerifyOpenAIClientProviderWithHttpClient()
     {
         // Arrange
@@ -868,81 +177,11 @@
         httpClient.DefaultRequestHeaders.Add("X-Test", "Test");
 
         // Act
-<<<<<<< div
-=======
-<<<<<<< Updated upstream
-<<<<<<< Updated upstream
->>>>>>> head
-<<<<<<< HEAD
->>>>>>> main
-<<<<<<< Updated upstream
-<<<<<<< Updated upstream
-<<<<<<< Updated upstream
-<<<<<<< Updated upstream
-<<<<<<< Updated upstream
->>>>>>> Stashed changes
-=======
->>>>>>> Stashed changes
-=======
->>>>>>> Stashed changes
-=======
->>>>>>> Stashed changes
-=======
->>>>>>> Stashed changes
-=======
->>>>>>> Stashed changes
-=======
->>>>>>> eab985c52d058dc92abc75034bc790079131ce75
-<<<<<<< div
-=======
-=======
->>>>>>> main
->>>>>>> Stashed changes
-=======
->>>>>>> main
->>>>>>> Stashed changes
->>>>>>> head
         OpenAIClientProvider provider = OpenAIClientProvider.ForOpenAI(httpClient: httpClient);
 
         // Assert
         Assert.NotNull(provider.Client);
     }
-<<<<<<< HEAD
-<<<<<<< div
-=======
-<<<<<<< Updated upstream
-<<<<<<< Updated upstream
->>>>>>> head
-<<<<<<< Updated upstream
-<<<<<<< Updated upstream
-<<<<<<< Updated upstream
-<<<<<<< Updated upstream
-<<<<<<< Updated upstream
-<<<<<<< Updated upstream
-=======
-=======
->>>>>>> Stashed changes
-=======
->>>>>>> Stashed changes
-=======
->>>>>>> Stashed changes
-=======
->>>>>>> Stashed changes
-=======
->>>>>>> Stashed changes
-<<<<<<< HEAD
-=======
-=======
->>>>>>> eab985c52d058dc92abc75034bc790079131ce75
-<<<<<<< div
-=======
-=======
-=======
->>>>>>> Stashed changes
-=======
-=======
->>>>>>> Stashed changes
->>>>>>> head
 
     /// <summary>
     /// Verify that the factory can accept an client that already exists.
@@ -957,44 +196,5 @@
         // Assert
         Assert.NotNull(provider.Client);
         Assert.Equal(mockClient.Object, provider.Client);
-<<<<<<< HEAD
- 6d73513a859ab2d05e01db3bc1d405827799e34b
-    }
-<<<<<<< div
-=======
-<<<<<<< Updated upstream
-<<<<<<< Updated upstream
->>>>>>> head
-<<<<<<< HEAD
->>>>>>> main
-<<<<<<< Updated upstream
-<<<<<<< Updated upstream
-<<<<<<< Updated upstream
-<<<<<<< Updated upstream
-<<<<<<< Updated upstream
->>>>>>> Stashed changes
-=======
->>>>>>> Stashed changes
-=======
->>>>>>> Stashed changes
-=======
->>>>>>> Stashed changes
-=======
->>>>>>> Stashed changes
-=======
->>>>>>> Stashed changes
-=======
->>>>>>> eab985c52d058dc92abc75034bc790079131ce75
-<<<<<<< div
-=======
-=======
->>>>>>> main
->>>>>>> Stashed changes
-=======
->>>>>>> main
->>>>>>> Stashed changes
->>>>>>> head
-=======
       }
->>>>>>> 637c5bcc
 }