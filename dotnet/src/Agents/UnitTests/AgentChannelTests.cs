// Copyright (c) Microsoft. All rights reserved.
using System.Linq;
using System.Threading.Tasks;
using Microsoft.SemanticKernel;
using Microsoft.SemanticKernel.Agents;
using Moq;
using Xunit;

namespace SemanticKernel.Agents.UnitTests;

/// <summary>
/// Unit testing of <see cref="AgentChannel"/>.
/// </summary>
public class AgentChannelTests
{
    /// <summary>
    /// Verify a <see cref="AgentChannel{TAgent}"/> throws if passed
    /// an agent type that does not match declared agent type (TAgent).
    /// </summary>
    [Fact]
    public async Task VerifyAgentChannelUpcastAsync()
    {
        // Arrange
        TestChannel channel = new();
        MockChannel channel = new();
        // Assert
        Assert.Equal(0, channel.InvokeCount);

        // Act
        var messages = channel.InvokeAgentAsync(new MockAgent()).ToArrayAsync();
        var messages = await channel.InvokeAgentAsync(new MockAgent()).ToArrayAsync();
        // Assert
        Assert.Equal(1, channel.InvokeCount);

        // Act
        await Assert.ThrowsAsync<KernelException>(() => channel.InvokeAgentAsync(new NextAgent()).ToArrayAsync().AsTask());
        // Assert
        Assert.Equal(1, channel.InvokeCount);
    }

    /// <summary>
    /// Not using mock as the goal here is to provide entrypoint to protected method.
    /// </summary>
    private sealed class TestChannel : AgentChannel<MockAgent>
    {
        public int InvokeCount { get; private set; }

        public IAsyncEnumerable<(bool IsVisible, ChatMessageContent Message)> InvokeAgentAsync(Agent agent, CancellationToken cancellationToken = default)
            => base.InvokeAsync(agent, cancellationToken);

#pragma warning disable CS1998 // Async method lacks 'await' operators and will run synchronously
        protected internal override async IAsyncEnumerable<(bool IsVisible, ChatMessageContent Message)> InvokeAsync(MockAgent agent, [EnumeratorCancellation] CancellationToken cancellationToken = default)
#pragma warning restore CS1998 // Async method lacks 'await' operators and will run synchronously
        {
            this.InvokeCount++;

            yield break;
        }

        protected internal override IAsyncEnumerable<ChatMessageContent> GetHistoryAsync(CancellationToken cancellationToken)
        {
            throw new NotImplementedException();
        }

        protected internal override Task ReceiveAsync(IEnumerable<ChatMessageContent> history, CancellationToken cancellationToken = default)
        {
            throw new NotImplementedException();
        }

<<<<<<< HEAD
<<<<<<< div
=======
<<<<<<< Updated upstream
<<<<<<< Updated upstream
>>>>>>> head
<<<<<<< Updated upstream
<<<<<<< Updated upstream
<<<<<<< Updated upstream
<<<<<<< Updated upstream
<<<<<<< Updated upstream
<<<<<<< Updated upstream
=======
=======
>>>>>>> Stashed changes
=======
>>>>>>> Stashed changes
=======
>>>>>>> Stashed changes
=======
>>>>>>> Stashed changes
=======
>>>>>>> Stashed changes
<<<<<<< HEAD
=======
=======
>>>>>>> eab985c52d058dc92abc75034bc790079131ce75
<<<<<<< div
=======
=======
=======
>>>>>>> Stashed changes
=======
=======
>>>>>>> Stashed changes
>>>>>>> head
        protected internal override string Serialize()
        {
            throw new NotImplementedException();
        }
    }

    private sealed class NextAgent : TestAgent;

<<<<<<< div
=======
<<<<<<< Updated upstream
<<<<<<< Updated upstream
>>>>>>> head
<<<<<<< HEAD
>>>>>>> main
<<<<<<< Updated upstream
<<<<<<< Updated upstream
<<<<<<< Updated upstream
<<<<<<< Updated upstream
<<<<<<< Updated upstream
>>>>>>> Stashed changes
=======
>>>>>>> Stashed changes
=======
>>>>>>> Stashed changes
=======
>>>>>>> Stashed changes
=======
>>>>>>> Stashed changes
=======
>>>>>>> Stashed changes
=======
>>>>>>> eab985c52d058dc92abc75034bc790079131ce75
<<<<<<< div
=======
=======
>>>>>>> main
>>>>>>> Stashed changes
=======
>>>>>>> main
>>>>>>> Stashed changes
>>>>>>> head
        protected internal override Task ResetAsync(CancellationToken cancellationToken = default)
        {
            throw new NotImplementedException();
        }
    }

    private sealed class NextAgent : MockAgent;
<<<<<<< HEAD
<<<<<<< div
=======
<<<<<<< Updated upstream
<<<<<<< Updated upstream
>>>>>>> head
<<<<<<< Updated upstream
<<<<<<< Updated upstream
<<<<<<< Updated upstream
<<<<<<< Updated upstream
<<<<<<< Updated upstream
<<<<<<< Updated upstream
=======
=======
>>>>>>> Stashed changes
=======
>>>>>>> Stashed changes
=======
>>>>>>> Stashed changes
=======
>>>>>>> Stashed changes
=======
>>>>>>> Stashed changes
<<<<<<< HEAD
=======
<<<<<<< main
>>>>>>> main
<<<<<<< Updated upstream
<<<<<<< Updated upstream
<<<<<<< Updated upstream
<<<<<<< Updated upstream
<<<<<<< Updated upstream
>>>>>>> Stashed changes
=======
>>>>>>> Stashed changes
=======
>>>>>>> Stashed changes
=======
>>>>>>> Stashed changes
=======
>>>>>>> Stashed changes
=======
>>>>>>> Stashed changes
=======
<<<<<<< main
>>>>>>> eab985c52d058dc92abc75034bc790079131ce75
<<<<<<< div
=======
=======
=======
<<<<<<< main
>>>>>>> main
>>>>>>> Stashed changes
=======
=======
<<<<<<< main
>>>>>>> main
>>>>>>> Stashed changes
>>>>>>> head
        Mock<Agent> mockAgent = new();
        await Assert.ThrowsAsync<KernelException>(() => channel.InvokeAgentAsync(mockAgent.Object).ToArrayAsync().AsTask());
        // Assert
        Assert.Equal(1, channel.InvokeCount);
<<<<<<< HEAD
<<<<<<< div
=======
<<<<<<< Updated upstream
<<<<<<< Updated upstream
>>>>>>> head
<<<<<<< Updated upstream
<<<<<<< Updated upstream
<<<<<<< Updated upstream
<<<<<<< Updated upstream
<<<<<<< Updated upstream
<<<<<<< Updated upstream
    }
=======
=======
>>>>>>> Stashed changes
=======
>>>>>>> Stashed changes
=======
>>>>>>> Stashed changes
=======
>>>>>>> Stashed changes
=======
>>>>>>> Stashed changes
<<<<<<< HEAD
    }
=======
=======
>>>>>>> eab985c52d058dc92abc75034bc790079131ce75
<<<<<<< div
=======
=======
    }
=======
>>>>>>> Stashed changes
=======
    }
=======
>>>>>>> Stashed changes
>>>>>>> head
        protected internal override IEnumerable<string> GetChannelKeys()
        {
            throw new NotImplementedException();
        }

        protected internal override Task<AgentChannel> RestoreChannelAsync(string channelState, CancellationToken cancellationToken)
        {
            throw new NotImplementedException();
        }
    }
=======
>>>>>>> ms/features/bugbash-prep
<<<<<<< div
=======
<<<<<<< Updated upstream
<<<<<<< Updated upstream
>>>>>>> head
<<<<<<< HEAD
>>>>>>> main
<<<<<<< Updated upstream
<<<<<<< Updated upstream
<<<<<<< Updated upstream
<<<<<<< Updated upstream
<<<<<<< Updated upstream
>>>>>>> Stashed changes
=======
>>>>>>> Stashed changes
=======
>>>>>>> Stashed changes
=======
>>>>>>> Stashed changes
=======
>>>>>>> Stashed changes
=======
>>>>>>> Stashed changes
=======
>>>>>>> eab985c52d058dc92abc75034bc790079131ce75
<<<<<<< div
=======
=======
>>>>>>> main
>>>>>>> Stashed changes
=======
>>>>>>> main
>>>>>>> Stashed changes
>>>>>>> head
}<|MERGE_RESOLUTION|>--- conflicted
+++ resolved
@@ -67,42 +67,6 @@
             throw new NotImplementedException();
         }
 
-<<<<<<< HEAD
-<<<<<<< div
-=======
-<<<<<<< Updated upstream
-<<<<<<< Updated upstream
->>>>>>> head
-<<<<<<< Updated upstream
-<<<<<<< Updated upstream
-<<<<<<< Updated upstream
-<<<<<<< Updated upstream
-<<<<<<< Updated upstream
-<<<<<<< Updated upstream
-=======
-=======
->>>>>>> Stashed changes
-=======
->>>>>>> Stashed changes
-=======
->>>>>>> Stashed changes
-=======
->>>>>>> Stashed changes
-=======
->>>>>>> Stashed changes
-<<<<<<< HEAD
-=======
-=======
->>>>>>> eab985c52d058dc92abc75034bc790079131ce75
-<<<<<<< div
-=======
-=======
-=======
->>>>>>> Stashed changes
-=======
-=======
->>>>>>> Stashed changes
->>>>>>> head
         protected internal override string Serialize()
         {
             throw new NotImplementedException();
@@ -111,40 +75,6 @@
 
     private sealed class NextAgent : TestAgent;
 
-<<<<<<< div
-=======
-<<<<<<< Updated upstream
-<<<<<<< Updated upstream
->>>>>>> head
-<<<<<<< HEAD
->>>>>>> main
-<<<<<<< Updated upstream
-<<<<<<< Updated upstream
-<<<<<<< Updated upstream
-<<<<<<< Updated upstream
-<<<<<<< Updated upstream
->>>>>>> Stashed changes
-=======
->>>>>>> Stashed changes
-=======
->>>>>>> Stashed changes
-=======
->>>>>>> Stashed changes
-=======
->>>>>>> Stashed changes
-=======
->>>>>>> Stashed changes
-=======
->>>>>>> eab985c52d058dc92abc75034bc790079131ce75
-<<<<<<< div
-=======
-=======
->>>>>>> main
->>>>>>> Stashed changes
-=======
->>>>>>> main
->>>>>>> Stashed changes
->>>>>>> head
         protected internal override Task ResetAsync(CancellationToken cancellationToken = default)
         {
             throw new NotImplementedException();
@@ -152,109 +82,12 @@
     }
 
     private sealed class NextAgent : MockAgent;
-<<<<<<< HEAD
-<<<<<<< div
-=======
-<<<<<<< Updated upstream
-<<<<<<< Updated upstream
->>>>>>> head
-<<<<<<< Updated upstream
-<<<<<<< Updated upstream
-<<<<<<< Updated upstream
-<<<<<<< Updated upstream
-<<<<<<< Updated upstream
-<<<<<<< Updated upstream
-=======
-=======
->>>>>>> Stashed changes
-=======
->>>>>>> Stashed changes
-=======
->>>>>>> Stashed changes
-=======
->>>>>>> Stashed changes
-=======
->>>>>>> Stashed changes
-<<<<<<< HEAD
-=======
-<<<<<<< main
->>>>>>> main
-<<<<<<< Updated upstream
-<<<<<<< Updated upstream
-<<<<<<< Updated upstream
-<<<<<<< Updated upstream
-<<<<<<< Updated upstream
->>>>>>> Stashed changes
-=======
->>>>>>> Stashed changes
-=======
->>>>>>> Stashed changes
-=======
->>>>>>> Stashed changes
-=======
->>>>>>> Stashed changes
-=======
->>>>>>> Stashed changes
-=======
-<<<<<<< main
->>>>>>> eab985c52d058dc92abc75034bc790079131ce75
-<<<<<<< div
-=======
-=======
-=======
-<<<<<<< main
->>>>>>> main
->>>>>>> Stashed changes
-=======
-=======
-<<<<<<< main
->>>>>>> main
->>>>>>> Stashed changes
->>>>>>> head
         Mock<Agent> mockAgent = new();
         await Assert.ThrowsAsync<KernelException>(() => channel.InvokeAgentAsync(mockAgent.Object).ToArrayAsync().AsTask());
         // Assert
         Assert.Equal(1, channel.InvokeCount);
-<<<<<<< HEAD
-<<<<<<< div
-=======
-<<<<<<< Updated upstream
-<<<<<<< Updated upstream
->>>>>>> head
-<<<<<<< Updated upstream
-<<<<<<< Updated upstream
-<<<<<<< Updated upstream
-<<<<<<< Updated upstream
-<<<<<<< Updated upstream
-<<<<<<< Updated upstream
     }
-=======
-=======
->>>>>>> Stashed changes
-=======
->>>>>>> Stashed changes
-=======
->>>>>>> Stashed changes
-=======
->>>>>>> Stashed changes
-=======
->>>>>>> Stashed changes
-<<<<<<< HEAD
-    }
-=======
-=======
->>>>>>> eab985c52d058dc92abc75034bc790079131ce75
-<<<<<<< div
-=======
-=======
-    }
-=======
->>>>>>> Stashed changes
-=======
-    }
-=======
->>>>>>> Stashed changes
->>>>>>> head
+
         protected internal override IEnumerable<string> GetChannelKeys()
         {
             throw new NotImplementedException();
@@ -265,40 +98,4 @@
             throw new NotImplementedException();
         }
     }
-=======
->>>>>>> ms/features/bugbash-prep
-<<<<<<< div
-=======
-<<<<<<< Updated upstream
-<<<<<<< Updated upstream
->>>>>>> head
-<<<<<<< HEAD
->>>>>>> main
-<<<<<<< Updated upstream
-<<<<<<< Updated upstream
-<<<<<<< Updated upstream
-<<<<<<< Updated upstream
-<<<<<<< Updated upstream
->>>>>>> Stashed changes
-=======
->>>>>>> Stashed changes
-=======
->>>>>>> Stashed changes
-=======
->>>>>>> Stashed changes
-=======
->>>>>>> Stashed changes
-=======
->>>>>>> Stashed changes
-=======
->>>>>>> eab985c52d058dc92abc75034bc790079131ce75
-<<<<<<< div
-=======
-=======
->>>>>>> main
->>>>>>> Stashed changes
-=======
->>>>>>> main
->>>>>>> Stashed changes
->>>>>>> head
 }