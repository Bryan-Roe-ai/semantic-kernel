// Copyright (c) Microsoft. All rights reserved.
using System;
// Copyright (c) Microsoft. All rights reserved.

using System.Collections.Generic;
using System.Linq;
using System.Runtime.CompilerServices;
using System.Threading;
using System.Threading.Tasks;
using Azure.AI.Agents.Persistent;
using Microsoft.Extensions.Logging;
using Microsoft.SemanticKernel.Agents.AzureAI.Internal;
using Microsoft.SemanticKernel.Agents.Extensions;
using Microsoft.SemanticKernel.ChatCompletion;
using Microsoft.SemanticKernel.Diagnostics;
using AAIP = Azure.AI.Projects;

namespace Microsoft.SemanticKernel.Agents.AzureAI;

/// <summary>
/// A <see cref="KernelAgent"/> specialization based on Open AI Assistant / GPT.
/// </summary>
public sealed class AzureAIAgent : KernelAgent
{
    /// <summary>
    /// Metadata key that identifies code-interpreter content.
    /// </summary>
    public const string CodeInterpreterMetadataKey = "code"; // %%%% RE-EVALUATE

    private readonly AzureAIClientProvider _provider;
    private readonly AzureAIP.AgentsClient _client;
    private readonly string[] _channelKeys;

    /// <summary>
    /// The assistant definition.
    /// </summary>
    public AzureAIP.Agent Definition { get; private init; }

    /// <summary>
    /// Set when the assistant has been deleted via <see cref="DeleteAsync(CancellationToken)"/>.
    /// An assistant removed by other means will result in an exception when invoked.
    /// </summary>
    public bool IsDeleted { get; private set; }

    /// <summary>
    /// Defines polling behavior for run processing
    /// </summary>
    public RunPollingOptions PollingOptions { get; } = new();

    /// <summary>
    /// Create a new assistant thread.
    /// </summary>
    /// <param name="cancellationToken">The <see cref="CancellationToken"/> to monitor for cancellation requests. The default is <see cref="CancellationToken.None"/>.</param>
    /// <returns>The thread identifier</returns>
    public Task<string> CreateThreadAsync(CancellationToken cancellationToken = default) // %%% STATIC
    {
        return AgentThreadActions.CreateThreadAsync(this._client, options: null, cancellationToken);
    }

    /// <summary>
    /// Create a new assistant thread.
    /// </summary>
    /// <param name="options">The options for creating the thread</param>
    /// <param name="cancellationToken">The <see cref="CancellationToken"/> to monitor for cancellation requests. The default is <see cref="CancellationToken.None"/>.</param>
    /// <returns>The thread identifier</returns>
    public Task<string> CreateThreadAsync(AzureAIThreadCreationOptions? options, CancellationToken cancellationToken = default) // %%% STATIC
    {
        return AgentThreadActions.CreateThreadAsync(this._client, options, cancellationToken);
    }

    /// <summary>
    /// Create a new assistant thread.
    /// </summary>
    /// <param name="threadId">The thread identifier</param>
    /// <param name="cancellationToken">The <see cref="CancellationToken"/> to monitor for cancellation requests. The default is <see cref="CancellationToken.None"/>.</param>
    /// <returns>The thread identifier</returns>
    public async Task<bool> DeleteThreadAsync(
        string threadId,
        CancellationToken cancellationToken = default)
    {
        // Validate input
        Verify.NotNullOrWhiteSpace(threadId, nameof(threadId));

        bool isDeleted = await this._client.DeleteThreadAsync(threadId, cancellationToken).ConfigureAwait(false);

        return isDeleted;
    }

    /// <summary>
    /// Initializes a new instance of the <see cref="AzureAIAgent"/> class.
    /// </summary>
    /// <param name="model">The agent model definition.</param>
    /// <param name="client">An <see cref="PersistentAgentsClient"/> instance.</param>
    /// <param name="plugins">Optional collection of plugins to add to the kernel.</param>
    /// <param name="templateFactory">An optional factory to produce the <see cref="IPromptTemplate"/> for the agent.</param>
    /// <param name="templateFormat">The format of the prompt template used when "templateFactory" parameter is supplied.</param>
    public AzureAIAgent(
        PersistentAgent model,
        PersistentAgentsClient client,
        IEnumerable<KernelPlugin>? plugins = null,
        IPromptTemplateFactory? templateFactory = null,
        string? templateFormat = null)
    {
        this.Client = client;
        this.Definition = model;
        this.Description = this.Definition.Description;
        this.Id = this.Definition.Id;
        this.Name = this.Definition.Name;
        this.Instructions = this.Definition.Instructions;

        if (templateFactory != null)
        {
            Verify.NotNullOrWhiteSpace(templateFormat);

            PromptTemplateConfig templateConfig = new(this.Instructions)
            {
                TemplateFormat = templateFormat
            };

            this.Template = templateFactory.Create(templateConfig);
        }

        if (plugins != null)
        {
            this.Kernel.Plugins.AddRange(plugins);
        }
    }

    /// <summary>
<<<<<<< HEAD
    /// The associated client.
=======
    /// The Agent SDK client.
>>>>>>> ce78415f
    /// </summary>
    public PersistentAgentsClient Client { get; }

    /// <summary>
    /// Adds a message to the specified thread.
    /// </summary>
    /// <param name="threadId">The thread identifier</param>
    /// <param name="message">A non-system message with which to append to the conversation.</param>
    /// <param name="cancellationToken">The <see cref="CancellationToken"/> to monitor for cancellation requests. The default is <see cref="CancellationToken.None"/>.</param>
    /// <remarks>
    /// Only supports messages with role = User or Assistant:
    /// https://platform.openai.com/docs/api-reference/runs/createRun#runs-createrun-additional_messages
    /// </remarks>
    public Task AddChatMessageAsync(string threadId, ChatMessageContent message, CancellationToken cancellationToken = default)
    {
        this.ThrowIfDeleted();

        return AgentThreadActions.CreateMessageAsync(this._client, threadId, message, cancellationToken);
    }

    /// <summary>
    /// Gets messages for a specified thread.
    /// </summary>
    /// <param name="threadId">The thread identifier</param>
    /// <param name="cancellationToken">The <see cref="CancellationToken"/> to monitor for cancellation requests. The default is <see cref="CancellationToken.None"/>.</param>
    /// <returns>Asynchronous enumeration of messages.</returns>
    public IAsyncEnumerable<ChatMessageContent> GetThreadMessagesAsync(string threadId, CancellationToken cancellationToken = default)
    {
        this.ThrowIfDeleted();

        return AgentThreadActions.GetMessagesAsync(this._client, threadId, cancellationToken);
    }

    /// <summary>
    /// Delete the assistant definition.
    /// </summary>
    /// <param name="cancellationToken">The <see cref="CancellationToken"/> to monitor for cancellation requests. The default is <see cref="CancellationToken.None"/>.</param>
    /// <returns>True if assistant definition has been deleted</returns>
    /// <remarks>
    /// Assistant based agent will not be useable after deletion.
    /// </remarks>
    public async Task<bool> DeleteAsync(CancellationToken cancellationToken = default)
    {
        if (!this.IsDeleted)
        {
            bool isDeleted = await this._client.DeleteAgentAsync(this.Id, cancellationToken).ConfigureAwait(false);
            this.IsDeleted = isDeleted;
        }

        return this.IsDeleted;
    }

    /// <summary>
    /// Invoke the assistant on the specified thread.
    /// </summary>
    /// <param name="threadId">The thread identifier</param>
    /// <param name="arguments">Optional arguments to pass to the agents's invocation, including any <see cref="PromptExecutionSettings"/>.</param>
    /// <param name="kernel">The <see cref="Kernel"/> containing services, plugins, and other state for use by the agent.</param>
    /// <param name="cancellationToken">The <see cref="CancellationToken"/> to monitor for cancellation requests. The default is <see cref="CancellationToken.None"/>.</param>
    /// <returns>Asynchronous enumeration of response messages.</returns>
    /// <remarks>
    /// The `arguments` parameter is not currently used by the agent, but is provided for future extensibility.
    /// </remarks>
    public IAsyncEnumerable<ChatMessageContent> InvokeAsync(
        string threadId,
        KernelArguments? arguments = null,
        Kernel? kernel = null,
        CancellationToken cancellationToken = default)
    {
        return this.InvokeAsync(threadId, options: null, arguments, kernel, cancellationToken);
    /// <inheritdoc/>
    public override IAsyncEnumerable<AgentResponseItem<ChatMessageContent>> InvokeAsync(
        ICollection<ChatMessageContent> messages,
        AgentThread? thread = null,
        AgentInvokeOptions? options = null,
        CancellationToken cancellationToken = default)
    {
        return this.InvokeAsync(
            messages,
            thread,
            options is null ?
                null :
                options is AzureAIAgentInvokeOptions azureAIAgentInvokeOptions ? azureAIAgentInvokeOptions : new AzureAIAgentInvokeOptions(options),
            cancellationToken);
    }

    /// <summary>
    /// Invoke the assistant on the specified thread.
    /// </summary>
    /// <param name="threadId">The thread identifier</param>
    /// <param name="options">Optional invocation options</param>
    /// <param name="arguments">Optional arguments to pass to the agents's invocation, including any <see cref="PromptExecutionSettings"/>.</param>
    /// <param name="kernel">The <see cref="Kernel"/> containing services, plugins, and other state for use by the agent.</param>
    /// <param name="cancellationToken">The <see cref="CancellationToken"/> to monitor for cancellation requests. The default is <see cref="CancellationToken.None"/>.</param>
    /// <returns>Asynchronous enumeration of response messages.</returns>
    /// <remarks>
    /// The `arguments` parameter is not currently used by the agent, but is provided for future extensibility.
    /// </remarks>
    public async IAsyncEnumerable<ChatMessageContent> InvokeAsync(
        string threadId,
        AzureAIInvocationOptions? options,
        KernelArguments? arguments = null,
        Kernel? kernel = null,
        [EnumeratorCancellation] CancellationToken cancellationToken = default)
    {
        this.ThrowIfDeleted();

        kernel = (options?.Kernel ?? kernel ?? this.Kernel).Clone();
        arguments = this.MergeArguments(arguments);

        // Get the context contributions from the AIContextProviders if available
        AzureAIAgentInvocationOptions? extensionsContextOptions = null;

        if (options != null && options is AzureAIAgentInvokeOptions agentOptions &&
            agentOptions.Thread != null && agentOptions.Thread is AzureAIAgentThread azureAIAgentThread)
        {
#pragma warning disable SKEXP0110 // Type is for evaluation purposes only and is subject to change or removal in future updates. Suppress this diagnostic to proceed.
            var providersContext = await azureAIAgentThread.AIContextProviders.ModelInvokingAsync(null, cancellationToken).ConfigureAwait(false);
            kernel.Plugins.AddFromAIContext(providersContext, "Tools");
#pragma warning restore SKEXP0110 // Type is for evaluation purposes only and is subject to change or removal in future updates. Suppress this diagnostic to proceed

            var mergedAdditionalInstructions = MergeAdditionalInstructions(options?.AdditionalInstructions, providersContext.Instructions);
            extensionsContextOptions = options is null ?
                new AzureAIAgentInvokeOptions() { AdditionalInstructions = mergedAdditionalInstructions } :
                new AzureAIAgentInvokeOptions(options) { AdditionalInstructions = mergedAdditionalInstructions };
        }
        AzureAIAgentThread azureAIAgentThread = await this.EnsureThreadExistsWithMessagesAsync(
            messages,
            thread,
            () => new AzureAIAgentThread(this.Client),
            cancellationToken).ConfigureAwait(false);

        Kernel kernel = (options?.Kernel ?? this.Kernel).Clone();

        // Get the context contributions from the AIContextProviders.
#pragma warning disable SKEXP0110, SKEXP0130 // Type is for evaluation purposes only and is subject to change or removal in future updates. Suppress this diagnostic to proceed.
        AIContext providersContext = await azureAIAgentThread.AIContextProviders.ModelInvokingAsync(messages, cancellationToken).ConfigureAwait(false);
        kernel.Plugins.AddFromAIContext(providersContext, "Tools");
#pragma warning restore SKEXP0110, SKEXP0130 // Type is for evaluation purposes only and is subject to change or removal in future updates. Suppress this diagnostic to proceed.

        string mergedAdditionalInstructions = FormatAdditionalInstructions(providersContext, options);
        var extensionsContextOptions = options is null ?
            new AzureAIAgentInvokeOptions() { AdditionalInstructions = mergedAdditionalInstructions } :
            new AzureAIAgentInvokeOptions(options) { AdditionalInstructions = mergedAdditionalInstructions };

        var invokeResults = ActivityExtensions.RunWithActivityAsync(
            () => ModelDiagnostics.StartAgentInvocationActivity(this.Id, this.GetDisplayName(), this.Description),
            () => InternalInvokeAsync(),
            cancellationToken);

        await foreach ((bool isVisible, ChatMessageContent message) in AgentThreadActions.InvokeAsync(
            this,
            this._client,
            threadId,
            extensionsContextOptions ?? options,
            this.Logger,
            kernel,
            arguments,
            cancellationToken).ConfigureAwait(false))
        {
            // The thread and the caller should be notified of all messages regardless of visibility.
            await this.NotifyThreadOfNewMessage(azureAIAgentThread, message, cancellationToken).ConfigureAwait(false);
            if (options?.OnIntermediateMessage is not null)
            {
                await options.OnIntermediateMessage(message).ConfigureAwait(false);
            }

            if (isVisible)
            {
                yield return message;
            }
        }
    }

    /// <summary>
    /// Invokes the assistant on the specified thread.
    /// </summary>
    /// <param name="threadId">The thread identifier.</param>
    /// <param name="options">Optional invocation options.</param>
    /// <param name="arguments">Optional arguments to pass to the agents's invocation, including any <see cref="PromptExecutionSettings"/>.</param>
    /// <param name="kernel">The <see cref="Kernel"/> containing services, plugins, and other state for use by the agent.</param>
    /// <param name="cancellationToken">The <see cref="CancellationToken"/> to monitor for cancellation requests. The default is <see cref="CancellationToken.None"/>.</param>
    /// <returns>Asynchronous enumeration of response messages.</returns>
    /// <remarks>
    /// The `arguments` parameter is not currently used by the agent, but is provided for future extensibility.
    /// </remarks>
    public async IAsyncEnumerable<ChatMessageContent> InvokeAsync(
        string threadId,
        AzureAIInvocationOptions? options,
        KernelArguments? arguments = null,
        Kernel? kernel = null,
    /// <inheritdoc/>
    public override IAsyncEnumerable<AgentResponseItem<StreamingChatMessageContent>> InvokeStreamingAsync(
        ICollection<ChatMessageContent> messages,
        AgentThread? thread = null,
        AgentInvokeOptions? options = null,
        CancellationToken cancellationToken = default)
    {
        return this.InvokeStreamingAsync(
            messages,
            thread,
            options is null ?
                null :
                options is AzureAIAgentInvokeOptions azureAIAgentInvokeOptions ? azureAIAgentInvokeOptions : new AzureAIAgentInvokeOptions(options),
            cancellationToken);
    }

    /// <summary>
    /// Invoke the agent with the provided message and arguments.
    /// </summary>
    /// <param name="messages">The messages to pass to the agent.</param>
    /// <param name="thread">The conversation thread to continue with this invocation. If not provided, creates a new thread.</param>
    /// <param name="options">Optional parameters for agent invocation.</param>
    /// <param name="cancellationToken">The <see cref="CancellationToken"/> to monitor for cancellation requests. The default is <see cref="CancellationToken.None"/>.</param>
    /// <returns>An async list of response items that each contain a <see cref="StreamingChatMessageContent"/> and an <see cref="AgentThread"/>.</returns>
    /// <remarks>
    /// To continue this thread in the future, use an <see cref="AgentThread"/> returned in one of the response items.
    /// </remarks>
    public async IAsyncEnumerable<AgentResponseItem<StreamingChatMessageContent>> InvokeStreamingAsync(
        ICollection<ChatMessageContent> messages,
        AgentThread? thread = null,
        AzureAIAgentInvokeOptions? options = null,
        [EnumeratorCancellation] CancellationToken cancellationToken = default)
    {
        this.ThrowIfDeleted();

        kernel = (options?.Kernel ?? kernel ?? this.Kernel).Clone();
        arguments = this.MergeArguments(arguments);
        AzureAIAgentThread azureAIAgentThread = await this.EnsureThreadExistsWithMessagesAsync(
            messages,
            thread,
            () => new AzureAIAgentThread(this.Client),
            cancellationToken).ConfigureAwait(false);

        // Get the context contributions from the AIContextProviders if available
        AzureAIAgentInvocationOptions? extensionsContextOptions = null;

        if (options != null && options is AzureAIAgentInvokeOptions agentOptions &&
            agentOptions.Thread != null && agentOptions.Thread is AzureAIAgentThread azureAIAgentThread)
        // Get the context contributions from the AIContextProviders.
#pragma warning disable SKEXP0110, SKEXP0130 // Type is for evaluation purposes only and is subject to change or removal in future updates. Suppress this diagnostic to proceed.
        AIContext providersContext = await azureAIAgentThread.AIContextProviders.ModelInvokingAsync(messages, cancellationToken).ConfigureAwait(false);
        kernel.Plugins.AddFromAIContext(providersContext, "Tools");
#pragma warning restore SKEXP0110, SKEXP0130 // Type is for evaluation purposes only and is subject to change or removal in future updates. Suppress this diagnostic to proceed.

        string mergedAdditionalInstructions = FormatAdditionalInstructions(providersContext, options);
        var extensionsContextOptions = options is null ?
            new AzureAIAgentInvokeOptions() { AdditionalInstructions = mergedAdditionalInstructions } :
            new AzureAIAgentInvokeOptions(options) { AdditionalInstructions = mergedAdditionalInstructions };

        // Invoke the Agent with the thread that we already added our message to, and with
        // a chat history to receive complete messages.
        ChatHistory newMessagesReceiver = [];
        var invokeResults = ActivityExtensions.RunWithActivityAsync(
            () => ModelDiagnostics.StartAgentInvocationActivity(this.Id, this.GetDisplayName(), this.Description),
            () => AgentThreadActions.InvokeStreamingAsync(
                this,
                this.Client,
                azureAIAgentThread.Id!,
                newMessagesReceiver,
                extensionsContextOptions.ToAzureAIInvocationOptions(),
                this.Logger,
                kernel,
                options?.KernelArguments,
                cancellationToken),
            cancellationToken);

        // Return the chunks to the caller.
        await foreach (var result in invokeResults.ConfigureAwait(false))
        {
#pragma warning disable SKEXP0110 // Type is for evaluation purposes only and is subject to change or removal in future updates. Suppress this diagnostic to proceed.
            var providersContext = await azureAIAgentThread.AIContextProviders.ModelInvokingAsync(null, cancellationToken).ConfigureAwait(false);
            kernel.Plugins.AddFromAIContext(providersContext, "Tools");
#pragma warning restore SKEXP0110 // Type is for evaluation purposes only and is subject to change or removal in future updates. Suppress this diagnostic to proceed

            var mergedAdditionalInstructions = MergeAdditionalInstructions(options?.AdditionalInstructions, providersContext.Instructions);
            extensionsContextOptions = options is null ?
                new AzureAIAgentInvokeOptions() { AdditionalInstructions = mergedAdditionalInstructions } :
                new AzureAIAgentInvokeOptions(options) { AdditionalInstructions = mergedAdditionalInstructions };
        }

        await foreach ((bool isVisible, ChatMessageContent message) in AgentThreadActions.InvokeAsync(
            this,
            this._client,
            threadId,
            extensionsContextOptions ?? options,
            this.Logger,
            kernel,
            arguments,
            cancellationToken).ConfigureAwait(false))
        {
            if (isVisible)
            {
                yield return message;
            }
        }
    }

    /// <summary>
    /// Invoke the assistant on the specified thread with streaming response.
    /// </summary>
    /// <param name="threadId">The thread identifier</param>
    /// <param name="arguments">Optional arguments to pass to the agents's invocation, including any <see cref="PromptExecutionSettings"/>.</param>
    /// <param name="kernel">The <see cref="Kernel"/> containing services, plugins, and other state for use by the agent.</param>
    /// <param name="messages">Optional receiver of the completed messages generated</param>
    /// <param name="cancellationToken">The <see cref="CancellationToken"/> to monitor for cancellation requests. The default is <see cref="CancellationToken.None"/>.</param>
    /// <returns>Asynchronous enumeration of messages.</returns>
    /// <remarks>
    /// The `arguments` parameter is not currently used by the agent, but is provided for future extensibility.
    /// </remarks>
    public async IAsyncEnumerable<StreamingChatMessageContent> InvokeStreamingAsync(
        string threadId,
        KernelArguments? arguments = null,
        Kernel? kernel = null,
        ChatHistory? messages = null,
        CancellationToken cancellationToken = default)
    {
        return this.InvokeStreamingAsync(threadId, options: null, arguments, kernel, messages, cancellationToken);
    }

    /// <summary>
    /// Invoke the assistant on the specified thread with streaming response.
    /// </summary>
    /// <param name="threadId">The thread identifier</param>
    /// <param name="options">Optional invocation options</param>
    /// <param name="arguments">Optional arguments to pass to the agents's invocation, including any <see cref="PromptExecutionSettings"/>.</param>
    /// <param name="kernel">The <see cref="Kernel"/> containing services, plugins, and other state for use by the agent.</param>
    /// <param name="messages">Optional receiver of the completed messages generated</param>
    /// <param name="cancellationToken">The <see cref="CancellationToken"/> to monitor for cancellation requests. The default is <see cref="CancellationToken.None"/>.</param>
    /// <returns>Asynchronous enumeration of messages.</returns>
    /// <remarks>
    /// The `arguments` parameter is not currently used by the agent, but is provided for future extensibility.
    /// </remarks>
    public async IAsyncEnumerable<StreamingChatMessageContent> InvokeStreamingAsync(
        string threadId,
        AzureAIInvocationOptions? options,
        KernelArguments? arguments = null,
        Kernel? kernel = null,
        ChatHistory? messages = null,
        CancellationToken cancellationToken = default)
    {
        this.ThrowIfDeleted();

        kernel ??= this.Kernel;
        arguments = this.MergeArguments(arguments);

        // %%% STREAMING
        //return AgentThreadActions.InvokeStreamingAsync(this, this._client, threadId, messages, options, this.Logger, kernel, arguments, cancellationToken);
        return Array.Empty<StreamingChatMessageContent>().ToAsyncEnumerable();
    }

    /// <inheritdoc/>
    protected override IEnumerable<string> GetChannelKeys()
    {
        // Distinguish from other channel types.
        yield return typeof(AzureAIChannel).FullName!;

        foreach (string key in this._channelKeys)
        {
            yield return key;
        }
    }

    /// <inheritdoc/>
    protected override async Task<AgentChannel> CreateChannelAsync(CancellationToken cancellationToken)
    {
        //this.Logger.LogAzureAIAgentCreatingChannel(nameof(CreateChannelAsync), nameof(AzureAIChannel)); // %%%

        string threadId = await AgentThreadActions.CreateThreadAsync(this._client, options: null, cancellationToken).ConfigureAwait(false);

        this.Logger.LogInformation("[{MethodName}] Created assistant thread: {ThreadId}", nameof(CreateChannelAsync), threadId);

        AzureAIChannel channel =
            new(this._client, threadId)
            {
                Logger = this.LoggerFactory.CreateLogger<AzureAIChannel>()
            };

        //this.Logger.LogAzureAIAgentCreatedChannel(nameof(CreateChannelAsync), nameof(AzureAIChannel), thread.Id); // %%%

        return channel;
    }

    internal void ThrowIfDeleted()
    {
        if (this.IsDeleted)
        {
            throw new KernelException($"Agent Failure - {nameof(AzureAIAgent)} agent is deleted: {this.Id}.");
        }
    }

    internal Task<string?> GetInstructionsAsync(Kernel kernel, KernelArguments? arguments, CancellationToken cancellationToken)
    {
        return this.FormatInstructionsAsync(kernel, arguments, cancellationToken);
    }

    /// <inheritdoc/>
    protected override async Task<AgentChannel> RestoreChannelAsync(string channelState, CancellationToken cancellationToken)
    {
        string threadId = channelState;

        //this.Logger.LogAzureAIAgentRestoringChannel(nameof(RestoreChannelAsync), nameof(AzureAIChannel), threadId);

        AzureAIP.AgentThread thread = await this._client.GetThreadAsync(threadId, cancellationToken).ConfigureAwait(false);

        //this.Logger.LogAzureAIAgentRestoredChannel(nameof(RestoreChannelAsync), nameof(AzureAIChannel), threadId);

        return new AzureAIChannel(this._client, thread.Id);
    }

    /// <summary>
    /// Initializes a new instance of the <see cref="AzureAIAgent"/> class.
    /// </summary>
    public AzureAIAgent(
        AzureAIP.Agent model,
        AzureAIClientProvider clientProvider,
        IPromptTemplate? template = null) // %%% CONFLICTS WITH model
    {
        this._provider = clientProvider;
        this._client = clientProvider.Client.GetAgentsClient();
        this._channelKeys = [.. clientProvider.ConfigurationKeys];

        this.Definition = model;
        this.Description = this.Definition.Description;
        this.Id = this.Definition.Id;
        this.Name = this.Definition.Name;
        this.Instructions = this.Definition.Instructions;
        this.Template = template;
    }

    /// <summary>
    /// Interact with Azure Cognitive Services.
    /// </summary>
    /// <param name="input">The input data for the interaction.</param>
    /// <returns>The result of the interaction.</returns>
    public async Task<string> InteractWithAzureCognitiveServicesAsync(string input)
    {
        // Implement the logic to interact with Azure Cognitive Services here.
        // This is a placeholder implementation.
        await Task.Delay(100); // Simulate async operation
        return $"Processed input: {input}";
    }
}<|MERGE_RESOLUTION|>--- conflicted
+++ resolved
@@ -127,11 +127,8 @@
     }
 
     /// <summary>
-<<<<<<< HEAD
     /// The associated client.
-=======
     /// The Agent SDK client.
->>>>>>> ce78415f
     /// </summary>
     public PersistentAgentsClient Client { get; }
 
