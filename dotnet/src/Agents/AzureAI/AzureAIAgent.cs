--- conflicted
+++ resolved
@@ -1,10 +1,7 @@
-<<<<<<< HEAD
 // Copyright (c) Microsoft. All rights reserved.
 using System;
-=======
-﻿// Copyright (c) Microsoft. All rights reserved.
-
->>>>>>> ef912a9e
+// Copyright (c) Microsoft. All rights reserved.
+
 using System.Collections.Generic;
 using System.Linq;
 using System.Runtime.CompilerServices;
@@ -134,7 +131,6 @@
     /// </summary>
     public PersistentAgentsClient Client { get; }
 
-<<<<<<< HEAD
     /// <summary>
     /// Adds a message to the specified thread.
     /// </summary>
@@ -202,7 +198,6 @@
         CancellationToken cancellationToken = default)
     {
         return this.InvokeAsync(threadId, options: null, arguments, kernel, cancellationToken);
-=======
     /// <inheritdoc/>
     public override IAsyncEnumerable<AgentResponseItem<ChatMessageContent>> InvokeAsync(
         ICollection<ChatMessageContent> messages,
@@ -217,7 +212,6 @@
                 null :
                 options is AzureAIAgentInvokeOptions azureAIAgentInvokeOptions ? azureAIAgentInvokeOptions : new AzureAIAgentInvokeOptions(options),
             cancellationToken);
->>>>>>> ef912a9e
     }
 
     /// <summary>
@@ -241,7 +235,6 @@
     {
         this.ThrowIfDeleted();
 
-<<<<<<< HEAD
         kernel = (options?.Kernel ?? kernel ?? this.Kernel).Clone();
         arguments = this.MergeArguments(arguments);
 
@@ -261,7 +254,6 @@
                 new AzureAIAgentInvokeOptions() { AdditionalInstructions = mergedAdditionalInstructions } :
                 new AzureAIAgentInvokeOptions(options) { AdditionalInstructions = mergedAdditionalInstructions };
         }
-=======
         AzureAIAgentThread azureAIAgentThread = await this.EnsureThreadExistsWithMessagesAsync(
             messages,
             thread,
@@ -285,7 +277,6 @@
             () => ModelDiagnostics.StartAgentInvocationActivity(this.Id, this.GetDisplayName(), this.Description),
             () => InternalInvokeAsync(),
             cancellationToken);
->>>>>>> ef912a9e
 
         await foreach ((bool isVisible, ChatMessageContent message) in AgentThreadActions.InvokeAsync(
             this,
@@ -311,7 +302,6 @@
         }
     }
 
-<<<<<<< HEAD
     /// <summary>
     /// Invokes the assistant on the specified thread.
     /// </summary>
@@ -329,7 +319,6 @@
         AzureAIInvocationOptions? options,
         KernelArguments? arguments = null,
         Kernel? kernel = null,
-=======
     /// <inheritdoc/>
     public override IAsyncEnumerable<AgentResponseItem<StreamingChatMessageContent>> InvokeStreamingAsync(
         ICollection<ChatMessageContent> messages,
@@ -361,29 +350,23 @@
         ICollection<ChatMessageContent> messages,
         AgentThread? thread = null,
         AzureAIAgentInvokeOptions? options = null,
->>>>>>> ef912a9e
         [EnumeratorCancellation] CancellationToken cancellationToken = default)
     {
         this.ThrowIfDeleted();
 
-<<<<<<< HEAD
         kernel = (options?.Kernel ?? kernel ?? this.Kernel).Clone();
         arguments = this.MergeArguments(arguments);
-=======
         AzureAIAgentThread azureAIAgentThread = await this.EnsureThreadExistsWithMessagesAsync(
             messages,
             thread,
             () => new AzureAIAgentThread(this.Client),
             cancellationToken).ConfigureAwait(false);
->>>>>>> ef912a9e
 
         // Get the context contributions from the AIContextProviders if available
         AzureAIAgentInvocationOptions? extensionsContextOptions = null;
 
-<<<<<<< HEAD
         if (options != null && options is AzureAIAgentInvokeOptions agentOptions &&
             agentOptions.Thread != null && agentOptions.Thread is AzureAIAgentThread azureAIAgentThread)
-=======
         // Get the context contributions from the AIContextProviders.
 #pragma warning disable SKEXP0110, SKEXP0130 // Type is for evaluation purposes only and is subject to change or removal in future updates. Suppress this diagnostic to proceed.
         AIContext providersContext = await azureAIAgentThread.AIContextProviders.ModelInvokingAsync(messages, cancellationToken).ConfigureAwait(false);
@@ -414,7 +397,6 @@
 
         // Return the chunks to the caller.
         await foreach (var result in invokeResults.ConfigureAwait(false))
->>>>>>> ef912a9e
         {
 #pragma warning disable SKEXP0110 // Type is for evaluation purposes only and is subject to change or removal in future updates. Suppress this diagnostic to proceed.
             var providersContext = await azureAIAgentThread.AIContextProviders.ModelInvokingAsync(null, cancellationToken).ConfigureAwait(false);
@@ -444,7 +426,6 @@
         }
     }
 
-<<<<<<< HEAD
     /// <summary>
     /// Invoke the assistant on the specified thread with streaming response.
     /// </summary>
@@ -498,8 +479,6 @@
         return Array.Empty<StreamingChatMessageContent>().ToAsyncEnumerable();
     }
 
-=======
->>>>>>> ef912a9e
     /// <inheritdoc/>
     protected override IEnumerable<string> GetChannelKeys()
     {
