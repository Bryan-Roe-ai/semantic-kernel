--- conflicted
+++ resolved
@@ -531,11 +531,8 @@
 
                         if (message != null)
                         {
-<<<<<<< HEAD
                             ChatMessageContent content = GenerateMessageContent(agent.GetName(), message, step, logger);
-=======
                             ChatMessageContent content = message.ToChatMessageContent(agent.GetName(), step);
->>>>>>> ce78415f
                             messages?.Add(content);
                         }
                     }
@@ -566,7 +563,6 @@
         logger.LogAzureAIAgentCompletedRun(nameof(InvokeAsync), run?.Id ?? "Failed", threadId);
     }
 
-<<<<<<< HEAD
     private static ChatMessageContent GenerateMessageContent(string? assistantName, ThreadMessage message, RunStep? completedStep = null, ILogger? logger = null)
     {
         AuthorRole role = new(message.Role.ToString());
@@ -694,7 +690,6 @@
             new(annotation.Text)
             {
                 Quote = annotation.Text,
-=======
     private static StreamingChatMessageContent GenerateStreamingMessageContent(string? assistantName, MessageContentUpdate update)
     {
         StreamingChatMessageContent content =
@@ -774,12 +769,10 @@
             {
                 StartIndex = annotation.StartIndex ?? 0,
                 EndIndex = annotation.EndIndex ?? 0,
->>>>>>> ce78415f
                 FileId = fileId,
             };
     }
 
-<<<<<<< HEAD
     //private static StreamingAnnotationContent GenerateStreamingAnnotationContent(TextAnnotationUpdate annotation)
     //{
     //    string? fileId = null;
@@ -803,9 +796,7 @@
     //}
 
     private static ChatMessageContent GenerateCodeInterpreterContent(string agentName, string pythonCode, AzureAIP.RunStep completedStep)
-=======
     private static ChatMessageContent GenerateCodeInterpreterContent(string agentName, string pythonCode, RunStep completedStep)
->>>>>>> ce78415f
     {
         Dictionary<string, object?> metadata = GenerateToolCallMetadata(completedStep);
         metadata[AzureAIAgent.CodeInterpreterMetadataKey] = true;
