# Integration Tests

## Requirements

1. **Azure OpenAI**: go to the [Azure OpenAI Quickstart](https://learn.microsoft.com/en-us/azure/cognitive-services/openai/quickstart)
   and deploy an instance of Azure OpenAI, deploy a model like "text-davinci-003" find your Endpoint and API key.
   and deploy an instance of Azure OpenAI, deploy a model like "gpt-35-turbo-instruct" find your Endpoint and API key.
2. **OpenAI**: go to [OpenAI](https://platform.openai.com) to register and procure your API key.
3. **HuggingFace API key**: see https://huggingface.co/docs/huggingface_hub/guides/inference for details.
4. **Azure Bing Web Search API**: go to [Bing Web Search API](https://www.microsoft.com/en-us/bing/apis/bing-web-search-api)
   and select `Try Now` to get started.
5. **Postgres**: start a postgres with the [pgvector](https://github.com/pgvector/pgvector) extension installed. You can easily do it using the docker image [ankane/pgvector](https://hub.docker.com/r/ankane/pgvector).
6. **Weaviate**: go to `IntegrationTests/Connectors/Weaviate` where `docker-compose.yml` is located and run `docker-compose up --build`. 
<<<<<<< HEAD
5. **Oobabooga Text generation web UI**: Follow the [installation instructions](https://github.com/oobabooga/text-generation-webui#installation) to get a local Oobabooga instance running. Follow the [download instructions](https://github.com/oobabooga/text-generation-webui#downloading-models) to install a test model e.g. `python download-model.py gpt2`. Follow the [starting instructions](https://github.com/oobabooga/text-generation-webui#starting-the-web-ui) to start your local instance, enabling API, e.g. `python server.py --model gpt2 --listen --api --api-blocking-port "5000" --api-streaming-port "5005"`. Note that `--model` parameter is optional and models can be downloaded and hot swapped using exclusively the web UI, making it easy to test various models.
6. **Postgres**: start a postgres with the [pgvector](https://github.com/pgvector/pgvector) extension installed. You can easily do it using the docker image [ankane/pgvector](https://hub.docker.com/r/ankane/pgvector).
7. **Weaviate**: go to `IntegrationTests/Connectors/Weaviate` where `docker-compose.yml` is located and run `docker-compose up --build`.
5. **Oobabooga Text generation web UI**: Follow the [installation instructions](https://github.com/oobabooga/text-generation-webui#installation) to get a local Oobabooga instance running. Follow the [download instructions](https://github.com/oobabooga/text-generation-webui#downloading-models) to install a test model e.g. `python download-model.py gpt2`. Follow the [starting instructions](https://github.com/oobabooga/text-generation-webui#starting-the-web-ui) to start your local instance, enabling API, e.g. `python server.py --model gpt2 --listen --api --api-blocking-port "5000" --api-streaming-port "5005"`. Note that `--model` parameter is optional and models can be downloaded and hot swapped using exclusively the web UI, making it easy to test various models.
6. **Postgres**: start a postgres with the [pgvector](https://github.com/pgvector/pgvector) extension installed. You can easily do it using the docker image [ankane/pgvector](https://hub.docker.com/r/ankane/pgvector).
7. **Weaviate**: go to `IntegrationTests/Connectors/Weaviate` where `docker-compose.yml` is located and run `docker-compose up --build`.
5. **Oobabooga Text generation web UI**: Follow the [installation instructions](https://github.com/oobabooga/text-generation-webui#installation) to get a local Oobabooga instance running. Follow the [download instructions](https://github.com/oobabooga/text-generation-webui#downloading-models) to install a test model e.g. `python download-model.py gpt2`. Follow the [starting instructions](https://github.com/oobabooga/text-generation-webui#starting-the-web-ui) to start your local instance, enabling API, e.g. `python server.py --model gpt2 --listen --api --api-blocking-port "5000" --api-streaming-port "5005"`. Note that `--model` parameter is optional and models can be downloaded and hot swapped using exclusively the web UI, making it easy to test various models.
6. **Postgres**: start a postgres with the [pgvector](https://github.com/pgvector/pgvector) extension installed. You can easily do it using the docker image [ankane/pgvector](https://hub.docker.com/r/ankane/pgvector).
7. **Weaviate**: go to `IntegrationTests/Connectors/Weaviate` where `docker-compose.yml` is located and run `docker-compose up --build`.
    1. Deploy the following models:
        1. `dall-e-3` DALL-E 3 generates images  and is used in Text to Image tests.
        1. `tts` TTS is a model that converts text to natural sounding speech and is used in Text to Audio tests.
        1. `whisper` The Whisper models are trained for speech recognition and translation tasks and is used in Audio to Text tests.
        1. `text-embedding-ada-002` Text Embedding Ada 002 is used in Text Embedding tests.
        1. `gpt-35-turbo-instruct` GPT-3.5 Turbo Instruct is used in inference tests.
        1. `gpt-4o` GPT-4o is used in chat completion tests.
    1. Assign users who are running the integration tests the following roles: `Cognitive Services OpenAI Contributor` and `Cognitive Services OpenAI User`
    1. Users must [Authenticate to Azure using Azure CLI](https://learn.microsoft.com/en-us/cli/azure/authenticate-azure-cli)
1. **OpenAI**: go to [OpenAI](https://platform.openai.com) to register and procure your API key.
1. **HuggingFace API key**: see https://huggingface.co/docs/huggingface_hub/guides/inference for details.
1. **Azure Bing Web Search API**: go to [Bing Web Search API](https://www.microsoft.com/en-us/bing/apis/bing-web-search-api)
   and select `Try Now` to get started.
1. **Postgres**: start a postgres with the [pgvector](https://github.com/pgvector/pgvector) extension installed. You can easily do it using the docker image [ankane/pgvector](https://hub.docker.com/r/ankane/pgvector).
1. **Weaviate**: go to `IntegrationTests/Connectors/Weaviate` where `docker-compose.yml` is located and run `docker-compose up --build`. 
    1. Deploy the following models:
        1. `dall-e-3` DALL-E 3 generates images  and is used in Text to Image tests.
        1. `tts` TTS is a model that converts text to natural sounding speech and is used in Text to Audio tests.
        1. `whisper` The Whisper models are trained for speech recognition and translation tasks and is used in Audio to Text tests.
        1. `text-embedding-ada-002` Text Embedding Ada 002 is used in Text Embedding tests.
        1. `gpt-35-turbo-instruct` GPT-3.5 Turbo Instruct is used in inference tests.
        1. `gpt-4o` GPT-4o is used in chat completion tests.
    1. Assign users who are running the integration tests the following roles: `Cognitive Services OpenAI Contributor` and `Cognitive Services OpenAI User`
    1. Users must [Authenticate to Azure using Azure CLI](https://learn.microsoft.com/en-us/cli/azure/authenticate-azure-cli)
1. **OpenAI**: go to [OpenAI](https://platform.openai.com) to register and procure your API key.
1. **HuggingFace API key**: see https://huggingface.co/docs/huggingface_hub/guides/inference for details.
1. **Azure Bing Web Search API**: go to [Bing Web Search API](https://www.microsoft.com/en-us/bing/apis/bing-web-search-api)
   and select `Try Now` to get started.
1. **Postgres**: start a postgres with the [pgvector](https://github.com/pgvector/pgvector) extension installed. You can easily do it using the docker image [ankane/pgvector](https://hub.docker.com/r/ankane/pgvector).
1. **Weaviate**: go to `IntegrationTests/Connectors/Weaviate` where `docker-compose.yml` is located and run `docker-compose up --build`. 
=======
    1. Deploy the following models:
        1. `dall-e-3` DALL-E 3 generates images  and is used in Text to Image tests.
        1. `tts` TTS is a model that converts text to natural sounding speech and is used in Text to Audio tests.
        1. `whisper` The Whisper models are trained for speech recognition and translation tasks and is used in Audio to Text tests.
        1. `text-embedding-ada-002` Text Embedding Ada 002 is used in Text Embedding tests.
        1. `gpt-35-turbo-instruct` GPT-3.5 Turbo Instruct is used in inference tests.
        1. `gpt-4o` GPT-4o is used in chat completion tests.
    1. Assign users who are running the integration tests the following roles: `Cognitive Services OpenAI Contributor` and `Cognitive Services OpenAI User`
    1. Users must [Authenticate to Azure using Azure CLI](https://learn.microsoft.com/en-us/cli/azure/authenticate-azure-cli)
1. **OpenAI**: go to [OpenAI](https://platform.openai.com) to register and procure your API key.
1. **HuggingFace API key**: see https://huggingface.co/docs/huggingface_hub/guides/inference for details.
1. **Azure Bing Web Search API**: go to [Bing Web Search API](https://www.microsoft.com/en-us/bing/apis/bing-web-search-api)
   and select `Try Now` to get started.
1. **Postgres**: start a postgres with the [pgvector](https://github.com/pgvector/pgvector) extension installed. You can easily do it using the docker image [ankane/pgvector](https://hub.docker.com/r/ankane/pgvector).
1. **Weaviate**: go to `IntegrationTests/Connectors/Weaviate` where `docker-compose.yml` is located and run `docker-compose up --build`. 
<<<<<<< main
=======
=======
    1. Deploy the following models:
        1. `dall-e-3` DALL-E 3 generates images  and is used in Text to Image tests.
        1. `tts` TTS is a model that converts text to natural sounding speech and is used in Text to Audio tests.
        1. `whisper` The Whisper models are trained for speech recognition and translation tasks and is used in Audio to Text tests.
        1. `text-embedding-ada-002` Text Embedding Ada 002 is used in Text Embedding tests.
        1. `gpt-35-turbo-instruct` GPT-3.5 Turbo Instruct is used in inference tests.
        1. `gpt-4o` GPT-4o is used in chat completion tests.
    1. Assign users who are running the integration tests the following roles: `Cognitive Services OpenAI Contributor` and `Cognitive Services OpenAI User`
    1. Users must [Authenticate to Azure using Azure CLI](https://learn.microsoft.com/en-us/cli/azure/authenticate-azure-cli)
1. **OpenAI**: go to [OpenAI](https://platform.openai.com) to register and procure your API key.
1. **HuggingFace API key**: see https://huggingface.co/docs/huggingface_hub/guides/inference for details.
1. **Azure Bing Web Search API**: go to [Bing Web Search API](https://www.microsoft.com/en-us/bing/apis/bing-web-search-api)
   and select `Try Now` to get started.
1. **Postgres**: start a postgres with the [pgvector](https://github.com/pgvector/pgvector) extension installed. You can easily do it using the docker image [ankane/pgvector](https://hub.docker.com/r/ankane/pgvector).
1. **Weaviate**: go to `IntegrationTests/Connectors/Weaviate` where `docker-compose.yml` is located and run `docker-compose up --build`. 
>>>>>>> cc4a497
=======
>>>>>>> 6d73513a

## Setup

> [!IMPORTANT]  
> To run integration tests that depend on Azure OpenAI, you must have the Azure OpenAI models deployed and have the necessary permissions to access them.
> These test authenticate using [AzureCliCredential](https://learn.microsoft.com/en-us/dotnet/api/azure.identity.azureclicredential?view=azure-dotnet).
> Users must [Authenticate to Azure using Azure CLI](https://learn.microsoft.com/en-us/cli/azure/authenticate-azure-cli).

### Option 1: Use Secret Manager

Integration tests will require secrets and credentials, to access OpenAI, Azure OpenAI,
Bing and other resources.

We suggest using .NET [Secret Manager](https://learn.microsoft.com/en-us/aspnet/core/security/app-secrets)
to avoid the risk of leaking secrets into the repository, branches and pull requests.
You can also use environment variables if you prefer.

To set your secrets with Secret Manager:

```
cd dotnet/src/IntegrationTests

dotnet user-secrets init

dotnet user-secrets set "OpenAI:ServiceId" "gpt-3.5-turbo-instruct"
dotnet user-secrets set "OpenAI:ModelId" "gpt-3.5-turbo-instruct"
dotnet user-secrets set "OpenAI:ChatModelId" "gpt-4"
dotnet user-secrets set "OpenAI:ApiKey" "..."

dotnet user-secrets set "OpenAITextToImage:ServiceId" "dall-e-3"
dotnet user-secrets set "OpenAITextToImage:ModelId" "dall-e-3"
dotnet user-secrets set "OpenAITextToImage:ApiKey" "..."

dotnet user-secrets set "AzureAIInference:ServiceId" "azure-ai-inference"
dotnet user-secrets set "AzureAIInference:ApiKey" "..."
dotnet user-secrets set "AzureAIInference:Endpoint" "https://contoso.models.ai.azure.com/"

dotnet user-secrets set "AzureOpenAI:ServiceId" "azure-gpt-35-turbo-instruct"
dotnet user-secrets set "AzureOpenAI:DeploymentName" "gpt-35-turbo-instruct"
dotnet user-secrets set "AzureOpenAI:ChatDeploymentName" "gpt-4"
dotnet user-secrets set "AzureOpenAI:Endpoint" "https://contoso.openai.azure.com/"

dotnet user-secrets set "AzureOpenAIEmbeddings:ServiceId" "azure-text-embedding-ada-002"
dotnet user-secrets set "AzureOpenAIEmbeddings:DeploymentName" "text-embedding-ada-002"
dotnet user-secrets set "AzureOpenAIEmbeddings:Endpoint" "https://contoso.openai.azure.com/"

dotnet user-secrets set "AzureOpenAIAudioToText:ServiceId" "azure-audio-to-text"
dotnet user-secrets set "AzureOpenAIAudioToText:DeploymentName" "whisper-1"
dotnet user-secrets set "AzureOpenAIAudioToText:Endpoint" "https://contoso.openai.azure.com/"

dotnet user-secrets set "AzureOpenAITextToAudio:ServiceId" "azure-text-to-audio"
dotnet user-secrets set "AzureOpenAITextToAudio:DeploymentName" "tts-1"
dotnet user-secrets set "AzureOpenAITextToAudio:Endpoint" "https://contoso.openai.azure.com/"

dotnet user-secrets set "AzureOpenAITextToImage:ServiceId" "azure-text-to-image"
dotnet user-secrets set "AzureOpenAITextToImage:DeploymentName" "dall-e-3"
dotnet user-secrets set "AzureOpenAITextToImage:Endpoint" "https://contoso.openai.azure.com/"

dotnet user-secrets set "MistralAI:ChatModel" "mistral-large-latest"
dotnet user-secrets set "MistralAI:EmbeddingModel" "mistral-embed"
dotnet user-secrets set "MistralAI:ApiKey" "..."

dotnet user-secrets set "HuggingFace:ApiKey" "..."
dotnet user-secrets set "Bing:ApiKey" "..."
dotnet user-secrets set "Postgres:ConnectionString" "..."

dotnet user-secrets set "Planners:AzureOpenAI:Endpoint" "https://contoso.openai.azure.com/"
dotnet user-secrets set "Planners:AzureOpenAI:ChatDeploymentName" "gpt-4-1106-preview"
dotnet user-secrets set "Planners:AzureOpenAI:ServiceId" "gpt-4-1106-preview"
dotnet user-secrets set "Planners:AzureOpenAI:ApiKey" "..."

dotnet user-secrets set "Planners:OpenAI:ModelId" "gpt-3.5-turbo-1106"
dotnet user-secrets set "Planners:OpenAI:ApiKey" "..."
```

### Option 2: Use Configuration File

1. Create a `testsettings.development.json` file next to `testsettings.json`. This file will be ignored by git,
   the content will not end up in pull requests, so it's safe for personal settings. Keep the file safe.
2. Edit `testsettings.development.json` and
   1. set you Azure OpenAI and OpenAI keys and settings found in Azure portal and OpenAI website.
   2. set the `Bing:ApiKey` using the API key you can find in the Azure portal.

For example:

```json
{
  "OpenAI": {
    "ServiceId": "gpt-3.5-turbo-instruct",
    "ModelId": "gpt-3.5-turbo-instruct",
    "ChatModelId": "gpt-4",
    "ApiKey": "sk-...."
  },
  "AzureOpenAI": {
    "ServiceId": "azure-gpt-35-turbo-instruct",
    "DeploymentName": "gpt-35-turbo-instruct",
    "ChatDeploymentName": "gpt-4",
    "Endpoint": "https://contoso.openai.azure.com/",
    "ApiKey": "...."
  },
  "OpenAIEmbeddings": {
    "ServiceId": "text-embedding-ada-002",
    "ModelId": "text-embedding-ada-002",
    "ApiKey": "sk-...."
  },
  "AzureOpenAIEmbeddings": {
    "ServiceId": "azure-text-embedding-ada-002",
    "DeploymentName": "text-embedding-ada-002",
    "Endpoint": "https://contoso.openai.azure.com/",
    "ApiKey": "...."
  },
  "HuggingFace": {
    "ApiKey": ""
  },
  "Bing": {
    "ApiKey": "...."
  },
  "Postgres": {
    "ConnectionString": "Host=localhost;Database=postgres;User Id=postgres;Password=mysecretpassword"
  }
}
```

### Option 3: Use Environment Variables

You may also set the test settings in your environment variables. The environment variables will override the settings in the `testsettings.development.json` file.

When setting environment variables, use a double underscore (i.e. "\_\_") to delineate between parent and child properties. For example:

- bash:

  ```bash
  export OpenAI__ApiKey="sk-...."
  export AzureOpenAI__ApiKey="...."
  export AzureOpenAI__DeploymentName="gpt-35-turbo-instruct"
  export AzureOpenAI__ChatDeploymentName="gpt-4"
  export AzureOpenAIEmbeddings__DeploymentName="azure-text-embedding-ada-002"
  export AzureOpenAI__Endpoint="https://contoso.openai.azure.com/"
  export HuggingFace__ApiKey="...."
  export Bing__ApiKey="...."
  export Postgres__ConnectionString="...."
  ```

- PowerShell:

  ```ps
  $env:OpenAI__ApiKey = "sk-...."
  $env:AzureOpenAI__ApiKey = "...."
  $env:AzureOpenAI__DeploymentName = "gpt-35-turbo-instruct"
  $env:AzureOpenAI__ChatDeploymentName = "gpt-4"
  $env:AzureOpenAIEmbeddings__DeploymentName = "azure-text-embedding-ada-002"
  $env:AzureOpenAI__Endpoint = "https://contoso.openai.azure.com/"
  $env:HuggingFace__ApiKey = "...."
  $env:Bing__ApiKey = "...."
  $env:Postgres__ConnectionString = "...."
  ```<|MERGE_RESOLUTION|>--- conflicted
+++ resolved
@@ -11,7 +11,6 @@
    and select `Try Now` to get started.
 5. **Postgres**: start a postgres with the [pgvector](https://github.com/pgvector/pgvector) extension installed. You can easily do it using the docker image [ankane/pgvector](https://hub.docker.com/r/ankane/pgvector).
 6. **Weaviate**: go to `IntegrationTests/Connectors/Weaviate` where `docker-compose.yml` is located and run `docker-compose up --build`. 
-<<<<<<< HEAD
 5. **Oobabooga Text generation web UI**: Follow the [installation instructions](https://github.com/oobabooga/text-generation-webui#installation) to get a local Oobabooga instance running. Follow the [download instructions](https://github.com/oobabooga/text-generation-webui#downloading-models) to install a test model e.g. `python download-model.py gpt2`. Follow the [starting instructions](https://github.com/oobabooga/text-generation-webui#starting-the-web-ui) to start your local instance, enabling API, e.g. `python server.py --model gpt2 --listen --api --api-blocking-port "5000" --api-streaming-port "5005"`. Note that `--model` parameter is optional and models can be downloaded and hot swapped using exclusively the web UI, making it easy to test various models.
 6. **Postgres**: start a postgres with the [pgvector](https://github.com/pgvector/pgvector) extension installed. You can easily do it using the docker image [ankane/pgvector](https://hub.docker.com/r/ankane/pgvector).
 7. **Weaviate**: go to `IntegrationTests/Connectors/Weaviate` where `docker-compose.yml` is located and run `docker-compose up --build`.
@@ -51,43 +50,36 @@
    and select `Try Now` to get started.
 1. **Postgres**: start a postgres with the [pgvector](https://github.com/pgvector/pgvector) extension installed. You can easily do it using the docker image [ankane/pgvector](https://hub.docker.com/r/ankane/pgvector).
 1. **Weaviate**: go to `IntegrationTests/Connectors/Weaviate` where `docker-compose.yml` is located and run `docker-compose up --build`. 
-=======
-    1. Deploy the following models:
-        1. `dall-e-3` DALL-E 3 generates images  and is used in Text to Image tests.
-        1. `tts` TTS is a model that converts text to natural sounding speech and is used in Text to Audio tests.
-        1. `whisper` The Whisper models are trained for speech recognition and translation tasks and is used in Audio to Text tests.
-        1. `text-embedding-ada-002` Text Embedding Ada 002 is used in Text Embedding tests.
-        1. `gpt-35-turbo-instruct` GPT-3.5 Turbo Instruct is used in inference tests.
-        1. `gpt-4o` GPT-4o is used in chat completion tests.
-    1. Assign users who are running the integration tests the following roles: `Cognitive Services OpenAI Contributor` and `Cognitive Services OpenAI User`
-    1. Users must [Authenticate to Azure using Azure CLI](https://learn.microsoft.com/en-us/cli/azure/authenticate-azure-cli)
-1. **OpenAI**: go to [OpenAI](https://platform.openai.com) to register and procure your API key.
-1. **HuggingFace API key**: see https://huggingface.co/docs/huggingface_hub/guides/inference for details.
-1. **Azure Bing Web Search API**: go to [Bing Web Search API](https://www.microsoft.com/en-us/bing/apis/bing-web-search-api)
-   and select `Try Now` to get started.
-1. **Postgres**: start a postgres with the [pgvector](https://github.com/pgvector/pgvector) extension installed. You can easily do it using the docker image [ankane/pgvector](https://hub.docker.com/r/ankane/pgvector).
-1. **Weaviate**: go to `IntegrationTests/Connectors/Weaviate` where `docker-compose.yml` is located and run `docker-compose up --build`. 
-<<<<<<< main
-=======
-=======
-    1. Deploy the following models:
-        1. `dall-e-3` DALL-E 3 generates images  and is used in Text to Image tests.
-        1. `tts` TTS is a model that converts text to natural sounding speech and is used in Text to Audio tests.
-        1. `whisper` The Whisper models are trained for speech recognition and translation tasks and is used in Audio to Text tests.
-        1. `text-embedding-ada-002` Text Embedding Ada 002 is used in Text Embedding tests.
-        1. `gpt-35-turbo-instruct` GPT-3.5 Turbo Instruct is used in inference tests.
-        1. `gpt-4o` GPT-4o is used in chat completion tests.
-    1. Assign users who are running the integration tests the following roles: `Cognitive Services OpenAI Contributor` and `Cognitive Services OpenAI User`
-    1. Users must [Authenticate to Azure using Azure CLI](https://learn.microsoft.com/en-us/cli/azure/authenticate-azure-cli)
-1. **OpenAI**: go to [OpenAI](https://platform.openai.com) to register and procure your API key.
-1. **HuggingFace API key**: see https://huggingface.co/docs/huggingface_hub/guides/inference for details.
-1. **Azure Bing Web Search API**: go to [Bing Web Search API](https://www.microsoft.com/en-us/bing/apis/bing-web-search-api)
-   and select `Try Now` to get started.
-1. **Postgres**: start a postgres with the [pgvector](https://github.com/pgvector/pgvector) extension installed. You can easily do it using the docker image [ankane/pgvector](https://hub.docker.com/r/ankane/pgvector).
-1. **Weaviate**: go to `IntegrationTests/Connectors/Weaviate` where `docker-compose.yml` is located and run `docker-compose up --build`. 
->>>>>>> cc4a497
-=======
->>>>>>> 6d73513a
+    1. Deploy the following models:
+        1. `dall-e-3` DALL-E 3 generates images  and is used in Text to Image tests.
+        1. `tts` TTS is a model that converts text to natural sounding speech and is used in Text to Audio tests.
+        1. `whisper` The Whisper models are trained for speech recognition and translation tasks and is used in Audio to Text tests.
+        1. `text-embedding-ada-002` Text Embedding Ada 002 is used in Text Embedding tests.
+        1. `gpt-35-turbo-instruct` GPT-3.5 Turbo Instruct is used in inference tests.
+        1. `gpt-4o` GPT-4o is used in chat completion tests.
+    1. Assign users who are running the integration tests the following roles: `Cognitive Services OpenAI Contributor` and `Cognitive Services OpenAI User`
+    1. Users must [Authenticate to Azure using Azure CLI](https://learn.microsoft.com/en-us/cli/azure/authenticate-azure-cli)
+1. **OpenAI**: go to [OpenAI](https://platform.openai.com) to register and procure your API key.
+1. **HuggingFace API key**: see https://huggingface.co/docs/huggingface_hub/guides/inference for details.
+1. **Azure Bing Web Search API**: go to [Bing Web Search API](https://www.microsoft.com/en-us/bing/apis/bing-web-search-api)
+   and select `Try Now` to get started.
+1. **Postgres**: start a postgres with the [pgvector](https://github.com/pgvector/pgvector) extension installed. You can easily do it using the docker image [ankane/pgvector](https://hub.docker.com/r/ankane/pgvector).
+1. **Weaviate**: go to `IntegrationTests/Connectors/Weaviate` where `docker-compose.yml` is located and run `docker-compose up --build`. 
+    1. Deploy the following models:
+        1. `dall-e-3` DALL-E 3 generates images  and is used in Text to Image tests.
+        1. `tts` TTS is a model that converts text to natural sounding speech and is used in Text to Audio tests.
+        1. `whisper` The Whisper models are trained for speech recognition and translation tasks and is used in Audio to Text tests.
+        1. `text-embedding-ada-002` Text Embedding Ada 002 is used in Text Embedding tests.
+        1. `gpt-35-turbo-instruct` GPT-3.5 Turbo Instruct is used in inference tests.
+        1. `gpt-4o` GPT-4o is used in chat completion tests.
+    1. Assign users who are running the integration tests the following roles: `Cognitive Services OpenAI Contributor` and `Cognitive Services OpenAI User`
+    1. Users must [Authenticate to Azure using Azure CLI](https://learn.microsoft.com/en-us/cli/azure/authenticate-azure-cli)
+1. **OpenAI**: go to [OpenAI](https://platform.openai.com) to register and procure your API key.
+1. **HuggingFace API key**: see https://huggingface.co/docs/huggingface_hub/guides/inference for details.
+1. **Azure Bing Web Search API**: go to [Bing Web Search API](https://www.microsoft.com/en-us/bing/apis/bing-web-search-api)
+   and select `Try Now` to get started.
+1. **Postgres**: start a postgres with the [pgvector](https://github.com/pgvector/pgvector) extension installed. You can easily do it using the docker image [ankane/pgvector](https://hub.docker.com/r/ankane/pgvector).
+1. **Weaviate**: go to `IntegrationTests/Connectors/Weaviate` where `docker-compose.yml` is located and run `docker-compose up --build`. 
 
 ## Setup
 
