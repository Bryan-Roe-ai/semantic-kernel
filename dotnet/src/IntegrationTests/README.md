﻿# Integration Tests

## Requirements

1. **Azure OpenAI**: go to the [Azure OpenAI Quickstart](https://learn.microsoft.com/en-us/azure/cognitive-services/openai/quickstart)
<<<<<<< HEAD
   and deploy an instance of Azure OpenAI, deploy a model like "text-davinci-003" find your Endpoint and API key.
=======
   and deploy an instance of Azure OpenAI, deploy a model like "gpt-35-turbo-instruct" find your Endpoint and API key.
>>>>>>> origin/111
2. **OpenAI**: go to [OpenAI](https://platform.openai.com) to register and procure your API key.
3. **HuggingFace API key**: see https://huggingface.co/docs/huggingface_hub/guides/inference for details.
4. **Azure Bing Web Search API**: go to [Bing Web Search API](https://www.microsoft.com/en-us/bing/apis/bing-web-search-api)
   and select `Try Now` to get started.
<<<<<<< HEAD
5. **Postgres**: start a postgres with the [pgvector](https://github.com/pgvector/pgvector) extension installed. You can easily do it using the docker image [ankane/pgvector](https://hub.docker.com/r/ankane/pgvector).
6. **Weaviate**: go to `IntegrationTests/Connectors/Weaviate` where `docker-compose.yml` is located and run `docker-compose up --build`. 
=======
5. **Oobabooga Text generation web UI**: Follow the [installation instructions](https://github.com/oobabooga/text-generation-webui#installation) to get a local Oobabooga instance running. Follow the [download instructions](https://github.com/oobabooga/text-generation-webui#downloading-models) to install a test model e.g. `python download-model.py gpt2`. Follow the [starting instructions](https://github.com/oobabooga/text-generation-webui#starting-the-web-ui) to start your local instance, enabling API, e.g. `python server.py --model gpt2 --listen --api --api-blocking-port "5000" --api-streaming-port "5005"`. Note that `--model` parameter is optional and models can be downloaded and hot swapped using exclusively the web UI, making it easy to test various models.
6. **Postgres**: start a postgres with the [pgvector](https://github.com/pgvector/pgvector) extension installed. You can easily do it using the docker image [ankane/pgvector](https://hub.docker.com/r/ankane/pgvector).
7. **Weaviate**: go to `IntegrationTests/Connectors/Weaviate` where `docker-compose.yml` is located and run `docker-compose up --build`.
>>>>>>> 1a67f484

## Setup

### Option 1: Use Secret Manager

Integration tests will require secrets and credentials, to access OpenAI, Azure OpenAI,
Bing and other resources.

We suggest using .NET [Secret Manager](https://learn.microsoft.com/en-us/aspnet/core/security/app-secrets)
to avoid the risk of leaking secrets into the repository, branches and pull requests.
You can also use environment variables if you prefer.

To set your secrets with Secret Manager:

```
cd dotnet/src/IntegrationTests

dotnet user-secrets init

dotnet user-secrets set "OpenAI:ServiceId" "gpt-3.5-turbo-instruct"
dotnet user-secrets set "OpenAI:ModelId" "gpt-3.5-turbo-instruct"
dotnet user-secrets set "OpenAI:ChatModelId" "gpt-4"
dotnet user-secrets set "OpenAI:ApiKey" "..."

dotnet user-secrets set "OpenAITextToImage:ServiceId" "dall-e-3"
dotnet user-secrets set "OpenAITextToImage:ModelId" "dall-e-3"
dotnet user-secrets set "OpenAITextToImage:ApiKey" "..."

dotnet user-secrets set "AzureOpenAI:ServiceId" "azure-gpt-35-turbo-instruct"
dotnet user-secrets set "AzureOpenAI:DeploymentName" "gpt-35-turbo-instruct"
dotnet user-secrets set "AzureOpenAI:ChatDeploymentName" "gpt-4"
dotnet user-secrets set "AzureOpenAI:Endpoint" "https://contoso.openai.azure.com/"
dotnet user-secrets set "AzureOpenAI:ApiKey" "..."

dotnet user-secrets set "AzureOpenAIEmbeddings:ServiceId" "azure-text-embedding-ada-002"
dotnet user-secrets set "AzureOpenAIEmbeddings:DeploymentName" "text-embedding-ada-002"
dotnet user-secrets set "AzureOpenAIEmbeddings:Endpoint" "https://contoso.openai.azure.com/"
dotnet user-secrets set "AzureOpenAIEmbeddings:ApiKey" "..."

dotnet user-secrets set "AzureOpenAIAudioToText:ServiceId" "azure-audio-to-text"
dotnet user-secrets set "AzureOpenAIAudioToText:DeploymentName" "whisper-1"
dotnet user-secrets set "AzureOpenAIAudioToText:Endpoint" "https://contoso.openai.azure.com/"
dotnet user-secrets set "AzureOpenAIAudioToText:ApiKey" "..."

dotnet user-secrets set "AzureOpenAITextToAudio:ServiceId" "azure-text-to-audio"
dotnet user-secrets set "AzureOpenAITextToAudio:DeploymentName" "tts-1"
dotnet user-secrets set "AzureOpenAITextToAudio:Endpoint" "https://contoso.openai.azure.com/"
dotnet user-secrets set "AzureOpenAITextToAudio:ApiKey" "..."

dotnet user-secrets set "AzureOpenAITextToImage:ServiceId" "azure-text-to-image"
dotnet user-secrets set "AzureOpenAITextToImage:DeploymentName" "dall-e-3"
dotnet user-secrets set "AzureOpenAITextToImage:Endpoint" "https://contoso.openai.azure.com/"
dotnet user-secrets set "AzureOpenAITextToImage:ApiKey" "..."

dotnet user-secrets set "MistralAI:ChatModel" "mistral-large-latest"
dotnet user-secrets set "MistralAI:EmbeddingModel" "mistral-embed"
dotnet user-secrets set "MistralAI:ApiKey" "..."

dotnet user-secrets set "HuggingFace:ApiKey" "..."
dotnet user-secrets set "Bing:ApiKey" "..."
dotnet user-secrets set "Postgres:ConnectionString" "..."

dotnet user-secrets set "Planners:AzureOpenAI:Endpoint" "https://contoso.openai.azure.com/"
dotnet user-secrets set "Planners:AzureOpenAI:ChatDeploymentName" "gpt-4-1106-preview"
dotnet user-secrets set "Planners:AzureOpenAI:ServiceId" "gpt-4-1106-preview"
dotnet user-secrets set "Planners:AzureOpenAI:ApiKey" "..."

dotnet user-secrets set "Planners:OpenAI:ModelId" "gpt-3.5-turbo-1106"
dotnet user-secrets set "Planners:OpenAI:ApiKey" "..."
```

### Option 2: Use Configuration File

1. Create a `testsettings.development.json` file next to `testsettings.json`. This file will be ignored by git,
   the content will not end up in pull requests, so it's safe for personal settings. Keep the file safe.
2. Edit `testsettings.development.json` and
   1. set you Azure OpenAI and OpenAI keys and settings found in Azure portal and OpenAI website.
   2. set the `Bing:ApiKey` using the API key you can find in the Azure portal.

For example:

```json
{
  "OpenAI": {
    "ServiceId": "gpt-3.5-turbo-instruct",
    "ModelId": "gpt-3.5-turbo-instruct",
    "ChatModelId": "gpt-4",
    "ApiKey": "sk-...."
  },
  "AzureOpenAI": {
    "ServiceId": "azure-gpt-35-turbo-instruct",
    "DeploymentName": "gpt-35-turbo-instruct",
    "ChatDeploymentName": "gpt-4",
    "Endpoint": "https://contoso.openai.azure.com/",
    "ApiKey": "...."
  },
  "OpenAIEmbeddings": {
    "ServiceId": "text-embedding-ada-002",
    "ModelId": "text-embedding-ada-002",
    "ApiKey": "sk-...."
  },
  "AzureOpenAIEmbeddings": {
    "ServiceId": "azure-text-embedding-ada-002",
    "DeploymentName": "text-embedding-ada-002",
    "Endpoint": "https://contoso.openai.azure.com/",
    "ApiKey": "...."
  },
  "HuggingFace": {
    "ApiKey": ""
  },
  "Bing": {
    "ApiKey": "...."
  },
  "Postgres": {
    "ConnectionString": "Host=localhost;Database=postgres;User Id=postgres;Password=mysecretpassword"
  }
}
```

### Option 3: Use Environment Variables

You may also set the test settings in your environment variables. The environment variables will override the settings in the `testsettings.development.json` file.

When setting environment variables, use a double underscore (i.e. "\_\_") to delineate between parent and child properties. For example:

- bash:

  ```bash
  export OpenAI__ApiKey="sk-...."
  export AzureOpenAI__ApiKey="...."
  export AzureOpenAI__DeploymentName="gpt-35-turbo-instruct"
  export AzureOpenAI__ChatDeploymentName="gpt-4"
  export AzureOpenAIEmbeddings__DeploymentName="azure-text-embedding-ada-002"
  export AzureOpenAI__Endpoint="https://contoso.openai.azure.com/"
  export HuggingFace__ApiKey="...."
  export Bing__ApiKey="...."
  export Postgres__ConnectionString="...."
  ```

- PowerShell:

  ```ps
  $env:OpenAI__ApiKey = "sk-...."
  $env:AzureOpenAI__ApiKey = "...."
  $env:AzureOpenAI__DeploymentName = "gpt-35-turbo-instruct"
  $env:AzureOpenAI__ChatDeploymentName = "gpt-4"
  $env:AzureOpenAIEmbeddings__DeploymentName = "azure-text-embedding-ada-002"
  $env:AzureOpenAI__Endpoint = "https://contoso.openai.azure.com/"
  $env:HuggingFace__ApiKey = "...."
  $env:Bing__ApiKey = "...."
  $env:Postgres__ConnectionString = "...."
  ```<|MERGE_RESOLUTION|>--- conflicted
+++ resolved
@@ -1,25 +1,19 @@
-﻿# Integration Tests
+# Integration Tests
 
 ## Requirements
 
 1. **Azure OpenAI**: go to the [Azure OpenAI Quickstart](https://learn.microsoft.com/en-us/azure/cognitive-services/openai/quickstart)
-<<<<<<< HEAD
    and deploy an instance of Azure OpenAI, deploy a model like "text-davinci-003" find your Endpoint and API key.
-=======
    and deploy an instance of Azure OpenAI, deploy a model like "gpt-35-turbo-instruct" find your Endpoint and API key.
->>>>>>> origin/111
 2. **OpenAI**: go to [OpenAI](https://platform.openai.com) to register and procure your API key.
 3. **HuggingFace API key**: see https://huggingface.co/docs/huggingface_hub/guides/inference for details.
 4. **Azure Bing Web Search API**: go to [Bing Web Search API](https://www.microsoft.com/en-us/bing/apis/bing-web-search-api)
    and select `Try Now` to get started.
-<<<<<<< HEAD
 5. **Postgres**: start a postgres with the [pgvector](https://github.com/pgvector/pgvector) extension installed. You can easily do it using the docker image [ankane/pgvector](https://hub.docker.com/r/ankane/pgvector).
 6. **Weaviate**: go to `IntegrationTests/Connectors/Weaviate` where `docker-compose.yml` is located and run `docker-compose up --build`. 
-=======
 5. **Oobabooga Text generation web UI**: Follow the [installation instructions](https://github.com/oobabooga/text-generation-webui#installation) to get a local Oobabooga instance running. Follow the [download instructions](https://github.com/oobabooga/text-generation-webui#downloading-models) to install a test model e.g. `python download-model.py gpt2`. Follow the [starting instructions](https://github.com/oobabooga/text-generation-webui#starting-the-web-ui) to start your local instance, enabling API, e.g. `python server.py --model gpt2 --listen --api --api-blocking-port "5000" --api-streaming-port "5005"`. Note that `--model` parameter is optional and models can be downloaded and hot swapped using exclusively the web UI, making it easy to test various models.
 6. **Postgres**: start a postgres with the [pgvector](https://github.com/pgvector/pgvector) extension installed. You can easily do it using the docker image [ankane/pgvector](https://hub.docker.com/r/ankane/pgvector).
 7. **Weaviate**: go to `IntegrationTests/Connectors/Weaviate` where `docker-compose.yml` is located and run `docker-compose up --build`.
->>>>>>> 1a67f484
 
 ## Setup
 
