<Project Sdk="Microsoft.NET.Sdk">
  <PropertyGroup>
    <AssemblyName>IntegrationTests</AssemblyName>
    <RootNamespace>SemanticKernel.IntegrationTests</RootNamespace>
    <TargetFramework>net8.0</TargetFramework>
    <IsTestProject>true</IsTestProject>
    <IsPackable>false</IsPackable>
    <NoWarn>CA2007,CA1861,VSTHRD111,SKEXP0001,SKEXP0005,SKEXP0010,SKEXP0020,SKEXP0040,SKEXP0050,SKEXP0060,SKEXP0070,SKEXP0110</NoWarn>
    <UserSecretsId>b7762d10-e29b-4bb1-8b74-b6d69a667dd4</UserSecretsId>
  </PropertyGroup>
  <ItemGroup>
    <Compile Remove="Planners\SequentialPlanner\**" />
    <Compile Remove="Planners\StepwisePlanner\**" />
    <EmbeddedResource Remove="Planners\SequentialPlanner\**" />
    <EmbeddedResource Remove="Planners\StepwisePlanner\**" />
    <None Remove="Planners\SequentialPlanner\**" />
    <None Remove="Planners\StepwisePlanner\**" />
  </ItemGroup>
  <ItemGroup>
    <Compile Remove="Planners\PlanTests.cs" />
  </ItemGroup>
  <ItemGroup>
    <None Remove="CrossLanguage\Data\LightBulbApi.json" />
    <None Remove="CrossLanguage\Data\LightBulbApiTest.json" />
    <None Remove="CrossLanguage\Data\PromptWithChatRolesTest-HB.yaml" />
    <None Remove="CrossLanguage\Data\PromptWithChatRolesTest.json" />
    <None Remove="CrossLanguage\Data\PromptWithComplexObjectsTest.json" />
    <None Remove="CrossLanguage\Data\PromptWithHelperFunctionsTest.json" />
    <None Remove="CrossLanguage\Data\PromptWithSimpleVariableTest.json" />
    <None Remove="CrossLanguage\Data\PromptWithSimpleVariableTest.yaml" />
    <None Remove="CrossLanguage\Data\SimplePromptTest.json" />
    <None Remove="CrossLanguage\Data\SimplePromptTest.yaml" />
    <None Remove="prompts\GenerateStoryHandlebars.yaml" />
    <None Remove="skills\FunSkill\Joke\config.json" />
    <None Remove="skills\FunSkill\Joke\skprompt.txt" />
  </ItemGroup>
  <ItemGroup>
    <PackageReference Include="Microsoft.Extensions.Configuration" />
    <PackageReference Include="Microsoft.Extensions.Configuration.Binder" />
    <PackageReference Include="Microsoft.Extensions.Configuration.EnvironmentVariables" />
    <PackageReference Include="Microsoft.Extensions.Configuration.Json" />
    <PackageReference Include="Microsoft.Extensions.Configuration.UserSecrets" />
    <PackageReference Include="Microsoft.Extensions.Http" />
    <PackageReference Include="Microsoft.Extensions.Http.Resilience" />
    <PackageReference Include="Microsoft.Extensions.TimeProvider.Testing" />
    <PackageReference Include="Microsoft.NET.Test.Sdk" />
    <PackageReference Include="System.Linq.Async" />
    <PackageReference Include="xRetry" />
    <PackageReference Include="xunit" />
    <PackageReference Include="xunit.runner.visualstudio">
      <IncludeAssets>runtime; build; native; contentfiles; analyzers; buildtransitive</IncludeAssets>
      <PrivateAssets>all</PrivateAssets>
    </PackageReference>
    <PackageReference Include="coverlet.collector">
      <IncludeAssets>runtime; build; native; contentfiles; analyzers; buildtransitive</IncludeAssets>
      <PrivateAssets>all</PrivateAssets>
    </PackageReference>
    <PackageReference Include="System.Text.Json" />
    <PackageReference Include="Testcontainers.Milvus" />
  </ItemGroup>
  <ItemGroup>
    <ProjectReference Include="..\Connectors\Connectors.AssemblyAI\Connectors.AssemblyAI.csproj" />
    <ProjectReference Include="..\Connectors\Connectors.MistralAI\Connectors.MistralAI.csproj" />
    <ProjectReference Include="..\Agents\Core\Agents.Core.csproj" />
    <ProjectReference Include="..\Agents\OpenAI\Agents.OpenAI.csproj" />
    <ProjectReference Include="..\Connectors\Connectors.Google\Connectors.Google.csproj" />
    <ProjectReference Include="..\Connectors\Connectors.Onnx\Connectors.Onnx.csproj" />
    <ProjectReference Include="..\Connectors\Connectors.OpenAI\Connectors.OpenAI.csproj" />
    <ProjectReference Include="..\Connectors\Connectors.HuggingFace\Connectors.HuggingFace.csproj" />
    <ProjectReference Include="..\Connectors\Connectors.Memory.AzureAISearch\Connectors.Memory.AzureAISearch.csproj" />
    <ProjectReference Include="..\Connectors\Connectors.Memory.AzureCosmosDBMongoDB\Connectors.Memory.AzureCosmosDBMongoDB.csproj" />
    <ProjectReference Include="..\Connectors\Connectors.Memory.AzureCosmosDBNoSQL\Connectors.Memory.AzureCosmosDBNoSQL.csproj" />
    <ProjectReference Include="..\Connectors\Connectors.Memory.Chroma\Connectors.Memory.Chroma.csproj" />
    <ProjectReference Include="..\Connectors\Connectors.Memory.Milvus\Connectors.Memory.Milvus.csproj" />
    <ProjectReference Include="..\Connectors\Connectors.Memory.MongoDB\Connectors.Memory.MongoDB.csproj" />
    <ProjectReference Include="..\Connectors\Connectors.Memory.Postgres\Connectors.Memory.Postgres.csproj" />
    <ProjectReference Include="..\Connectors\Connectors.Memory.SqlServer\Connectors.Memory.SqlServer.csproj" />
    <ProjectReference Include="..\Connectors\Connectors.Memory.Weaviate\Connectors.Memory.Weaviate.csproj" />
    <ProjectReference Include="..\Extensions\PromptTemplates.Handlebars\PromptTemplates.Handlebars.csproj" />
    <ProjectReference Include="..\Planners\Planners.Handlebars\Planners.Handlebars.csproj" />
    <ProjectReference Include="..\Planners\Planners.OpenAI\Planners.OpenAI.csproj" />
    <ProjectReference Include="..\Plugins\Plugins.Core\Plugins.Core.csproj" />
    <ProjectReference Include="..\Plugins\Plugins.Memory\Plugins.Memory.csproj" />
    <ProjectReference Include="..\Functions\Functions.OpenApi\Functions.OpenApi.csproj" />
    <ProjectReference Include="..\Plugins\Plugins.Web\Plugins.Web.csproj" />
    <ProjectReference Include="..\SemanticKernel.Core\SemanticKernel.Core.csproj" />
    <ProjectReference Include="..\SemanticKernel.UnitTests\SemanticKernel.UnitTests.csproj" />
  </ItemGroup>

  <ItemGroup>
    <None Update="testsettings.development.json">
      <CopyToOutputDirectory>Always</CopyToOutputDirectory>
    </None>
    <None Update="testsettings.json">
      <CopyToOutputDirectory>Always</CopyToOutputDirectory>
    </None>
<<<<<<< HEAD
=======
    <None Update="testsettings.development.json" Condition="Exists('testsettings.development.json')">
      <CopyToOutputDirectory>Always</CopyToOutputDirectory>
    </None>
>>>>>>> 200b9b22
    <Content Include="CrossLanguage\Data\LightBulbApi.json">
      <CopyToOutputDirectory>PreserveNewest</CopyToOutputDirectory>
    </Content>
    <Content Include="CrossLanguage\Data\LightBulbApiTest.json">
      <CopyToOutputDirectory>PreserveNewest</CopyToOutputDirectory>
    </Content>
    <Content Include="CrossLanguage\Data\PromptWithChatRolesTest-HB.yaml">
      <CopyToOutputDirectory>PreserveNewest</CopyToOutputDirectory>
    </Content>
    <Content Include="CrossLanguage\Data\PromptWithChatRolesTest.json">
      <CopyToOutputDirectory>PreserveNewest</CopyToOutputDirectory>
    </Content>
    <Content Include="CrossLanguage\Data\PromptWithComplexObjectsTest.json">
      <CopyToOutputDirectory>PreserveNewest</CopyToOutputDirectory>
    </Content>
    <Content Include="CrossLanguage\Data\PromptWithHelperFunctionsTest.json">
      <CopyToOutputDirectory>PreserveNewest</CopyToOutputDirectory>
    </Content>
    <Content Include="CrossLanguage\Data\PromptWithSimpleVariableTest.json">
      <CopyToOutputDirectory>PreserveNewest</CopyToOutputDirectory>
    </Content>
    <Content Include="CrossLanguage\Data\PromptWithSimpleVariableTest.yaml">
      <CopyToOutputDirectory>PreserveNewest</CopyToOutputDirectory>
    </Content>
    <Content Include="CrossLanguage\Data\SimplePromptTest.yaml">
      <CopyToOutputDirectory>PreserveNewest</CopyToOutputDirectory>
    </Content>
<<<<<<< HEAD
    <Content Include="Plugins\OpenApi\instacart-service.yaml">
=======
    <Content Include="Plugins\instacart-ai-plugin.json">
>>>>>>> 200b9b22
      <CopyToOutputDirectory>Always</CopyToOutputDirectory>
    </Content>
    <Content Include="Plugins\OpenApi\repair-service.json">
      <CopyToOutputDirectory>Always</CopyToOutputDirectory>
    </Content>
  </ItemGroup>

  <ItemGroup>
    <EmbeddedResource Include="prompts/GenerateStory.yaml">
      <CopyToOutputDirectory>Always</CopyToOutputDirectory>
    </EmbeddedResource>
    <EmbeddedResource Include="prompts\GenerateStoryHandlebars.yaml">
      <CopyToOutputDirectory>Always</CopyToOutputDirectory>
    </EmbeddedResource>
  </ItemGroup>

  <ItemGroup>
    <EmbeddedResource Include="skills\FunSkill\Joke\config.json">
      <CopyToOutputDirectory>Always</CopyToOutputDirectory>
    </EmbeddedResource>
    <EmbeddedResource Include="skills\FunSkill\Joke\skprompt.txt">
      <CopyToOutputDirectory>Always</CopyToOutputDirectory>
    </EmbeddedResource>
  </ItemGroup>

  <ItemGroup>
<<<<<<< HEAD
=======
    <None Update="TestData\test_audio.wav">
>>>>>>> 200b9b22
    <Content Include="CrossLanguage\Data\SimplePromptTest.json">
      <CopyToOutputDirectory>PreserveNewest</CopyToOutputDirectory>
    </Content>
  </ItemGroup>

  <ItemGroup>
    <None Update="TestData\*">
      <CopyToOutputDirectory>Always</CopyToOutputDirectory>
    </None>
  </ItemGroup>
</Project><|MERGE_RESOLUTION|>--- conflicted
+++ resolved
@@ -94,12 +94,9 @@
     <None Update="testsettings.json">
       <CopyToOutputDirectory>Always</CopyToOutputDirectory>
     </None>
-<<<<<<< HEAD
-=======
     <None Update="testsettings.development.json" Condition="Exists('testsettings.development.json')">
       <CopyToOutputDirectory>Always</CopyToOutputDirectory>
     </None>
->>>>>>> 200b9b22
     <Content Include="CrossLanguage\Data\LightBulbApi.json">
       <CopyToOutputDirectory>PreserveNewest</CopyToOutputDirectory>
     </Content>
@@ -127,11 +124,7 @@
     <Content Include="CrossLanguage\Data\SimplePromptTest.yaml">
       <CopyToOutputDirectory>PreserveNewest</CopyToOutputDirectory>
     </Content>
-<<<<<<< HEAD
-    <Content Include="Plugins\OpenApi\instacart-service.yaml">
-=======
     <Content Include="Plugins\instacart-ai-plugin.json">
->>>>>>> 200b9b22
       <CopyToOutputDirectory>Always</CopyToOutputDirectory>
     </Content>
     <Content Include="Plugins\OpenApi\repair-service.json">
@@ -158,10 +151,7 @@
   </ItemGroup>
 
   <ItemGroup>
-<<<<<<< HEAD
-=======
     <None Update="TestData\test_audio.wav">
->>>>>>> 200b9b22
     <Content Include="CrossLanguage\Data\SimplePromptTest.json">
       <CopyToOutputDirectory>PreserveNewest</CopyToOutputDirectory>
     </Content>
