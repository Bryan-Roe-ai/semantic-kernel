--- conflicted
+++ resolved
@@ -92,12 +92,9 @@
     <None Update="testsettings.json">
       <CopyToOutputDirectory>Always</CopyToOutputDirectory>
     </None>
-<<<<<<< HEAD
-=======
     <None Update="testsettings.development.json" Condition="Exists('testsettings.development.json')">
       <CopyToOutputDirectory>Always</CopyToOutputDirectory>
     </None>
->>>>>>> 7ebb7cad
     <Content Include="CrossLanguage\Data\LightBulbApi.json">
       <CopyToOutputDirectory>PreserveNewest</CopyToOutputDirectory>
     </Content>
@@ -125,11 +122,7 @@
     <Content Include="CrossLanguage\Data\SimplePromptTest.yaml">
       <CopyToOutputDirectory>PreserveNewest</CopyToOutputDirectory>
     </Content>
-<<<<<<< HEAD
-    <Content Include="Plugins\OpenApi\instacart-service.yaml">
-=======
     <Content Include="Plugins\instacart-ai-plugin.json">
->>>>>>> 7ebb7cad
       <CopyToOutputDirectory>Always</CopyToOutputDirectory>
     </Content>
     <Content Include="Plugins\OpenApi\repair-service.json">
@@ -156,10 +149,7 @@
   </ItemGroup>
 
   <ItemGroup>
-<<<<<<< HEAD
-=======
     <None Update="TestData\test_audio.wav">
->>>>>>> 7ebb7cad
     <Content Include="CrossLanguage\Data\SimplePromptTest.json">
       <CopyToOutputDirectory>PreserveNewest</CopyToOutputDirectory>
     </Content>
