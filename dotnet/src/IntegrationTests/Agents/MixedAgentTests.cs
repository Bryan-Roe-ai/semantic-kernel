--- conflicted
+++ resolved
@@ -1,64 +1,6 @@
 // Copyright (c) Microsoft. All rights reserved.
 using System;
-<<<<<<< HEAD
-<<<<<<< div
-=======
-<<<<<<< Updated upstream
-<<<<<<< Updated upstream
->>>>>>> head
-<<<<<<< Updated upstream
-<<<<<<< Updated upstream
-<<<<<<< Updated upstream
-<<<<<<< Updated upstream
-<<<<<<< Updated upstream
-<<<<<<< Updated upstream
-=======
-=======
->>>>>>> Stashed changes
-=======
->>>>>>> Stashed changes
-=======
->>>>>>> Stashed changes
-=======
->>>>>>> Stashed changes
-=======
->>>>>>> Stashed changes
-<<<<<<< HEAD
-=======
 using System.ClientModel;
->>>>>>> main
-<<<<<<< Updated upstream
-<<<<<<< Updated upstream
-<<<<<<< Updated upstream
-<<<<<<< Updated upstream
-<<<<<<< Updated upstream
->>>>>>> Stashed changes
-=======
->>>>>>> Stashed changes
-=======
->>>>>>> Stashed changes
-=======
->>>>>>> Stashed changes
-=======
->>>>>>> Stashed changes
-=======
->>>>>>> Stashed changes
-=======
-using System.ClientModel;
->>>>>>> eab985c52d058dc92abc75034bc790079131ce75
-<<<<<<< div
-=======
-=======
-=======
-using System.ClientModel;
->>>>>>> main
->>>>>>> Stashed changes
-=======
-=======
-using System.ClientModel;
->>>>>>> main
->>>>>>> Stashed changes
->>>>>>> head
 using System.ComponentModel;
 using System.Linq;
 using System.Text;
@@ -102,78 +44,12 @@
         // Arrange, Act & Assert
         await this.VerifyAgentExecutionAsync(
             this.CreateChatCompletionKernel(openAISettings),
-<<<<<<< HEAD
-<<<<<<< HEAD
-<<<<<<< div
-=======
-<<<<<<< Updated upstream
-<<<<<<< Updated upstream
->>>>>>> head
-<<<<<<< Updated upstream
-<<<<<<< Updated upstream
-<<<<<<< Updated upstream
-<<<<<<< Updated upstream
-<<<<<<< Updated upstream
-<<<<<<< Updated upstream
-            OpenAIClientProvider.ForOpenAI(openAISettings.ApiKey),
-=======
-=======
->>>>>>> Stashed changes
-=======
->>>>>>> Stashed changes
-=======
->>>>>>> Stashed changes
-=======
->>>>>>> Stashed changes
-=======
->>>>>>> Stashed changes
-<<<<<<< HEAD
-=======
->>>>>>> Stashed changes
-=======
->>>>>>> Stashed changes
-            OpenAIClientProvider.ForOpenAI(openAISettings.ApiKey),
-=======
-            OpenAIClientProvider.ForOpenAI(new ApiKeyCredential(openAISettings.ApiKey)),
->>>>>>> main
-<<<<<<< Updated upstream
-<<<<<<< Updated upstream
-<<<<<<< Updated upstream
-<<<<<<< Updated upstream
-<<<<<<< Updated upstream
-<<<<<<< Updated upstream
-<<<<<<< Updated upstream
->>>>>>> Stashed changes
-=======
-=======
->>>>>>> Stashed changes
->>>>>>> Stashed changes
-=======
->>>>>>> Stashed changes
-=======
->>>>>>> Stashed changes
-=======
->>>>>>> Stashed changes
-=======
-            OpenAIClientProvider.ForOpenAI(new ApiKeyCredential(openAISettings.ApiKey)),
->>>>>>> eab985c52d058dc92abc75034bc790079131ce75
-=======
->>>>>>> Stashed changes
-=======
->>>>>>> Stashed changes
-<<<<<<< div
-=======
-=======
             OpenAIClientProvider.ForOpenAI(openAISettings.ApiKey),
             OpenAIClientProvider.ForOpenAI(openAISettings.ApiKey),
             OpenAIClientProvider.ForOpenAI(new ApiKeyCredential(openAISettings.ApiKey)),
             OpenAIClientProvider.ForOpenAI(new ApiKeyCredential(openAISettings.ApiKey)),
             OpenAIClientProvider.ForOpenAI(new ApiKeyCredential(openAISettings.ApiKey)),
->>>>>>> 637c5bcc
-            OpenAIClientProvider.ForOpenAI(new ApiKeyCredential(openAISettings.ApiKey)),
->>>>>>> eab985c52d058dc92abc75034bc790079131ce75
-=======
->>>>>>> head
+            OpenAIClientProvider.ForOpenAI(new ApiKeyCredential(openAISettings.ApiKey)),
             openAISettings.ChatModelId!,
             useNewFunctionCallingModel);
     }
@@ -227,157 +103,24 @@
         // Configure assistant agent with the plugin.
         OpenAIAssistantAgent assistantAgent =
             await OpenAIAssistantAgent.CreateAsync(
-<<<<<<< HEAD
-<<<<<<< HEAD
-<<<<<<< div
-=======
-<<<<<<< Updated upstream
-<<<<<<< Updated upstream
->>>>>>> head
-<<<<<<< Updated upstream
-<<<<<<< Updated upstream
-<<<<<<< Updated upstream
-<<<<<<< Updated upstream
-<<<<<<< Updated upstream
-<<<<<<< Updated upstream
-                kernel: new(),
-=======
-=======
->>>>>>> Stashed changes
-=======
->>>>>>> Stashed changes
-=======
->>>>>>> Stashed changes
-=======
->>>>>>> Stashed changes
-=======
->>>>>>> Stashed changes
-<<<<<<< HEAD
-                kernel: new(),
-=======
->>>>>>> main
-<<<<<<< Updated upstream
-<<<<<<< Updated upstream
-<<<<<<< Updated upstream
-<<<<<<< Updated upstream
-<<<<<<< Updated upstream
->>>>>>> Stashed changes
-=======
->>>>>>> Stashed changes
-=======
->>>>>>> Stashed changes
-=======
->>>>>>> Stashed changes
-=======
->>>>>>> Stashed changes
-=======
->>>>>>> Stashed changes
-=======
->>>>>>> eab985c52d058dc92abc75034bc790079131ce75
-<<<<<<< div
-=======
-=======
-                kernel: new(),
-=======
->>>>>>> main
->>>>>>> Stashed changes
-=======
-                kernel: new(),
-=======
->>>>>>> main
->>>>>>> Stashed changes
->>>>>>> head
-=======
-                kernel: new(),
-                kernel: new(),
-                kernel: new(),
-                kernel: new(),
->>>>>>> 637c5bcc
+                kernel: new(),
+                kernel: new(),
+                kernel: new(),
+                kernel: new(),
                 config,
                 new(modelName)
                 {
                     Name = "Assistant",
                     Instructions = "Answer questions about the menu."
-<<<<<<< HEAD
-<<<<<<< HEAD
-<<<<<<< div
-=======
-<<<<<<< Updated upstream
-<<<<<<< Updated upstream
->>>>>>> head
-<<<<<<< Updated upstream
-<<<<<<< Updated upstream
-<<<<<<< Updated upstream
-<<<<<<< Updated upstream
-<<<<<<< Updated upstream
-<<<<<<< Updated upstream
-                });
-=======
-=======
->>>>>>> Stashed changes
-=======
->>>>>>> Stashed changes
-=======
->>>>>>> Stashed changes
-=======
->>>>>>> Stashed changes
-=======
->>>>>>> Stashed changes
-<<<<<<< HEAD
-=======
->>>>>>> Stashed changes
-=======
->>>>>>> Stashed changes
-                });
-=======
-=======
                 });
                 });
                 },
                 new Kernel());
                 },
                 new Kernel());
->>>>>>> 637c5bcc
                 },
                 new Kernel());
-<<<<<<< main
->>>>>>> main
-<<<<<<< Updated upstream
-<<<<<<< Updated upstream
-<<<<<<< Updated upstream
-<<<<<<< Updated upstream
-<<<<<<< Updated upstream
-<<<<<<< Updated upstream
-<<<<<<< Updated upstream
-=======
->>>>>>> Stashed changes
->>>>>>> Stashed changes
-=======
->>>>>>> Stashed changes
-=======
->>>>>>> Stashed changes
-=======
->>>>>>> Stashed changes
-=======
->>>>>>> Stashed changes
-=======
-                },
-                new Kernel());
->>>>>>> eab985c52d058dc92abc75034bc790079131ce75
-=======
->>>>>>> Stashed changes
-=======
->>>>>>> Stashed changes
-<<<<<<< div
-=======
-                },
-                new Kernel());
->>>>>>> eab985c52d058dc92abc75034bc790079131ce75
-=======
->>>>>>> head
-=======
         assistantAgent.Kernel.Plugins.Add(plugin);
->>>>>>> upstream/main
 
         // Act & Assert
         try
