// Copyright (c) Microsoft. All rights reserved.
using System;
using System.ComponentModel;
using System.Linq;
using System.Text;
using System.Threading.Tasks;
using Azure.Identity;
using Microsoft.Extensions.Configuration;
using Microsoft.SemanticKernel;
using Microsoft.SemanticKernel.Agents;
using Microsoft.SemanticKernel.Agents.OpenAI;
using Microsoft.SemanticKernel.ChatCompletion;
using SemanticKernel.IntegrationTests.TestSettings;
using xRetry;
using Xunit;

namespace SemanticKernel.IntegrationTests.Agents;

#pragma warning disable xUnit1004 // Contains test methods used in manual verification. Disable warning for this file only.

public sealed class OpenAIAssistantAgentTests
{
    private readonly IConfigurationRoot _configuration = new ConfigurationBuilder()
            .AddJsonFile(path: "testsettings.json", optional: true, reloadOnChange: true)
            .AddJsonFile(path: "testsettings.development.json", optional: true, reloadOnChange: true)
            .AddEnvironmentVariables()
            .AddUserSecrets<OpenAIAssistantAgentTests>()
            .Build();

    /// <summary>
    /// Integration test for <see cref="OpenAIAssistantAgent"/> using function calling
    /// and targeting Open AI services.
    /// </summary>
    [Theory(Skip = "OpenAI will often throttle requests. This test is for manual verification.")]
    [InlineData("What is the special soup?", "Clam Chowder")]
    public async Task OpenAIAssistantAgentTestAsync(string input, string expectedAnswerContains)
    {
        OpenAIConfiguration openAISettings = this._configuration.GetSection("OpenAI").Get<OpenAIConfiguration>()!;
        Assert.NotNull(openAISettings);

        await this.ExecuteAgentAsync(
            OpenAIClientProvider.ForOpenAI(openAISettings.ApiKey),
<<<<<<< HEAD
            openAISettings.ChatModelId!,
=======
            openAISettings.ModelId,
>>>>>>> 6d73513a
            input,
            expectedAnswerContains);
    }

    /// <summary>
    /// Integration test for <see cref="OpenAIAssistantAgent"/> using function calling
    /// and targeting Azure OpenAI services.
    /// </summary>
<<<<<<< HEAD
    [RetryTheory(typeof(HttpOperationException))]
=======
    [Theory/*(Skip = "No supported endpoint configured.")*/]
>>>>>>> 6d73513a
    [InlineData("What is the special soup?", "Clam Chowder")]
    public async Task AzureOpenAIAssistantAgentAsync(string input, string expectedAnswerContains)
    {
        var azureOpenAIConfiguration = this._configuration.GetSection("AzureOpenAI").Get<AzureOpenAIConfiguration>();
        Assert.NotNull(azureOpenAIConfiguration);

        await this.ExecuteAgentAsync(
<<<<<<< HEAD
<<<<<<< main
            OpenAIClientProvider.ForAzureOpenAI(azureOpenAIConfiguration.ApiKey, new Uri(azureOpenAIConfiguration.Endpoint)),
=======
            OpenAIClientProvider.ForAzureOpenAI(new AzureCliCredential(), new Uri(azureOpenAIConfiguration.Endpoint)),
            azureOpenAIConfiguration.ChatDeploymentName!,
            input,
            expectedAnswerContains);
    }

    /// <summary>
    /// Integration test for <see cref="OpenAIAssistantAgent"/> using function calling
    /// and targeting Open AI services.
    /// </summary>
    [Theory(Skip = "OpenAI will often throttle requests. This test is for manual verification.")]
    [InlineData("What is the special soup?", "Clam Chowder")]
    public async Task OpenAIAssistantAgentStreamingAsync(string input, string expectedAnswerContains)
    {
        OpenAIConfiguration openAISettings = this._configuration.GetSection("OpenAI").Get<OpenAIConfiguration>()!;
        Assert.NotNull(openAISettings);

        await this.ExecuteStreamingAgentAsync(
            OpenAIClientProvider.ForOpenAI(openAISettings.ApiKey),
            openAISettings.ModelId,
            input,
            expectedAnswerContains);
    }

    /// <summary>
    /// Integration test for <see cref="OpenAIAssistantAgent"/> using function calling
    /// and targeting Azure OpenAI services.
    /// </summary>
    [RetryTheory(typeof(HttpOperationException))]
    [InlineData("What is the special soup?", "Clam Chowder")]
    public async Task AzureOpenAIAssistantAgentStreamingAsync(string input, string expectedAnswerContains)
    {
        var azureOpenAIConfiguration = this._configuration.GetSection("AzureOpenAI").Get<AzureOpenAIConfiguration>();
        Assert.NotNull(azureOpenAIConfiguration);

        await this.ExecuteStreamingAgentAsync(
            OpenAIClientProvider.ForAzureOpenAI(new AzureCliCredential(), new Uri(azureOpenAIConfiguration.Endpoint)),
>>>>>>> upstream/main
=======
            OpenAIClientProvider.ForAzureOpenAI(azureOpenAIConfiguration.ApiKey, new Uri(azureOpenAIConfiguration.Endpoint)),
>>>>>>> 6d73513a
            azureOpenAIConfiguration.ChatDeploymentName!,
            input,
            expectedAnswerContains);
    }

    private async Task ExecuteAgentAsync(
        OpenAIClientProvider config,
        string modelName,
        string input,
        string expected)
    {
        // Arrange
        Kernel kernel = new();
<<<<<<< HEAD
<<<<<<< main
=======

        KernelPlugin plugin = KernelPluginFactory.CreateFromType<MenuPlugin>();
        kernel.Plugins.Add(plugin);

        OpenAIAssistantAgent agent =
            await OpenAIAssistantAgent.CreateAsync(
                config,
                new(modelName)
                {
                    Instructions = "Answer questions about the menu.",
                },
                kernel);

        try
        {
            AgentGroupChat chat = new();
            chat.AddChatMessage(new ChatMessageContent(AuthorRole.User, input));

            // Act
            StringBuilder builder = new();
            await foreach (var message in chat.InvokeAsync(agent))
            {
                builder.Append(message.Content);
            }

            // Assert
            Assert.Contains(expected, builder.ToString(), StringComparison.OrdinalIgnoreCase);
        }
        finally
        {
            await agent.DeleteAsync();
        }
    }

    private async Task ExecuteStreamingAgentAsync(
        OpenAIClientProvider config,
        string modelName,
        string input,
        string expected)
    {
        // Arrange
        Kernel kernel = new();
>>>>>>> upstream/main
=======
>>>>>>> 6d73513a

        KernelPlugin plugin = KernelPluginFactory.CreateFromType<MenuPlugin>();
        kernel.Plugins.Add(plugin);

        OpenAIAssistantAgent agent =
            await OpenAIAssistantAgent.CreateAsync(
                config,
                new(modelName)
                {
                    Instructions = "Answer questions about the menu.",
<<<<<<< HEAD
                },
                kernel);
=======
                });
>>>>>>> 6d73513a

        AgentGroupChat chat = new();
        chat.Add(new ChatMessageContent(AuthorRole.User, input));

        // Act
        StringBuilder builder = new();
<<<<<<< main
        await foreach (var message in chat.InvokeAsync(agent))
        try
=======
        await foreach (var message in chat.InvokeStreamingAsync(agent))
>>>>>>> upstream/main
        {
            AgentGroupChat chat = new();
            chat.AddChatMessage(new ChatMessageContent(AuthorRole.User, input));

            // Act
            StringBuilder builder = new();
            await foreach (var message in chat.InvokeAsync(agent))
            {
                builder.Append(message.Content);
            }

            // Assert
            Assert.Contains(expected, builder.ToString(), StringComparison.OrdinalIgnoreCase);
        }
        finally
        {
            await agent.DeleteAsync();
        }
<<<<<<< main
=======

        // Assert
        ChatMessageContent[] history = await chat.GetChatMessagesAsync().ToArrayAsync();
        Assert.Contains(expected, builder.ToString(), StringComparison.OrdinalIgnoreCase);
<<<<<<< HEAD
        Assert.Contains(expected, history.First().Content, StringComparison.OrdinalIgnoreCase);
>>>>>>> upstream/main
=======
>>>>>>> 6d73513a
    }

    public sealed class MenuPlugin
    {
        [KernelFunction, Description("Provides a list of specials from the menu.")]
        [System.Diagnostics.CodeAnalysis.SuppressMessage("Design", "CA1024:Use properties where appropriate", Justification = "Too smart")]
        public string GetSpecials()
        {
            return @"
Special Soup: Clam Chowder
Special Salad: Cobb Salad
Special Drink: Chai Tea
";
        }

        [KernelFunction, Description("Provides the price of the requested menu item.")]
        public string GetItemPrice(
            [Description("The name of the menu item.")]
            string menuItem)
        {
            return "$9.99";
        }
    }
}<|MERGE_RESOLUTION|>--- conflicted
+++ resolved
@@ -40,11 +40,8 @@
 
         await this.ExecuteAgentAsync(
             OpenAIClientProvider.ForOpenAI(openAISettings.ApiKey),
-<<<<<<< HEAD
             openAISettings.ChatModelId!,
-=======
             openAISettings.ModelId,
->>>>>>> 6d73513a
             input,
             expectedAnswerContains);
     }
@@ -53,11 +50,8 @@
     /// Integration test for <see cref="OpenAIAssistantAgent"/> using function calling
     /// and targeting Azure OpenAI services.
     /// </summary>
-<<<<<<< HEAD
     [RetryTheory(typeof(HttpOperationException))]
-=======
     [Theory/*(Skip = "No supported endpoint configured.")*/]
->>>>>>> 6d73513a
     [InlineData("What is the special soup?", "Clam Chowder")]
     public async Task AzureOpenAIAssistantAgentAsync(string input, string expectedAnswerContains)
     {
@@ -65,10 +59,7 @@
         Assert.NotNull(azureOpenAIConfiguration);
 
         await this.ExecuteAgentAsync(
-<<<<<<< HEAD
-<<<<<<< main
             OpenAIClientProvider.ForAzureOpenAI(azureOpenAIConfiguration.ApiKey, new Uri(azureOpenAIConfiguration.Endpoint)),
-=======
             OpenAIClientProvider.ForAzureOpenAI(new AzureCliCredential(), new Uri(azureOpenAIConfiguration.Endpoint)),
             azureOpenAIConfiguration.ChatDeploymentName!,
             input,
@@ -106,10 +97,7 @@
 
         await this.ExecuteStreamingAgentAsync(
             OpenAIClientProvider.ForAzureOpenAI(new AzureCliCredential(), new Uri(azureOpenAIConfiguration.Endpoint)),
->>>>>>> upstream/main
-=======
             OpenAIClientProvider.ForAzureOpenAI(azureOpenAIConfiguration.ApiKey, new Uri(azureOpenAIConfiguration.Endpoint)),
->>>>>>> 6d73513a
             azureOpenAIConfiguration.ChatDeploymentName!,
             input,
             expectedAnswerContains);
@@ -123,9 +111,6 @@
     {
         // Arrange
         Kernel kernel = new();
-<<<<<<< HEAD
-<<<<<<< main
-=======
 
         KernelPlugin plugin = KernelPluginFactory.CreateFromType<MenuPlugin>();
         kernel.Plugins.Add(plugin);
@@ -168,9 +153,6 @@
     {
         // Arrange
         Kernel kernel = new();
->>>>>>> upstream/main
-=======
->>>>>>> 6d73513a
 
         KernelPlugin plugin = KernelPluginFactory.CreateFromType<MenuPlugin>();
         kernel.Plugins.Add(plugin);
@@ -181,24 +163,18 @@
                 new(modelName)
                 {
                     Instructions = "Answer questions about the menu.",
-<<<<<<< HEAD
                 },
                 kernel);
-=======
                 });
->>>>>>> 6d73513a
 
         AgentGroupChat chat = new();
         chat.Add(new ChatMessageContent(AuthorRole.User, input));
 
         // Act
         StringBuilder builder = new();
-<<<<<<< main
         await foreach (var message in chat.InvokeAsync(agent))
         try
-=======
         await foreach (var message in chat.InvokeStreamingAsync(agent))
->>>>>>> upstream/main
         {
             AgentGroupChat chat = new();
             chat.AddChatMessage(new ChatMessageContent(AuthorRole.User, input));
@@ -217,17 +193,11 @@
         {
             await agent.DeleteAsync();
         }
-<<<<<<< main
-=======
 
         // Assert
         ChatMessageContent[] history = await chat.GetChatMessagesAsync().ToArrayAsync();
         Assert.Contains(expected, builder.ToString(), StringComparison.OrdinalIgnoreCase);
-<<<<<<< HEAD
         Assert.Contains(expected, history.First().Content, StringComparison.OrdinalIgnoreCase);
->>>>>>> upstream/main
-=======
->>>>>>> 6d73513a
     }
 
     public sealed class MenuPlugin
