--- conflicted
+++ resolved
@@ -1,68 +1,6 @@
 // Copyright (c) Microsoft. All rights reserved.
 using System;
-<<<<<<< HEAD
-<<<<<<< HEAD
-<<<<<<< div
-=======
-<<<<<<< Updated upstream
-<<<<<<< Updated upstream
->>>>>>> head
-<<<<<<< Updated upstream
-<<<<<<< Updated upstream
-<<<<<<< Updated upstream
-<<<<<<< Updated upstream
-<<<<<<< Updated upstream
-<<<<<<< Updated upstream
-=======
-=======
->>>>>>> Stashed changes
-=======
->>>>>>> Stashed changes
-=======
->>>>>>> Stashed changes
-=======
->>>>>>> Stashed changes
-=======
->>>>>>> Stashed changes
-<<<<<<< HEAD
-=======
 using System.ClientModel;
->>>>>>> main
-<<<<<<< Updated upstream
-<<<<<<< Updated upstream
-<<<<<<< Updated upstream
-<<<<<<< Updated upstream
-<<<<<<< Updated upstream
->>>>>>> Stashed changes
-=======
->>>>>>> Stashed changes
-=======
->>>>>>> Stashed changes
-=======
->>>>>>> Stashed changes
-=======
->>>>>>> Stashed changes
-=======
->>>>>>> Stashed changes
-=======
-using System.ClientModel;
->>>>>>> eab985c52d058dc92abc75034bc790079131ce75
-<<<<<<< div
-=======
-=======
-=======
-using System.ClientModel;
->>>>>>> main
->>>>>>> Stashed changes
-=======
-=======
-using System.ClientModel;
->>>>>>> main
->>>>>>> Stashed changes
->>>>>>> head
-=======
-using System.ClientModel;
->>>>>>> e78b8e85
 using System.ComponentModel;
 using System.Linq;
 using System.Text;
@@ -102,84 +40,20 @@
         Assert.NotNull(openAISettings);
 
         await this.ExecuteAgentAsync(
-<<<<<<< HEAD
-<<<<<<< HEAD
-<<<<<<< div
-=======
-<<<<<<< Updated upstream
-<<<<<<< Updated upstream
->>>>>>> head
-<<<<<<< Updated upstream
-<<<<<<< Updated upstream
-<<<<<<< Updated upstream
-<<<<<<< Updated upstream
-<<<<<<< Updated upstream
-<<<<<<< Updated upstream
-            OpenAIClientProvider.ForOpenAI(openAISettings.ApiKey),
-=======
-            OpenAIClientProvider.ForOpenAI(new ApiKeyCredential(openAISettings.ApiKey)),
->>>>>>> e78b8e85
-            openAISettings.ChatModelId!,
-=======
-=======
->>>>>>> Stashed changes
-=======
->>>>>>> Stashed changes
-=======
->>>>>>> Stashed changes
-=======
->>>>>>> Stashed changes
-=======
->>>>>>> Stashed changes
-<<<<<<< HEAD
-=======
->>>>>>> Stashed changes
-=======
->>>>>>> Stashed changes
-            OpenAIClientProvider.ForOpenAI(openAISettings.ApiKey),
-            openAISettings.ChatModelId!,
-=======
-            OpenAIClientProvider.ForOpenAI(new ApiKeyCredential(openAISettings.ApiKey)),
-            openAISettings.ChatModelId!,
-            openAISettings.ModelId,
->>>>>>> main
-<<<<<<< Updated upstream
-<<<<<<< Updated upstream
-<<<<<<< Updated upstream
-<<<<<<< Updated upstream
-<<<<<<< Updated upstream
-<<<<<<< Updated upstream
-<<<<<<< Updated upstream
-=======
->>>>>>> Stashed changes
-=======
->>>>>>> Stashed changes
->>>>>>> Stashed changes
-=======
->>>>>>> Stashed changes
-=======
->>>>>>> Stashed changes
-=======
->>>>>>> Stashed changes
-=======
->>>>>>> Stashed changes
-=======
-            OpenAIClientProvider.ForOpenAI(new ApiKeyCredential(openAISettings.ApiKey)),
-            openAISettings.ChatModelId!,
-            openAISettings.ModelId,
->>>>>>> eab985c52d058dc92abc75034bc790079131ce75
-=======
->>>>>>> Stashed changes
-=======
->>>>>>> Stashed changes
-<<<<<<< div
-=======
-            OpenAIClientProvider.ForOpenAI(new ApiKeyCredential(openAISettings.ApiKey)),
-            openAISettings.ChatModelId!,
-            openAISettings.ModelId,
->>>>>>> eab985c52d058dc92abc75034bc790079131ce75
-=======
->>>>>>> head
+            OpenAIClientProvider.ForOpenAI(openAISettings.ApiKey),
+            OpenAIClientProvider.ForOpenAI(new ApiKeyCredential(openAISettings.ApiKey)),
+            openAISettings.ChatModelId!,
+            OpenAIClientProvider.ForOpenAI(openAISettings.ApiKey),
+            openAISettings.ChatModelId!,
+            OpenAIClientProvider.ForOpenAI(new ApiKeyCredential(openAISettings.ApiKey)),
+            openAISettings.ChatModelId!,
+            openAISettings.ModelId,
+            OpenAIClientProvider.ForOpenAI(new ApiKeyCredential(openAISettings.ApiKey)),
+            openAISettings.ChatModelId!,
+            openAISettings.ModelId,
+            OpenAIClientProvider.ForOpenAI(new ApiKeyCredential(openAISettings.ApiKey)),
+            openAISettings.ChatModelId!,
+            openAISettings.ModelId,
             input,
             expectedAnswerContains);
     }
@@ -189,65 +63,10 @@
     /// and targeting Azure OpenAI services.
     /// </summary>
     [RetryTheory(typeof(HttpOperationException))]
-<<<<<<< HEAD
-<<<<<<< div
-=======
-<<<<<<< Updated upstream
-<<<<<<< Updated upstream
->>>>>>> head
-<<<<<<< Updated upstream
-<<<<<<< Updated upstream
-<<<<<<< Updated upstream
-<<<<<<< Updated upstream
-<<<<<<< Updated upstream
-<<<<<<< Updated upstream
-=======
-=======
->>>>>>> Stashed changes
-=======
->>>>>>> Stashed changes
-=======
->>>>>>> Stashed changes
-=======
->>>>>>> Stashed changes
-=======
->>>>>>> Stashed changes
-<<<<<<< HEAD
-=======
-    [Theory/*(Skip = "No supported endpoint configured.")*/]
->>>>>>> main
-<<<<<<< Updated upstream
-<<<<<<< Updated upstream
-<<<<<<< Updated upstream
-<<<<<<< Updated upstream
-<<<<<<< Updated upstream
->>>>>>> Stashed changes
-=======
->>>>>>> Stashed changes
-=======
->>>>>>> Stashed changes
-=======
->>>>>>> Stashed changes
-=======
->>>>>>> Stashed changes
-=======
->>>>>>> Stashed changes
-=======
-    [Theory/*(Skip = "No supported endpoint configured.")*/]
->>>>>>> eab985c52d058dc92abc75034bc790079131ce75
-<<<<<<< div
-=======
-=======
-=======
-    [Theory/*(Skip = "No supported endpoint configured.")*/]
->>>>>>> main
->>>>>>> Stashed changes
-=======
-=======
-    [Theory/*(Skip = "No supported endpoint configured.")*/]
->>>>>>> main
->>>>>>> Stashed changes
->>>>>>> head
+    [Theory/*(Skip = "No supported endpoint configured.")*/]
+    [Theory/*(Skip = "No supported endpoint configured.")*/]
+    [Theory/*(Skip = "No supported endpoint configured.")*/]
+    [Theory/*(Skip = "No supported endpoint configured.")*/]
     [InlineData("What is the special soup?", "Clam Chowder")]
     public async Task AzureOpenAIAssistantAgentAsync(string input, string expectedAnswerContains)
     {
@@ -255,73 +74,10 @@
         Assert.NotNull(azureOpenAIConfiguration);
 
         await this.ExecuteAgentAsync(
-<<<<<<< HEAD
-<<<<<<< div
-=======
-<<<<<<< Updated upstream
-<<<<<<< Updated upstream
->>>>>>> head
-<<<<<<< Updated upstream
-<<<<<<< Updated upstream
-<<<<<<< Updated upstream
-<<<<<<< Updated upstream
-<<<<<<< Updated upstream
-<<<<<<< Updated upstream
-<<<<<<< main
-            OpenAIClientProvider.ForAzureOpenAI(azureOpenAIConfiguration.ApiKey, new Uri(azureOpenAIConfiguration.Endpoint)),
-=======
-=======
-=======
->>>>>>> Stashed changes
-=======
->>>>>>> Stashed changes
-=======
->>>>>>> Stashed changes
-=======
->>>>>>> Stashed changes
-=======
->>>>>>> Stashed changes
-<<<<<<< HEAD
-=======
->>>>>>> Stashed changes
-=======
->>>>>>> Stashed changes
-<<<<<<< main
-            OpenAIClientProvider.ForAzureOpenAI(azureOpenAIConfiguration.ApiKey, new Uri(azureOpenAIConfiguration.Endpoint)),
-=======
-=======
-            OpenAIClientProvider.ForAzureOpenAI(azureOpenAIConfiguration.ApiKey, new Uri(azureOpenAIConfiguration.Endpoint)),
->>>>>>> main
-<<<<<<< Updated upstream
-<<<<<<< Updated upstream
-<<<<<<< Updated upstream
-<<<<<<< Updated upstream
-<<<<<<< Updated upstream
-<<<<<<< Updated upstream
-<<<<<<< Updated upstream
-=======
->>>>>>> Stashed changes
-=======
->>>>>>> Stashed changes
->>>>>>> Stashed changes
-=======
->>>>>>> Stashed changes
-=======
->>>>>>> Stashed changes
-=======
->>>>>>> Stashed changes
-=======
->>>>>>> Stashed changes
-=======
-            OpenAIClientProvider.ForAzureOpenAI(azureOpenAIConfiguration.ApiKey, new Uri(azureOpenAIConfiguration.Endpoint)),
->>>>>>> eab985c52d058dc92abc75034bc790079131ce75
-<<<<<<< div
-=======
-=======
->>>>>>> Stashed changes
-=======
->>>>>>> Stashed changes
->>>>>>> head
+            OpenAIClientProvider.ForAzureOpenAI(azureOpenAIConfiguration.ApiKey, new Uri(azureOpenAIConfiguration.Endpoint)),
+            OpenAIClientProvider.ForAzureOpenAI(azureOpenAIConfiguration.ApiKey, new Uri(azureOpenAIConfiguration.Endpoint)),
+            OpenAIClientProvider.ForAzureOpenAI(azureOpenAIConfiguration.ApiKey, new Uri(azureOpenAIConfiguration.Endpoint)),
+            OpenAIClientProvider.ForAzureOpenAI(azureOpenAIConfiguration.ApiKey, new Uri(azureOpenAIConfiguration.Endpoint)),
             OpenAIClientProvider.ForAzureOpenAI(new AzureCliCredential(), new Uri(azureOpenAIConfiguration.Endpoint)),
             azureOpenAIConfiguration.ChatDeploymentName!,
             input,
@@ -340,71 +96,11 @@
         Assert.NotNull(openAISettings);
 
         await this.ExecuteStreamingAgentAsync(
-<<<<<<< HEAD
-<<<<<<< HEAD
-<<<<<<< div
-=======
-<<<<<<< Updated upstream
-<<<<<<< Updated upstream
->>>>>>> head
-<<<<<<< Updated upstream
-<<<<<<< Updated upstream
-<<<<<<< Updated upstream
-<<<<<<< Updated upstream
-<<<<<<< Updated upstream
-<<<<<<< Updated upstream
-            OpenAIClientProvider.ForOpenAI(openAISettings.ApiKey),
-=======
-=======
->>>>>>> Stashed changes
-=======
->>>>>>> Stashed changes
-=======
->>>>>>> Stashed changes
-=======
->>>>>>> Stashed changes
-=======
->>>>>>> Stashed changes
-<<<<<<< HEAD
-=======
->>>>>>> Stashed changes
-=======
->>>>>>> Stashed changes
-            OpenAIClientProvider.ForOpenAI(openAISettings.ApiKey),
-=======
-            OpenAIClientProvider.ForOpenAI(new ApiKeyCredential(openAISettings.ApiKey)),
->>>>>>> main
-<<<<<<< Updated upstream
-<<<<<<< Updated upstream
-<<<<<<< Updated upstream
-<<<<<<< Updated upstream
-<<<<<<< Updated upstream
-<<<<<<< Updated upstream
-<<<<<<< Updated upstream
-=======
->>>>>>> Stashed changes
->>>>>>> Stashed changes
-=======
->>>>>>> Stashed changes
-=======
->>>>>>> Stashed changes
-=======
->>>>>>> Stashed changes
-=======
->>>>>>> Stashed changes
-=======
-            OpenAIClientProvider.ForOpenAI(new ApiKeyCredential(openAISettings.ApiKey)),
->>>>>>> eab985c52d058dc92abc75034bc790079131ce75
-<<<<<<< div
-=======
-=======
->>>>>>> Stashed changes
-=======
->>>>>>> Stashed changes
->>>>>>> head
-=======
-            OpenAIClientProvider.ForOpenAI(new ApiKeyCredential(openAISettings.ApiKey)),
->>>>>>> e78b8e85
+            OpenAIClientProvider.ForOpenAI(openAISettings.ApiKey),
+            OpenAIClientProvider.ForOpenAI(openAISettings.ApiKey),
+            OpenAIClientProvider.ForOpenAI(new ApiKeyCredential(openAISettings.ApiKey)),
+            OpenAIClientProvider.ForOpenAI(new ApiKeyCredential(openAISettings.ApiKey)),
+            OpenAIClientProvider.ForOpenAI(new ApiKeyCredential(openAISettings.ApiKey)),
             openAISettings.ModelId,
             input,
             expectedAnswerContains);
@@ -423,70 +119,9 @@
 
         await this.ExecuteStreamingAgentAsync(
             OpenAIClientProvider.ForAzureOpenAI(new AzureCliCredential(), new Uri(azureOpenAIConfiguration.Endpoint)),
-<<<<<<< HEAD
-<<<<<<< div
-=======
-<<<<<<< Updated upstream
-<<<<<<< Updated upstream
->>>>>>> head
-<<<<<<< Updated upstream
-<<<<<<< Updated upstream
-<<<<<<< Updated upstream
-<<<<<<< Updated upstream
-<<<<<<< Updated upstream
-<<<<<<< Updated upstream
->>>>>>> upstream/main
-=======
-=======
->>>>>>> Stashed changes
-=======
->>>>>>> Stashed changes
-=======
->>>>>>> Stashed changes
-=======
->>>>>>> Stashed changes
-=======
->>>>>>> Stashed changes
-<<<<<<< HEAD
-=======
->>>>>>> Stashed changes
-=======
->>>>>>> Stashed changes
->>>>>>> upstream/main
-=======
-            OpenAIClientProvider.ForAzureOpenAI(azureOpenAIConfiguration.ApiKey, new Uri(azureOpenAIConfiguration.Endpoint)),
->>>>>>> main
-<<<<<<< Updated upstream
-<<<<<<< Updated upstream
-<<<<<<< Updated upstream
-<<<<<<< Updated upstream
-<<<<<<< Updated upstream
-<<<<<<< Updated upstream
-<<<<<<< Updated upstream
-=======
->>>>>>> Stashed changes
->>>>>>> Stashed changes
-=======
->>>>>>> Stashed changes
-=======
->>>>>>> Stashed changes
-=======
->>>>>>> Stashed changes
-=======
->>>>>>> Stashed changes
-=======
-            OpenAIClientProvider.ForAzureOpenAI(azureOpenAIConfiguration.ApiKey, new Uri(azureOpenAIConfiguration.Endpoint)),
->>>>>>> eab985c52d058dc92abc75034bc790079131ce75
-=======
->>>>>>> Stashed changes
-=======
->>>>>>> Stashed changes
-<<<<<<< div
-=======
-            OpenAIClientProvider.ForAzureOpenAI(azureOpenAIConfiguration.ApiKey, new Uri(azureOpenAIConfiguration.Endpoint)),
->>>>>>> eab985c52d058dc92abc75034bc790079131ce75
-=======
->>>>>>> head
+            OpenAIClientProvider.ForAzureOpenAI(azureOpenAIConfiguration.ApiKey, new Uri(azureOpenAIConfiguration.Endpoint)),
+            OpenAIClientProvider.ForAzureOpenAI(azureOpenAIConfiguration.ApiKey, new Uri(azureOpenAIConfiguration.Endpoint)),
+            OpenAIClientProvider.ForAzureOpenAI(azureOpenAIConfiguration.ApiKey, new Uri(azureOpenAIConfiguration.Endpoint)),
             azureOpenAIConfiguration.ChatDeploymentName!,
             input,
             expectedAnswerContains);
@@ -500,203 +135,26 @@
     {
         // Arrange
         Kernel kernel = new();
-<<<<<<< HEAD
-<<<<<<< div
-=======
-<<<<<<< Updated upstream
-<<<<<<< Updated upstream
->>>>>>> head
-<<<<<<< Updated upstream
-<<<<<<< Updated upstream
-<<<<<<< Updated upstream
-<<<<<<< Updated upstream
-<<<<<<< Updated upstream
-<<<<<<< Updated upstream
-<<<<<<< main
-=======
-=======
-=======
->>>>>>> Stashed changes
-=======
->>>>>>> Stashed changes
-=======
->>>>>>> Stashed changes
-=======
->>>>>>> Stashed changes
-=======
->>>>>>> Stashed changes
-<<<<<<< HEAD
-=======
->>>>>>> Stashed changes
-=======
->>>>>>> Stashed changes
-<<<<<<< main
-=======
-=======
->>>>>>> main
-<<<<<<< Updated upstream
-<<<<<<< Updated upstream
-<<<<<<< Updated upstream
-<<<<<<< Updated upstream
-<<<<<<< Updated upstream
-<<<<<<< Updated upstream
-<<<<<<< Updated upstream
-=======
->>>>>>> Stashed changes
-=======
->>>>>>> Stashed changes
->>>>>>> Stashed changes
-=======
->>>>>>> Stashed changes
-=======
->>>>>>> Stashed changes
-=======
->>>>>>> Stashed changes
-=======
->>>>>>> Stashed changes
-=======
->>>>>>> eab985c52d058dc92abc75034bc790079131ce75
-=======
->>>>>>> Stashed changes
-=======
->>>>>>> Stashed changes
-<<<<<<< div
-=======
->>>>>>> eab985c52d058dc92abc75034bc790079131ce75
-=======
->>>>>>> head
 
         KernelPlugin plugin = KernelPluginFactory.CreateFromType<MenuPlugin>();
         kernel.Plugins.Add(plugin);
 
         OpenAIAssistantAgent agent =
             await OpenAIAssistantAgent.CreateAsync(
-<<<<<<< HEAD
-<<<<<<< div
-=======
-<<<<<<< Updated upstream
-<<<<<<< Updated upstream
->>>>>>> head
-<<<<<<< Updated upstream
-<<<<<<< Updated upstream
-<<<<<<< Updated upstream
-<<<<<<< Updated upstream
-<<<<<<< Updated upstream
-<<<<<<< Updated upstream
-                kernel,
-=======
-=======
->>>>>>> Stashed changes
-=======
->>>>>>> Stashed changes
-=======
->>>>>>> Stashed changes
-=======
->>>>>>> Stashed changes
-=======
->>>>>>> Stashed changes
-<<<<<<< HEAD
-                kernel,
-=======
->>>>>>> main
-<<<<<<< Updated upstream
-<<<<<<< Updated upstream
-<<<<<<< Updated upstream
-<<<<<<< Updated upstream
-<<<<<<< Updated upstream
->>>>>>> Stashed changes
-=======
->>>>>>> Stashed changes
-=======
->>>>>>> Stashed changes
-=======
->>>>>>> Stashed changes
-=======
->>>>>>> Stashed changes
-=======
->>>>>>> Stashed changes
-=======
->>>>>>> eab985c52d058dc92abc75034bc790079131ce75
-<<<<<<< div
-=======
-=======
-                kernel,
-=======
->>>>>>> main
->>>>>>> Stashed changes
-=======
-                kernel,
-=======
->>>>>>> main
->>>>>>> Stashed changes
->>>>>>> head
+                kernel,
+                kernel,
+                kernel,
+                kernel,
                 config,
                 new(modelName)
                 {
                     Instructions = "Answer questions about the menu.",
-<<<<<<< HEAD
-<<<<<<< div
-=======
-<<<<<<< Updated upstream
-<<<<<<< Updated upstream
->>>>>>> head
-<<<<<<< Updated upstream
-<<<<<<< Updated upstream
-<<<<<<< Updated upstream
-<<<<<<< Updated upstream
-<<<<<<< Updated upstream
-<<<<<<< Updated upstream
                 });
-=======
-=======
->>>>>>> Stashed changes
-=======
->>>>>>> Stashed changes
-=======
->>>>>>> Stashed changes
-=======
->>>>>>> Stashed changes
-=======
->>>>>>> Stashed changes
-<<<<<<< HEAD
-=======
->>>>>>> Stashed changes
-=======
->>>>>>> Stashed changes
                 });
-=======
-                },
-                kernel);
->>>>>>> main
-<<<<<<< Updated upstream
-<<<<<<< Updated upstream
-<<<<<<< Updated upstream
-<<<<<<< Updated upstream
-<<<<<<< Updated upstream
-<<<<<<< Updated upstream
-<<<<<<< Updated upstream
-=======
->>>>>>> Stashed changes
->>>>>>> Stashed changes
-=======
->>>>>>> Stashed changes
-=======
->>>>>>> Stashed changes
-=======
->>>>>>> Stashed changes
-=======
->>>>>>> Stashed changes
-=======
-                },
-                kernel);
->>>>>>> eab985c52d058dc92abc75034bc790079131ce75
-<<<<<<< div
-=======
-=======
->>>>>>> Stashed changes
-=======
->>>>>>> Stashed changes
->>>>>>> head
+                },
+                kernel);
+                },
+                kernel);
 
         try
         {
@@ -731,195 +189,24 @@
     {
         // Arrange
         Kernel kernel = new();
-<<<<<<< HEAD
-<<<<<<< div
-=======
-<<<<<<< Updated upstream
-<<<<<<< Updated upstream
->>>>>>> head
-<<<<<<< Updated upstream
-<<<<<<< Updated upstream
-<<<<<<< Updated upstream
-<<<<<<< Updated upstream
-<<<<<<< Updated upstream
-<<<<<<< Updated upstream
->>>>>>> upstream/main
-=======
-=======
->>>>>>> Stashed changes
-=======
->>>>>>> Stashed changes
-=======
->>>>>>> Stashed changes
-=======
->>>>>>> Stashed changes
-=======
->>>>>>> Stashed changes
-<<<<<<< HEAD
->>>>>>> upstream/main
-=======
->>>>>>> main
-<<<<<<< Updated upstream
-<<<<<<< Updated upstream
-<<<<<<< Updated upstream
-<<<<<<< Updated upstream
-<<<<<<< Updated upstream
->>>>>>> Stashed changes
-=======
->>>>>>> Stashed changes
-=======
->>>>>>> Stashed changes
-=======
->>>>>>> Stashed changes
-=======
->>>>>>> Stashed changes
-=======
->>>>>>> Stashed changes
-=======
->>>>>>> eab985c52d058dc92abc75034bc790079131ce75
-<<<<<<< div
-=======
-=======
->>>>>>> upstream/main
-=======
->>>>>>> main
->>>>>>> Stashed changes
-=======
->>>>>>> upstream/main
-=======
->>>>>>> main
->>>>>>> Stashed changes
->>>>>>> head
 
         KernelPlugin plugin = KernelPluginFactory.CreateFromType<MenuPlugin>();
         kernel.Plugins.Add(plugin);
 
         OpenAIAssistantAgent agent =
             await OpenAIAssistantAgent.CreateAsync(
-<<<<<<< HEAD
-<<<<<<< div
-=======
-<<<<<<< Updated upstream
-<<<<<<< Updated upstream
->>>>>>> head
-<<<<<<< Updated upstream
-<<<<<<< Updated upstream
-<<<<<<< Updated upstream
-<<<<<<< Updated upstream
-<<<<<<< Updated upstream
-<<<<<<< Updated upstream
-                kernel,
-=======
-=======
->>>>>>> Stashed changes
-=======
->>>>>>> Stashed changes
-=======
->>>>>>> Stashed changes
-=======
->>>>>>> Stashed changes
-=======
->>>>>>> Stashed changes
-<<<<<<< HEAD
-                kernel,
-=======
->>>>>>> main
-<<<<<<< Updated upstream
-<<<<<<< Updated upstream
-<<<<<<< Updated upstream
-<<<<<<< Updated upstream
-<<<<<<< Updated upstream
->>>>>>> Stashed changes
-=======
->>>>>>> Stashed changes
-=======
->>>>>>> Stashed changes
-=======
->>>>>>> Stashed changes
-=======
->>>>>>> Stashed changes
-=======
->>>>>>> Stashed changes
-=======
->>>>>>> eab985c52d058dc92abc75034bc790079131ce75
-<<<<<<< div
-=======
-=======
-                kernel,
-=======
->>>>>>> main
->>>>>>> Stashed changes
-=======
-                kernel,
-=======
->>>>>>> main
->>>>>>> Stashed changes
->>>>>>> head
+                kernel,
+                kernel,
+                kernel,
+                kernel,
                 config,
                 new(modelName)
                 {
                     Instructions = "Answer questions about the menu.",
-<<<<<<< HEAD
-<<<<<<< div
-=======
-<<<<<<< Updated upstream
-<<<<<<< Updated upstream
->>>>>>> head
-<<<<<<< Updated upstream
-<<<<<<< Updated upstream
-<<<<<<< Updated upstream
-<<<<<<< Updated upstream
-<<<<<<< Updated upstream
-<<<<<<< Updated upstream
-=======
-=======
->>>>>>> Stashed changes
-=======
->>>>>>> Stashed changes
-=======
->>>>>>> Stashed changes
-=======
->>>>>>> Stashed changes
-=======
->>>>>>> Stashed changes
-<<<<<<< HEAD
-=======
->>>>>>> Stashed changes
-=======
->>>>>>> Stashed changes
-=======
-                },
-                kernel);
->>>>>>> main
-<<<<<<< Updated upstream
-<<<<<<< Updated upstream
-<<<<<<< Updated upstream
-<<<<<<< Updated upstream
-<<<<<<< Updated upstream
-<<<<<<< Updated upstream
-<<<<<<< Updated upstream
-=======
->>>>>>> Stashed changes
->>>>>>> Stashed changes
-=======
->>>>>>> Stashed changes
-=======
->>>>>>> Stashed changes
-=======
->>>>>>> Stashed changes
-=======
->>>>>>> Stashed changes
-=======
-                },
-                kernel);
->>>>>>> eab985c52d058dc92abc75034bc790079131ce75
-<<<<<<< div
-=======
-=======
->>>>>>> Stashed changes
-=======
->>>>>>> Stashed changes
->>>>>>> head
+                },
+                kernel);
+                },
+                kernel);
                 });
 
         AgentGroupChat chat = new();
@@ -927,113 +214,18 @@
 
         // Act
         StringBuilder builder = new();
-<<<<<<< HEAD
-<<<<<<< div
-=======
-<<<<<<< Updated upstream
-<<<<<<< Updated upstream
->>>>>>> head
-<<<<<<< Updated upstream
-<<<<<<< Updated upstream
-<<<<<<< Updated upstream
-<<<<<<< Updated upstream
-<<<<<<< Updated upstream
-<<<<<<< Updated upstream
-=======
-<<<<<<< HEAD
->>>>>>> Stashed changes
-=======
-<<<<<<< HEAD
->>>>>>> Stashed changes
-=======
-<<<<<<< HEAD
->>>>>>> Stashed changes
-=======
-<<<<<<< HEAD
->>>>>>> Stashed changes
-=======
-<<<<<<< HEAD
->>>>>>> Stashed changes
-=======
-<<<<<<< HEAD
->>>>>>> Stashed changes
-=======
->>>>>>> Stashed changes
-=======
->>>>>>> Stashed changes
-<<<<<<< main
-        await foreach (var message in chat.InvokeAsync(agent))
-        try
-=======
-        await foreach (var message in chat.InvokeStreamingAsync(agent))
->>>>>>> upstream/main
-<<<<<<< Updated upstream
-<<<<<<< Updated upstream
-<<<<<<< Updated upstream
-<<<<<<< Updated upstream
-<<<<<<< Updated upstream
-<<<<<<< Updated upstream
-<<<<<<< Updated upstream
-<<<<<<< Updated upstream
-=======
-=======
->>>>>>> Stashed changes
-=======
->>>>>>> Stashed changes
-=======
->>>>>>> Stashed changes
-=======
->>>>>>> Stashed changes
-=======
->>>>>>> Stashed changes
-=======
->>>>>>> Stashed changes
-=======
->>>>>>> Stashed changes
-=======
->>>>>>> Stashed changes
-=======
-        await foreach (var message in chat.InvokeAsync(agent))
-        try
-        await foreach (var message in chat.InvokeStreamingAsync(agent))
->>>>>>> main
-<<<<<<< Updated upstream
-<<<<<<< Updated upstream
-<<<<<<< Updated upstream
-<<<<<<< Updated upstream
-<<<<<<< Updated upstream
-<<<<<<< Updated upstream
-<<<<<<< Updated upstream
-=======
->>>>>>> Stashed changes
-=======
->>>>>>> Stashed changes
->>>>>>> Stashed changes
-=======
->>>>>>> Stashed changes
-=======
->>>>>>> Stashed changes
-=======
->>>>>>> Stashed changes
-=======
->>>>>>> Stashed changes
-=======
-        await foreach (var message in chat.InvokeAsync(agent))
-        try
-        await foreach (var message in chat.InvokeStreamingAsync(agent))
->>>>>>> eab985c52d058dc92abc75034bc790079131ce75
-=======
->>>>>>> Stashed changes
-=======
->>>>>>> Stashed changes
-<<<<<<< div
-=======
-        await foreach (var message in chat.InvokeAsync(agent))
-        try
-        await foreach (var message in chat.InvokeStreamingAsync(agent))
->>>>>>> eab985c52d058dc92abc75034bc790079131ce75
-=======
->>>>>>> head
+        await foreach (var message in chat.InvokeAsync(agent))
+        try
+        await foreach (var message in chat.InvokeStreamingAsync(agent))
+        await foreach (var message in chat.InvokeAsync(agent))
+        try
+        await foreach (var message in chat.InvokeStreamingAsync(agent))
+        await foreach (var message in chat.InvokeAsync(agent))
+        try
+        await foreach (var message in chat.InvokeStreamingAsync(agent))
+        await foreach (var message in chat.InvokeAsync(agent))
+        try
+        await foreach (var message in chat.InvokeStreamingAsync(agent))
         {
             AgentGroupChat chat = new();
             chat.AddChatMessage(new ChatMessageContent(AuthorRole.User, input));
@@ -1052,133 +244,11 @@
         {
             await agent.DeleteAsync();
         }
-<<<<<<< HEAD
-<<<<<<< div
-=======
-<<<<<<< Updated upstream
-<<<<<<< Updated upstream
->>>>>>> head
-<<<<<<< Updated upstream
-<<<<<<< Updated upstream
-<<<<<<< Updated upstream
-<<<<<<< Updated upstream
-<<<<<<< Updated upstream
-<<<<<<< Updated upstream
-<<<<<<< main
-=======
-=======
-=======
->>>>>>> Stashed changes
-=======
->>>>>>> Stashed changes
-=======
->>>>>>> Stashed changes
-=======
->>>>>>> Stashed changes
-=======
->>>>>>> Stashed changes
-<<<<<<< HEAD
-=======
->>>>>>> Stashed changes
-=======
->>>>>>> Stashed changes
-<<<<<<< main
-=======
-=======
->>>>>>> main
-<<<<<<< Updated upstream
-<<<<<<< Updated upstream
-<<<<<<< Updated upstream
-<<<<<<< Updated upstream
-<<<<<<< Updated upstream
-<<<<<<< Updated upstream
-<<<<<<< Updated upstream
-=======
->>>>>>> Stashed changes
->>>>>>> Stashed changes
-=======
->>>>>>> Stashed changes
-=======
->>>>>>> Stashed changes
-=======
->>>>>>> Stashed changes
-=======
->>>>>>> Stashed changes
-=======
->>>>>>> eab985c52d058dc92abc75034bc790079131ce75
-=======
->>>>>>> Stashed changes
-=======
->>>>>>> Stashed changes
-<<<<<<< div
-=======
->>>>>>> eab985c52d058dc92abc75034bc790079131ce75
-=======
->>>>>>> head
 
         // Assert
         ChatMessageContent[] history = await chat.GetChatMessagesAsync().ToArrayAsync();
         Assert.Contains(expected, builder.ToString(), StringComparison.OrdinalIgnoreCase);
         Assert.Contains(expected, history.First().Content, StringComparison.OrdinalIgnoreCase);
-<<<<<<< HEAD
-<<<<<<< div
-=======
-<<<<<<< Updated upstream
-<<<<<<< Updated upstream
->>>>>>> head
-<<<<<<< Updated upstream
-<<<<<<< Updated upstream
-<<<<<<< Updated upstream
-<<<<<<< Updated upstream
-<<<<<<< Updated upstream
-<<<<<<< Updated upstream
->>>>>>> upstream/main
-=======
-=======
->>>>>>> Stashed changes
-=======
->>>>>>> Stashed changes
-=======
->>>>>>> Stashed changes
-=======
->>>>>>> Stashed changes
-=======
->>>>>>> Stashed changes
-<<<<<<< HEAD
->>>>>>> upstream/main
-=======
->>>>>>> main
-<<<<<<< Updated upstream
-<<<<<<< Updated upstream
-<<<<<<< Updated upstream
-<<<<<<< Updated upstream
-<<<<<<< Updated upstream
->>>>>>> Stashed changes
-=======
->>>>>>> Stashed changes
-=======
->>>>>>> Stashed changes
-=======
->>>>>>> Stashed changes
-=======
->>>>>>> Stashed changes
-=======
->>>>>>> Stashed changes
-=======
->>>>>>> eab985c52d058dc92abc75034bc790079131ce75
-<<<<<<< div
-=======
-=======
->>>>>>> upstream/main
-=======
->>>>>>> main
->>>>>>> Stashed changes
-=======
->>>>>>> upstream/main
-=======
->>>>>>> main
->>>>>>> Stashed changes
->>>>>>> head
     }
 
     private static void AssertMessageValid(ChatMessageContent message)
