﻿// Copyright (c) Microsoft. All rights reserved.

using System;
using System.Text.Json.Serialization;
using Azure.Search.Documents.Indexes;
using Azure.Search.Documents.Indexes.Models;
using Microsoft.Extensions.VectorData;

namespace SemanticKernel.IntegrationTests.Connectors.Memory.AzureAISearch;

#pragma warning disable CS8618

public class AzureAISearchHotel
{
    [SimpleField(IsKey = true, IsFilterable = true)]
    [VectorStoreKey]
    public string HotelId { get; set; }

    [SearchableField(IsFilterable = true, IsSortable = true)]
<<<<<<< HEAD
    [VectorStoreRecordData(IsIndexed = true, IsFullTextIndexed = true)]
=======
    [VectorStoreData(IsIndexed = true, IsFullTextIndexed = true)]
>>>>>>> c084b067
    public string HotelName { get; set; }

    [SearchableField(AnalyzerName = LexicalAnalyzerName.Values.EnLucene)]
    [VectorStoreData]
    public string Description { get; set; }

    [VectorStoreVector(1536)]
    public ReadOnlyMemory<float>? DescriptionEmbedding { get; set; }

    [SearchableField(IsFilterable = true, IsFacetable = true)]
<<<<<<< HEAD
    [VectorStoreRecordData(IsIndexed = true)]
=======
    [VectorStoreData(IsIndexed = true)]
>>>>>>> c084b067
#pragma warning disable CA1819 // Properties should not return arrays
    public string[] Tags { get; set; }
#pragma warning restore CA1819 // Properties should not return arrays

    [JsonPropertyName("parking_is_included")]
    [SimpleField(IsFilterable = true, IsSortable = true, IsFacetable = true)]
<<<<<<< HEAD
    [VectorStoreRecordData(IsIndexed = true)]
    public bool? ParkingIncluded { get; set; }

    [SimpleField(IsFilterable = true, IsSortable = true, IsFacetable = true)]
    [VectorStoreRecordData(IsIndexed = true)]
=======
    [VectorStoreData(IsIndexed = true)]
    public bool? ParkingIncluded { get; set; }

    [SimpleField(IsFilterable = true, IsSortable = true, IsFacetable = true)]
    [VectorStoreData(IsIndexed = true)]
>>>>>>> c084b067
    public DateTimeOffset? LastRenovationDate { get; set; }

    [SimpleField(IsFilterable = true, IsSortable = true, IsFacetable = true)]
    [VectorStoreData]
    public double? Rating { get; set; }
}<|MERGE_RESOLUTION|>--- conflicted
+++ resolved
@@ -17,11 +17,7 @@
     public string HotelId { get; set; }
 
     [SearchableField(IsFilterable = true, IsSortable = true)]
-<<<<<<< HEAD
-    [VectorStoreRecordData(IsIndexed = true, IsFullTextIndexed = true)]
-=======
     [VectorStoreData(IsIndexed = true, IsFullTextIndexed = true)]
->>>>>>> c084b067
     public string HotelName { get; set; }
 
     [SearchableField(AnalyzerName = LexicalAnalyzerName.Values.EnLucene)]
@@ -32,30 +28,18 @@
     public ReadOnlyMemory<float>? DescriptionEmbedding { get; set; }
 
     [SearchableField(IsFilterable = true, IsFacetable = true)]
-<<<<<<< HEAD
-    [VectorStoreRecordData(IsIndexed = true)]
-=======
     [VectorStoreData(IsIndexed = true)]
->>>>>>> c084b067
 #pragma warning disable CA1819 // Properties should not return arrays
     public string[] Tags { get; set; }
 #pragma warning restore CA1819 // Properties should not return arrays
 
     [JsonPropertyName("parking_is_included")]
     [SimpleField(IsFilterable = true, IsSortable = true, IsFacetable = true)]
-<<<<<<< HEAD
-    [VectorStoreRecordData(IsIndexed = true)]
-    public bool? ParkingIncluded { get; set; }
-
-    [SimpleField(IsFilterable = true, IsSortable = true, IsFacetable = true)]
-    [VectorStoreRecordData(IsIndexed = true)]
-=======
     [VectorStoreData(IsIndexed = true)]
     public bool? ParkingIncluded { get; set; }
 
     [SimpleField(IsFilterable = true, IsSortable = true, IsFacetable = true)]
     [VectorStoreData(IsIndexed = true)]
->>>>>>> c084b067
     public DateTimeOffset? LastRenovationDate { get; set; }
 
     [SimpleField(IsFilterable = true, IsSortable = true, IsFacetable = true)]
