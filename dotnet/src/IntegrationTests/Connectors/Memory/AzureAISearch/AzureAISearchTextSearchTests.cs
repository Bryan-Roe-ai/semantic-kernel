--- conflicted
+++ resolved
@@ -87,13 +87,7 @@
         var resultMapper = new HotelTextSearchResultMapper();
 
         // TODO: Once OpenAITextEmbeddingGenerationService implements MEAI's IEmbeddingGenerator (#10811), configure it with the AzureAISearchVectorStore above instead of passing it here.
-<<<<<<< HEAD
-#pragma warning disable CS0618 // VectorStoreTextSearch with ITextEmbeddingGenerationService is obsolete
         var result = new VectorStoreTextSearch<AzureAISearchHotel>(vectorSearch, this.EmbeddingGenerator!, stringMapper, resultMapper);
-#pragma warning restore CS0618
-=======
-        var result = new VectorStoreTextSearch<AzureAISearchHotel>(vectorSearch, this.EmbeddingGenerator!, stringMapper, resultMapper);
->>>>>>> c084b067
 
         return Task.FromResult<ITextSearch>(result);
     }
