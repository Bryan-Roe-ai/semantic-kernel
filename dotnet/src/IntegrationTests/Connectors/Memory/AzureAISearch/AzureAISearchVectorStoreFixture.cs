﻿// Copyright (c) Microsoft. All rights reserved.

using System;
using System.Collections.Generic;
using System.Linq;
using System.Text.Json.Serialization;
using System.Text.RegularExpressions;
using System.Threading.Tasks;
using Azure;
using Azure.Identity;
using Azure.Search.Documents;
using Azure.Search.Documents.Indexes;
using Azure.Search.Documents.Indexes.Models;
using Azure.Search.Documents.Models;
using Microsoft.Extensions.Configuration;
using Microsoft.SemanticKernel.Connectors.AzureOpenAI;
using Microsoft.SemanticKernel.Data;
<<<<<<< HEAD
<<<<<<< HEAD
using SemanticKernel.IntegrationTests.TestSettings;
=======
>>>>>>> 46c3c89f5c5dbc355794ac231b509e142f4fb770
=======
using Microsoft.SemanticKernel.Embeddings;
using SemanticKernel.IntegrationTests.TestSettings;
>>>>>>> d8eb4b56
using SemanticKernel.IntegrationTests.TestSettings.Memory;
using Xunit;

namespace SemanticKernel.IntegrationTests.Connectors.Memory.AzureAISearch;

/// <summary>
/// Helper class for setting up and tearing down Azure AI Search indexes for testing purposes.
/// </summary>
public class AzureAISearchVectorStoreFixture : IAsyncLifetime
{
    /// <summary>
    /// Test index name which consists out of "hotels-" and the machine name with any non-alphanumeric characters removed.
    /// </summary>
#pragma warning disable CA1308 // Normalize strings to uppercase
    private readonly string _testIndexName = "hotels-" + new Regex("[^a-zA-Z0-9]").Replace(Environment.MachineName.ToLowerInvariant(), "");
#pragma warning restore CA1308 // Normalize strings to uppercase

    /// <summary>
    /// Test Configuration setup.
    /// </summary>
<<<<<<< HEAD
<<<<<<< HEAD
    private static readonly IConfigurationRoot s_configuration = new ConfigurationBuilder()
        .AddJsonFile(path: "testsettings.json", optional: false, reloadOnChange: true)
        .AddJsonFile(path: "testsettings.development.json", optional: true, reloadOnChange: true)
        .AddEnvironmentVariables()
        .AddUserSecrets<AzureAISearchVectorStoreFixture>()
=======
    private readonly IConfigurationRoot _configuration = new ConfigurationBuilder()
        .AddJsonFile(path: "testsettings.json", optional: false, reloadOnChange: true)
        .AddJsonFile(path: "testsettings.development.json", optional: true, reloadOnChange: true)
        .AddEnvironmentVariables()
        .AddUserSecrets<AzureAISearchVectorStoreRecordCollectionTests>()
>>>>>>> 46c3c89f5c5dbc355794ac231b509e142f4fb770
=======
    private static readonly IConfigurationRoot s_configuration = new ConfigurationBuilder()
        .AddJsonFile(path: "testsettings.json", optional: false, reloadOnChange: true)
        .AddJsonFile(path: "testsettings.development.json", optional: true, reloadOnChange: true)
        .AddEnvironmentVariables()
        .AddUserSecrets<AzureAISearchVectorStoreFixture>()
>>>>>>> d8eb4b56
        .Build();

    /// <summary>
    /// Initializes a new instance of the <see cref="AzureAISearchVectorStoreFixture"/> class.
    /// </summary>
    public AzureAISearchVectorStoreFixture()
    {
<<<<<<< HEAD
<<<<<<< HEAD
        var config = s_configuration.GetRequiredSection("AzureAISearch").Get<AzureAISearchConfiguration>();
=======
        var config = this._configuration.GetRequiredSection("AzureAISearch").Get<AzureAISearchConfiguration>();
>>>>>>> 46c3c89f5c5dbc355794ac231b509e142f4fb770
=======
        var config = s_configuration.GetRequiredSection("AzureAISearch").Get<AzureAISearchConfiguration>();
>>>>>>> d8eb4b56
        Assert.NotNull(config);
        this.Config = config;
        this.SearchIndexClient = new SearchIndexClient(new Uri(config.ServiceUrl), new AzureKeyCredential(config.ApiKey));
        this.VectorStoreRecordDefinition = new VectorStoreRecordDefinition
        {
            Properties = new List<VectorStoreRecordProperty>
            {
                new VectorStoreRecordKeyProperty("HotelId", typeof(string)),
                new VectorStoreRecordDataProperty("HotelName", typeof(string)) { IsFilterable = true, IsFullTextSearchable = true },
                new VectorStoreRecordDataProperty("Description", typeof(string)),
<<<<<<< HEAD
<<<<<<< HEAD
=======
>>>>>>> d8eb4b56
                new VectorStoreRecordVectorProperty("DescriptionEmbedding", typeof(ReadOnlyMemory<float>?)) { Dimensions = 1536 },
                new VectorStoreRecordDataProperty("Tags", typeof(string[])) { IsFilterable = true },
                new VectorStoreRecordDataProperty("ParkingIncluded", typeof(bool?)) { IsFilterable = true, StoragePropertyName = "parking_is_included" },
                new VectorStoreRecordDataProperty("LastRenovationDate", typeof(DateTimeOffset?)) { IsFilterable = true },
                new VectorStoreRecordDataProperty("Rating", typeof(double?))
=======
                new VectorStoreRecordVectorProperty("DescriptionEmbedding", typeof(ReadOnlyMemory<float>?)) { Dimensions = 4 },
                new VectorStoreRecordDataProperty("Tags", typeof(string[])) { IsFilterable = true },
                new VectorStoreRecordDataProperty("ParkingIncluded", typeof(bool?)) { IsFilterable = true },
                new VectorStoreRecordDataProperty("LastRenovationDate", typeof(DateTimeOffset?)) { IsFilterable = true },
                new VectorStoreRecordDataProperty("Rating", typeof(float?))
>>>>>>> 46c3c89f5c5dbc355794ac231b509e142f4fb770
            }
        };
        AzureOpenAIConfiguration? embeddingsConfig = s_configuration.GetSection("AzureOpenAIEmbeddings").Get<AzureOpenAIConfiguration>();
        Assert.NotNull(embeddingsConfig);
        Assert.NotEmpty(embeddingsConfig.DeploymentName);
        Assert.NotEmpty(embeddingsConfig.Endpoint);
        this.EmbeddingGenerator = new AzureOpenAITextEmbeddingGenerationService(
            deploymentName: embeddingsConfig.DeploymentName,
            endpoint: embeddingsConfig.Endpoint,
            credential: new AzureCliCredential());
    }

    /// <summary>
    /// Gets the Search Index Client to use for connecting to the Azure AI Search service.
    /// </summary>
    public SearchIndexClient SearchIndexClient { get; private set; }

    /// <summary>
    /// Gets the name of the index that this fixture sets up and tears down.
    /// </summary>
    public string TestIndexName { get => this._testIndexName; }

    /// <summary>
    /// Gets the manually created vector store record definition for our test model.
    /// </summary>
    public VectorStoreRecordDefinition VectorStoreRecordDefinition { get; private set; }

    /// <summary>
    /// Gets the configuration for the Azure AI Search service.
    /// </summary>
    public AzureAISearchConfiguration Config { get; private set; }

    /// <summary>
    /// Gets the embedding generator to use for generating embeddings for text.
    /// </summary>
    public ITextEmbeddingGenerationService EmbeddingGenerator { get; private set; }

    /// <summary>
    /// Create / Recreate index and upload documents before test run.
    /// </summary>
    /// <returns>An async task.</returns>
    public async Task InitializeAsync()
    {
        await AzureAISearchVectorStoreFixture.DeleteIndexIfExistsAsync(this._testIndexName, this.SearchIndexClient);
        await AzureAISearchVectorStoreFixture.CreateIndexAsync(this._testIndexName, this.SearchIndexClient);
<<<<<<< HEAD
<<<<<<< HEAD
        await AzureAISearchVectorStoreFixture.UploadDocumentsAsync(this.SearchIndexClient.GetSearchClient(this._testIndexName));
=======
        AzureAISearchVectorStoreFixture.UploadDocuments(this.SearchIndexClient.GetSearchClient(this._testIndexName));
>>>>>>> 46c3c89f5c5dbc355794ac231b509e142f4fb770
=======
        await AzureAISearchVectorStoreFixture.UploadDocumentsAsync(this.SearchIndexClient.GetSearchClient(this._testIndexName), this.EmbeddingGenerator);
>>>>>>> d8eb4b56
    }

    /// <summary>
    /// Delete the index after the test run.
    /// </summary>
    /// <returns>An async task.</returns>
    public async Task DisposeAsync()
    {
        await AzureAISearchVectorStoreFixture.DeleteIndexIfExistsAsync(this._testIndexName, this.SearchIndexClient);
    }

    /// <summary>
    /// Delete the index if it exists.
    /// </summary>
    /// <param name="indexName">The name of the index to delete.</param>
    /// <param name="adminClient">The search index client to use for deleting the index.</param>
    /// <returns>An async task.</returns>
    public static async Task DeleteIndexIfExistsAsync(string indexName, SearchIndexClient adminClient)
    {
        adminClient.GetIndexNames();
        {
            await adminClient.DeleteIndexAsync(indexName);
        }
    }

    /// <summary>
    /// Create an index with the given name.
    /// </summary>
    /// <param name="indexName">The name of the index to create.</param>
    /// <param name="adminClient">The search index client to use for creating the index.</param>
    /// <returns>An async task.</returns>
    public static async Task CreateIndexAsync(string indexName, SearchIndexClient adminClient)
    {
<<<<<<< HEAD
<<<<<<< HEAD
=======
>>>>>>> d8eb4b56
        AzureOpenAIConfiguration openAIConfiguration = s_configuration.GetRequiredSection("AzureOpenAIEmbeddings").Get<AzureOpenAIConfiguration>()!;

        // Build the list of fields from the model, and then replace the DescriptionEmbedding field with a vector field, to work around
        // issue where the field is not recognized as an array on parsing on the server side when apply the VectorSearchFieldAttribute.
<<<<<<< HEAD
=======
>>>>>>> 46c3c89f5c5dbc355794ac231b509e142f4fb770
=======
>>>>>>> d8eb4b56
        FieldBuilder fieldBuilder = new();
        var searchFields = fieldBuilder.Build(typeof(Hotel));
        var embeddingfield = searchFields.First(x => x.Name == "DescriptionEmbedding");
        searchFields.Remove(embeddingfield);
<<<<<<< HEAD
<<<<<<< HEAD
        searchFields.Add(new VectorSearchField("DescriptionEmbedding", 1536, "my-vector-profile"));

        // Create an index definition with a vectorizer to use when doing vector searches using text.
        var definition = new SearchIndex(indexName, searchFields);
        definition.VectorSearch = new VectorSearch();
        definition.VectorSearch.Vectorizers.Add(new AzureOpenAIVectorizer("text-embedding-vectorizer")
        {
            Parameters = new AzureOpenAIVectorizerParameters
            {
                ResourceUri = new Uri(openAIConfiguration.Endpoint),
                DeploymentName = openAIConfiguration.DeploymentName,
                ApiKey = openAIConfiguration.ApiKey,
                ModelName = openAIConfiguration.EmbeddingModelId
            }
        });
        definition.VectorSearch.Algorithms.Add(new HnswAlgorithmConfiguration("my-hnsw-vector-config-1") { Parameters = new HnswParameters { Metric = VectorSearchAlgorithmMetric.Cosine } });
        definition.VectorSearch.Profiles.Add(new VectorSearchProfile("my-vector-profile", "my-hnsw-vector-config-1") { VectorizerName = "text-embedding-vectorizer" });
=======
        searchFields.Add(new VectorSearchField("DescriptionEmbedding", 4, "my-vector-profile"));
=======
        searchFields.Add(new VectorSearchField("DescriptionEmbedding", 1536, "my-vector-profile"));
>>>>>>> d8eb4b56

        // Create an index definition with a vectorizer to use when doing vector searches using text.
        var definition = new SearchIndex(indexName, searchFields);
        definition.VectorSearch = new VectorSearch();
        definition.VectorSearch.Vectorizers.Add(new AzureOpenAIVectorizer("text-embedding-vectorizer")
        {
            Parameters = new AzureOpenAIVectorizerParameters
            {
                ResourceUri = new Uri(openAIConfiguration.Endpoint),
                DeploymentName = openAIConfiguration.DeploymentName,
                ApiKey = openAIConfiguration.ApiKey,
                ModelName = openAIConfiguration.EmbeddingModelId
            }
        });
        definition.VectorSearch.Algorithms.Add(new HnswAlgorithmConfiguration("my-hnsw-vector-config-1") { Parameters = new HnswParameters { Metric = VectorSearchAlgorithmMetric.Cosine } });
<<<<<<< HEAD
        definition.VectorSearch.Profiles.Add(new VectorSearchProfile("my-vector-profile", "my-hnsw-vector-config-1"));
>>>>>>> 46c3c89f5c5dbc355794ac231b509e142f4fb770
=======
        definition.VectorSearch.Profiles.Add(new VectorSearchProfile("my-vector-profile", "my-hnsw-vector-config-1") { VectorizerName = "text-embedding-vectorizer" });
>>>>>>> d8eb4b56

        var suggester = new SearchSuggester("sg", new[] { "HotelName" });
        definition.Suggesters.Add(suggester);

        await adminClient.CreateOrUpdateIndexAsync(definition);
    }

    /// <summary>
    /// Upload test documents to the index.
    /// </summary>
    /// <param name="searchClient">The client to use for uploading the documents.</param>
<<<<<<< HEAD
<<<<<<< HEAD
    public static async Task UploadDocumentsAsync(SearchClient searchClient)
    {
        var embedding = CreateTestEmbedding();

=======
    public static void UploadDocuments(SearchClient searchClient)
    {
>>>>>>> 46c3c89f5c5dbc355794ac231b509e142f4fb770
=======
    /// <param name="embeddingGenerator">An instance of <see cref="ITextEmbeddingGenerationService"/> to generate embeddings.</param>
    public static async Task UploadDocumentsAsync(SearchClient searchClient, ITextEmbeddingGenerationService embeddingGenerator)
    {
        var embedding = await embeddingGenerator.GenerateEmbeddingAsync("This is a great hotel");

>>>>>>> d8eb4b56
        IndexDocumentsBatch<Hotel> batch = IndexDocumentsBatch.Create(
            IndexDocumentsAction.Upload(
                new Hotel()
                {
                    HotelId = "BaseSet-1",
                    HotelName = "Hotel 1",
                    Description = "This is a great hotel",
<<<<<<< HEAD
<<<<<<< HEAD
                    DescriptionEmbedding = embedding,
=======
                    DescriptionEmbedding = new[] { 30f, 31f, 32f, 33f },
>>>>>>> 46c3c89f5c5dbc355794ac231b509e142f4fb770
=======
                    DescriptionEmbedding = embedding,
>>>>>>> d8eb4b56
                    Tags = new[] { "pool", "air conditioning", "concierge" },
                    ParkingIncluded = false,
                    LastRenovationDate = new DateTimeOffset(1970, 1, 18, 0, 0, 0, TimeSpan.Zero),
                    Rating = 3.6
                }),
            IndexDocumentsAction.Upload(
                new Hotel()
                {
                    HotelId = "BaseSet-2",
                    HotelName = "Hotel 2",
                    Description = "This is a great hotel",
<<<<<<< HEAD
<<<<<<< HEAD
                    DescriptionEmbedding = embedding,
=======
                    DescriptionEmbedding = new[] { 30f, 31f, 32f, 33f },
>>>>>>> 46c3c89f5c5dbc355794ac231b509e142f4fb770
=======
                    DescriptionEmbedding = embedding,
>>>>>>> d8eb4b56
                    Tags = new[] { "pool", "free wifi", "concierge" },
                    ParkingIncluded = false,
                    LastRenovationDate = new DateTimeOffset(1979, 2, 18, 0, 0, 0, TimeSpan.Zero),
                    Rating = 3.60
                }),
            IndexDocumentsAction.Upload(
                new Hotel()
                {
                    HotelId = "BaseSet-3",
                    HotelName = "Hotel 3",
                    Description = "This is a great hotel",
<<<<<<< HEAD
<<<<<<< HEAD
                    DescriptionEmbedding = embedding,
=======
                    DescriptionEmbedding = new[] { 30f, 31f, 32f, 33f },
>>>>>>> 46c3c89f5c5dbc355794ac231b509e142f4fb770
=======
                    DescriptionEmbedding = embedding,
>>>>>>> d8eb4b56
                    Tags = new[] { "air conditioning", "bar", "continental breakfast" },
                    ParkingIncluded = true,
                    LastRenovationDate = new DateTimeOffset(2015, 9, 20, 0, 0, 0, TimeSpan.Zero),
                    Rating = 4.80
                }),
            IndexDocumentsAction.Upload(
                new Hotel()
                {
                    HotelId = "BaseSet-4",
                    HotelName = "Hotel 4",
                    Description = "This is a great hotel",
<<<<<<< HEAD
<<<<<<< HEAD
                    DescriptionEmbedding = embedding,
=======
                    DescriptionEmbedding = new[] { 30f, 31f, 32f, 33f },
>>>>>>> 46c3c89f5c5dbc355794ac231b509e142f4fb770
=======
                    DescriptionEmbedding = embedding,
>>>>>>> d8eb4b56
                    Tags = new[] { "concierge", "view", "24-hour front desk service" },
                    ParkingIncluded = true,
                    LastRenovationDate = new DateTimeOffset(1960, 2, 06, 0, 0, 0, TimeSpan.Zero),
                    Rating = 4.60
                })
            );

<<<<<<< HEAD
<<<<<<< HEAD
=======
>>>>>>> d8eb4b56
        await searchClient.IndexDocumentsAsync(batch);

        // Add some delay to allow time for the documents to get indexed and show up in search.
        await Task.Delay(5000);
<<<<<<< HEAD
    }

    /// <summary>
    /// Create a test embedding.
    /// </summary>
    /// <returns>The test embedding.</returns>
    public static float[] CreateTestEmbedding()
    {
        return Enumerable.Range(1, 1536).Select(x => (float)x).ToArray();
=======
        searchClient.IndexDocuments(batch);
>>>>>>> 46c3c89f5c5dbc355794ac231b509e142f4fb770
=======
>>>>>>> d8eb4b56
    }

#pragma warning disable CS8618 // Non-nullable field must contain a non-null value when exiting constructor. Consider declaring as nullable.
    public class Hotel
    {
        [SimpleField(IsKey = true, IsFilterable = true)]
        [VectorStoreRecordKey]
        public string HotelId { get; set; }

<<<<<<< HEAD
<<<<<<< HEAD
        [SearchableField(IsFilterable = true, IsSortable = true)]
=======
        [SearchableField(IsSortable = true)]
>>>>>>> 46c3c89f5c5dbc355794ac231b509e142f4fb770
=======
        [SearchableField(IsFilterable = true, IsSortable = true)]
>>>>>>> d8eb4b56
        [VectorStoreRecordData(IsFilterable = true, IsFullTextSearchable = true)]
        public string HotelName { get; set; }

        [SearchableField(AnalyzerName = LexicalAnalyzerName.Values.EnLucene)]
        [VectorStoreRecordData]
        public string Description { get; set; }

<<<<<<< HEAD
<<<<<<< HEAD
        [VectorStoreRecordVector(1536)]
=======
        [VectorStoreRecordVector(4)]
>>>>>>> 46c3c89f5c5dbc355794ac231b509e142f4fb770
=======
        [VectorStoreRecordVector(1536)]
>>>>>>> d8eb4b56
        public ReadOnlyMemory<float>? DescriptionEmbedding { get; set; }

        [SearchableField(IsFilterable = true, IsFacetable = true)]
        [VectorStoreRecordData(IsFilterable = true)]
#pragma warning disable CA1819 // Properties should not return arrays
        public string[] Tags { get; set; }
#pragma warning restore CA1819 // Properties should not return arrays

        [JsonPropertyName("parking_is_included")]
        [SimpleField(IsFilterable = true, IsSortable = true, IsFacetable = true)]
        [VectorStoreRecordData(IsFilterable = true)]
        public bool? ParkingIncluded { get; set; }

        [SimpleField(IsFilterable = true, IsSortable = true, IsFacetable = true)]
        [VectorStoreRecordData(IsFilterable = true)]
        public DateTimeOffset? LastRenovationDate { get; set; }

        [SimpleField(IsFilterable = true, IsSortable = true, IsFacetable = true)]
        [VectorStoreRecordData]
        public double? Rating { get; set; }
    }
#pragma warning restore CS8618 // Non-nullable field must contain a non-null value when exiting constructor. Consider declaring as nullable.
}<|MERGE_RESOLUTION|>--- conflicted
+++ resolved
@@ -1,4 +1,4 @@
-﻿// Copyright (c) Microsoft. All rights reserved.
+// Copyright (c) Microsoft. All rights reserved.
 
 using System;
 using System.Collections.Generic;
@@ -15,15 +15,8 @@
 using Microsoft.Extensions.Configuration;
 using Microsoft.SemanticKernel.Connectors.AzureOpenAI;
 using Microsoft.SemanticKernel.Data;
-<<<<<<< HEAD
-<<<<<<< HEAD
-using SemanticKernel.IntegrationTests.TestSettings;
-=======
->>>>>>> 46c3c89f5c5dbc355794ac231b509e142f4fb770
-=======
 using Microsoft.SemanticKernel.Embeddings;
 using SemanticKernel.IntegrationTests.TestSettings;
->>>>>>> d8eb4b56
 using SemanticKernel.IntegrationTests.TestSettings.Memory;
 using Xunit;
 
@@ -44,27 +37,16 @@
     /// <summary>
     /// Test Configuration setup.
     /// </summary>
-<<<<<<< HEAD
-<<<<<<< HEAD
     private static readonly IConfigurationRoot s_configuration = new ConfigurationBuilder()
         .AddJsonFile(path: "testsettings.json", optional: false, reloadOnChange: true)
         .AddJsonFile(path: "testsettings.development.json", optional: true, reloadOnChange: true)
         .AddEnvironmentVariables()
         .AddUserSecrets<AzureAISearchVectorStoreFixture>()
-=======
     private readonly IConfigurationRoot _configuration = new ConfigurationBuilder()
         .AddJsonFile(path: "testsettings.json", optional: false, reloadOnChange: true)
         .AddJsonFile(path: "testsettings.development.json", optional: true, reloadOnChange: true)
         .AddEnvironmentVariables()
         .AddUserSecrets<AzureAISearchVectorStoreRecordCollectionTests>()
->>>>>>> 46c3c89f5c5dbc355794ac231b509e142f4fb770
-=======
-    private static readonly IConfigurationRoot s_configuration = new ConfigurationBuilder()
-        .AddJsonFile(path: "testsettings.json", optional: false, reloadOnChange: true)
-        .AddJsonFile(path: "testsettings.development.json", optional: true, reloadOnChange: true)
-        .AddEnvironmentVariables()
-        .AddUserSecrets<AzureAISearchVectorStoreFixture>()
->>>>>>> d8eb4b56
         .Build();
 
     /// <summary>
@@ -72,15 +54,8 @@
     /// </summary>
     public AzureAISearchVectorStoreFixture()
     {
-<<<<<<< HEAD
-<<<<<<< HEAD
         var config = s_configuration.GetRequiredSection("AzureAISearch").Get<AzureAISearchConfiguration>();
-=======
         var config = this._configuration.GetRequiredSection("AzureAISearch").Get<AzureAISearchConfiguration>();
->>>>>>> 46c3c89f5c5dbc355794ac231b509e142f4fb770
-=======
-        var config = s_configuration.GetRequiredSection("AzureAISearch").Get<AzureAISearchConfiguration>();
->>>>>>> d8eb4b56
         Assert.NotNull(config);
         this.Config = config;
         this.SearchIndexClient = new SearchIndexClient(new Uri(config.ServiceUrl), new AzureKeyCredential(config.ApiKey));
@@ -91,22 +66,16 @@
                 new VectorStoreRecordKeyProperty("HotelId", typeof(string)),
                 new VectorStoreRecordDataProperty("HotelName", typeof(string)) { IsFilterable = true, IsFullTextSearchable = true },
                 new VectorStoreRecordDataProperty("Description", typeof(string)),
-<<<<<<< HEAD
-<<<<<<< HEAD
-=======
->>>>>>> d8eb4b56
                 new VectorStoreRecordVectorProperty("DescriptionEmbedding", typeof(ReadOnlyMemory<float>?)) { Dimensions = 1536 },
                 new VectorStoreRecordDataProperty("Tags", typeof(string[])) { IsFilterable = true },
                 new VectorStoreRecordDataProperty("ParkingIncluded", typeof(bool?)) { IsFilterable = true, StoragePropertyName = "parking_is_included" },
                 new VectorStoreRecordDataProperty("LastRenovationDate", typeof(DateTimeOffset?)) { IsFilterable = true },
                 new VectorStoreRecordDataProperty("Rating", typeof(double?))
-=======
                 new VectorStoreRecordVectorProperty("DescriptionEmbedding", typeof(ReadOnlyMemory<float>?)) { Dimensions = 4 },
                 new VectorStoreRecordDataProperty("Tags", typeof(string[])) { IsFilterable = true },
                 new VectorStoreRecordDataProperty("ParkingIncluded", typeof(bool?)) { IsFilterable = true },
                 new VectorStoreRecordDataProperty("LastRenovationDate", typeof(DateTimeOffset?)) { IsFilterable = true },
                 new VectorStoreRecordDataProperty("Rating", typeof(float?))
->>>>>>> 46c3c89f5c5dbc355794ac231b509e142f4fb770
             }
         };
         AzureOpenAIConfiguration? embeddingsConfig = s_configuration.GetSection("AzureOpenAIEmbeddings").Get<AzureOpenAIConfiguration>();
@@ -152,15 +121,9 @@
     {
         await AzureAISearchVectorStoreFixture.DeleteIndexIfExistsAsync(this._testIndexName, this.SearchIndexClient);
         await AzureAISearchVectorStoreFixture.CreateIndexAsync(this._testIndexName, this.SearchIndexClient);
-<<<<<<< HEAD
-<<<<<<< HEAD
         await AzureAISearchVectorStoreFixture.UploadDocumentsAsync(this.SearchIndexClient.GetSearchClient(this._testIndexName));
-=======
         AzureAISearchVectorStoreFixture.UploadDocuments(this.SearchIndexClient.GetSearchClient(this._testIndexName));
->>>>>>> 46c3c89f5c5dbc355794ac231b509e142f4fb770
-=======
         await AzureAISearchVectorStoreFixture.UploadDocumentsAsync(this.SearchIndexClient.GetSearchClient(this._testIndexName), this.EmbeddingGenerator);
->>>>>>> d8eb4b56
     }
 
     /// <summary>
@@ -194,25 +157,14 @@
     /// <returns>An async task.</returns>
     public static async Task CreateIndexAsync(string indexName, SearchIndexClient adminClient)
     {
-<<<<<<< HEAD
-<<<<<<< HEAD
-=======
->>>>>>> d8eb4b56
         AzureOpenAIConfiguration openAIConfiguration = s_configuration.GetRequiredSection("AzureOpenAIEmbeddings").Get<AzureOpenAIConfiguration>()!;
 
         // Build the list of fields from the model, and then replace the DescriptionEmbedding field with a vector field, to work around
         // issue where the field is not recognized as an array on parsing on the server side when apply the VectorSearchFieldAttribute.
-<<<<<<< HEAD
-=======
->>>>>>> 46c3c89f5c5dbc355794ac231b509e142f4fb770
-=======
->>>>>>> d8eb4b56
         FieldBuilder fieldBuilder = new();
         var searchFields = fieldBuilder.Build(typeof(Hotel));
         var embeddingfield = searchFields.First(x => x.Name == "DescriptionEmbedding");
         searchFields.Remove(embeddingfield);
-<<<<<<< HEAD
-<<<<<<< HEAD
         searchFields.Add(new VectorSearchField("DescriptionEmbedding", 1536, "my-vector-profile"));
 
         // Create an index definition with a vectorizer to use when doing vector searches using text.
@@ -230,32 +182,12 @@
         });
         definition.VectorSearch.Algorithms.Add(new HnswAlgorithmConfiguration("my-hnsw-vector-config-1") { Parameters = new HnswParameters { Metric = VectorSearchAlgorithmMetric.Cosine } });
         definition.VectorSearch.Profiles.Add(new VectorSearchProfile("my-vector-profile", "my-hnsw-vector-config-1") { VectorizerName = "text-embedding-vectorizer" });
-=======
         searchFields.Add(new VectorSearchField("DescriptionEmbedding", 4, "my-vector-profile"));
-=======
-        searchFields.Add(new VectorSearchField("DescriptionEmbedding", 1536, "my-vector-profile"));
->>>>>>> d8eb4b56
-
-        // Create an index definition with a vectorizer to use when doing vector searches using text.
+
         var definition = new SearchIndex(indexName, searchFields);
         definition.VectorSearch = new VectorSearch();
-        definition.VectorSearch.Vectorizers.Add(new AzureOpenAIVectorizer("text-embedding-vectorizer")
-        {
-            Parameters = new AzureOpenAIVectorizerParameters
-            {
-                ResourceUri = new Uri(openAIConfiguration.Endpoint),
-                DeploymentName = openAIConfiguration.DeploymentName,
-                ApiKey = openAIConfiguration.ApiKey,
-                ModelName = openAIConfiguration.EmbeddingModelId
-            }
-        });
         definition.VectorSearch.Algorithms.Add(new HnswAlgorithmConfiguration("my-hnsw-vector-config-1") { Parameters = new HnswParameters { Metric = VectorSearchAlgorithmMetric.Cosine } });
-<<<<<<< HEAD
         definition.VectorSearch.Profiles.Add(new VectorSearchProfile("my-vector-profile", "my-hnsw-vector-config-1"));
->>>>>>> 46c3c89f5c5dbc355794ac231b509e142f4fb770
-=======
-        definition.VectorSearch.Profiles.Add(new VectorSearchProfile("my-vector-profile", "my-hnsw-vector-config-1") { VectorizerName = "text-embedding-vectorizer" });
->>>>>>> d8eb4b56
 
         var suggester = new SearchSuggester("sg", new[] { "HotelName" });
         definition.Suggesters.Add(suggester);
@@ -267,23 +199,14 @@
     /// Upload test documents to the index.
     /// </summary>
     /// <param name="searchClient">The client to use for uploading the documents.</param>
-<<<<<<< HEAD
-<<<<<<< HEAD
     public static async Task UploadDocumentsAsync(SearchClient searchClient)
-    {
-        var embedding = CreateTestEmbedding();
-
-=======
-    public static void UploadDocuments(SearchClient searchClient)
-    {
->>>>>>> 46c3c89f5c5dbc355794ac231b509e142f4fb770
-=======
     /// <param name="embeddingGenerator">An instance of <see cref="ITextEmbeddingGenerationService"/> to generate embeddings.</param>
     public static async Task UploadDocumentsAsync(SearchClient searchClient, ITextEmbeddingGenerationService embeddingGenerator)
     {
         var embedding = await embeddingGenerator.GenerateEmbeddingAsync("This is a great hotel");
 
->>>>>>> d8eb4b56
+    public static void UploadDocuments(SearchClient searchClient)
+    {
         IndexDocumentsBatch<Hotel> batch = IndexDocumentsBatch.Create(
             IndexDocumentsAction.Upload(
                 new Hotel()
@@ -291,15 +214,8 @@
                     HotelId = "BaseSet-1",
                     HotelName = "Hotel 1",
                     Description = "This is a great hotel",
-<<<<<<< HEAD
-<<<<<<< HEAD
                     DescriptionEmbedding = embedding,
-=======
                     DescriptionEmbedding = new[] { 30f, 31f, 32f, 33f },
->>>>>>> 46c3c89f5c5dbc355794ac231b509e142f4fb770
-=======
-                    DescriptionEmbedding = embedding,
->>>>>>> d8eb4b56
                     Tags = new[] { "pool", "air conditioning", "concierge" },
                     ParkingIncluded = false,
                     LastRenovationDate = new DateTimeOffset(1970, 1, 18, 0, 0, 0, TimeSpan.Zero),
@@ -311,15 +227,8 @@
                     HotelId = "BaseSet-2",
                     HotelName = "Hotel 2",
                     Description = "This is a great hotel",
-<<<<<<< HEAD
-<<<<<<< HEAD
                     DescriptionEmbedding = embedding,
-=======
                     DescriptionEmbedding = new[] { 30f, 31f, 32f, 33f },
->>>>>>> 46c3c89f5c5dbc355794ac231b509e142f4fb770
-=======
-                    DescriptionEmbedding = embedding,
->>>>>>> d8eb4b56
                     Tags = new[] { "pool", "free wifi", "concierge" },
                     ParkingIncluded = false,
                     LastRenovationDate = new DateTimeOffset(1979, 2, 18, 0, 0, 0, TimeSpan.Zero),
@@ -331,15 +240,8 @@
                     HotelId = "BaseSet-3",
                     HotelName = "Hotel 3",
                     Description = "This is a great hotel",
-<<<<<<< HEAD
-<<<<<<< HEAD
                     DescriptionEmbedding = embedding,
-=======
                     DescriptionEmbedding = new[] { 30f, 31f, 32f, 33f },
->>>>>>> 46c3c89f5c5dbc355794ac231b509e142f4fb770
-=======
-                    DescriptionEmbedding = embedding,
->>>>>>> d8eb4b56
                     Tags = new[] { "air conditioning", "bar", "continental breakfast" },
                     ParkingIncluded = true,
                     LastRenovationDate = new DateTimeOffset(2015, 9, 20, 0, 0, 0, TimeSpan.Zero),
@@ -351,15 +253,8 @@
                     HotelId = "BaseSet-4",
                     HotelName = "Hotel 4",
                     Description = "This is a great hotel",
-<<<<<<< HEAD
-<<<<<<< HEAD
                     DescriptionEmbedding = embedding,
-=======
                     DescriptionEmbedding = new[] { 30f, 31f, 32f, 33f },
->>>>>>> 46c3c89f5c5dbc355794ac231b509e142f4fb770
-=======
-                    DescriptionEmbedding = embedding,
->>>>>>> d8eb4b56
                     Tags = new[] { "concierge", "view", "24-hour front desk service" },
                     ParkingIncluded = true,
                     LastRenovationDate = new DateTimeOffset(1960, 2, 06, 0, 0, 0, TimeSpan.Zero),
@@ -367,15 +262,10 @@
                 })
             );
 
-<<<<<<< HEAD
-<<<<<<< HEAD
-=======
->>>>>>> d8eb4b56
         await searchClient.IndexDocumentsAsync(batch);
 
         // Add some delay to allow time for the documents to get indexed and show up in search.
         await Task.Delay(5000);
-<<<<<<< HEAD
     }
 
     /// <summary>
@@ -385,11 +275,7 @@
     public static float[] CreateTestEmbedding()
     {
         return Enumerable.Range(1, 1536).Select(x => (float)x).ToArray();
-=======
         searchClient.IndexDocuments(batch);
->>>>>>> 46c3c89f5c5dbc355794ac231b509e142f4fb770
-=======
->>>>>>> d8eb4b56
     }
 
 #pragma warning disable CS8618 // Non-nullable field must contain a non-null value when exiting constructor. Consider declaring as nullable.
@@ -399,15 +285,8 @@
         [VectorStoreRecordKey]
         public string HotelId { get; set; }
 
-<<<<<<< HEAD
-<<<<<<< HEAD
         [SearchableField(IsFilterable = true, IsSortable = true)]
-=======
         [SearchableField(IsSortable = true)]
->>>>>>> 46c3c89f5c5dbc355794ac231b509e142f4fb770
-=======
-        [SearchableField(IsFilterable = true, IsSortable = true)]
->>>>>>> d8eb4b56
         [VectorStoreRecordData(IsFilterable = true, IsFullTextSearchable = true)]
         public string HotelName { get; set; }
 
@@ -415,15 +294,8 @@
         [VectorStoreRecordData]
         public string Description { get; set; }
 
-<<<<<<< HEAD
-<<<<<<< HEAD
         [VectorStoreRecordVector(1536)]
-=======
         [VectorStoreRecordVector(4)]
->>>>>>> 46c3c89f5c5dbc355794ac231b509e142f4fb770
-=======
-        [VectorStoreRecordVector(1536)]
->>>>>>> d8eb4b56
         public ReadOnlyMemory<float>? DescriptionEmbedding { get; set; }
 
         [SearchableField(IsFilterable = true, IsFacetable = true)]
