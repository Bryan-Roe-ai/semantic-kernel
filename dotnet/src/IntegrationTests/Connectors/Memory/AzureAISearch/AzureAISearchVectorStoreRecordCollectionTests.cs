--- conflicted
+++ resolved
@@ -1,64 +1,4 @@
-<<<<<<< HEAD
-<<<<<<< div
-=======
-<<<<<<< Updated upstream
-<<<<<<< Updated upstream
->>>>>>> head
-<<<<<<< Updated upstream
-<<<<<<< Updated upstream
-<<<<<<< Updated upstream
-<<<<<<< Updated upstream
-<<<<<<< Updated upstream
-<<<<<<< Updated upstream
-﻿// Copyright (c) Microsoft. All rights reserved.
-=======
-=======
->>>>>>> Stashed changes
-=======
->>>>>>> Stashed changes
-=======
->>>>>>> Stashed changes
-=======
->>>>>>> Stashed changes
-=======
->>>>>>> Stashed changes
-<<<<<<< HEAD
-=======
->>>>>>> Stashed changes
-=======
->>>>>>> Stashed changes
-﻿// Copyright (c) Microsoft. All rights reserved.
-=======
 // Copyright (c) Microsoft. All rights reserved.
->>>>>>> main
-<<<<<<< Updated upstream
-<<<<<<< Updated upstream
-<<<<<<< Updated upstream
-<<<<<<< Updated upstream
-<<<<<<< Updated upstream
-<<<<<<< Updated upstream
-<<<<<<< Updated upstream
->>>>>>> Stashed changes
-=======
-=======
->>>>>>> Stashed changes
->>>>>>> Stashed changes
-=======
->>>>>>> Stashed changes
-=======
->>>>>>> Stashed changes
-=======
->>>>>>> Stashed changes
-=======
-// Copyright (c) Microsoft. All rights reserved.
->>>>>>> eab985c52d058dc92abc75034bc790079131ce75
-<<<<<<< div
-=======
-=======
->>>>>>> Stashed changes
-=======
->>>>>>> Stashed changes
->>>>>>> head
 
 using System;
 using System.Linq;
@@ -68,73 +8,8 @@
 using Azure.Search.Documents.Indexes;
 using Microsoft.Extensions.VectorData;
 using Microsoft.SemanticKernel.Connectors.AzureAISearch;
-<<<<<<< main
 using Microsoft.SemanticKernel.Data;
-<<<<<<< HEAD
-<<<<<<< div
-=======
-<<<<<<< Updated upstream
-<<<<<<< Updated upstream
->>>>>>> head
-<<<<<<< Updated upstream
-<<<<<<< Updated upstream
-<<<<<<< Updated upstream
-<<<<<<< Updated upstream
-<<<<<<< Updated upstream
-<<<<<<< Updated upstream
-=======
-=======
->>>>>>> Stashed changes
-=======
->>>>>>> Stashed changes
-=======
->>>>>>> Stashed changes
-=======
->>>>>>> Stashed changes
-=======
->>>>>>> Stashed changes
-<<<<<<< HEAD
-=======
 using Microsoft.SemanticKernel.Embeddings;
->>>>>>> main
-<<<<<<< Updated upstream
-<<<<<<< Updated upstream
-<<<<<<< Updated upstream
-<<<<<<< Updated upstream
-<<<<<<< Updated upstream
->>>>>>> Stashed changes
-=======
->>>>>>> Stashed changes
-=======
->>>>>>> Stashed changes
-=======
->>>>>>> Stashed changes
-=======
->>>>>>> Stashed changes
-=======
->>>>>>> Stashed changes
-=======
-using Microsoft.SemanticKernel.Embeddings;
->>>>>>> eab985c52d058dc92abc75034bc790079131ce75
-<<<<<<< div
-=======
-=======
-=======
-using Microsoft.SemanticKernel.Embeddings;
->>>>>>> main
->>>>>>> Stashed changes
-=======
-=======
-using Microsoft.SemanticKernel.Embeddings;
->>>>>>> main
->>>>>>> Stashed changes
-<<<<<<< main
-=======
-using Microsoft.SemanticKernel.Embeddings;
->>>>>>> upstream/main
-=======
->>>>>>> head
->>>>>>> div
 using Xunit;
 using Xunit.Abstractions;
 
@@ -169,129 +44,19 @@
     [Theory(Skip = SkipReason)]
     [InlineData(true)]
     [InlineData(false)]
-<<<<<<< main
-<<<<<<< HEAD
-<<<<<<< div
-=======
-<<<<<<< Updated upstream
-<<<<<<< Updated upstream
->>>>>>> head
-<<<<<<< Updated upstream
-<<<<<<< Updated upstream
-<<<<<<< Updated upstream
-<<<<<<< Updated upstream
-<<<<<<< Updated upstream
-<<<<<<< Updated upstream
-=======
-<<<<<<< HEAD
->>>>>>> Stashed changes
-=======
-<<<<<<< HEAD
->>>>>>> Stashed changes
-=======
-<<<<<<< HEAD
->>>>>>> Stashed changes
-=======
-<<<<<<< HEAD
->>>>>>> Stashed changes
-=======
-<<<<<<< HEAD
->>>>>>> Stashed changes
-=======
-<<<<<<< HEAD
->>>>>>> Stashed changes
-=======
->>>>>>> Stashed changes
-=======
->>>>>>> Stashed changes
     public async Task ItCanCreateACollectionUpsertAndGetAsync(bool useRecordDefinition)
     {
         // Arrange
         var hotel = CreateTestHotel("Upsert-1");
-<<<<<<< Updated upstream
-<<<<<<< Updated upstream
-<<<<<<< Updated upstream
-<<<<<<< Updated upstream
-<<<<<<< Updated upstream
-<<<<<<< Updated upstream
-<<<<<<< Updated upstream
-<<<<<<< Updated upstream
-=======
-=======
->>>>>>> Stashed changes
-=======
->>>>>>> Stashed changes
-=======
->>>>>>> Stashed changes
-=======
->>>>>>> Stashed changes
-=======
->>>>>>> Stashed changes
-=======
-=======
->>>>>>> eab985c52d058dc92abc75034bc790079131ce75
-<<<<<<< div
-=======
-=======
-=======
->>>>>>> Stashed changes
-=======
-<<<<<<< Updated upstream
-=======
->>>>>>> Stashed changes
->>>>>>> head
-=======
->>>>>>> Stashed changes
-=======
->>>>>>> Stashed changes
     public async Task ItCanCreateACollectionUpsertGetAndSearchAsync(bool useRecordDefinition)
     public async Task ItCanCreateACollectionUpsertAndGetAsync(bool useRecordDefinition)
     {
         // Arrange
         var hotel = await CreateTestHotelAsync("Upsert-1");
-<<<<<<< div
-=======
-<<<<<<< Updated upstream
-<<<<<<< Updated upstream
->>>>>>> head
-<<<<<<< HEAD
->>>>>>> main
-<<<<<<< Updated upstream
-<<<<<<< Updated upstream
-<<<<<<< Updated upstream
-<<<<<<< Updated upstream
-<<<<<<< Updated upstream
->>>>>>> Stashed changes
-=======
->>>>>>> Stashed changes
-=======
->>>>>>> Stashed changes
-=======
->>>>>>> Stashed changes
-=======
->>>>>>> Stashed changes
-=======
->>>>>>> Stashed changes
-=======
->>>>>>> eab985c52d058dc92abc75034bc790079131ce75
-<<<<<<< div
-=======
-=======
->>>>>>> main
->>>>>>> Stashed changes
-=======
->>>>>>> main
->>>>>>> Stashed changes
-<<<<<<< main
-=======
     public async Task ItCanCreateACollectionUpsertGetAndSearchAsync(bool useRecordDefinition)
     {
         // Arrange
         var hotel = await this.CreateTestHotelAsync("Upsert-1");
->>>>>>> upstream/main
-=======
->>>>>>> head
->>>>>>> div
         var testCollectionName = $"{fixture.TestIndexName}-createtest";
         var options = new AzureAISearchVectorStoreRecordCollectionOptions<AzureAISearchHotel>
         {
@@ -305,97 +70,15 @@
         await sut.CreateCollectionAsync();
         var upsertResult = await sut.UpsertAsync(hotel);
         var getResult = await sut.GetAsync("Upsert-1");
-<<<<<<< main
-<<<<<<< HEAD
-<<<<<<< div
-=======
-<<<<<<< Updated upstream
-<<<<<<< Updated upstream
->>>>>>> head
-<<<<<<< Updated upstream
-<<<<<<< Updated upstream
-<<<<<<< Updated upstream
-<<<<<<< Updated upstream
-<<<<<<< Updated upstream
-<<<<<<< Updated upstream
-=======
-=======
->>>>>>> Stashed changes
-=======
->>>>>>> Stashed changes
-=======
->>>>>>> Stashed changes
-=======
->>>>>>> Stashed changes
-=======
->>>>>>> Stashed changes
-<<<<<<< HEAD
-=======
-=======
->>>>>>> eab985c52d058dc92abc75034bc790079131ce75
-<<<<<<< div
-=======
-=======
-=======
->>>>>>> Stashed changes
-=======
-=======
->>>>>>> Stashed changes
->>>>>>> head
         var embedding = new ReadOnlyMemory<float>(AzureAISearchVectorStoreFixture.CreateTestEmbedding());
         var embedding = await fixture.EmbeddingGenerator.GenerateEmbeddingAsync("A great hotel");
         var searchResult = await sut.VectorizedSearchAsync(
-=======
-        var embedding = await fixture.EmbeddingGenerator.GenerateEmbeddingAsync("A great hotel");
-        var actual = await sut.VectorizedSearchAsync(
->>>>>>> upstream/main
             embedding,
             new VectorSearchOptions
             {
                 IncludeVectors = true,
                 Filter = new VectorSearchFilter().EqualTo("HotelName", "MyHotel Upsert-1")
-<<<<<<< main
             }).ToListAsync();
-<<<<<<< div
-=======
-<<<<<<< Updated upstream
-<<<<<<< Updated upstream
->>>>>>> head
-<<<<<<< HEAD
->>>>>>> main
-<<<<<<< Updated upstream
-<<<<<<< Updated upstream
-<<<<<<< Updated upstream
-<<<<<<< Updated upstream
-<<<<<<< Updated upstream
->>>>>>> Stashed changes
-=======
->>>>>>> Stashed changes
-=======
->>>>>>> Stashed changes
-=======
->>>>>>> Stashed changes
-=======
->>>>>>> Stashed changes
-=======
->>>>>>> Stashed changes
-=======
->>>>>>> eab985c52d058dc92abc75034bc790079131ce75
-<<<<<<< div
-=======
-=======
->>>>>>> main
->>>>>>> Stashed changes
-=======
->>>>>>> main
->>>>>>> Stashed changes
-<<<<<<< main
-=======
-            });
->>>>>>> upstream/main
-=======
->>>>>>> head
->>>>>>> div
 
         // Assert
         var collectionExistResult = await sut.CollectionExistsAsync();
@@ -415,50 +98,9 @@
         Assert.Equal(hotel.LastRenovationDate, getResult.LastRenovationDate);
         Assert.Equal(hotel.Rating, getResult.Rating);
 
-<<<<<<< main
-<<<<<<< HEAD
-<<<<<<< div
-=======
-<<<<<<< Updated upstream
-<<<<<<< Updated upstream
->>>>>>> head
-<<<<<<< Updated upstream
-<<<<<<< Updated upstream
-<<<<<<< Updated upstream
-<<<<<<< Updated upstream
-<<<<<<< Updated upstream
-<<<<<<< Updated upstream
-=======
-=======
->>>>>>> Stashed changes
-=======
->>>>>>> Stashed changes
-=======
->>>>>>> Stashed changes
-=======
->>>>>>> Stashed changes
-=======
->>>>>>> Stashed changes
-<<<<<<< HEAD
-=======
-=======
->>>>>>> eab985c52d058dc92abc75034bc790079131ce75
-<<<<<<< div
-=======
-=======
-=======
->>>>>>> Stashed changes
-=======
-=======
->>>>>>> Stashed changes
->>>>>>> head
-        Assert.Single(searchResult);
-        var searchResultRecord = searchResult.First().Record;
-=======
         var searchResults = await actual.Results.ToListAsync();
         Assert.Single(searchResults);
         var searchResultRecord = searchResults.First().Record;
->>>>>>> upstream/main
         Assert.Equal(hotel.HotelName, searchResultRecord.HotelName);
         Assert.Equal(hotel.Description, searchResultRecord.Description);
         Assert.NotNull(searchResultRecord.DescriptionEmbedding);
@@ -467,50 +109,6 @@
         Assert.Equal(hotel.ParkingIncluded, searchResultRecord.ParkingIncluded);
         Assert.Equal(hotel.LastRenovationDate, searchResultRecord.LastRenovationDate);
         Assert.Equal(hotel.Rating, searchResultRecord.Rating);
-
-<<<<<<< main
-<<<<<<< main
-=======
-<<<<<<< div
-=======
->>>>>>> div
-<<<<<<< Updated upstream
-<<<<<<< Updated upstream
->>>>>>> head
-<<<<<<< HEAD
->>>>>>> main
-<<<<<<< Updated upstream
-<<<<<<< Updated upstream
-<<<<<<< Updated upstream
-<<<<<<< Updated upstream
-<<<<<<< Updated upstream
->>>>>>> Stashed changes
-=======
->>>>>>> Stashed changes
-=======
->>>>>>> Stashed changes
-=======
->>>>>>> Stashed changes
-=======
->>>>>>> Stashed changes
-=======
->>>>>>> Stashed changes
-=======
->>>>>>> eab985c52d058dc92abc75034bc790079131ce75
-<<<<<<< div
-=======
-=======
->>>>>>> main
->>>>>>> Stashed changes
-=======
->>>>>>> main
->>>>>>> Stashed changes
-<<<<<<< main
-=======
->>>>>>> upstream/main
-=======
->>>>>>> head
->>>>>>> div
         // Output
         output.WriteLine(collectionExistResult.ToString());
         output.WriteLine(upsertResult);
@@ -545,79 +143,9 @@
         var sut = new AzureAISearchVectorStoreRecordCollection<AzureAISearchHotel>(fixture.SearchIndexClient, fixture.TestIndexName, options);
 
         // Act
-<<<<<<< main
-<<<<<<< HEAD
-<<<<<<< div
-=======
-<<<<<<< Updated upstream
-<<<<<<< Updated upstream
->>>>>>> head
-<<<<<<< Updated upstream
-<<<<<<< Updated upstream
-<<<<<<< Updated upstream
-<<<<<<< Updated upstream
-<<<<<<< Updated upstream
-<<<<<<< Updated upstream
         var hotel = CreateTestHotel("Upsert-1");
-=======
-=======
->>>>>>> Stashed changes
-=======
->>>>>>> Stashed changes
-=======
->>>>>>> Stashed changes
-=======
->>>>>>> Stashed changes
-=======
->>>>>>> Stashed changes
-<<<<<<< HEAD
-=======
->>>>>>> Stashed changes
-=======
->>>>>>> Stashed changes
-        var hotel = CreateTestHotel("Upsert-1");
-=======
+        var hotel = await this.CreateTestHotelAsync("Upsert-1");
         var hotel = await CreateTestHotelAsync("Upsert-1");
->>>>>>> main
-<<<<<<< Updated upstream
-<<<<<<< Updated upstream
-<<<<<<< Updated upstream
-<<<<<<< Updated upstream
-<<<<<<< Updated upstream
-<<<<<<< Updated upstream
-<<<<<<< Updated upstream
-=======
->>>>>>> Stashed changes
-=======
->>>>>>> Stashed changes
->>>>>>> Stashed changes
-=======
->>>>>>> Stashed changes
-=======
->>>>>>> Stashed changes
-=======
->>>>>>> Stashed changes
-=======
->>>>>>> Stashed changes
-=======
-        var hotel = await CreateTestHotelAsync("Upsert-1");
->>>>>>> eab985c52d058dc92abc75034bc790079131ce75
-=======
->>>>>>> Stashed changes
-=======
->>>>>>> Stashed changes
-<<<<<<< main
-=======
-        var hotel = await this.CreateTestHotelAsync("Upsert-1");
->>>>>>> upstream/main
-=======
-<<<<<<< div
-=======
-        var hotel = await CreateTestHotelAsync("Upsert-1");
->>>>>>> eab985c52d058dc92abc75034bc790079131ce75
-=======
->>>>>>> head
->>>>>>> div
         var upsertResult = await sut.UpsertAsync(hotel);
         var getResult = await sut.GetAsync("Upsert-1");
 
@@ -649,86 +177,15 @@
         // Act
         var results = sut.UpsertBatchAsync(
             [
-<<<<<<< main
-<<<<<<< HEAD
-<<<<<<< div
-=======
-<<<<<<< Updated upstream
-<<<<<<< Updated upstream
->>>>>>> head
-<<<<<<< Updated upstream
-<<<<<<< Updated upstream
-<<<<<<< Updated upstream
-<<<<<<< Updated upstream
-<<<<<<< Updated upstream
-<<<<<<< Updated upstream
                 CreateTestHotel("UpsertMany-1"),
                 CreateTestHotel("UpsertMany-2"),
                 CreateTestHotel("UpsertMany-3"),
-=======
-=======
->>>>>>> Stashed changes
-=======
->>>>>>> Stashed changes
-=======
->>>>>>> Stashed changes
-=======
->>>>>>> Stashed changes
-=======
->>>>>>> Stashed changes
-<<<<<<< HEAD
-=======
->>>>>>> Stashed changes
-=======
->>>>>>> Stashed changes
-                CreateTestHotel("UpsertMany-1"),
-                CreateTestHotel("UpsertMany-2"),
-                CreateTestHotel("UpsertMany-3"),
-=======
                 await CreateTestHotelAsync("UpsertMany-1"),
                 await CreateTestHotelAsync("UpsertMany-2"),
                 await CreateTestHotelAsync("UpsertMany-3"),
->>>>>>> main
-<<<<<<< Updated upstream
-<<<<<<< Updated upstream
-<<<<<<< Updated upstream
-<<<<<<< Updated upstream
-<<<<<<< Updated upstream
-<<<<<<< Updated upstream
-<<<<<<< Updated upstream
-=======
->>>>>>> Stashed changes
-=======
->>>>>>> Stashed changes
->>>>>>> Stashed changes
-=======
->>>>>>> Stashed changes
-=======
->>>>>>> Stashed changes
-=======
->>>>>>> Stashed changes
-=======
->>>>>>> Stashed changes
-=======
-                await CreateTestHotelAsync("UpsertMany-1"),
-                await CreateTestHotelAsync("UpsertMany-2"),
-                await CreateTestHotelAsync("UpsertMany-3"),
->>>>>>> eab985c52d058dc92abc75034bc790079131ce75
-<<<<<<< div
-=======
-=======
->>>>>>> Stashed changes
-=======
->>>>>>> Stashed changes
-<<<<<<< main
-=======
                 await this.CreateTestHotelAsync("UpsertMany-1"),
                 await this.CreateTestHotelAsync("UpsertMany-2"),
                 await this.CreateTestHotelAsync("UpsertMany-3"),
->>>>>>> upstream/main
-=======
->>>>>>> head
->>>>>>> div
             ]);
 
         // Assert
@@ -772,96 +229,14 @@
         Assert.Equal(includeVectors, getResult.DescriptionEmbedding != null);
         if (includeVectors)
         {
-<<<<<<< main
-<<<<<<< HEAD
-<<<<<<< div
-=======
-<<<<<<< Updated upstream
-<<<<<<< Updated upstream
->>>>>>> head
-<<<<<<< Updated upstream
-<<<<<<< Updated upstream
-<<<<<<< Updated upstream
-<<<<<<< Updated upstream
-<<<<<<< Updated upstream
-<<<<<<< Updated upstream
-            Assert.Equal(new[] { 30f, 31f, 32f, 33f }, getResult.DescriptionEmbedding!.Value.ToArray());
-=======
-=======
->>>>>>> Stashed changes
-=======
->>>>>>> Stashed changes
-=======
->>>>>>> Stashed changes
-=======
->>>>>>> Stashed changes
-=======
->>>>>>> Stashed changes
-<<<<<<< HEAD
-            Assert.Equal(new[] { 30f, 31f, 32f, 33f }, getResult.DescriptionEmbedding!.Value.ToArray());
-=======
-=======
->>>>>>> eab985c52d058dc92abc75034bc790079131ce75
-<<<<<<< div
-=======
-=======
-            Assert.Equal(new[] { 30f, 31f, 32f, 33f }, getResult.DescriptionEmbedding!.Value.ToArray());
-=======
->>>>>>> Stashed changes
-=======
-            Assert.Equal(new[] { 30f, 31f, 32f, 33f }, getResult.DescriptionEmbedding!.Value.ToArray());
-=======
->>>>>>> Stashed changes
->>>>>>> head
             Assert.Equal(AzureAISearchVectorStoreFixture.CreateTestEmbedding(), getResult.DescriptionEmbedding!.Value.ToArray());
             Assert.Equal(new[] { 30f, 31f, 32f, 33f }, getResult.DescriptionEmbedding!.Value.ToArray());
             var embedding = await fixture.EmbeddingGenerator.GenerateEmbeddingAsync("This is a great hotel");
             Assert.Equal(embedding, getResult.DescriptionEmbedding!.Value.ToArray());
-<<<<<<< div
-=======
-<<<<<<< Updated upstream
-<<<<<<< Updated upstream
->>>>>>> head
-<<<<<<< HEAD
->>>>>>> main
-<<<<<<< Updated upstream
-<<<<<<< Updated upstream
-<<<<<<< Updated upstream
-<<<<<<< Updated upstream
-<<<<<<< Updated upstream
->>>>>>> Stashed changes
-=======
->>>>>>> Stashed changes
-=======
->>>>>>> Stashed changes
-=======
->>>>>>> Stashed changes
-=======
->>>>>>> Stashed changes
-=======
->>>>>>> Stashed changes
-=======
->>>>>>> eab985c52d058dc92abc75034bc790079131ce75
-<<<<<<< div
-=======
-=======
->>>>>>> main
->>>>>>> Stashed changes
-=======
->>>>>>> main
->>>>>>> Stashed changes
-<<<<<<< main
-=======
-            var embedding = await fixture.EmbeddingGenerator.GenerateEmbeddingAsync("This is a great hotel");
-            Assert.Equal(embedding, getResult.DescriptionEmbedding!.Value.ToArray());
         }
         else
         {
             Assert.Null(getResult.DescriptionEmbedding);
->>>>>>> upstream/main
-=======
->>>>>>> head
->>>>>>> div
         }
         Assert.Equal(new[] { "pool", "air conditioning", "concierge" }, getResult.Tags);
         Assert.False(getResult.ParkingIncluded);
@@ -904,82 +279,12 @@
         {
             VectorStoreRecordDefinition = useRecordDefinition ? fixture.VectorStoreRecordDefinition : null
         };
-<<<<<<< HEAD
         var sut = new AzureAISearchVectorStoreRecordCollection<Hotel>(fixture.SearchIndexClient, fixture.TestIndexName);
-<<<<<<< main
-<<<<<<< HEAD
-<<<<<<< div
-=======
-<<<<<<< Updated upstream
-<<<<<<< Updated upstream
->>>>>>> head
-<<<<<<< Updated upstream
-<<<<<<< Updated upstream
-<<<<<<< Updated upstream
-<<<<<<< Updated upstream
-<<<<<<< Updated upstream
-<<<<<<< Updated upstream
         await sut.UpsertAsync(CreateTestHotel("Remove-1"));
-=======
-=======
->>>>>>> Stashed changes
-=======
->>>>>>> Stashed changes
-=======
->>>>>>> Stashed changes
-=======
->>>>>>> Stashed changes
-=======
->>>>>>> Stashed changes
-<<<<<<< HEAD
-=======
->>>>>>> Stashed changes
-=======
->>>>>>> Stashed changes
-        await sut.UpsertAsync(CreateTestHotel("Remove-1"));
-=======
         await sut.UpsertAsync(await CreateTestHotelAsync("Remove-1"));
->>>>>>> main
-<<<<<<< Updated upstream
-<<<<<<< Updated upstream
-<<<<<<< Updated upstream
-<<<<<<< Updated upstream
-<<<<<<< Updated upstream
-<<<<<<< Updated upstream
-<<<<<<< Updated upstream
-=======
->>>>>>> Stashed changes
->>>>>>> Stashed changes
-=======
->>>>>>> Stashed changes
-=======
->>>>>>> Stashed changes
-=======
->>>>>>> Stashed changes
-=======
->>>>>>> Stashed changes
-=======
+        var sut = new AzureAISearchVectorStoreRecordCollection<AzureAISearchHotel>(fixture.SearchIndexClient, fixture.TestIndexName);
+        await sut.UpsertAsync(await this.CreateTestHotelAsync("Remove-1"));
         await sut.UpsertAsync(await CreateTestHotelAsync("Remove-1"));
->>>>>>> eab985c52d058dc92abc75034bc790079131ce75
-=======
->>>>>>> Stashed changes
-=======
->>>>>>> Stashed changes
-<<<<<<< main
-=======
-=======
-        var sut = new AzureAISearchVectorStoreRecordCollection<AzureAISearchHotel>(fixture.SearchIndexClient, fixture.TestIndexName);
->>>>>>> 926a5909
-        await sut.UpsertAsync(await this.CreateTestHotelAsync("Remove-1"));
->>>>>>> upstream/main
-=======
-<<<<<<< div
-=======
-        await sut.UpsertAsync(await CreateTestHotelAsync("Remove-1"));
->>>>>>> eab985c52d058dc92abc75034bc790079131ce75
-=======
->>>>>>> head
->>>>>>> div
 
         // Act
         await sut.DeleteAsync("Remove-1");
@@ -994,91 +299,23 @@
     public async Task ItCanRemoveManyDocumentsFromVectorStoreAsync()
     {
         // Arrange
-<<<<<<< HEAD
         var sut = new AzureAISearchVectorStoreRecordCollection<Hotel>(fixture.SearchIndexClient, fixture.TestIndexName);
-<<<<<<< main
-<<<<<<< HEAD
-<<<<<<< div
-=======
-<<<<<<< Updated upstream
-<<<<<<< Updated upstream
->>>>>>> head
-<<<<<<< Updated upstream
-<<<<<<< Updated upstream
-<<<<<<< Updated upstream
-<<<<<<< Updated upstream
-<<<<<<< Updated upstream
-<<<<<<< Updated upstream
         await sut.UpsertAsync(CreateTestHotel("RemoveMany-1"));
         await sut.UpsertAsync(CreateTestHotel("RemoveMany-2"));
         await sut.UpsertAsync(CreateTestHotel("RemoveMany-3"));
-=======
-=======
->>>>>>> Stashed changes
-=======
->>>>>>> Stashed changes
-=======
->>>>>>> Stashed changes
-=======
->>>>>>> Stashed changes
-=======
->>>>>>> Stashed changes
-<<<<<<< HEAD
-=======
->>>>>>> Stashed changes
-=======
->>>>>>> Stashed changes
         await sut.UpsertAsync(CreateTestHotel("RemoveMany-1"));
         await sut.UpsertAsync(CreateTestHotel("RemoveMany-2"));
         await sut.UpsertAsync(CreateTestHotel("RemoveMany-3"));
-=======
         await sut.UpsertAsync(await CreateTestHotelAsync("RemoveMany-1"));
         await sut.UpsertAsync(await CreateTestHotelAsync("RemoveMany-2"));
         await sut.UpsertAsync(await CreateTestHotelAsync("RemoveMany-3"));
->>>>>>> main
-<<<<<<< Updated upstream
-<<<<<<< Updated upstream
-<<<<<<< Updated upstream
-<<<<<<< Updated upstream
-<<<<<<< Updated upstream
-<<<<<<< Updated upstream
-<<<<<<< Updated upstream
-=======
->>>>>>> Stashed changes
-=======
->>>>>>> Stashed changes
->>>>>>> Stashed changes
-=======
->>>>>>> Stashed changes
-=======
->>>>>>> Stashed changes
-=======
->>>>>>> Stashed changes
-=======
->>>>>>> Stashed changes
-=======
         await sut.UpsertAsync(await CreateTestHotelAsync("RemoveMany-1"));
         await sut.UpsertAsync(await CreateTestHotelAsync("RemoveMany-2"));
         await sut.UpsertAsync(await CreateTestHotelAsync("RemoveMany-3"));
->>>>>>> eab985c52d058dc92abc75034bc790079131ce75
-<<<<<<< div
-=======
-=======
->>>>>>> Stashed changes
-=======
->>>>>>> Stashed changes
-<<<<<<< main
-=======
-=======
-        var sut = new AzureAISearchVectorStoreRecordCollection<AzureAISearchHotel>(fixture.SearchIndexClient, fixture.TestIndexName);
->>>>>>> 926a5909
+        var sut = new AzureAISearchVectorStoreRecordCollection<AzureAISearchHotel>(fixture.SearchIndexClient, fixture.TestIndexName);
         await sut.UpsertAsync(await this.CreateTestHotelAsync("RemoveMany-1"));
         await sut.UpsertAsync(await this.CreateTestHotelAsync("RemoveMany-2"));
         await sut.UpsertAsync(await this.CreateTestHotelAsync("RemoveMany-3"));
->>>>>>> upstream/main
-=======
->>>>>>> head
->>>>>>> div
 
         // Act
         // Also include a non-existing key to test that the operation does not fail for these.
@@ -1133,48 +370,6 @@
         await Assert.ThrowsAsync<VectorStoreRecordMappingException>(async () => await sut.GetAsync("BaseSet-1", new GetRecordOptions { IncludeVectors = true }));
     }
 
-<<<<<<< main
-<<<<<<< HEAD
-<<<<<<< div
-=======
-<<<<<<< Updated upstream
-<<<<<<< Updated upstream
->>>>>>> head
-<<<<<<< Updated upstream
-<<<<<<< Updated upstream
-<<<<<<< Updated upstream
-<<<<<<< Updated upstream
-<<<<<<< Updated upstream
-<<<<<<< Updated upstream
-=======
-=======
->>>>>>> Stashed changes
-=======
->>>>>>> Stashed changes
-=======
->>>>>>> Stashed changes
-=======
->>>>>>> Stashed changes
-=======
->>>>>>> Stashed changes
-<<<<<<< HEAD
-=======
-=======
->>>>>>> eab985c52d058dc92abc75034bc790079131ce75
-<<<<<<< div
-=======
-=======
-=======
->>>>>>> Stashed changes
-=======
-=======
->>>>>>> Stashed changes
-<<<<<<< main
-=======
->>>>>>> upstream/main
-=======
->>>>>>> head
->>>>>>> div
     [Theory(Skip = SkipReason)]
     [InlineData("equality", true)]
     [InlineData("tagContains", false)]
@@ -1185,11 +380,8 @@
 
         // Act.
         var filter = option == "equality" ? new VectorSearchFilter().EqualTo("HotelName", "Hotel 3") : new VectorSearchFilter().AnyTagEqualTo("Tags", "bar");
-<<<<<<< main
         var searchResults = sut.VectorizedSearchAsync(
-=======
         var actual = await sut.VectorizedSearchAsync(
->>>>>>> upstream/main
             await fixture.EmbeddingGenerator.GenerateEmbeddingAsync("A great hotel"),
             new()
             {
@@ -1199,16 +391,13 @@
             });
 
         // Assert.
-<<<<<<< main
         Assert.NotNull(searchResults);
         var searchResultsList = await searchResults.ToListAsync();
         Assert.Single(searchResultsList);
         var searchResult = searchResultsList.First();
-=======
         var searchResults = await actual.Results.ToListAsync();
         Assert.Single(searchResults);
         var searchResult = searchResults.First();
->>>>>>> upstream/main
         Assert.Equal("BaseSet-3", searchResult.Record.HotelId);
         Assert.Equal("Hotel 3", searchResult.Record.HotelName);
         Assert.Equal("This is a great hotel", searchResult.Record.Description);
@@ -1236,11 +425,8 @@
 
         // Act.
         var filter = new VectorSearchFilter().EqualTo("HotelName", "Hotel 3");
-<<<<<<< main
         var searchResults = sut.VectorizableTextSearchAsync(
-=======
         var actual = await sut.VectorizableTextSearchAsync(
->>>>>>> upstream/main
             "A hotel with great views.",
             new()
             {
@@ -1249,55 +435,15 @@
             });
 
         // Assert.
-<<<<<<< main
         Assert.NotNull(searchResults);
         var searchResultsList = await searchResults.ToListAsync();
         Assert.Single(searchResultsList);
     }
 
-<<<<<<< div
-=======
-<<<<<<< Updated upstream
-<<<<<<< Updated upstream
->>>>>>> head
-<<<<<<< HEAD
->>>>>>> main
-<<<<<<< Updated upstream
-<<<<<<< Updated upstream
-<<<<<<< Updated upstream
-<<<<<<< Updated upstream
-<<<<<<< Updated upstream
->>>>>>> Stashed changes
-=======
->>>>>>> Stashed changes
-=======
->>>>>>> Stashed changes
-=======
->>>>>>> Stashed changes
-=======
->>>>>>> Stashed changes
-=======
->>>>>>> Stashed changes
-=======
->>>>>>> eab985c52d058dc92abc75034bc790079131ce75
-<<<<<<< div
-=======
-=======
->>>>>>> main
->>>>>>> Stashed changes
-=======
->>>>>>> main
->>>>>>> Stashed changes
-<<<<<<< main
-=======
         var searchResults = await actual.Results.ToListAsync();
         Assert.Single(searchResults);
     }
 
->>>>>>> upstream/main
-=======
->>>>>>> head
->>>>>>> div
     [Fact(Skip = SkipReason)]
     public async Task ItCanUpsertAndRetrieveUsingTheGenericMapperAsync()
     {
@@ -1310,77 +456,9 @@
 
         // Act
         var baseSetGetResult = await sut.GetAsync("BaseSet-1", new GetRecordOptions { IncludeVectors = true });
-<<<<<<< main
-<<<<<<< HEAD
-<<<<<<< div
-=======
-<<<<<<< Updated upstream
-<<<<<<< Updated upstream
->>>>>>> head
-<<<<<<< Updated upstream
-<<<<<<< Updated upstream
-<<<<<<< Updated upstream
-<<<<<<< Updated upstream
-<<<<<<< Updated upstream
-<<<<<<< Updated upstream
-=======
-=======
->>>>>>> Stashed changes
-=======
->>>>>>> Stashed changes
-=======
->>>>>>> Stashed changes
-=======
->>>>>>> Stashed changes
-=======
->>>>>>> Stashed changes
-<<<<<<< HEAD
-=======
->>>>>>> Stashed changes
-=======
->>>>>>> Stashed changes
-=======
+
         var baseSetEmbedding = await fixture.EmbeddingGenerator.GenerateEmbeddingAsync("This is a great hotel");
         var genericMapperEmbedding = await fixture.EmbeddingGenerator.GenerateEmbeddingAsync("This is a generic mapper hotel");
->>>>>>> main
-<<<<<<< Updated upstream
-<<<<<<< Updated upstream
-<<<<<<< Updated upstream
-<<<<<<< Updated upstream
-<<<<<<< Updated upstream
-<<<<<<< Updated upstream
-<<<<<<< Updated upstream
-=======
->>>>>>> Stashed changes
-=======
->>>>>>> Stashed changes
->>>>>>> Stashed changes
-=======
->>>>>>> Stashed changes
-=======
->>>>>>> Stashed changes
-=======
->>>>>>> Stashed changes
-=======
->>>>>>> Stashed changes
-=======
-        var baseSetEmbedding = await fixture.EmbeddingGenerator.GenerateEmbeddingAsync("This is a great hotel");
-        var genericMapperEmbedding = await fixture.EmbeddingGenerator.GenerateEmbeddingAsync("This is a generic mapper hotel");
->>>>>>> eab985c52d058dc92abc75034bc790079131ce75
-<<<<<<< div
-=======
-=======
->>>>>>> Stashed changes
-=======
->>>>>>> Stashed changes
-<<<<<<< main
-=======
-        var baseSetEmbedding = await fixture.EmbeddingGenerator.GenerateEmbeddingAsync("This is a great hotel");
-        var genericMapperEmbedding = await fixture.EmbeddingGenerator.GenerateEmbeddingAsync("This is a generic mapper hotel");
->>>>>>> upstream/main
-=======
->>>>>>> head
->>>>>>> div
         var upsertResult = await sut.UpsertAsync(new VectorStoreGenericDataModel<string>("GenericMapper-1")
         {
             Data =
@@ -1394,79 +472,8 @@
             },
             Vectors =
             {
-<<<<<<< main
-<<<<<<< HEAD
-<<<<<<< div
-=======
-<<<<<<< Updated upstream
-<<<<<<< Updated upstream
->>>>>>> head
-<<<<<<< Updated upstream
-<<<<<<< Updated upstream
-<<<<<<< Updated upstream
-<<<<<<< Updated upstream
-<<<<<<< Updated upstream
-<<<<<<< Updated upstream
                 { "DescriptionEmbedding", new ReadOnlyMemory<float>(new[] { 30f, 31f, 32f, 33f }) }
-=======
-=======
->>>>>>> Stashed changes
-=======
->>>>>>> Stashed changes
-=======
->>>>>>> Stashed changes
-=======
->>>>>>> Stashed changes
-=======
->>>>>>> Stashed changes
-<<<<<<< HEAD
-=======
->>>>>>> Stashed changes
-=======
->>>>>>> Stashed changes
-                { "DescriptionEmbedding", new ReadOnlyMemory<float>(new[] { 30f, 31f, 32f, 33f }) }
-=======
                 { "DescriptionEmbedding", genericMapperEmbedding }
->>>>>>> main
-<<<<<<< Updated upstream
-<<<<<<< Updated upstream
-<<<<<<< Updated upstream
-<<<<<<< Updated upstream
-<<<<<<< Updated upstream
-<<<<<<< Updated upstream
-<<<<<<< Updated upstream
-=======
->>>>>>> Stashed changes
-=======
->>>>>>> Stashed changes
->>>>>>> Stashed changes
-=======
->>>>>>> Stashed changes
-=======
->>>>>>> Stashed changes
-=======
->>>>>>> Stashed changes
-=======
->>>>>>> Stashed changes
-=======
-                { "DescriptionEmbedding", genericMapperEmbedding }
->>>>>>> eab985c52d058dc92abc75034bc790079131ce75
-=======
->>>>>>> Stashed changes
-=======
->>>>>>> Stashed changes
-<<<<<<< main
-=======
-                { "DescriptionEmbedding", genericMapperEmbedding }
->>>>>>> upstream/main
-=======
-<<<<<<< div
-=======
-                { "DescriptionEmbedding", genericMapperEmbedding }
->>>>>>> eab985c52d058dc92abc75034bc790079131ce75
-=======
->>>>>>> head
->>>>>>> div
             }
         });
         var localGetResult = await sut.GetAsync("GenericMapper-1", new GetRecordOptions { IncludeVectors = true });
@@ -1479,76 +486,9 @@
         Assert.False((bool?)baseSetGetResult.Data["ParkingIncluded"]);
         Assert.Equal(new DateTimeOffset(1970, 1, 18, 0, 0, 0, TimeSpan.Zero), baseSetGetResult.Data["LastRenovationDate"]);
         Assert.Equal(3.6d, baseSetGetResult.Data["Rating"]);
-<<<<<<< main
-<<<<<<< HEAD
-<<<<<<< div
-=======
-<<<<<<< Updated upstream
-<<<<<<< Updated upstream
->>>>>>> head
-<<<<<<< Updated upstream
-<<<<<<< Updated upstream
-<<<<<<< Updated upstream
-<<<<<<< Updated upstream
-<<<<<<< Updated upstream
-<<<<<<< Updated upstream
         Assert.Equal(new[] { 30f, 31f, 32f, 33f }, ((ReadOnlyMemory<float>)baseSetGetResult.Vectors["DescriptionEmbedding"]!).ToArray());
-=======
-=======
->>>>>>> Stashed changes
-=======
->>>>>>> Stashed changes
-=======
->>>>>>> Stashed changes
-=======
->>>>>>> Stashed changes
-=======
->>>>>>> Stashed changes
-<<<<<<< HEAD
-=======
->>>>>>> Stashed changes
-=======
->>>>>>> Stashed changes
-        Assert.Equal(new[] { 30f, 31f, 32f, 33f }, ((ReadOnlyMemory<float>)baseSetGetResult.Vectors["DescriptionEmbedding"]!).ToArray());
-=======
         Assert.Equal(baseSetEmbedding, (ReadOnlyMemory<float>)baseSetGetResult.Vectors["DescriptionEmbedding"]!);
->>>>>>> main
-<<<<<<< Updated upstream
-<<<<<<< Updated upstream
-<<<<<<< Updated upstream
-<<<<<<< Updated upstream
-<<<<<<< Updated upstream
-<<<<<<< Updated upstream
-<<<<<<< Updated upstream
-=======
->>>>>>> Stashed changes
-=======
->>>>>>> Stashed changes
->>>>>>> Stashed changes
-=======
->>>>>>> Stashed changes
-=======
->>>>>>> Stashed changes
-=======
->>>>>>> Stashed changes
-=======
->>>>>>> Stashed changes
-=======
         Assert.Equal(baseSetEmbedding, (ReadOnlyMemory<float>)baseSetGetResult.Vectors["DescriptionEmbedding"]!);
->>>>>>> eab985c52d058dc92abc75034bc790079131ce75
-<<<<<<< div
-=======
-=======
->>>>>>> Stashed changes
-=======
->>>>>>> Stashed changes
-<<<<<<< main
-=======
-        Assert.Equal(baseSetEmbedding, (ReadOnlyMemory<float>)baseSetGetResult.Vectors["DescriptionEmbedding"]!);
->>>>>>> upstream/main
-=======
->>>>>>> head
->>>>>>> div
 
         Assert.NotNull(upsertResult);
         Assert.Equal("GenericMapper-1", upsertResult);
@@ -1560,217 +500,27 @@
         Assert.False((bool?)localGetResult.Data["ParkingIncluded"]);
         Assert.Equal(new DateTimeOffset(1970, 1, 18, 0, 0, 0, TimeSpan.Zero), localGetResult.Data["LastRenovationDate"]);
         Assert.Equal(3.6d, localGetResult.Data["Rating"]);
-<<<<<<< main
-<<<<<<< HEAD
-<<<<<<< div
-=======
-<<<<<<< Updated upstream
-<<<<<<< Updated upstream
->>>>>>> head
-<<<<<<< Updated upstream
-<<<<<<< Updated upstream
-<<<<<<< Updated upstream
-<<<<<<< Updated upstream
-<<<<<<< Updated upstream
-<<<<<<< Updated upstream
-=======
-<<<<<<< HEAD
->>>>>>> Stashed changes
-=======
-<<<<<<< HEAD
->>>>>>> Stashed changes
-=======
-<<<<<<< HEAD
->>>>>>> Stashed changes
-=======
-<<<<<<< HEAD
->>>>>>> Stashed changes
-=======
-<<<<<<< HEAD
->>>>>>> Stashed changes
-=======
-<<<<<<< HEAD
->>>>>>> Stashed changes
-=======
->>>>>>> Stashed changes
-=======
->>>>>>> Stashed changes
         Assert.Equal(new[] { 30f, 31f, 32f, 33f }, ((ReadOnlyMemory<float>)localGetResult.Vectors["DescriptionEmbedding"]!).ToArray());
     }
 
     private static Hotel CreateTestHotel(string hotelId) => new()
-<<<<<<< Updated upstream
-<<<<<<< Updated upstream
-<<<<<<< Updated upstream
-<<<<<<< Updated upstream
-<<<<<<< Updated upstream
-<<<<<<< Updated upstream
-<<<<<<< Updated upstream
-<<<<<<< Updated upstream
-=======
->>>>>>> Stashed changes
-=======
-=======
->>>>>>> Stashed changes
-=======
->>>>>>> Stashed changes
-=======
->>>>>>> Stashed changes
-=======
->>>>>>> Stashed changes
-=======
-<<<<<<< Updated upstream
-=======
->>>>>>> eab985c52d058dc92abc75034bc790079131ce75
-=======
-=======
->>>>>>> Stashed changes
-=======
-=======
-<<<<<<< div
->>>>>>> eab985c52d058dc92abc75034bc790079131ce75
-=======
->>>>>>> Stashed changes
->>>>>>> head
-=======
->>>>>>> Stashed changes
-=======
->>>>>>> Stashed changes
         Assert.Equal(genericMapperEmbedding, (ReadOnlyMemory<float>)localGetResult.Vectors["DescriptionEmbedding"]!);
     }
 
     private static Hotel CreateTestHotel(string hotelId) => new()
     private async Task<Hotel> CreateTestHotelAsync(string hotelId) => new()
-<<<<<<< div
-=======
-<<<<<<< Updated upstream
-<<<<<<< Updated upstream
->>>>>>> head
-<<<<<<< HEAD
->>>>>>> main
-<<<<<<< Updated upstream
-<<<<<<< Updated upstream
-<<<<<<< Updated upstream
-<<<<<<< Updated upstream
-<<<<<<< Updated upstream
->>>>>>> Stashed changes
-=======
->>>>>>> Stashed changes
-=======
->>>>>>> Stashed changes
-=======
->>>>>>> Stashed changes
-=======
->>>>>>> Stashed changes
-=======
->>>>>>> Stashed changes
-=======
->>>>>>> eab985c52d058dc92abc75034bc790079131ce75
-<<<<<<< div
-=======
-=======
->>>>>>> main
->>>>>>> Stashed changes
-=======
->>>>>>> main
->>>>>>> Stashed changes
-<<<<<<< main
-=======
         Assert.Equal(genericMapperEmbedding, (ReadOnlyMemory<float>)localGetResult.Vectors["DescriptionEmbedding"]!);
     }
 
-<<<<<<< HEAD
     private async Task<Hotel> CreateTestHotelAsync(string hotelId) => new()
->>>>>>> upstream/main
-=======
->>>>>>> head
->>>>>>> div
-=======
     private async Task<AzureAISearchHotel> CreateTestHotelAsync(string hotelId) => new()
->>>>>>> 926a5909
     {
         HotelId = hotelId,
         HotelName = $"MyHotel {hotelId}",
         Description = "My Hotel is great.",
-<<<<<<< main
-<<<<<<< HEAD
-<<<<<<< div
-=======
-<<<<<<< Updated upstream
-<<<<<<< Updated upstream
->>>>>>> head
-<<<<<<< Updated upstream
-<<<<<<< Updated upstream
-<<<<<<< Updated upstream
-<<<<<<< Updated upstream
-<<<<<<< Updated upstream
-<<<<<<< Updated upstream
         DescriptionEmbedding = new[] { 30f, 31f, 32f, 33f },
-=======
-=======
->>>>>>> Stashed changes
-=======
->>>>>>> Stashed changes
-=======
->>>>>>> Stashed changes
-=======
->>>>>>> Stashed changes
-=======
->>>>>>> Stashed changes
-<<<<<<< HEAD
-=======
->>>>>>> Stashed changes
-=======
->>>>>>> Stashed changes
-        DescriptionEmbedding = new[] { 30f, 31f, 32f, 33f },
-=======
         DescriptionEmbedding = AzureAISearchVectorStoreFixture.CreateTestEmbedding(),
-        DescriptionEmbedding = new[] { 30f, 31f, 32f, 33f },
         DescriptionEmbedding = await fixture.EmbeddingGenerator.GenerateEmbeddingAsync("My hotel is great"),
->>>>>>> main
-<<<<<<< Updated upstream
-<<<<<<< Updated upstream
-<<<<<<< Updated upstream
-<<<<<<< Updated upstream
-<<<<<<< Updated upstream
-<<<<<<< Updated upstream
-<<<<<<< Updated upstream
-=======
->>>>>>> Stashed changes
-=======
->>>>>>> Stashed changes
->>>>>>> Stashed changes
-=======
->>>>>>> Stashed changes
-=======
->>>>>>> Stashed changes
-=======
->>>>>>> Stashed changes
-=======
->>>>>>> Stashed changes
-=======
-        DescriptionEmbedding = AzureAISearchVectorStoreFixture.CreateTestEmbedding(),
-        DescriptionEmbedding = new[] { 30f, 31f, 32f, 33f },
-        DescriptionEmbedding = await fixture.EmbeddingGenerator.GenerateEmbeddingAsync("My hotel is great"),
->>>>>>> eab985c52d058dc92abc75034bc790079131ce75
-=======
->>>>>>> Stashed changes
-=======
->>>>>>> Stashed changes
-<<<<<<< main
-=======
-        DescriptionEmbedding = await fixture.EmbeddingGenerator.GenerateEmbeddingAsync("My hotel is great"),
->>>>>>> upstream/main
-=======
-<<<<<<< div
-=======
-        DescriptionEmbedding = AzureAISearchVectorStoreFixture.CreateTestEmbedding(),
-        DescriptionEmbedding = new[] { 30f, 31f, 32f, 33f },
-        DescriptionEmbedding = await fixture.EmbeddingGenerator.GenerateEmbeddingAsync("My hotel is great"),
->>>>>>> eab985c52d058dc92abc75034bc790079131ce75
-=======
->>>>>>> head
->>>>>>> div
         Tags = ["pool", "air conditioning", "concierge"],
         ParkingIncluded = true,
         LastRenovationDate = new DateTimeOffset(1970, 1, 18, 0, 0, 0, TimeSpan.Zero),
