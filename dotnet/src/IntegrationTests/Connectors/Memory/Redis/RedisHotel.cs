--- conflicted
+++ resolved
@@ -16,15 +16,6 @@
     [VectorStoreKey]
     public string HotelId { get; init; }
 
-<<<<<<< HEAD
-    [VectorStoreRecordData(IsIndexed = true)]
-    public string HotelName { get; init; }
-
-    [VectorStoreRecordData(IsIndexed = true)]
-    public int HotelCode { get; init; }
-
-    [VectorStoreRecordData(IsFullTextIndexed = true)]
-=======
     [VectorStoreData(IsIndexed = true)]
     public string HotelName { get; init; }
 
@@ -32,24 +23,16 @@
     public int HotelCode { get; init; }
 
     [VectorStoreData(IsFullTextIndexed = true)]
->>>>>>> c084b067
     public string Description { get; init; }
 
     [VectorStoreVector(4)]
     public ReadOnlyMemory<float>? DescriptionEmbedding { get; init; }
 
 #pragma warning disable CA1819 // Properties should not return arrays
-<<<<<<< HEAD
-    [VectorStoreRecordData(IsIndexed = true)]
-    public string[] Tags { get; init; }
-
-    [VectorStoreRecordData(IsFullTextIndexed = true)]
-=======
     [VectorStoreData(IsIndexed = true)]
     public string[] Tags { get; init; }
 
     [VectorStoreData(IsFullTextIndexed = true)]
->>>>>>> c084b067
     public string[] FTSTags { get; init; }
 #pragma warning restore CA1819 // Properties should not return arrays
 
@@ -84,15 +67,6 @@
     [VectorStoreKey]
     public string HotelId { get; init; }
 
-<<<<<<< HEAD
-    [VectorStoreRecordData(IsIndexed = true)]
-    public string HotelName { get; init; }
-
-    [VectorStoreRecordData(IsIndexed = true)]
-    public int HotelCode { get; init; }
-
-    [VectorStoreRecordData(IsFullTextIndexed = true)]
-=======
     [VectorStoreData(IsIndexed = true)]
     public string HotelName { get; init; }
 
@@ -100,7 +74,6 @@
     public int HotelCode { get; init; }
 
     [VectorStoreData(IsFullTextIndexed = true)]
->>>>>>> c084b067
     public string Description { get; init; }
 
     [VectorStoreVector(4)]
