--- conflicted
+++ resolved
@@ -1,4 +1,4 @@
-﻿// Copyright (c) Microsoft. All rights reserved.
+// Copyright (c) Microsoft. All rights reserved.
 
 using System;
 using System.Linq;
@@ -21,245 +21,23 @@
 [Collection("RedisVectorStoreCollection")]
 public sealed class RedisHashSetVectorStoreRecordCollectionTests(ITestOutputHelper output, RedisVectorStoreFixture fixture)
 {
-<<<<<<< HEAD
-<<<<<<< div
-=======
-<<<<<<< Updated upstream
-<<<<<<< Updated upstream
->>>>>>> head
-<<<<<<< Updated upstream
-<<<<<<< Updated upstream
-<<<<<<< Updated upstream
-<<<<<<< Updated upstream
-<<<<<<< Updated upstream
-<<<<<<< Updated upstream
-=======
-=======
->>>>>>> Stashed changes
-=======
->>>>>>> Stashed changes
-=======
->>>>>>> Stashed changes
-=======
->>>>>>> Stashed changes
-=======
->>>>>>> Stashed changes
-<<<<<<< HEAD
-=======
-<<<<<<< HEAD
->>>>>>> main
-<<<<<<< Updated upstream
-<<<<<<< Updated upstream
-<<<<<<< Updated upstream
-<<<<<<< Updated upstream
-<<<<<<< Updated upstream
->>>>>>> Stashed changes
-=======
->>>>>>> Stashed changes
-=======
->>>>>>> Stashed changes
-=======
->>>>>>> Stashed changes
-=======
->>>>>>> Stashed changes
-=======
->>>>>>> Stashed changes
-=======
-<<<<<<< HEAD
->>>>>>> eab985c52d058dc92abc75034bc790079131ce75
-<<<<<<< div
-=======
-=======
-=======
-<<<<<<< HEAD
->>>>>>> main
->>>>>>> Stashed changes
-=======
-=======
-<<<<<<< HEAD
->>>>>>> main
->>>>>>> Stashed changes
->>>>>>> head
     // If null, all tests will be enabled
     private const string SkipReason = "Requires Redis docker container up and running";
 
     private const string TestCollectionName = "hashhotels";
 
     [Theory(Skip = SkipReason)]
-<<<<<<< HEAD
-<<<<<<< div
-=======
-<<<<<<< Updated upstream
-<<<<<<< Updated upstream
->>>>>>> head
-<<<<<<< Updated upstream
-<<<<<<< Updated upstream
-<<<<<<< Updated upstream
-<<<<<<< Updated upstream
-<<<<<<< Updated upstream
-<<<<<<< Updated upstream
-=======
-=======
->>>>>>> Stashed changes
-=======
->>>>>>> Stashed changes
-=======
->>>>>>> Stashed changes
-=======
->>>>>>> Stashed changes
-=======
->>>>>>> Stashed changes
-<<<<<<< HEAD
-=======
-<<<<<<< div
-=======
->>>>>>> eab985c52d058dc92abc75034bc790079131ce75
-=======
->>>>>>> head
-=======
->>>>>>> eab985c52d058dc92abc75034bc790079131ce75
-=======
-=======
-=======
-=======
->>>>>>> Stashed changes
-=======
-=======
-=======
->>>>>>> Stashed changes
     private const string TestCollectionName = "hashhotels";
 
     [Theory]
->>>>>>> 46c3c89f5c5dbc355794ac231b509e142f4fb770
-<<<<<<< div
-=======
-<<<<<<< Updated upstream
-<<<<<<< Updated upstream
->>>>>>> head
-<<<<<<< HEAD
->>>>>>> main
-<<<<<<< Updated upstream
-<<<<<<< Updated upstream
-<<<<<<< Updated upstream
-<<<<<<< Updated upstream
-<<<<<<< Updated upstream
->>>>>>> Stashed changes
-=======
->>>>>>> Stashed changes
-=======
->>>>>>> Stashed changes
-=======
->>>>>>> Stashed changes
-=======
->>>>>>> Stashed changes
-=======
->>>>>>> Stashed changes
-=======
->>>>>>> eab985c52d058dc92abc75034bc790079131ce75
-<<<<<<< div
-=======
-=======
->>>>>>> main
->>>>>>> Stashed changes
-=======
->>>>>>> main
->>>>>>> Stashed changes
->>>>>>> head
     [InlineData(TestCollectionName, true)]
     [InlineData("nonexistentcollection", false)]
     public async Task CollectionExistsReturnsCollectionStateAsync(string collectionName, bool expectedExists)
     {
         // Arrange.
-<<<<<<< HEAD
-<<<<<<< main
-<<<<<<< HEAD
-<<<<<<< div
-=======
-<<<<<<< Updated upstream
-<<<<<<< Updated upstream
->>>>>>> head
-<<<<<<< Updated upstream
-<<<<<<< Updated upstream
-<<<<<<< Updated upstream
-<<<<<<< Updated upstream
-<<<<<<< Updated upstream
-<<<<<<< Updated upstream
         var sut = new RedisHashSetVectorStoreRecordCollection<BasicHotel>(fixture.Database, collectionName);
-=======
-=======
->>>>>>> Stashed changes
-=======
->>>>>>> Stashed changes
-=======
->>>>>>> Stashed changes
-=======
->>>>>>> Stashed changes
-=======
->>>>>>> Stashed changes
-<<<<<<< HEAD
-        var sut = new RedisHashSetVectorStoreRecordCollection<BasicHotel>(fixture.Database, collectionName);
-=======
-=======
->>>>>>> eab985c52d058dc92abc75034bc790079131ce75
-<<<<<<< div
-=======
-=======
-        var sut = new RedisHashSetVectorStoreRecordCollection<BasicHotel>(fixture.Database, collectionName);
-=======
->>>>>>> Stashed changes
-=======
-        var sut = new RedisHashSetVectorStoreRecordCollection<BasicHotel>(fixture.Database, collectionName);
-=======
->>>>>>> Stashed changes
->>>>>>> head
-<<<<<<< HEAD
         var sut = new RedisHashSetVectorStoreRecordCollection<BasicFloat32Hotel>(fixture.Database, collectionName);
-=======
-        var sut = new RedisHashSetVectorStoreRecordCollection<BasicHotel>(fixture.Database, collectionName);
->>>>>>> 46c3c89f5c5dbc355794ac231b509e142f4fb770
-<<<<<<< div
-=======
-<<<<<<< Updated upstream
-<<<<<<< Updated upstream
->>>>>>> head
-<<<<<<< HEAD
->>>>>>> main
-<<<<<<< Updated upstream
-<<<<<<< Updated upstream
-<<<<<<< Updated upstream
-<<<<<<< Updated upstream
-<<<<<<< Updated upstream
->>>>>>> Stashed changes
-=======
->>>>>>> Stashed changes
-=======
->>>>>>> Stashed changes
-=======
->>>>>>> Stashed changes
-=======
->>>>>>> Stashed changes
-=======
->>>>>>> Stashed changes
-=======
->>>>>>> eab985c52d058dc92abc75034bc790079131ce75
-<<<<<<< div
-=======
-=======
->>>>>>> main
->>>>>>> Stashed changes
-=======
->>>>>>> main
->>>>>>> Stashed changes
-<<<<<<< main
-=======
-        var sut = new RedisHashSetVectorStoreRecordCollection<BasicFloat32Hotel>(fixture.Database, collectionName);
->>>>>>> upstream/main
-=======
->>>>>>> head
->>>>>>> div
-=======
         var sut = new RedisHashSetVectorStoreRecordCollection<RedisBasicFloat32Hotel>(fixture.Database, collectionName);
->>>>>>> 926a5909
 
         // Act.
         var actual = await sut.CollectionExistsAsync();
@@ -268,58 +46,6 @@
         Assert.Equal(expectedExists, actual);
     }
 
-<<<<<<< HEAD
-<<<<<<< div
-=======
-<<<<<<< Updated upstream
->>>>>>> head
-<<<<<<< Updated upstream
-<<<<<<< Updated upstream
-<<<<<<< Updated upstream
-<<<<<<< Updated upstream
-<<<<<<< Updated upstream
-<<<<<<< Updated upstream
-<<<<<<< Updated upstream
-=======
->>>>>>> Stashed changes
-=======
->>>>>>> Stashed changes
-    [Theory(Skip = SkipReason)]
-    [InlineData(true)]
-    [InlineData(false)]
-<<<<<<< main
-=======
-<<<<<<< Updated upstream
-=======
->>>>>>> Stashed changes
-=======
->>>>>>> Stashed changes
-=======
->>>>>>> Stashed changes
-=======
->>>>>>> Stashed changes
-=======
->>>>>>> Stashed changes
-<<<<<<< HEAD
-=======
->>>>>>> Stashed changes
-    [Theory(Skip = SkipReason)]
-    [InlineData(true)]
-    [InlineData(false)]
-=======
-<<<<<<< div
-=======
->>>>>>> eab985c52d058dc92abc75034bc790079131ce75
-=======
-<<<<<<< Updated upstream
-=======
->>>>>>> eab985c52d058dc92abc75034bc790079131ce75
-=======
->>>>>>> Stashed changes
-=======
->>>>>>> Stashed changes
->>>>>>> head
-<<<<<<< HEAD
     [Theory(Skip = SkipReason)]
     [InlineData(true)]
     [InlineData(false)]
@@ -329,411 +55,52 @@
         var record = CreateTestHotel("HUpsert-1", 1);
         var collectionNamePostfix = useRecordDefinition ? "WithDefinition" : "WithType";
         var testCollectionName = $"hashsetcreatetest{collectionNamePostfix}";
-
-<<<<<<< HEAD
         var options = new RedisHashSetVectorStoreRecordCollectionOptions<BasicFloat32Hotel>
-=======
     [Theory]
     [InlineData(true)]
     [InlineData(false)]
-<<<<<<< div
-=======
-<<<<<<< Updated upstream
-<<<<<<< Updated upstream
->>>>>>> head
-<<<<<<< HEAD
->>>>>>> main
-<<<<<<< Updated upstream
-<<<<<<< Updated upstream
-<<<<<<< Updated upstream
-<<<<<<< Updated upstream
-<<<<<<< Updated upstream
->>>>>>> Stashed changes
-=======
->>>>>>> Stashed changes
-=======
->>>>>>> Stashed changes
-=======
->>>>>>> Stashed changes
-=======
->>>>>>> Stashed changes
-=======
->>>>>>> Stashed changes
-=======
->>>>>>> eab985c52d058dc92abc75034bc790079131ce75
-<<<<<<< div
-=======
-=======
->>>>>>> main
->>>>>>> Stashed changes
-=======
->>>>>>> main
->>>>>>> Stashed changes
->>>>>>> head
     public async Task ItCanCreateACollectionUpsertAndGetAsync(bool useRecordDefinition)
-=======
     public async Task ItCanCreateACollectionUpsertGetAndSearchAsync(bool useRecordDefinition)
->>>>>>> upstream/main
     {
         // Arrange
         var record = CreateTestHotel("HUpsert-1", 1);
         var collectionNamePostfix = useRecordDefinition ? "WithDefinition" : "WithType";
         var testCollectionName = $"hashsetcreatetest{collectionNamePostfix}";
 
-<<<<<<< main
         var options = new RedisHashSetVectorStoreRecordCollectionOptions<BasicHotel>
-<<<<<<< HEAD
-<<<<<<< div
-=======
-<<<<<<< Updated upstream
-<<<<<<< Updated upstream
->>>>>>> head
-<<<<<<< Updated upstream
-<<<<<<< Updated upstream
-<<<<<<< Updated upstream
-<<<<<<< Updated upstream
-<<<<<<< Updated upstream
-<<<<<<< Updated upstream
-=======
-=======
->>>>>>> Stashed changes
-=======
->>>>>>> Stashed changes
-=======
->>>>>>> Stashed changes
-=======
->>>>>>> Stashed changes
-=======
->>>>>>> Stashed changes
-<<<<<<< HEAD
-=======
->>>>>>> 46c3c89f5c5dbc355794ac231b509e142f4fb770
->>>>>>> main
-<<<<<<< Updated upstream
-<<<<<<< Updated upstream
-<<<<<<< Updated upstream
-<<<<<<< Updated upstream
-<<<<<<< Updated upstream
->>>>>>> Stashed changes
-=======
->>>>>>> Stashed changes
-=======
->>>>>>> Stashed changes
-=======
->>>>>>> Stashed changes
-=======
->>>>>>> Stashed changes
-=======
->>>>>>> Stashed changes
-=======
->>>>>>> 46c3c89f5c5dbc355794ac231b509e142f4fb770
->>>>>>> eab985c52d058dc92abc75034bc790079131ce75
-<<<<<<< div
-=======
-=======
-=======
->>>>>>> 46c3c89f5c5dbc355794ac231b509e142f4fb770
->>>>>>> main
->>>>>>> Stashed changes
-=======
-=======
->>>>>>> 46c3c89f5c5dbc355794ac231b509e142f4fb770
->>>>>>> main
->>>>>>> Stashed changes
-<<<<<<< main
-=======
         var options = new RedisHashSetVectorStoreRecordCollectionOptions<BasicFloat32Hotel>
->>>>>>> upstream/main
-=======
->>>>>>> head
->>>>>>> div
-=======
         var options = new RedisHashSetVectorStoreRecordCollectionOptions<RedisBasicFloat32Hotel>
->>>>>>> 926a5909
         {
             PrefixCollectionNameToKeyNames = true,
             VectorStoreRecordDefinition = useRecordDefinition ? fixture.BasicVectorStoreRecordDefinition : null
         };
-<<<<<<< HEAD
-<<<<<<< main
-<<<<<<< HEAD
-<<<<<<< div
-=======
-<<<<<<< Updated upstream
-<<<<<<< Updated upstream
->>>>>>> head
-<<<<<<< Updated upstream
-<<<<<<< Updated upstream
-<<<<<<< Updated upstream
-<<<<<<< Updated upstream
-<<<<<<< Updated upstream
-<<<<<<< Updated upstream
         var sut = new RedisHashSetVectorStoreRecordCollection<BasicHotel>(fixture.Database, testCollectionName, options);
-=======
-=======
->>>>>>> Stashed changes
-=======
->>>>>>> Stashed changes
-=======
->>>>>>> Stashed changes
-=======
->>>>>>> Stashed changes
-=======
->>>>>>> Stashed changes
-<<<<<<< HEAD
-        var sut = new RedisHashSetVectorStoreRecordCollection<BasicHotel>(fixture.Database, testCollectionName, options);
-=======
-=======
->>>>>>> eab985c52d058dc92abc75034bc790079131ce75
-<<<<<<< div
-=======
-=======
-        var sut = new RedisHashSetVectorStoreRecordCollection<BasicHotel>(fixture.Database, testCollectionName, options);
-=======
->>>>>>> Stashed changes
-=======
-        var sut = new RedisHashSetVectorStoreRecordCollection<BasicHotel>(fixture.Database, testCollectionName, options);
-=======
->>>>>>> Stashed changes
->>>>>>> head
-<<<<<<< HEAD
         var sut = new RedisHashSetVectorStoreRecordCollection<BasicFloat32Hotel>(fixture.Database, testCollectionName, options);
-=======
-        var sut = new RedisHashSetVectorStoreRecordCollection<BasicHotel>(fixture.Database, testCollectionName, options);
->>>>>>> 46c3c89f5c5dbc355794ac231b509e142f4fb770
-<<<<<<< div
-=======
-<<<<<<< Updated upstream
-<<<<<<< Updated upstream
->>>>>>> head
-<<<<<<< HEAD
->>>>>>> main
-<<<<<<< Updated upstream
-<<<<<<< Updated upstream
-<<<<<<< Updated upstream
-<<<<<<< Updated upstream
-<<<<<<< Updated upstream
->>>>>>> Stashed changes
-=======
->>>>>>> Stashed changes
-=======
->>>>>>> Stashed changes
-=======
->>>>>>> Stashed changes
-=======
->>>>>>> Stashed changes
-=======
->>>>>>> Stashed changes
-=======
->>>>>>> eab985c52d058dc92abc75034bc790079131ce75
-<<<<<<< div
-=======
-=======
->>>>>>> main
->>>>>>> Stashed changes
-=======
->>>>>>> main
->>>>>>> Stashed changes
-<<<<<<< main
-=======
-        var sut = new RedisHashSetVectorStoreRecordCollection<BasicFloat32Hotel>(fixture.Database, testCollectionName, options);
->>>>>>> upstream/main
-=======
->>>>>>> head
->>>>>>> div
-=======
         var sut = new RedisHashSetVectorStoreRecordCollection<RedisBasicFloat32Hotel>(fixture.Database, testCollectionName, options);
->>>>>>> 926a5909
 
         // Act
         await sut.CreateCollectionAsync();
         var upsertResult = await sut.UpsertAsync(record);
-<<<<<<< main
-<<<<<<< HEAD
-<<<<<<< div
-=======
-<<<<<<< Updated upstream
-<<<<<<< Updated upstream
->>>>>>> head
-<<<<<<< Updated upstream
-<<<<<<< Updated upstream
-<<<<<<< Updated upstream
-<<<<<<< Updated upstream
-<<<<<<< Updated upstream
-<<<<<<< Updated upstream
         var getResult = await sut.GetAsync("Upsert-1", new GetRecordOptions { IncludeVectors = true });
-=======
-=======
->>>>>>> Stashed changes
-=======
->>>>>>> Stashed changes
-=======
->>>>>>> Stashed changes
-=======
->>>>>>> Stashed changes
-=======
->>>>>>> Stashed changes
-<<<<<<< HEAD
-        var getResult = await sut.GetAsync("Upsert-1", new GetRecordOptions { IncludeVectors = true });
-=======
-=======
->>>>>>> eab985c52d058dc92abc75034bc790079131ce75
-<<<<<<< div
-=======
-=======
-        var getResult = await sut.GetAsync("Upsert-1", new GetRecordOptions { IncludeVectors = true });
-=======
->>>>>>> Stashed changes
-=======
-        var getResult = await sut.GetAsync("Upsert-1", new GetRecordOptions { IncludeVectors = true });
-=======
->>>>>>> Stashed changes
->>>>>>> head
-<<<<<<< HEAD
         var getResult = await sut.GetAsync("HUpsert-1", new GetRecordOptions { IncludeVectors = true });
         var searchResult = await sut
             .VectorizedSearchAsync(
                 new ReadOnlyMemory<float>(new[] { 30f, 31f, 32f, 33f }),
                 new VectorSearchOptions { Filter = new VectorSearchFilter().EqualTo("HotelCode", 1), IncludeVectors = true }).ToListAsync();
-=======
         var getResult = await sut.GetAsync("Upsert-1", new GetRecordOptions { IncludeVectors = true });
->>>>>>> 46c3c89f5c5dbc355794ac231b509e142f4fb770
-<<<<<<< div
-=======
-<<<<<<< Updated upstream
-<<<<<<< Updated upstream
->>>>>>> head
-<<<<<<< HEAD
->>>>>>> main
-<<<<<<< Updated upstream
-<<<<<<< Updated upstream
-<<<<<<< Updated upstream
-<<<<<<< Updated upstream
-<<<<<<< Updated upstream
->>>>>>> Stashed changes
-=======
->>>>>>> Stashed changes
-=======
->>>>>>> Stashed changes
-=======
->>>>>>> Stashed changes
-=======
->>>>>>> Stashed changes
-=======
->>>>>>> Stashed changes
-=======
->>>>>>> eab985c52d058dc92abc75034bc790079131ce75
-<<<<<<< div
-=======
-=======
->>>>>>> main
->>>>>>> Stashed changes
-=======
->>>>>>> main
->>>>>>> Stashed changes
-<<<<<<< main
-=======
         var getResult = await sut.GetAsync("HUpsert-1", new GetRecordOptions { IncludeVectors = true });
         var actual = await sut
             .VectorizedSearchAsync(
                 new ReadOnlyMemory<float>(new[] { 30f, 31f, 32f, 33f }),
                 new VectorSearchOptions { Filter = new VectorSearchFilter().EqualTo("HotelCode", 1), IncludeVectors = true });
->>>>>>> upstream/main
-=======
->>>>>>> head
->>>>>>> div
 
         // Assert
         var collectionExistResult = await sut.CollectionExistsAsync();
         Assert.True(collectionExistResult);
         await sut.DeleteCollectionAsync();
 
-<<<<<<< main
-<<<<<<< HEAD
-<<<<<<< div
-=======
-<<<<<<< Updated upstream
-<<<<<<< Updated upstream
->>>>>>> head
-<<<<<<< Updated upstream
-<<<<<<< Updated upstream
-<<<<<<< Updated upstream
-<<<<<<< Updated upstream
-<<<<<<< Updated upstream
-<<<<<<< Updated upstream
         Assert.Equal("Upsert-1", upsertResult);
-=======
-=======
->>>>>>> Stashed changes
-=======
->>>>>>> Stashed changes
-=======
->>>>>>> Stashed changes
-=======
->>>>>>> Stashed changes
-=======
->>>>>>> Stashed changes
-<<<<<<< HEAD
-        Assert.Equal("Upsert-1", upsertResult);
-=======
-=======
->>>>>>> eab985c52d058dc92abc75034bc790079131ce75
-<<<<<<< div
-=======
-=======
-        Assert.Equal("Upsert-1", upsertResult);
-=======
->>>>>>> Stashed changes
-=======
-        Assert.Equal("Upsert-1", upsertResult);
-=======
->>>>>>> Stashed changes
->>>>>>> head
-<<<<<<< HEAD
         Assert.Equal("HUpsert-1", upsertResult);
-=======
-        Assert.Equal("Upsert-1", upsertResult);
->>>>>>> 46c3c89f5c5dbc355794ac231b509e142f4fb770
-<<<<<<< div
-=======
-<<<<<<< Updated upstream
-<<<<<<< Updated upstream
->>>>>>> head
-<<<<<<< HEAD
->>>>>>> main
-<<<<<<< Updated upstream
-<<<<<<< Updated upstream
-<<<<<<< Updated upstream
-<<<<<<< Updated upstream
-<<<<<<< Updated upstream
->>>>>>> Stashed changes
-=======
->>>>>>> Stashed changes
-=======
->>>>>>> Stashed changes
-=======
->>>>>>> Stashed changes
-=======
->>>>>>> Stashed changes
-=======
->>>>>>> Stashed changes
-=======
->>>>>>> eab985c52d058dc92abc75034bc790079131ce75
-<<<<<<< div
-=======
-=======
->>>>>>> main
->>>>>>> Stashed changes
-=======
->>>>>>> main
->>>>>>> Stashed changes
-<<<<<<< main
-=======
-        Assert.Equal("HUpsert-1", upsertResult);
->>>>>>> upstream/main
-=======
->>>>>>> head
->>>>>>> div
         Assert.Equal(record.HotelId, getResult?.HotelId);
         Assert.Equal(record.HotelName, getResult?.HotelName);
         Assert.Equal(record.HotelCode, getResult?.HotelCode);
@@ -742,52 +109,12 @@
         Assert.Equal(record.Description, getResult?.Description);
         Assert.Equal(record.DescriptionEmbedding?.ToArray(), getResult?.DescriptionEmbedding?.ToArray());
 
-<<<<<<< main
-<<<<<<< HEAD
-<<<<<<< div
-=======
-<<<<<<< Updated upstream
-<<<<<<< Updated upstream
->>>>>>> head
-<<<<<<< Updated upstream
-<<<<<<< Updated upstream
-<<<<<<< Updated upstream
-<<<<<<< Updated upstream
-<<<<<<< Updated upstream
-<<<<<<< Updated upstream
-=======
-=======
->>>>>>> Stashed changes
-=======
->>>>>>> Stashed changes
-=======
->>>>>>> Stashed changes
-=======
->>>>>>> Stashed changes
-=======
->>>>>>> Stashed changes
-<<<<<<< HEAD
-=======
-=======
->>>>>>> eab985c52d058dc92abc75034bc790079131ce75
-<<<<<<< div
-=======
-=======
-=======
->>>>>>> Stashed changes
-=======
-=======
->>>>>>> Stashed changes
->>>>>>> head
-<<<<<<< HEAD
         Assert.Single(searchResult);
         var searchResultRecord = searchResult.First().Record;
-=======
         var searchResults = await actual.Results.ToListAsync();
         Assert.Single(searchResults);
         Assert.Equal(1, searchResults.First().Score);
         var searchResultRecord = searchResults.First().Record;
->>>>>>> upstream/main
         Assert.Equal(record.HotelId, searchResultRecord?.HotelId);
         Assert.Equal(record.HotelName, searchResultRecord?.HotelName);
         Assert.Equal(record.HotelCode, searchResultRecord?.HotelCode);
@@ -796,133 +123,14 @@
         Assert.Equal(record.Description, searchResultRecord?.Description);
         Assert.Equal(record.DescriptionEmbedding?.ToArray(), searchResultRecord?.DescriptionEmbedding?.ToArray());
 
-<<<<<<< main
-=======
->>>>>>> 46c3c89f5c5dbc355794ac231b509e142f4fb770
-<<<<<<< div
-=======
-<<<<<<< Updated upstream
-<<<<<<< Updated upstream
->>>>>>> head
-<<<<<<< HEAD
->>>>>>> main
-<<<<<<< Updated upstream
-<<<<<<< Updated upstream
-<<<<<<< Updated upstream
-<<<<<<< Updated upstream
-<<<<<<< Updated upstream
->>>>>>> Stashed changes
-=======
->>>>>>> Stashed changes
-=======
->>>>>>> Stashed changes
-=======
->>>>>>> Stashed changes
-=======
->>>>>>> Stashed changes
-=======
->>>>>>> Stashed changes
-=======
->>>>>>> eab985c52d058dc92abc75034bc790079131ce75
-<<<<<<< div
-=======
-=======
->>>>>>> main
->>>>>>> Stashed changes
-=======
->>>>>>> main
->>>>>>> Stashed changes
-<<<<<<< main
-=======
->>>>>>> upstream/main
-=======
->>>>>>> head
->>>>>>> div
         // Output
         output.WriteLine(collectionExistResult.ToString());
         output.WriteLine(upsertResult);
         output.WriteLine(getResult?.ToString());
     }
 
-<<<<<<< HEAD
-<<<<<<< div
-=======
-<<<<<<< Updated upstream
-<<<<<<< Updated upstream
->>>>>>> head
-<<<<<<< Updated upstream
-<<<<<<< Updated upstream
-<<<<<<< Updated upstream
-<<<<<<< Updated upstream
-<<<<<<< Updated upstream
-<<<<<<< Updated upstream
-    [Fact(Skip = SkipReason)]
-=======
-=======
->>>>>>> Stashed changes
-=======
->>>>>>> Stashed changes
-=======
->>>>>>> Stashed changes
-=======
->>>>>>> Stashed changes
-=======
->>>>>>> Stashed changes
-<<<<<<< HEAD
-    [Fact(Skip = SkipReason)]
-=======
-=======
->>>>>>> eab985c52d058dc92abc75034bc790079131ce75
-<<<<<<< div
-=======
-=======
-    [Fact(Skip = SkipReason)]
-=======
->>>>>>> Stashed changes
-=======
-    [Fact(Skip = SkipReason)]
-=======
->>>>>>> Stashed changes
->>>>>>> head
-<<<<<<< HEAD
-    [Fact(Skip = SkipReason)]
-=======
+    [Fact(Skip = SkipReason)]
     [Fact]
->>>>>>> 46c3c89f5c5dbc355794ac231b509e142f4fb770
-<<<<<<< div
-=======
-<<<<<<< Updated upstream
-<<<<<<< Updated upstream
->>>>>>> head
-<<<<<<< HEAD
->>>>>>> main
-<<<<<<< Updated upstream
-<<<<<<< Updated upstream
-<<<<<<< Updated upstream
-<<<<<<< Updated upstream
-<<<<<<< Updated upstream
->>>>>>> Stashed changes
-=======
->>>>>>> Stashed changes
-=======
->>>>>>> Stashed changes
-=======
->>>>>>> Stashed changes
-=======
->>>>>>> Stashed changes
-=======
->>>>>>> Stashed changes
-=======
->>>>>>> eab985c52d058dc92abc75034bc790079131ce75
-<<<<<<< div
-=======
-=======
->>>>>>> main
->>>>>>> Stashed changes
-=======
->>>>>>> main
->>>>>>> Stashed changes
->>>>>>> head
     public async Task ItCanDeleteCollectionAsync()
     {
         // Arrange
@@ -933,96 +141,9 @@
         createParams.AddPrefix(tempCollectionName);
         await fixture.Database.FT().CreateAsync(tempCollectionName, createParams, schema);
 
-<<<<<<< HEAD
-<<<<<<< main
-<<<<<<< HEAD
-<<<<<<< div
-=======
-<<<<<<< Updated upstream
-<<<<<<< Updated upstream
->>>>>>> head
-<<<<<<< Updated upstream
-<<<<<<< Updated upstream
-<<<<<<< Updated upstream
-<<<<<<< Updated upstream
-<<<<<<< Updated upstream
-<<<<<<< Updated upstream
         var sut = new RedisHashSetVectorStoreRecordCollection<BasicHotel>(fixture.Database, tempCollectionName);
-=======
-=======
->>>>>>> Stashed changes
-=======
->>>>>>> Stashed changes
-=======
->>>>>>> Stashed changes
-=======
->>>>>>> Stashed changes
-=======
->>>>>>> Stashed changes
-<<<<<<< HEAD
-        var sut = new RedisHashSetVectorStoreRecordCollection<BasicHotel>(fixture.Database, tempCollectionName);
-=======
-=======
->>>>>>> eab985c52d058dc92abc75034bc790079131ce75
-<<<<<<< div
-=======
-=======
-        var sut = new RedisHashSetVectorStoreRecordCollection<BasicHotel>(fixture.Database, tempCollectionName);
-=======
->>>>>>> Stashed changes
-=======
-        var sut = new RedisHashSetVectorStoreRecordCollection<BasicHotel>(fixture.Database, tempCollectionName);
-=======
->>>>>>> Stashed changes
->>>>>>> head
-<<<<<<< HEAD
         var sut = new RedisHashSetVectorStoreRecordCollection<BasicFloat32Hotel>(fixture.Database, tempCollectionName);
-=======
-        var sut = new RedisHashSetVectorStoreRecordCollection<BasicHotel>(fixture.Database, tempCollectionName);
->>>>>>> 46c3c89f5c5dbc355794ac231b509e142f4fb770
-<<<<<<< div
-=======
-<<<<<<< Updated upstream
-<<<<<<< Updated upstream
->>>>>>> head
-<<<<<<< HEAD
->>>>>>> main
-<<<<<<< Updated upstream
-<<<<<<< Updated upstream
-<<<<<<< Updated upstream
-<<<<<<< Updated upstream
-<<<<<<< Updated upstream
->>>>>>> Stashed changes
-=======
->>>>>>> Stashed changes
-=======
->>>>>>> Stashed changes
-=======
->>>>>>> Stashed changes
-=======
->>>>>>> Stashed changes
-=======
->>>>>>> Stashed changes
-=======
->>>>>>> eab985c52d058dc92abc75034bc790079131ce75
-<<<<<<< div
-=======
-=======
->>>>>>> main
->>>>>>> Stashed changes
-=======
->>>>>>> main
->>>>>>> Stashed changes
-<<<<<<< main
-=======
-        var sut = new RedisHashSetVectorStoreRecordCollection<BasicFloat32Hotel>(fixture.Database, tempCollectionName);
->>>>>>> upstream/main
-=======
->>>>>>> head
->>>>>>> div
-=======
         var sut = new RedisHashSetVectorStoreRecordCollection<RedisBasicFloat32Hotel>(fixture.Database, tempCollectionName);
->>>>>>> 926a5909
 
         // Act
         await sut.DeleteCollectionAsync();
@@ -1031,379 +152,35 @@
         Assert.False(await sut.CollectionExistsAsync());
     }
 
-<<<<<<< HEAD
-<<<<<<< div
-=======
-<<<<<<< Updated upstream
-<<<<<<< Updated upstream
->>>>>>> head
-<<<<<<< Updated upstream
-<<<<<<< Updated upstream
-<<<<<<< Updated upstream
-<<<<<<< Updated upstream
-<<<<<<< Updated upstream
-<<<<<<< Updated upstream
-    [Theory(Skip = SkipReason)]
-=======
-=======
->>>>>>> Stashed changes
-=======
->>>>>>> Stashed changes
-=======
->>>>>>> Stashed changes
-=======
->>>>>>> Stashed changes
-=======
->>>>>>> Stashed changes
-<<<<<<< HEAD
-    [Theory(Skip = SkipReason)]
-=======
-=======
->>>>>>> eab985c52d058dc92abc75034bc790079131ce75
-<<<<<<< div
-=======
-=======
-    [Theory(Skip = SkipReason)]
-=======
->>>>>>> Stashed changes
-=======
-    [Theory(Skip = SkipReason)]
-=======
->>>>>>> Stashed changes
->>>>>>> head
-<<<<<<< HEAD
-    [Theory(Skip = SkipReason)]
-=======
+    [Theory(Skip = SkipReason)]
     [Theory]
->>>>>>> 46c3c89f5c5dbc355794ac231b509e142f4fb770
-<<<<<<< div
-=======
-<<<<<<< Updated upstream
-<<<<<<< Updated upstream
->>>>>>> head
-<<<<<<< HEAD
->>>>>>> main
-<<<<<<< Updated upstream
-<<<<<<< Updated upstream
-<<<<<<< Updated upstream
-<<<<<<< Updated upstream
-<<<<<<< Updated upstream
->>>>>>> Stashed changes
-=======
->>>>>>> Stashed changes
-=======
->>>>>>> Stashed changes
-=======
->>>>>>> Stashed changes
-=======
->>>>>>> Stashed changes
-=======
->>>>>>> Stashed changes
-=======
->>>>>>> eab985c52d058dc92abc75034bc790079131ce75
-<<<<<<< div
-=======
-=======
->>>>>>> main
->>>>>>> Stashed changes
-=======
->>>>>>> main
->>>>>>> Stashed changes
->>>>>>> head
     [InlineData(true)]
     [InlineData(false)]
     public async Task ItCanUpsertDocumentToVectorStoreAsync(bool useRecordDefinition)
     {
         // Arrange.
-<<<<<<< HEAD
-<<<<<<< main
-<<<<<<< HEAD
-<<<<<<< div
-=======
-<<<<<<< Updated upstream
-<<<<<<< Updated upstream
->>>>>>> head
-<<<<<<< Updated upstream
-<<<<<<< Updated upstream
-<<<<<<< Updated upstream
-<<<<<<< Updated upstream
-<<<<<<< Updated upstream
-<<<<<<< Updated upstream
         var options = new RedisHashSetVectorStoreRecordCollectionOptions<BasicHotel>
-=======
-=======
->>>>>>> Stashed changes
-=======
->>>>>>> Stashed changes
-=======
->>>>>>> Stashed changes
-=======
->>>>>>> Stashed changes
-=======
->>>>>>> Stashed changes
-<<<<<<< HEAD
-        var options = new RedisHashSetVectorStoreRecordCollectionOptions<BasicHotel>
-=======
-=======
->>>>>>> eab985c52d058dc92abc75034bc790079131ce75
-<<<<<<< div
-=======
-=======
-        var options = new RedisHashSetVectorStoreRecordCollectionOptions<BasicHotel>
-=======
->>>>>>> Stashed changes
-=======
-        var options = new RedisHashSetVectorStoreRecordCollectionOptions<BasicHotel>
-=======
->>>>>>> Stashed changes
->>>>>>> head
-<<<<<<< HEAD
         var options = new RedisHashSetVectorStoreRecordCollectionOptions<BasicFloat32Hotel>
-=======
-        var options = new RedisHashSetVectorStoreRecordCollectionOptions<BasicHotel>
->>>>>>> 46c3c89f5c5dbc355794ac231b509e142f4fb770
-<<<<<<< div
-=======
-<<<<<<< Updated upstream
-<<<<<<< Updated upstream
->>>>>>> head
-<<<<<<< HEAD
->>>>>>> main
-<<<<<<< Updated upstream
-<<<<<<< Updated upstream
-<<<<<<< Updated upstream
-<<<<<<< Updated upstream
-<<<<<<< Updated upstream
->>>>>>> Stashed changes
-=======
->>>>>>> Stashed changes
-=======
->>>>>>> Stashed changes
-=======
->>>>>>> Stashed changes
-=======
->>>>>>> Stashed changes
-=======
->>>>>>> Stashed changes
-=======
->>>>>>> eab985c52d058dc92abc75034bc790079131ce75
-<<<<<<< div
-=======
-=======
->>>>>>> main
->>>>>>> Stashed changes
-=======
->>>>>>> main
->>>>>>> Stashed changes
-<<<<<<< main
-=======
-        var options = new RedisHashSetVectorStoreRecordCollectionOptions<BasicFloat32Hotel>
->>>>>>> upstream/main
-=======
->>>>>>> head
->>>>>>> div
-=======
         var options = new RedisHashSetVectorStoreRecordCollectionOptions<RedisBasicFloat32Hotel>
->>>>>>> 926a5909
         {
             PrefixCollectionNameToKeyNames = true,
             VectorStoreRecordDefinition = useRecordDefinition ? fixture.BasicVectorStoreRecordDefinition : null
         };
-<<<<<<< HEAD
-<<<<<<< main
-<<<<<<< HEAD
-<<<<<<< div
-=======
-<<<<<<< Updated upstream
-<<<<<<< Updated upstream
->>>>>>> head
-<<<<<<< Updated upstream
-<<<<<<< Updated upstream
-<<<<<<< Updated upstream
-<<<<<<< Updated upstream
-<<<<<<< Updated upstream
-<<<<<<< Updated upstream
         var sut = new RedisHashSetVectorStoreRecordCollection<BasicHotel>(fixture.Database, TestCollectionName, options);
         var record = CreateTestHotel("Upsert-2", 2);
-=======
-=======
->>>>>>> Stashed changes
-=======
->>>>>>> Stashed changes
-=======
->>>>>>> Stashed changes
-=======
->>>>>>> Stashed changes
-=======
->>>>>>> Stashed changes
-<<<<<<< HEAD
-        var sut = new RedisHashSetVectorStoreRecordCollection<BasicHotel>(fixture.Database, TestCollectionName, options);
-        var record = CreateTestHotel("Upsert-2", 2);
-=======
-=======
->>>>>>> eab985c52d058dc92abc75034bc790079131ce75
-<<<<<<< div
-=======
-=======
-        var sut = new RedisHashSetVectorStoreRecordCollection<BasicHotel>(fixture.Database, TestCollectionName, options);
-        var record = CreateTestHotel("Upsert-2", 2);
-=======
->>>>>>> Stashed changes
-=======
-        var sut = new RedisHashSetVectorStoreRecordCollection<BasicHotel>(fixture.Database, TestCollectionName, options);
-        var record = CreateTestHotel("Upsert-2", 2);
-=======
->>>>>>> Stashed changes
->>>>>>> head
-<<<<<<< HEAD
         var sut = new RedisHashSetVectorStoreRecordCollection<BasicFloat32Hotel>(fixture.Database, TestCollectionName, options);
         var record = CreateTestHotel("HUpsert-2", 2);
-=======
-        var sut = new RedisHashSetVectorStoreRecordCollection<BasicHotel>(fixture.Database, TestCollectionName, options);
-        var record = CreateTestHotel("Upsert-2", 2);
->>>>>>> 46c3c89f5c5dbc355794ac231b509e142f4fb770
-<<<<<<< div
-=======
-<<<<<<< Updated upstream
-<<<<<<< Updated upstream
->>>>>>> head
-<<<<<<< HEAD
->>>>>>> main
-<<<<<<< Updated upstream
-<<<<<<< Updated upstream
-<<<<<<< Updated upstream
-<<<<<<< Updated upstream
-<<<<<<< Updated upstream
->>>>>>> Stashed changes
-=======
->>>>>>> Stashed changes
-=======
->>>>>>> Stashed changes
-=======
->>>>>>> Stashed changes
-=======
->>>>>>> Stashed changes
-=======
->>>>>>> Stashed changes
-=======
->>>>>>> eab985c52d058dc92abc75034bc790079131ce75
-<<<<<<< div
-=======
-=======
->>>>>>> main
->>>>>>> Stashed changes
-=======
->>>>>>> main
->>>>>>> Stashed changes
-<<<<<<< main
-=======
-        var sut = new RedisHashSetVectorStoreRecordCollection<BasicFloat32Hotel>(fixture.Database, TestCollectionName, options);
-=======
         var sut = new RedisHashSetVectorStoreRecordCollection<RedisBasicFloat32Hotel>(fixture.Database, TestCollectionName, options);
->>>>>>> 926a5909
         var record = CreateTestHotel("HUpsert-2", 2);
->>>>>>> upstream/main
-=======
->>>>>>> head
->>>>>>> div
 
         // Act.
         var upsertResult = await sut.UpsertAsync(record);
 
         // Assert.
-<<<<<<< main
-<<<<<<< HEAD
-<<<<<<< div
-=======
-<<<<<<< Updated upstream
-<<<<<<< Updated upstream
->>>>>>> head
-<<<<<<< Updated upstream
-<<<<<<< Updated upstream
-<<<<<<< Updated upstream
-<<<<<<< Updated upstream
-<<<<<<< Updated upstream
-<<<<<<< Updated upstream
         var getResult = await sut.GetAsync("Upsert-2", new GetRecordOptions { IncludeVectors = true });
         Assert.Equal("Upsert-2", upsertResult);
-=======
-=======
->>>>>>> Stashed changes
-=======
->>>>>>> Stashed changes
-=======
->>>>>>> Stashed changes
-=======
->>>>>>> Stashed changes
-=======
->>>>>>> Stashed changes
-<<<<<<< HEAD
-        var getResult = await sut.GetAsync("Upsert-2", new GetRecordOptions { IncludeVectors = true });
-        Assert.Equal("Upsert-2", upsertResult);
-=======
-=======
->>>>>>> eab985c52d058dc92abc75034bc790079131ce75
-<<<<<<< div
-=======
-=======
-        var getResult = await sut.GetAsync("Upsert-2", new GetRecordOptions { IncludeVectors = true });
-        Assert.Equal("Upsert-2", upsertResult);
-=======
->>>>>>> Stashed changes
-=======
-        var getResult = await sut.GetAsync("Upsert-2", new GetRecordOptions { IncludeVectors = true });
-        Assert.Equal("Upsert-2", upsertResult);
-=======
->>>>>>> Stashed changes
->>>>>>> head
-<<<<<<< HEAD
         var getResult = await sut.GetAsync("HUpsert-2", new GetRecordOptions { IncludeVectors = true });
         Assert.Equal("HUpsert-2", upsertResult);
-=======
-        var getResult = await sut.GetAsync("Upsert-2", new GetRecordOptions { IncludeVectors = true });
-        Assert.Equal("Upsert-2", upsertResult);
->>>>>>> 46c3c89f5c5dbc355794ac231b509e142f4fb770
-<<<<<<< div
-=======
-<<<<<<< Updated upstream
-<<<<<<< Updated upstream
->>>>>>> head
-<<<<<<< HEAD
->>>>>>> main
-<<<<<<< Updated upstream
-<<<<<<< Updated upstream
-<<<<<<< Updated upstream
-<<<<<<< Updated upstream
-<<<<<<< Updated upstream
->>>>>>> Stashed changes
-=======
->>>>>>> Stashed changes
-=======
->>>>>>> Stashed changes
-=======
->>>>>>> Stashed changes
-=======
->>>>>>> Stashed changes
-=======
->>>>>>> Stashed changes
-=======
->>>>>>> eab985c52d058dc92abc75034bc790079131ce75
-<<<<<<< div
-=======
-=======
->>>>>>> main
->>>>>>> Stashed changes
-=======
->>>>>>> main
->>>>>>> Stashed changes
-<<<<<<< main
-=======
-        var getResult = await sut.GetAsync("HUpsert-2", new GetRecordOptions { IncludeVectors = true });
-        Assert.Equal("HUpsert-2", upsertResult);
->>>>>>> upstream/main
-=======
->>>>>>> head
->>>>>>> div
         Assert.Equal(record.HotelId, getResult?.HotelId);
         Assert.Equal(record.HotelName, getResult?.HotelName);
         Assert.Equal(record.HotelCode, getResult?.HotelCode);
@@ -1417,378 +194,33 @@
         output.WriteLine(getResult?.ToString());
     }
 
-<<<<<<< HEAD
-<<<<<<< div
-=======
-<<<<<<< Updated upstream
-<<<<<<< Updated upstream
->>>>>>> head
-<<<<<<< Updated upstream
-<<<<<<< Updated upstream
-<<<<<<< Updated upstream
-<<<<<<< Updated upstream
-<<<<<<< Updated upstream
-<<<<<<< Updated upstream
-    [Theory(Skip = SkipReason)]
-=======
-=======
->>>>>>> Stashed changes
-=======
->>>>>>> Stashed changes
-=======
->>>>>>> Stashed changes
-=======
->>>>>>> Stashed changes
-=======
->>>>>>> Stashed changes
-<<<<<<< HEAD
-    [Theory(Skip = SkipReason)]
-=======
-=======
->>>>>>> eab985c52d058dc92abc75034bc790079131ce75
-<<<<<<< div
-=======
-=======
-    [Theory(Skip = SkipReason)]
-=======
->>>>>>> Stashed changes
-=======
-    [Theory(Skip = SkipReason)]
-=======
->>>>>>> Stashed changes
->>>>>>> head
-<<<<<<< HEAD
-    [Theory(Skip = SkipReason)]
-=======
+    [Theory(Skip = SkipReason)]
     [Theory]
->>>>>>> 46c3c89f5c5dbc355794ac231b509e142f4fb770
-<<<<<<< div
-=======
-<<<<<<< Updated upstream
-<<<<<<< Updated upstream
->>>>>>> head
-<<<<<<< HEAD
->>>>>>> main
-<<<<<<< Updated upstream
-<<<<<<< Updated upstream
-<<<<<<< Updated upstream
-<<<<<<< Updated upstream
-<<<<<<< Updated upstream
->>>>>>> Stashed changes
-=======
->>>>>>> Stashed changes
-=======
->>>>>>> Stashed changes
-=======
->>>>>>> Stashed changes
-=======
->>>>>>> Stashed changes
-=======
->>>>>>> Stashed changes
-=======
->>>>>>> eab985c52d058dc92abc75034bc790079131ce75
-<<<<<<< div
-=======
-=======
->>>>>>> main
->>>>>>> Stashed changes
-=======
->>>>>>> main
->>>>>>> Stashed changes
->>>>>>> head
     [InlineData(true)]
     [InlineData(false)]
     public async Task ItCanUpsertManyDocumentsToVectorStoreAsync(bool useRecordDefinition)
     {
         // Arrange.
-<<<<<<< HEAD
-<<<<<<< main
-<<<<<<< HEAD
-<<<<<<< div
-=======
-<<<<<<< Updated upstream
-<<<<<<< Updated upstream
->>>>>>> head
-<<<<<<< Updated upstream
-<<<<<<< Updated upstream
-<<<<<<< Updated upstream
-<<<<<<< Updated upstream
-<<<<<<< Updated upstream
-<<<<<<< Updated upstream
         var options = new RedisHashSetVectorStoreRecordCollectionOptions<BasicHotel>
-=======
-=======
->>>>>>> Stashed changes
-=======
->>>>>>> Stashed changes
-=======
->>>>>>> Stashed changes
-=======
->>>>>>> Stashed changes
-=======
->>>>>>> Stashed changes
-<<<<<<< HEAD
-        var options = new RedisHashSetVectorStoreRecordCollectionOptions<BasicHotel>
-=======
-=======
->>>>>>> eab985c52d058dc92abc75034bc790079131ce75
-<<<<<<< div
-=======
-=======
-        var options = new RedisHashSetVectorStoreRecordCollectionOptions<BasicHotel>
-=======
->>>>>>> Stashed changes
-=======
-        var options = new RedisHashSetVectorStoreRecordCollectionOptions<BasicHotel>
-=======
->>>>>>> Stashed changes
->>>>>>> head
-<<<<<<< HEAD
         var options = new RedisHashSetVectorStoreRecordCollectionOptions<BasicFloat32Hotel>
-=======
-        var options = new RedisHashSetVectorStoreRecordCollectionOptions<BasicHotel>
->>>>>>> 46c3c89f5c5dbc355794ac231b509e142f4fb770
-<<<<<<< div
-=======
-<<<<<<< Updated upstream
-<<<<<<< Updated upstream
->>>>>>> head
-<<<<<<< HEAD
->>>>>>> main
-<<<<<<< Updated upstream
-<<<<<<< Updated upstream
-<<<<<<< Updated upstream
-<<<<<<< Updated upstream
-<<<<<<< Updated upstream
->>>>>>> Stashed changes
-=======
->>>>>>> Stashed changes
-=======
->>>>>>> Stashed changes
-=======
->>>>>>> Stashed changes
-=======
->>>>>>> Stashed changes
-=======
->>>>>>> Stashed changes
-=======
->>>>>>> eab985c52d058dc92abc75034bc790079131ce75
-<<<<<<< div
-=======
-=======
->>>>>>> main
->>>>>>> Stashed changes
-=======
->>>>>>> main
->>>>>>> Stashed changes
-<<<<<<< main
-=======
-        var options = new RedisHashSetVectorStoreRecordCollectionOptions<BasicFloat32Hotel>
->>>>>>> upstream/main
-=======
->>>>>>> head
->>>>>>> div
-=======
         var options = new RedisHashSetVectorStoreRecordCollectionOptions<RedisBasicFloat32Hotel>
->>>>>>> 926a5909
         {
             PrefixCollectionNameToKeyNames = true,
             VectorStoreRecordDefinition = useRecordDefinition ? fixture.BasicVectorStoreRecordDefinition : null
         };
-<<<<<<< HEAD
-<<<<<<< main
-<<<<<<< HEAD
-<<<<<<< div
-=======
-<<<<<<< Updated upstream
-<<<<<<< Updated upstream
->>>>>>> head
-<<<<<<< Updated upstream
-<<<<<<< Updated upstream
-<<<<<<< Updated upstream
-<<<<<<< Updated upstream
-<<<<<<< Updated upstream
-<<<<<<< Updated upstream
         var sut = new RedisHashSetVectorStoreRecordCollection<BasicHotel>(fixture.Database, TestCollectionName, options);
-=======
-=======
->>>>>>> Stashed changes
-=======
->>>>>>> Stashed changes
-=======
->>>>>>> Stashed changes
-=======
->>>>>>> Stashed changes
-=======
->>>>>>> Stashed changes
-<<<<<<< HEAD
-        var sut = new RedisHashSetVectorStoreRecordCollection<BasicHotel>(fixture.Database, TestCollectionName, options);
-=======
-=======
->>>>>>> eab985c52d058dc92abc75034bc790079131ce75
-<<<<<<< div
-=======
-=======
-        var sut = new RedisHashSetVectorStoreRecordCollection<BasicHotel>(fixture.Database, TestCollectionName, options);
-=======
->>>>>>> Stashed changes
-=======
-        var sut = new RedisHashSetVectorStoreRecordCollection<BasicHotel>(fixture.Database, TestCollectionName, options);
-=======
->>>>>>> Stashed changes
->>>>>>> head
-<<<<<<< HEAD
-        var sut = new RedisHashSetVectorStoreRecordCollection<BasicFloat32Hotel>(fixture.Database, TestCollectionName, options);
-=======
-        var sut = new RedisHashSetVectorStoreRecordCollection<BasicHotel>(fixture.Database, TestCollectionName, options);
->>>>>>> 46c3c89f5c5dbc355794ac231b509e142f4fb770
-<<<<<<< div
-=======
-<<<<<<< Updated upstream
-<<<<<<< Updated upstream
->>>>>>> head
-<<<<<<< HEAD
->>>>>>> main
-<<<<<<< Updated upstream
-<<<<<<< Updated upstream
-<<<<<<< Updated upstream
-<<<<<<< Updated upstream
-<<<<<<< Updated upstream
->>>>>>> Stashed changes
-=======
->>>>>>> Stashed changes
-=======
->>>>>>> Stashed changes
-=======
->>>>>>> Stashed changes
-=======
->>>>>>> Stashed changes
-=======
->>>>>>> Stashed changes
-=======
->>>>>>> eab985c52d058dc92abc75034bc790079131ce75
-<<<<<<< div
-=======
-=======
->>>>>>> main
->>>>>>> Stashed changes
-=======
->>>>>>> main
->>>>>>> Stashed changes
-<<<<<<< main
-=======
-        var sut = new RedisHashSetVectorStoreRecordCollection<BasicFloat32Hotel>(fixture.Database, TestCollectionName, options);
->>>>>>> upstream/main
-=======
->>>>>>> head
->>>>>>> div
-=======
+        var sut = new RedisHashSetVectorStoreRecordCollection<BasicFloat32Hotel>(fixture.Database, TestCollectionName, options);
         var sut = new RedisHashSetVectorStoreRecordCollection<RedisBasicFloat32Hotel>(fixture.Database, TestCollectionName, options);
->>>>>>> 926a5909
 
         // Act.
         var results = sut.UpsertBatchAsync(
             [
-<<<<<<< main
-<<<<<<< HEAD
-<<<<<<< div
-=======
-<<<<<<< Updated upstream
->>>>>>> head
-<<<<<<< Updated upstream
-<<<<<<< Updated upstream
-<<<<<<< Updated upstream
-<<<<<<< Updated upstream
-<<<<<<< Updated upstream
-<<<<<<< Updated upstream
-<<<<<<< Updated upstream
-=======
->>>>>>> Stashed changes
-=======
->>>>>>> Stashed changes
-=======
->>>>>>> Stashed changes
                 CreateTestHotel("UpsertMany-1", 1),
                 CreateTestHotel("UpsertMany-2", 2),
                 CreateTestHotel("UpsertMany-3", 3),
-=======
-<<<<<<< Updated upstream
-<<<<<<< Updated upstream
-=======
->>>>>>> Stashed changes
-=======
->>>>>>> Stashed changes
-=======
->>>>>>> Stashed changes
-=======
->>>>>>> Stashed changes
-=======
->>>>>>> Stashed changes
-<<<<<<< HEAD
-                CreateTestHotel("UpsertMany-1", 1),
-                CreateTestHotel("UpsertMany-2", 2),
-                CreateTestHotel("UpsertMany-3", 3),
-=======
-=======
->>>>>>> eab985c52d058dc92abc75034bc790079131ce75
-<<<<<<< div
-=======
-=======
->>>>>>> Stashed changes
-=======
->>>>>>> Stashed changes
->>>>>>> head
-<<<<<<< HEAD
                 CreateTestHotel("HUpsertMany-1", 1),
                 CreateTestHotel("HUpsertMany-2", 2),
                 CreateTestHotel("HUpsertMany-3", 3),
-=======
-                CreateTestHotel("UpsertMany-1", 1),
-                CreateTestHotel("UpsertMany-2", 2),
-                CreateTestHotel("UpsertMany-3", 3),
->>>>>>> 46c3c89f5c5dbc355794ac231b509e142f4fb770
-<<<<<<< div
-=======
-<<<<<<< Updated upstream
-<<<<<<< Updated upstream
->>>>>>> head
-<<<<<<< HEAD
->>>>>>> main
-<<<<<<< Updated upstream
-<<<<<<< Updated upstream
-<<<<<<< Updated upstream
-<<<<<<< Updated upstream
-<<<<<<< Updated upstream
->>>>>>> Stashed changes
-=======
->>>>>>> Stashed changes
-=======
->>>>>>> Stashed changes
-=======
->>>>>>> Stashed changes
-=======
->>>>>>> Stashed changes
-=======
->>>>>>> Stashed changes
-=======
->>>>>>> eab985c52d058dc92abc75034bc790079131ce75
-<<<<<<< div
-=======
-=======
->>>>>>> main
->>>>>>> Stashed changes
-=======
->>>>>>> main
->>>>>>> Stashed changes
-<<<<<<< main
-=======
-                CreateTestHotel("HUpsertMany-1", 1),
-                CreateTestHotel("HUpsertMany-2", 2),
-                CreateTestHotel("HUpsertMany-3", 3),
->>>>>>> upstream/main
-=======
->>>>>>> head
->>>>>>> div
             ]);
 
         // Assert.
@@ -1796,107 +228,12 @@
         var resultsList = await results.ToListAsync();
 
         Assert.Equal(3, resultsList.Count);
-<<<<<<< main
-<<<<<<< HEAD
-<<<<<<< div
-=======
-<<<<<<< Updated upstream
-<<<<<<< Updated upstream
->>>>>>> head
-<<<<<<< Updated upstream
-<<<<<<< Updated upstream
-<<<<<<< Updated upstream
-<<<<<<< Updated upstream
-<<<<<<< Updated upstream
-<<<<<<< Updated upstream
-=======
->>>>>>> Stashed changes
-=======
->>>>>>> Stashed changes
-=======
-<<<<<<< Updated upstream
->>>>>>> Stashed changes
         Assert.Contains("UpsertMany-1", resultsList);
         Assert.Contains("UpsertMany-2", resultsList);
         Assert.Contains("UpsertMany-3", resultsList);
-=======
-<<<<<<< Updated upstream
-<<<<<<< Updated upstream
-=======
->>>>>>> Stashed changes
-=======
->>>>>>> Stashed changes
-=======
->>>>>>> Stashed changes
-=======
->>>>>>> Stashed changes
-=======
->>>>>>> Stashed changes
-<<<<<<< HEAD
-        Assert.Contains("UpsertMany-1", resultsList);
-        Assert.Contains("UpsertMany-2", resultsList);
-        Assert.Contains("UpsertMany-3", resultsList);
-=======
-=======
->>>>>>> eab985c52d058dc92abc75034bc790079131ce75
-<<<<<<< div
-=======
-=======
->>>>>>> Stashed changes
-=======
->>>>>>> Stashed changes
->>>>>>> head
-<<<<<<< HEAD
         Assert.Contains("HUpsertMany-1", resultsList);
         Assert.Contains("HUpsertMany-2", resultsList);
         Assert.Contains("HUpsertMany-3", resultsList);
-=======
-        Assert.Contains("UpsertMany-1", resultsList);
-        Assert.Contains("UpsertMany-2", resultsList);
-        Assert.Contains("UpsertMany-3", resultsList);
->>>>>>> 46c3c89f5c5dbc355794ac231b509e142f4fb770
-<<<<<<< div
-=======
-<<<<<<< Updated upstream
-<<<<<<< Updated upstream
->>>>>>> head
-<<<<<<< HEAD
->>>>>>> main
-<<<<<<< Updated upstream
-<<<<<<< Updated upstream
-<<<<<<< Updated upstream
-<<<<<<< Updated upstream
-<<<<<<< Updated upstream
->>>>>>> Stashed changes
-=======
->>>>>>> Stashed changes
-=======
->>>>>>> Stashed changes
-=======
->>>>>>> Stashed changes
-=======
->>>>>>> Stashed changes
-=======
->>>>>>> Stashed changes
-=======
->>>>>>> eab985c52d058dc92abc75034bc790079131ce75
-<<<<<<< div
-=======
-=======
->>>>>>> main
->>>>>>> Stashed changes
-=======
->>>>>>> main
->>>>>>> Stashed changes
-<<<<<<< main
-=======
-        Assert.Contains("HUpsertMany-1", resultsList);
-        Assert.Contains("HUpsertMany-2", resultsList);
-        Assert.Contains("HUpsertMany-3", resultsList);
->>>>>>> upstream/main
-=======
->>>>>>> head
->>>>>>> div
 
         // Output
         foreach (var result in resultsList)
@@ -1905,85 +242,8 @@
         }
     }
 
-<<<<<<< HEAD
-<<<<<<< div
-=======
-<<<<<<< Updated upstream
-<<<<<<< Updated upstream
->>>>>>> head
-<<<<<<< Updated upstream
-<<<<<<< Updated upstream
-<<<<<<< Updated upstream
-<<<<<<< Updated upstream
-<<<<<<< Updated upstream
-<<<<<<< Updated upstream
-    [Theory(Skip = SkipReason)]
-=======
-=======
->>>>>>> Stashed changes
-=======
->>>>>>> Stashed changes
-=======
->>>>>>> Stashed changes
-=======
->>>>>>> Stashed changes
-=======
->>>>>>> Stashed changes
-<<<<<<< HEAD
-    [Theory(Skip = SkipReason)]
-=======
-=======
->>>>>>> eab985c52d058dc92abc75034bc790079131ce75
-<<<<<<< div
-=======
-=======
-    [Theory(Skip = SkipReason)]
-=======
->>>>>>> Stashed changes
-=======
-    [Theory(Skip = SkipReason)]
-=======
->>>>>>> Stashed changes
->>>>>>> head
-<<<<<<< HEAD
-    [Theory(Skip = SkipReason)]
-=======
+    [Theory(Skip = SkipReason)]
     [Theory]
->>>>>>> 46c3c89f5c5dbc355794ac231b509e142f4fb770
-<<<<<<< div
-=======
-<<<<<<< Updated upstream
-<<<<<<< Updated upstream
->>>>>>> head
-<<<<<<< HEAD
->>>>>>> main
-<<<<<<< Updated upstream
-<<<<<<< Updated upstream
-<<<<<<< Updated upstream
-<<<<<<< Updated upstream
-<<<<<<< Updated upstream
->>>>>>> Stashed changes
-=======
->>>>>>> Stashed changes
-=======
->>>>>>> Stashed changes
-=======
->>>>>>> Stashed changes
-=======
->>>>>>> Stashed changes
-=======
->>>>>>> Stashed changes
-=======
->>>>>>> eab985c52d058dc92abc75034bc790079131ce75
-<<<<<<< div
-=======
-=======
->>>>>>> main
->>>>>>> Stashed changes
-=======
->>>>>>> main
->>>>>>> Stashed changes
->>>>>>> head
     [InlineData(true, true)]
     [InlineData(true, false)]
     [InlineData(false, true)]
@@ -1991,260 +251,30 @@
     public async Task ItCanGetDocumentFromVectorStoreAsync(bool includeVectors, bool useRecordDefinition)
     {
         // Arrange.
-<<<<<<< HEAD
-<<<<<<< main
-<<<<<<< HEAD
-<<<<<<< div
-=======
-<<<<<<< Updated upstream
-<<<<<<< Updated upstream
->>>>>>> head
-<<<<<<< Updated upstream
-<<<<<<< Updated upstream
-<<<<<<< Updated upstream
-<<<<<<< Updated upstream
-<<<<<<< Updated upstream
-<<<<<<< Updated upstream
-        var options = new RedisHashSetVectorStoreRecordCollectionOptions<BasicHotel>
-=======
-=======
->>>>>>> Stashed changes
-=======
->>>>>>> Stashed changes
-=======
->>>>>>> Stashed changes
-=======
->>>>>>> Stashed changes
-=======
->>>>>>> Stashed changes
-<<<<<<< HEAD
-        var options = new RedisHashSetVectorStoreRecordCollectionOptions<BasicHotel>
-=======
-=======
->>>>>>> eab985c52d058dc92abc75034bc790079131ce75
-<<<<<<< div
-=======
-=======
-        var options = new RedisHashSetVectorStoreRecordCollectionOptions<BasicHotel>
-=======
->>>>>>> Stashed changes
-=======
-        var options = new RedisHashSetVectorStoreRecordCollectionOptions<BasicHotel>
-=======
->>>>>>> Stashed changes
->>>>>>> head
-<<<<<<< HEAD
+      var options = new RedisHashSetVectorStoreRecordCollectionOptions<BasicHotel>
         var options = new RedisHashSetVectorStoreRecordCollectionOptions<BasicFloat32Hotel>
-=======
-        var options = new RedisHashSetVectorStoreRecordCollectionOptions<BasicHotel>
->>>>>>> 46c3c89f5c5dbc355794ac231b509e142f4fb770
-<<<<<<< div
-=======
-<<<<<<< Updated upstream
-<<<<<<< Updated upstream
->>>>>>> head
-<<<<<<< HEAD
->>>>>>> main
-<<<<<<< Updated upstream
-<<<<<<< Updated upstream
-<<<<<<< Updated upstream
-<<<<<<< Updated upstream
-<<<<<<< Updated upstream
->>>>>>> Stashed changes
-=======
->>>>>>> Stashed changes
-=======
->>>>>>> Stashed changes
-=======
->>>>>>> Stashed changes
-=======
->>>>>>> Stashed changes
-=======
->>>>>>> Stashed changes
-=======
->>>>>>> eab985c52d058dc92abc75034bc790079131ce75
-<<<<<<< div
-=======
-=======
->>>>>>> main
->>>>>>> Stashed changes
-=======
->>>>>>> main
->>>>>>> Stashed changes
-<<<<<<< main
-=======
-        var options = new RedisHashSetVectorStoreRecordCollectionOptions<BasicFloat32Hotel>
->>>>>>> upstream/main
-=======
->>>>>>> head
->>>>>>> div
-=======
         var options = new RedisHashSetVectorStoreRecordCollectionOptions<RedisBasicFloat32Hotel>
->>>>>>> 926a5909
         {
             PrefixCollectionNameToKeyNames = true,
             VectorStoreRecordDefinition = useRecordDefinition ? fixture.BasicVectorStoreRecordDefinition : null
         };
-<<<<<<< HEAD
-<<<<<<< main
-<<<<<<< HEAD
-<<<<<<< div
-=======
-<<<<<<< Updated upstream
-<<<<<<< Updated upstream
->>>>>>> head
-<<<<<<< Updated upstream
-<<<<<<< Updated upstream
-<<<<<<< Updated upstream
-<<<<<<< Updated upstream
-<<<<<<< Updated upstream
-<<<<<<< Updated upstream
-=======
-=======
->>>>>>> Stashed changes
-=======
->>>>>>> Stashed changes
-=======
->>>>>>> Stashed changes
-=======
->>>>>>> Stashed changes
-=======
->>>>>>> Stashed changes
-<<<<<<< HEAD
-=======
-=======
->>>>>>> eab985c52d058dc92abc75034bc790079131ce75
-<<<<<<< div
-=======
-=======
-=======
->>>>>>> Stashed changes
-=======
-=======
->>>>>>> Stashed changes
->>>>>>> head
-<<<<<<< HEAD
-        var sut = new RedisHashSetVectorStoreRecordCollection<BasicFloat32Hotel>(fixture.Database, TestCollectionName, options);
-=======
+        var sut = new RedisHashSetVectorStoreRecordCollection<BasicFloat32Hotel>(fixture.Database, TestCollectionName, options);
         var sut = new RedisHashSetVectorStoreRecordCollection<RedisBasicFloat32Hotel>(fixture.Database, TestCollectionName, options);
->>>>>>> 926a5909
 
         // Act.
         var getResult = await sut.GetAsync("HBaseSet-1", new GetRecordOptions { IncludeVectors = includeVectors });
 
         // Assert.
         Assert.Equal("HBaseSet-1", getResult?.HotelId);
-=======
-<<<<<<< div
-=======
-<<<<<<< Updated upstream
-<<<<<<< Updated upstream
->>>>>>> head
-<<<<<<< HEAD
->>>>>>> main
-<<<<<<< Updated upstream
-<<<<<<< Updated upstream
-<<<<<<< Updated upstream
-<<<<<<< Updated upstream
-<<<<<<< Updated upstream
->>>>>>> Stashed changes
-=======
->>>>>>> Stashed changes
-=======
->>>>>>> Stashed changes
-=======
->>>>>>> Stashed changes
-=======
->>>>>>> Stashed changes
-=======
->>>>>>> Stashed changes
-=======
->>>>>>> eab985c52d058dc92abc75034bc790079131ce75
-<<<<<<< div
-=======
-=======
->>>>>>> main
->>>>>>> Stashed changes
-=======
->>>>>>> main
->>>>>>> Stashed changes
->>>>>>> head
         var sut = new RedisHashSetVectorStoreRecordCollection<BasicHotel>(fixture.Database, TestCollectionName, options);
-=======
-        var sut = new RedisHashSetVectorStoreRecordCollection<BasicFloat32Hotel>(fixture.Database, TestCollectionName, options);
->>>>>>> upstream/main
+        var sut = new RedisHashSetVectorStoreRecordCollection<BasicFloat32Hotel>(fixture.Database, TestCollectionName, options);
 
         // Act.
         var getResult = await sut.GetAsync("HBaseSet-1", new GetRecordOptions { IncludeVectors = includeVectors });
 
         // Assert.
-<<<<<<< main
         Assert.Equal("BaseSet-1", getResult?.HotelId);
-<<<<<<< HEAD
-<<<<<<< div
-=======
-<<<<<<< Updated upstream
-<<<<<<< Updated upstream
->>>>>>> head
-<<<<<<< Updated upstream
-<<<<<<< Updated upstream
-<<<<<<< Updated upstream
-<<<<<<< Updated upstream
-<<<<<<< Updated upstream
-<<<<<<< Updated upstream
-=======
-=======
->>>>>>> Stashed changes
-=======
->>>>>>> Stashed changes
-=======
->>>>>>> Stashed changes
-=======
->>>>>>> Stashed changes
-=======
->>>>>>> Stashed changes
-<<<<<<< HEAD
-=======
->>>>>>> 46c3c89f5c5dbc355794ac231b509e142f4fb770
->>>>>>> main
-<<<<<<< Updated upstream
-<<<<<<< Updated upstream
-<<<<<<< Updated upstream
-<<<<<<< Updated upstream
-<<<<<<< Updated upstream
->>>>>>> Stashed changes
-=======
->>>>>>> Stashed changes
-=======
->>>>>>> Stashed changes
-=======
->>>>>>> Stashed changes
-=======
->>>>>>> Stashed changes
-=======
->>>>>>> Stashed changes
-=======
->>>>>>> 46c3c89f5c5dbc355794ac231b509e142f4fb770
->>>>>>> eab985c52d058dc92abc75034bc790079131ce75
-<<<<<<< div
-=======
-=======
-=======
->>>>>>> 46c3c89f5c5dbc355794ac231b509e142f4fb770
->>>>>>> main
->>>>>>> Stashed changes
-=======
-=======
->>>>>>> 46c3c89f5c5dbc355794ac231b509e142f4fb770
->>>>>>> main
->>>>>>> Stashed changes
-<<<<<<< main
-=======
         Assert.Equal("HBaseSet-1", getResult?.HotelId);
->>>>>>> upstream/main
-=======
->>>>>>> head
->>>>>>> div
         Assert.Equal("My Hotel 1", getResult?.HotelName);
         Assert.Equal(1, getResult?.HotelCode);
         Assert.True(getResult?.ParkingIncluded);
@@ -2263,236 +293,42 @@
         output.WriteLine(getResult?.ToString());
     }
 
-<<<<<<< HEAD
-<<<<<<< div
-=======
-<<<<<<< Updated upstream
-<<<<<<< Updated upstream
->>>>>>> head
-<<<<<<< Updated upstream
-<<<<<<< Updated upstream
-<<<<<<< Updated upstream
-<<<<<<< Updated upstream
-<<<<<<< Updated upstream
-<<<<<<< Updated upstream
-=======
-=======
->>>>>>> Stashed changes
-=======
->>>>>>> Stashed changes
-=======
->>>>>>> Stashed changes
-=======
->>>>>>> Stashed changes
-=======
->>>>>>> Stashed changes
-<<<<<<< HEAD
-=======
-<<<<<<< HEAD
->>>>>>> main
-<<<<<<< Updated upstream
-<<<<<<< Updated upstream
-<<<<<<< Updated upstream
-<<<<<<< Updated upstream
-<<<<<<< Updated upstream
->>>>>>> Stashed changes
-=======
->>>>>>> Stashed changes
-=======
->>>>>>> Stashed changes
-=======
->>>>>>> Stashed changes
-=======
->>>>>>> Stashed changes
-=======
->>>>>>> Stashed changes
-=======
-=======
-<<<<<<< HEAD
->>>>>>> main
->>>>>>> Stashed changes
     [Fact(Skip = SkipReason)]
     public async Task ItCanGetManyDocumentsFromVectorStoreAsync()
     {
         // Arrange
-<<<<<<< HEAD
-<<<<<<< Updated upstream
-<<<<<<< Updated upstream
-<<<<<<< Updated upstream
-<<<<<<< Updated upstream
-<<<<<<< Updated upstream
-<<<<<<< Updated upstream
-=======
-<<<<<<< Updated upstream
-=======
->>>>>>> Stashed changes
-=======
->>>>>>> Stashed changes
-=======
->>>>>>> Stashed changes
-=======
->>>>>>> Stashed changes
-=======
->>>>>>> Stashed changes
-<<<<<<< HEAD
-=======
-=======
-<<<<<<< HEAD
-=======
-=======
-<<<<<<< HEAD
->>>>>>> main
->>>>>>> Stashed changes
     [Fact(Skip = SkipReason)]
     public async Task ItCanGetManyDocumentsFromVectorStoreAsync()
     {
         // Arrange
-<<<<<<< main
-<<<<<<< Updated upstream
->>>>>>> eab985c52d058dc92abc75034bc790079131ce75
-=======
-<<<<<<< HEAD
-=======
->>>>>>> Stashed changes
-=======
-<<<<<<< HEAD
-=======
-<<<<<<< div
-=======
-<<<<<<< HEAD
     [Fact(Skip = SkipReason)]
     public async Task ItCanGetManyDocumentsFromVectorStoreAsync()
     {
         // Arrange
->>>>>>> eab985c52d058dc92abc75034bc790079131ce75
-=======
->>>>>>> Stashed changes
->>>>>>> head
         var options = new RedisHashSetVectorStoreRecordCollectionOptions<BasicFloat32Hotel> { PrefixCollectionNameToKeyNames = true };
         var sut = new RedisHashSetVectorStoreRecordCollection<BasicFloat32Hotel>(fixture.Database, TestCollectionName, options);
 
         // Act
         // Also include one non-existing key to test that the operation does not fail for these and returns only the found ones.
         var hotels = sut.GetBatchAsync(["HBaseSet-1", "HBaseSet-5", "HBaseSet-2"], new GetRecordOptions { IncludeVectors = true });
-=======
     [Fact]
     public async Task ItCanGetManyDocumentsFromVectorStoreAsync()
     {
         // Arrange
-<<<<<<< div
-=======
-<<<<<<< Updated upstream
-<<<<<<< Updated upstream
->>>>>>> head
-<<<<<<< HEAD
->>>>>>> main
-<<<<<<< Updated upstream
-<<<<<<< Updated upstream
-<<<<<<< Updated upstream
-<<<<<<< Updated upstream
-<<<<<<< Updated upstream
->>>>>>> Stashed changes
-=======
->>>>>>> Stashed changes
-=======
->>>>>>> Stashed changes
-=======
->>>>>>> Stashed changes
-=======
->>>>>>> Stashed changes
-=======
->>>>>>> Stashed changes
-=======
->>>>>>> eab985c52d058dc92abc75034bc790079131ce75
-<<<<<<< div
-=======
-=======
->>>>>>> main
->>>>>>> Stashed changes
-=======
->>>>>>> main
->>>>>>> Stashed changes
->>>>>>> head
         var options = new RedisHashSetVectorStoreRecordCollectionOptions<BasicHotel> { PrefixCollectionNameToKeyNames = true };
         var sut = new RedisHashSetVectorStoreRecordCollection<BasicHotel>(fixture.Database, TestCollectionName, options);
 
         // Act
         // Also include one non-existing key to test that the operation does not fail for these and returns only the found ones.
         var hotels = sut.GetBatchAsync(["BaseSet-1", "BaseSet-5", "BaseSet-2"], new GetRecordOptions { IncludeVectors = true });
-<<<<<<< HEAD
-<<<<<<< div
-=======
-<<<<<<< Updated upstream
-<<<<<<< Updated upstream
->>>>>>> head
-<<<<<<< Updated upstream
-<<<<<<< Updated upstream
-<<<<<<< Updated upstream
-<<<<<<< Updated upstream
-<<<<<<< Updated upstream
-<<<<<<< Updated upstream
-=======
-=======
->>>>>>> Stashed changes
-=======
->>>>>>> Stashed changes
-=======
->>>>>>> Stashed changes
-=======
->>>>>>> Stashed changes
-=======
->>>>>>> Stashed changes
-<<<<<<< HEAD
-=======
->>>>>>> 46c3c89f5c5dbc355794ac231b509e142f4fb770
->>>>>>> main
-<<<<<<< Updated upstream
-<<<<<<< Updated upstream
-<<<<<<< Updated upstream
-<<<<<<< Updated upstream
-<<<<<<< Updated upstream
->>>>>>> Stashed changes
-=======
->>>>>>> Stashed changes
-=======
->>>>>>> Stashed changes
-=======
->>>>>>> Stashed changes
-=======
->>>>>>> Stashed changes
-=======
->>>>>>> Stashed changes
-=======
->>>>>>> 46c3c89f5c5dbc355794ac231b509e142f4fb770
->>>>>>> eab985c52d058dc92abc75034bc790079131ce75
-<<<<<<< div
-=======
-=======
-=======
->>>>>>> 46c3c89f5c5dbc355794ac231b509e142f4fb770
->>>>>>> main
->>>>>>> Stashed changes
-=======
-=======
->>>>>>> 46c3c89f5c5dbc355794ac231b509e142f4fb770
->>>>>>> main
->>>>>>> Stashed changes
-<<<<<<< main
-=======
         var options = new RedisHashSetVectorStoreRecordCollectionOptions<BasicFloat32Hotel> { PrefixCollectionNameToKeyNames = true };
         var sut = new RedisHashSetVectorStoreRecordCollection<BasicFloat32Hotel>(fixture.Database, TestCollectionName, options);
-=======
         var options = new RedisHashSetVectorStoreRecordCollectionOptions<RedisBasicFloat32Hotel> { PrefixCollectionNameToKeyNames = true };
         var sut = new RedisHashSetVectorStoreRecordCollection<RedisBasicFloat32Hotel>(fixture.Database, TestCollectionName, options);
->>>>>>> 926a5909
 
         // Act
         // Also include one non-existing key to test that the operation does not fail for these and returns only the found ones.
         var hotels = sut.GetBatchAsync(["HBaseSet-1", "HBaseSet-5", "HBaseSet-2"], new GetRecordOptions { IncludeVectors = true });
->>>>>>> upstream/main
-=======
->>>>>>> head
->>>>>>> div
 
         // Assert
         Assert.NotNull(hotels);
@@ -2506,344 +342,38 @@
         }
     }
 
-<<<<<<< HEAD
-<<<<<<< div
-=======
-<<<<<<< Updated upstream
-<<<<<<< Updated upstream
->>>>>>> head
-<<<<<<< Updated upstream
-<<<<<<< Updated upstream
-<<<<<<< Updated upstream
-<<<<<<< Updated upstream
-<<<<<<< Updated upstream
-<<<<<<< Updated upstream
-    [Theory(Skip = SkipReason)]
-=======
-=======
->>>>>>> Stashed changes
-=======
->>>>>>> Stashed changes
-=======
->>>>>>> Stashed changes
-=======
->>>>>>> Stashed changes
-=======
->>>>>>> Stashed changes
-<<<<<<< HEAD
-    [Theory(Skip = SkipReason)]
-=======
-=======
->>>>>>> eab985c52d058dc92abc75034bc790079131ce75
-<<<<<<< div
-=======
-=======
-    [Theory(Skip = SkipReason)]
-=======
->>>>>>> Stashed changes
-=======
-    [Theory(Skip = SkipReason)]
-=======
->>>>>>> Stashed changes
->>>>>>> head
-<<<<<<< HEAD
-    [Theory(Skip = SkipReason)]
-=======
+    [Theory(Skip = SkipReason)]
     [Theory]
->>>>>>> 46c3c89f5c5dbc355794ac231b509e142f4fb770
-<<<<<<< div
-=======
-<<<<<<< Updated upstream
-<<<<<<< Updated upstream
->>>>>>> head
-<<<<<<< HEAD
->>>>>>> main
-<<<<<<< Updated upstream
-<<<<<<< Updated upstream
-<<<<<<< Updated upstream
-<<<<<<< Updated upstream
-<<<<<<< Updated upstream
->>>>>>> Stashed changes
-=======
->>>>>>> Stashed changes
-=======
->>>>>>> Stashed changes
-=======
->>>>>>> Stashed changes
-=======
->>>>>>> Stashed changes
-=======
->>>>>>> Stashed changes
-=======
->>>>>>> eab985c52d058dc92abc75034bc790079131ce75
-<<<<<<< div
-=======
-=======
->>>>>>> main
->>>>>>> Stashed changes
-=======
->>>>>>> main
->>>>>>> Stashed changes
->>>>>>> head
     [InlineData(true)]
     [InlineData(false)]
     public async Task ItCanRemoveDocumentFromVectorStoreAsync(bool useRecordDefinition)
     {
         // Arrange.
-<<<<<<< HEAD
-<<<<<<< main
-<<<<<<< HEAD
-<<<<<<< div
-=======
-<<<<<<< Updated upstream
-<<<<<<< Updated upstream
->>>>>>> head
-<<<<<<< Updated upstream
-<<<<<<< Updated upstream
-<<<<<<< Updated upstream
-<<<<<<< Updated upstream
-<<<<<<< Updated upstream
-<<<<<<< Updated upstream
         var options = new RedisHashSetVectorStoreRecordCollectionOptions<BasicHotel>
-=======
-=======
->>>>>>> Stashed changes
-=======
->>>>>>> Stashed changes
-=======
->>>>>>> Stashed changes
-=======
->>>>>>> Stashed changes
-=======
->>>>>>> Stashed changes
-<<<<<<< HEAD
-        var options = new RedisHashSetVectorStoreRecordCollectionOptions<BasicHotel>
-=======
-=======
->>>>>>> eab985c52d058dc92abc75034bc790079131ce75
-<<<<<<< div
-=======
-=======
-        var options = new RedisHashSetVectorStoreRecordCollectionOptions<BasicHotel>
-=======
->>>>>>> Stashed changes
-=======
-        var options = new RedisHashSetVectorStoreRecordCollectionOptions<BasicHotel>
-=======
->>>>>>> Stashed changes
->>>>>>> head
-<<<<<<< HEAD
         var options = new RedisHashSetVectorStoreRecordCollectionOptions<BasicFloat32Hotel>
-=======
-        var options = new RedisHashSetVectorStoreRecordCollectionOptions<BasicHotel>
->>>>>>> 46c3c89f5c5dbc355794ac231b509e142f4fb770
-<<<<<<< div
-=======
-<<<<<<< Updated upstream
-<<<<<<< Updated upstream
->>>>>>> head
-<<<<<<< HEAD
->>>>>>> main
-<<<<<<< Updated upstream
-<<<<<<< Updated upstream
-<<<<<<< Updated upstream
-<<<<<<< Updated upstream
-<<<<<<< Updated upstream
->>>>>>> Stashed changes
-=======
->>>>>>> Stashed changes
-=======
->>>>>>> Stashed changes
-=======
->>>>>>> Stashed changes
-=======
->>>>>>> Stashed changes
-=======
->>>>>>> Stashed changes
-=======
->>>>>>> eab985c52d058dc92abc75034bc790079131ce75
-<<<<<<< div
-=======
-=======
->>>>>>> main
->>>>>>> Stashed changes
-=======
->>>>>>> main
->>>>>>> Stashed changes
-<<<<<<< main
-=======
-        var options = new RedisHashSetVectorStoreRecordCollectionOptions<BasicFloat32Hotel>
->>>>>>> upstream/main
-=======
->>>>>>> head
->>>>>>> div
-=======
         var options = new RedisHashSetVectorStoreRecordCollectionOptions<RedisBasicFloat32Hotel>
->>>>>>> 926a5909
         {
             PrefixCollectionNameToKeyNames = true,
             VectorStoreRecordDefinition = useRecordDefinition ? fixture.BasicVectorStoreRecordDefinition : null
         };
-<<<<<<< HEAD
-<<<<<<< main
-<<<<<<< HEAD
-<<<<<<< div
-=======
-<<<<<<< Updated upstream
-<<<<<<< Updated upstream
->>>>>>> head
-<<<<<<< Updated upstream
-<<<<<<< Updated upstream
-<<<<<<< Updated upstream
-<<<<<<< Updated upstream
-<<<<<<< Updated upstream
-<<<<<<< Updated upstream
-=======
-=======
->>>>>>> Stashed changes
-=======
->>>>>>> Stashed changes
-=======
->>>>>>> Stashed changes
-=======
->>>>>>> Stashed changes
-=======
->>>>>>> Stashed changes
-<<<<<<< HEAD
-=======
-=======
->>>>>>> eab985c52d058dc92abc75034bc790079131ce75
-<<<<<<< div
-=======
-=======
-=======
->>>>>>> Stashed changes
->>>>>>> head
-<<<<<<< HEAD
         var sut = new RedisHashSetVectorStoreRecordCollection<BasicFloat32Hotel>(fixture.Database, TestCollectionName, options);
         var record = new BasicFloat32Hotel
         {
             HotelId = "HRemove-1",
-=======
-<<<<<<< div
-=======
-<<<<<<< Updated upstream
->>>>>>> head
-<<<<<<< HEAD
->>>>>>> main
-<<<<<<< Updated upstream
-<<<<<<< Updated upstream
-<<<<<<< Updated upstream
-<<<<<<< Updated upstream
-<<<<<<< Updated upstream
->>>>>>> Stashed changes
-=======
->>>>>>> Stashed changes
-=======
->>>>>>> Stashed changes
-=======
->>>>>>> Stashed changes
-=======
->>>>>>> Stashed changes
-=======
->>>>>>> Stashed changes
-=======
->>>>>>> eab985c52d058dc92abc75034bc790079131ce75
-<<<<<<< div
-=======
-=======
->>>>>>> main
->>>>>>> Stashed changes
-=======
-=======
-<<<<<<< HEAD
         var sut = new RedisHashSetVectorStoreRecordCollection<BasicFloat32Hotel>(fixture.Database, TestCollectionName, options);
         var record = new BasicFloat32Hotel
-=======
         var sut = new RedisHashSetVectorStoreRecordCollection<RedisBasicFloat32Hotel>(fixture.Database, TestCollectionName, options);
         var record = new RedisBasicFloat32Hotel
->>>>>>> 926a5909
         {
             HotelId = "HRemove-1",
-=======
->>>>>>> main
->>>>>>> Stashed changes
->>>>>>> head
         var sut = new RedisHashSetVectorStoreRecordCollection<BasicHotel>(fixture.Database, TestCollectionName, options);
         var record = new BasicHotel
         {
             HotelId = "Remove-1",
-<<<<<<< HEAD
-<<<<<<< div
-=======
-<<<<<<< Updated upstream
-<<<<<<< Updated upstream
->>>>>>> head
-<<<<<<< Updated upstream
-<<<<<<< Updated upstream
-<<<<<<< Updated upstream
-<<<<<<< Updated upstream
-<<<<<<< Updated upstream
-<<<<<<< Updated upstream
-=======
-=======
->>>>>>> Stashed changes
-=======
->>>>>>> Stashed changes
-=======
->>>>>>> Stashed changes
-=======
->>>>>>> Stashed changes
-=======
->>>>>>> Stashed changes
-<<<<<<< HEAD
-=======
->>>>>>> 46c3c89f5c5dbc355794ac231b509e142f4fb770
->>>>>>> main
-<<<<<<< Updated upstream
-<<<<<<< Updated upstream
-<<<<<<< Updated upstream
-<<<<<<< Updated upstream
-<<<<<<< Updated upstream
->>>>>>> Stashed changes
-=======
->>>>>>> Stashed changes
-=======
->>>>>>> Stashed changes
-=======
->>>>>>> Stashed changes
-=======
->>>>>>> Stashed changes
-=======
->>>>>>> Stashed changes
-=======
->>>>>>> 46c3c89f5c5dbc355794ac231b509e142f4fb770
->>>>>>> eab985c52d058dc92abc75034bc790079131ce75
-=======
-=======
->>>>>>> 46c3c89f5c5dbc355794ac231b509e142f4fb770
->>>>>>> main
->>>>>>> Stashed changes
-=======
-=======
->>>>>>> 46c3c89f5c5dbc355794ac231b509e142f4fb770
->>>>>>> main
->>>>>>> Stashed changes
-<<<<<<< main
-=======
         var sut = new RedisHashSetVectorStoreRecordCollection<BasicFloat32Hotel>(fixture.Database, TestCollectionName, options);
         var record = new BasicFloat32Hotel
         {
             HotelId = "HRemove-1",
->>>>>>> upstream/main
-=======
-<<<<<<< div
-=======
->>>>>>> 46c3c89f5c5dbc355794ac231b509e142f4fb770
->>>>>>> eab985c52d058dc92abc75034bc790079131ce75
-=======
->>>>>>> head
->>>>>>> div
             HotelName = "Remove Test Hotel",
             HotelCode = 20,
             Description = "This is a great hotel.",
@@ -2853,44 +383,6 @@
         await sut.UpsertAsync(record);
 
         // Act.
-<<<<<<< main
-<<<<<<< HEAD
-<<<<<<< div
-=======
-<<<<<<< Updated upstream
-<<<<<<< Updated upstream
->>>>>>> head
-<<<<<<< Updated upstream
-<<<<<<< Updated upstream
-<<<<<<< Updated upstream
-<<<<<<< Updated upstream
-<<<<<<< Updated upstream
-<<<<<<< Updated upstream
-=======
-=======
->>>>>>> Stashed changes
-=======
->>>>>>> Stashed changes
-=======
->>>>>>> Stashed changes
-=======
->>>>>>> Stashed changes
-=======
->>>>>>> Stashed changes
-<<<<<<< HEAD
-=======
-=======
->>>>>>> eab985c52d058dc92abc75034bc790079131ce75
-<<<<<<< div
-=======
-=======
-=======
->>>>>>> Stashed changes
-=======
-=======
->>>>>>> Stashed changes
->>>>>>> head
-<<<<<<< HEAD
         await sut.DeleteAsync("HRemove-1");
         // Also delete a non-existing key to test that the operation does not fail for these.
         await sut.DeleteAsync("HRemove-2");
@@ -3042,45 +534,8 @@
     {
         // Arrange
         var options = new RedisHashSetVectorStoreRecordCollectionOptions<BasicFloat32Hotel>
-=======
-<<<<<<< div
-=======
-<<<<<<< Updated upstream
-<<<<<<< Updated upstream
->>>>>>> head
-<<<<<<< HEAD
->>>>>>> main
-<<<<<<< Updated upstream
-<<<<<<< Updated upstream
-<<<<<<< Updated upstream
-<<<<<<< Updated upstream
-<<<<<<< Updated upstream
->>>>>>> Stashed changes
-=======
->>>>>>> Stashed changes
-=======
->>>>>>> Stashed changes
-=======
->>>>>>> Stashed changes
-=======
->>>>>>> Stashed changes
-=======
->>>>>>> Stashed changes
-=======
->>>>>>> eab985c52d058dc92abc75034bc790079131ce75
-<<<<<<< div
-=======
-=======
->>>>>>> main
->>>>>>> Stashed changes
-=======
->>>>>>> main
->>>>>>> Stashed changes
->>>>>>> head
         await sut.DeleteAsync("Remove-1");
-=======
         await sut.DeleteAsync("HRemove-1");
->>>>>>> upstream/main
         // Also delete a non-existing key to test that the operation does not fail for these.
         await sut.DeleteAsync("HRemove-2");
 
@@ -3088,70 +543,8 @@
         Assert.Null(await sut.GetAsync("HRemove-1"));
     }
 
-<<<<<<< HEAD
-<<<<<<< div
-=======
-<<<<<<< Updated upstream
-<<<<<<< Updated upstream
->>>>>>> head
-<<<<<<< Updated upstream
-<<<<<<< Updated upstream
-<<<<<<< Updated upstream
-<<<<<<< Updated upstream
-<<<<<<< Updated upstream
-<<<<<<< Updated upstream
-    [Fact(Skip = SkipReason)]
-=======
-=======
->>>>>>> Stashed changes
-=======
->>>>>>> Stashed changes
-=======
->>>>>>> Stashed changes
-=======
->>>>>>> Stashed changes
-=======
->>>>>>> Stashed changes
-<<<<<<< HEAD
-=======
->>>>>>> Stashed changes
-=======
->>>>>>> Stashed changes
-    [Fact(Skip = SkipReason)]
-=======
+    [Fact(Skip = SkipReason)]
     [Fact]
->>>>>>> main
-<<<<<<< Updated upstream
-<<<<<<< Updated upstream
-<<<<<<< Updated upstream
-<<<<<<< Updated upstream
-<<<<<<< Updated upstream
-<<<<<<< Updated upstream
-<<<<<<< Updated upstream
->>>>>>> Stashed changes
-=======
-=======
->>>>>>> Stashed changes
->>>>>>> Stashed changes
-=======
->>>>>>> Stashed changes
-=======
->>>>>>> Stashed changes
-=======
->>>>>>> Stashed changes
-=======
-    [Fact]
->>>>>>> eab985c52d058dc92abc75034bc790079131ce75
-=======
->>>>>>> Stashed changes
-=======
->>>>>>> Stashed changes
-<<<<<<< div
-=======
-    [Fact]
->>>>>>> eab985c52d058dc92abc75034bc790079131ce75
-=======
->>>>>>> head
     public async Task ItCanRemoveManyDocumentsFromVectorStoreAsync()
     {
         // Arrange
@@ -3282,70 +675,8 @@
         }
     }
 
-<<<<<<< HEAD
-<<<<<<< div
-=======
-<<<<<<< Updated upstream
-<<<<<<< Updated upstream
->>>>>>> head
-<<<<<<< Updated upstream
-<<<<<<< Updated upstream
-<<<<<<< Updated upstream
-<<<<<<< Updated upstream
-<<<<<<< Updated upstream
-<<<<<<< Updated upstream
-    [Fact(Skip = SkipReason)]
-=======
-=======
->>>>>>> Stashed changes
-=======
->>>>>>> Stashed changes
-=======
->>>>>>> Stashed changes
-=======
->>>>>>> Stashed changes
-=======
->>>>>>> Stashed changes
-<<<<<<< HEAD
-=======
->>>>>>> Stashed changes
-=======
->>>>>>> Stashed changes
-    [Fact(Skip = SkipReason)]
-=======
+    [Fact(Skip = SkipReason)]
     [Fact]
->>>>>>> main
-<<<<<<< Updated upstream
-<<<<<<< Updated upstream
-<<<<<<< Updated upstream
-<<<<<<< Updated upstream
-<<<<<<< Updated upstream
-<<<<<<< Updated upstream
-<<<<<<< Updated upstream
->>>>>>> Stashed changes
-=======
-=======
->>>>>>> Stashed changes
->>>>>>> Stashed changes
-=======
->>>>>>> Stashed changes
-=======
->>>>>>> Stashed changes
-=======
->>>>>>> Stashed changes
-=======
-    [Fact]
->>>>>>> eab985c52d058dc92abc75034bc790079131ce75
-=======
->>>>>>> Stashed changes
-=======
->>>>>>> Stashed changes
-<<<<<<< div
-=======
-    [Fact]
->>>>>>> eab985c52d058dc92abc75034bc790079131ce75
-=======
->>>>>>> head
     public async Task ItReturnsNullWhenGettingNonExistentRecordAsync()
     {
         // Arrange
@@ -3356,271 +687,31 @@
         Assert.Null(await sut.GetAsync("HBaseSet-5", new GetRecordOptions { IncludeVectors = true }));
     }
 
-<<<<<<< HEAD
-<<<<<<< div
-=======
-<<<<<<< Updated upstream
-<<<<<<< Updated upstream
->>>>>>> head
-<<<<<<< Updated upstream
-<<<<<<< Updated upstream
-<<<<<<< Updated upstream
-<<<<<<< Updated upstream
-<<<<<<< Updated upstream
-<<<<<<< Updated upstream
-    [Fact(Skip = SkipReason)]
-=======
-=======
->>>>>>> Stashed changes
-=======
->>>>>>> Stashed changes
-=======
->>>>>>> Stashed changes
-=======
->>>>>>> Stashed changes
-=======
->>>>>>> Stashed changes
-<<<<<<< HEAD
-=======
->>>>>>> Stashed changes
-=======
->>>>>>> Stashed changes
-    [Fact(Skip = SkipReason)]
-=======
+    [Fact(Skip = SkipReason)]
     [Fact]
->>>>>>> main
-<<<<<<< Updated upstream
-<<<<<<< Updated upstream
-<<<<<<< Updated upstream
-<<<<<<< Updated upstream
-<<<<<<< Updated upstream
-<<<<<<< Updated upstream
-<<<<<<< Updated upstream
->>>>>>> Stashed changes
-=======
-=======
->>>>>>> Stashed changes
->>>>>>> Stashed changes
-=======
->>>>>>> Stashed changes
-=======
->>>>>>> Stashed changes
-=======
->>>>>>> Stashed changes
-=======
-    [Fact]
->>>>>>> eab985c52d058dc92abc75034bc790079131ce75
-=======
->>>>>>> Stashed changes
-=======
->>>>>>> Stashed changes
-<<<<<<< div
-=======
-    [Fact]
->>>>>>> eab985c52d058dc92abc75034bc790079131ce75
-=======
->>>>>>> head
     public async Task ItThrowsMappingExceptionForFailedMapperAsync()
     {
         // Arrange
-<<<<<<< HEAD
-<<<<<<< main
         var options = new RedisHashSetVectorStoreRecordCollectionOptions<BasicHotel>
-<<<<<<< HEAD
-<<<<<<< div
-=======
-<<<<<<< Updated upstream
-<<<<<<< Updated upstream
->>>>>>> head
-<<<<<<< Updated upstream
-<<<<<<< Updated upstream
-<<<<<<< Updated upstream
-<<<<<<< Updated upstream
-<<<<<<< Updated upstream
-<<<<<<< Updated upstream
-=======
-=======
->>>>>>> Stashed changes
-=======
->>>>>>> Stashed changes
-=======
->>>>>>> Stashed changes
-=======
->>>>>>> Stashed changes
-=======
->>>>>>> Stashed changes
-<<<<<<< HEAD
-=======
->>>>>>> 46c3c89f5c5dbc355794ac231b509e142f4fb770
->>>>>>> main
-<<<<<<< Updated upstream
-<<<<<<< Updated upstream
-<<<<<<< Updated upstream
-<<<<<<< Updated upstream
-<<<<<<< Updated upstream
->>>>>>> Stashed changes
-=======
->>>>>>> Stashed changes
-=======
->>>>>>> Stashed changes
-=======
->>>>>>> Stashed changes
-=======
->>>>>>> Stashed changes
-=======
->>>>>>> Stashed changes
-=======
->>>>>>> 46c3c89f5c5dbc355794ac231b509e142f4fb770
->>>>>>> eab985c52d058dc92abc75034bc790079131ce75
-<<<<<<< div
-=======
-=======
-=======
->>>>>>> 46c3c89f5c5dbc355794ac231b509e142f4fb770
->>>>>>> main
->>>>>>> Stashed changes
-=======
-=======
->>>>>>> 46c3c89f5c5dbc355794ac231b509e142f4fb770
->>>>>>> main
->>>>>>> Stashed changes
-<<<<<<< main
-=======
         var options = new RedisHashSetVectorStoreRecordCollectionOptions<BasicFloat32Hotel>
->>>>>>> upstream/main
-=======
->>>>>>> head
->>>>>>> div
-=======
         var options = new RedisHashSetVectorStoreRecordCollectionOptions<RedisBasicFloat32Hotel>
->>>>>>> 926a5909
         {
             PrefixCollectionNameToKeyNames = true,
             HashEntriesCustomMapper = new FailingMapper()
         };
-<<<<<<< HEAD
-<<<<<<< main
-<<<<<<< HEAD
-<<<<<<< div
-=======
-<<<<<<< Updated upstream
-<<<<<<< Updated upstream
->>>>>>> head
-<<<<<<< Updated upstream
-<<<<<<< Updated upstream
-<<<<<<< Updated upstream
-<<<<<<< Updated upstream
-<<<<<<< Updated upstream
-<<<<<<< Updated upstream
-=======
-<<<<<<< HEAD
->>>>>>> Stashed changes
-=======
-<<<<<<< HEAD
->>>>>>> Stashed changes
-=======
-<<<<<<< HEAD
->>>>>>> Stashed changes
-=======
-<<<<<<< HEAD
->>>>>>> Stashed changes
-=======
-<<<<<<< HEAD
->>>>>>> Stashed changes
-=======
-<<<<<<< HEAD
->>>>>>> Stashed changes
-=======
->>>>>>> Stashed changes
-=======
->>>>>>> Stashed changes
         var sut = new RedisHashSetVectorStoreRecordCollection<BasicHotel>(fixture.Database, TestCollectionName, options);
 
         // Act & Assert
         await Assert.ThrowsAsync<VectorStoreRecordMappingException>(async () => await sut.GetAsync("BaseSet-1", new GetRecordOptions { IncludeVectors = true }));
-<<<<<<< Updated upstream
-<<<<<<< Updated upstream
-<<<<<<< Updated upstream
-<<<<<<< Updated upstream
-<<<<<<< Updated upstream
-<<<<<<< Updated upstream
-<<<<<<< Updated upstream
-<<<<<<< Updated upstream
-=======
->>>>>>> Stashed changes
-=======
-=======
->>>>>>> Stashed changes
-=======
->>>>>>> Stashed changes
-=======
->>>>>>> Stashed changes
-=======
->>>>>>> Stashed changes
-=======
-=======
->>>>>>> eab985c52d058dc92abc75034bc790079131ce75
-=======
-=======
->>>>>>> Stashed changes
-=======
-=======
-<<<<<<< div
->>>>>>> eab985c52d058dc92abc75034bc790079131ce75
-=======
->>>>>>> Stashed changes
->>>>>>> head
-<<<<<<< HEAD
-        var sut = new RedisHashSetVectorStoreRecordCollection<BasicFloat32Hotel>(fixture.Database, TestCollectionName, options);
-=======
+        var sut = new RedisHashSetVectorStoreRecordCollection<BasicFloat32Hotel>(fixture.Database, TestCollectionName, options);
         var sut = new RedisHashSetVectorStoreRecordCollection<RedisBasicFloat32Hotel>(fixture.Database, TestCollectionName, options);
->>>>>>> 926a5909
 
         // Act & Assert
         await Assert.ThrowsAsync<VectorStoreRecordMappingException>(async () => await sut.GetAsync("HBaseSet-1", new GetRecordOptions { IncludeVectors = true }));
-<<<<<<< div
-=======
-<<<<<<< Updated upstream
-<<<<<<< Updated upstream
->>>>>>> head
-<<<<<<< HEAD
->>>>>>> main
-<<<<<<< Updated upstream
-<<<<<<< Updated upstream
-<<<<<<< Updated upstream
-<<<<<<< Updated upstream
-<<<<<<< Updated upstream
->>>>>>> Stashed changes
-=======
->>>>>>> Stashed changes
-=======
->>>>>>> Stashed changes
-=======
->>>>>>> Stashed changes
-=======
->>>>>>> Stashed changes
-=======
->>>>>>> Stashed changes
-=======
->>>>>>> eab985c52d058dc92abc75034bc790079131ce75
-<<<<<<< div
-=======
-=======
->>>>>>> main
->>>>>>> Stashed changes
-=======
->>>>>>> main
->>>>>>> Stashed changes
-<<<<<<< main
-=======
         var sut = new RedisHashSetVectorStoreRecordCollection<BasicFloat32Hotel>(fixture.Database, TestCollectionName, options);
 
         // Act & Assert
         await Assert.ThrowsAsync<VectorStoreRecordMappingException>(async () => await sut.GetAsync("HBaseSet-1", new GetRecordOptions { IncludeVectors = true }));
->>>>>>> upstream/main
-=======
->>>>>>> head
->>>>>>> div
     }
 
     [Fact(Skip = SkipReason)]
@@ -3635,83 +726,14 @@
         var sut = new RedisHashSetVectorStoreRecordCollection<VectorStoreGenericDataModel<string>>(fixture.Database, TestCollectionName, options);
 
         // Act
-<<<<<<< main
-<<<<<<< HEAD
-<<<<<<< div
-=======
-<<<<<<< Updated upstream
-<<<<<<< Updated upstream
->>>>>>> head
-<<<<<<< Updated upstream
-<<<<<<< Updated upstream
-<<<<<<< Updated upstream
-<<<<<<< Updated upstream
-<<<<<<< Updated upstream
-<<<<<<< Updated upstream
         var baseSetGetResult = await sut.GetAsync("BaseSet-1", new GetRecordOptions { IncludeVectors = true });
         var upsertResult = await sut.UpsertAsync(new VectorStoreGenericDataModel<string>("GenericMapper-1")
-=======
-=======
->>>>>>> Stashed changes
-=======
->>>>>>> Stashed changes
-=======
->>>>>>> Stashed changes
-=======
->>>>>>> Stashed changes
-=======
->>>>>>> Stashed changes
-<<<<<<< HEAD
-=======
->>>>>>> Stashed changes
-=======
->>>>>>> Stashed changes
         var baseSetGetResult = await sut.GetAsync("BaseSet-1", new GetRecordOptions { IncludeVectors = true });
         var upsertResult = await sut.UpsertAsync(new VectorStoreGenericDataModel<string>("GenericMapper-1")
-=======
         var baseSetGetResult = await sut.GetAsync("HBaseSet-1", new GetRecordOptions { IncludeVectors = true });
         var upsertResult = await sut.UpsertAsync(new VectorStoreGenericDataModel<string>("HGenericMapper-1")
->>>>>>> main
-<<<<<<< Updated upstream
-<<<<<<< Updated upstream
-<<<<<<< Updated upstream
-<<<<<<< Updated upstream
-<<<<<<< Updated upstream
-<<<<<<< Updated upstream
-<<<<<<< Updated upstream
->>>>>>> Stashed changes
-=======
-=======
->>>>>>> Stashed changes
->>>>>>> Stashed changes
-=======
->>>>>>> Stashed changes
-=======
->>>>>>> Stashed changes
-=======
->>>>>>> Stashed changes
-=======
         var baseSetGetResult = await sut.GetAsync("HBaseSet-1", new GetRecordOptions { IncludeVectors = true });
         var upsertResult = await sut.UpsertAsync(new VectorStoreGenericDataModel<string>("HGenericMapper-1")
->>>>>>> eab985c52d058dc92abc75034bc790079131ce75
-=======
->>>>>>> Stashed changes
-=======
->>>>>>> Stashed changes
-<<<<<<< main
-=======
-        var baseSetGetResult = await sut.GetAsync("HBaseSet-1", new GetRecordOptions { IncludeVectors = true });
-        var upsertResult = await sut.UpsertAsync(new VectorStoreGenericDataModel<string>("HGenericMapper-1")
->>>>>>> upstream/main
-=======
-<<<<<<< div
-=======
-        var baseSetGetResult = await sut.GetAsync("HBaseSet-1", new GetRecordOptions { IncludeVectors = true });
-        var upsertResult = await sut.UpsertAsync(new VectorStoreGenericDataModel<string>("HGenericMapper-1")
->>>>>>> eab985c52d058dc92abc75034bc790079131ce75
-=======
->>>>>>> head
->>>>>>> div
         {
             Data =
             {
@@ -3726,132 +748,21 @@
                 { "DescriptionEmbedding", new ReadOnlyMemory<float>(new[] { 30f, 31f, 32f, 33f }) }
             }
         });
-<<<<<<< main
-<<<<<<< HEAD
-<<<<<<< div
-=======
-<<<<<<< Updated upstream
-<<<<<<< Updated upstream
->>>>>>> head
-<<<<<<< Updated upstream
-<<<<<<< Updated upstream
-<<<<<<< Updated upstream
-<<<<<<< Updated upstream
-<<<<<<< Updated upstream
-<<<<<<< Updated upstream
-=======
-<<<<<<< HEAD
->>>>>>> Stashed changes
-=======
-<<<<<<< HEAD
->>>>>>> Stashed changes
-=======
-<<<<<<< HEAD
->>>>>>> Stashed changes
-=======
-<<<<<<< HEAD
->>>>>>> Stashed changes
-=======
-<<<<<<< HEAD
->>>>>>> Stashed changes
-=======
-<<<<<<< HEAD
->>>>>>> Stashed changes
-=======
->>>>>>> Stashed changes
-=======
->>>>>>> Stashed changes
         var localGetResult = await sut.GetAsync("GenericMapper-1", new GetRecordOptions { IncludeVectors = true });
 
         // Assert
         Assert.NotNull(baseSetGetResult);
         Assert.Equal("BaseSet-1", baseSetGetResult.Key);
-<<<<<<< Updated upstream
-<<<<<<< Updated upstream
-<<<<<<< Updated upstream
-<<<<<<< Updated upstream
-<<<<<<< Updated upstream
-<<<<<<< Updated upstream
-<<<<<<< Updated upstream
-<<<<<<< Updated upstream
-=======
->>>>>>> Stashed changes
-=======
-=======
->>>>>>> Stashed changes
-=======
->>>>>>> Stashed changes
-=======
->>>>>>> Stashed changes
-=======
->>>>>>> Stashed changes
-=======
-<<<<<<< Updated upstream
-=======
->>>>>>> eab985c52d058dc92abc75034bc790079131ce75
-=======
-=======
->>>>>>> Stashed changes
-=======
-=======
-<<<<<<< div
->>>>>>> eab985c52d058dc92abc75034bc790079131ce75
-=======
->>>>>>> Stashed changes
->>>>>>> head
-=======
->>>>>>> Stashed changes
-=======
->>>>>>> Stashed changes
         var localGetResult = await sut.GetAsync("HGenericMapper-1", new GetRecordOptions { IncludeVectors = true });
 
         // Assert
         Assert.NotNull(baseSetGetResult);
         Assert.Equal("HBaseSet-1", baseSetGetResult.Key);
-<<<<<<< div
-=======
-<<<<<<< Updated upstream
-<<<<<<< Updated upstream
->>>>>>> head
-<<<<<<< HEAD
->>>>>>> main
-<<<<<<< Updated upstream
-<<<<<<< Updated upstream
-<<<<<<< Updated upstream
-<<<<<<< Updated upstream
-<<<<<<< Updated upstream
->>>>>>> Stashed changes
-=======
->>>>>>> Stashed changes
-=======
->>>>>>> Stashed changes
-=======
->>>>>>> Stashed changes
-=======
->>>>>>> Stashed changes
-=======
->>>>>>> Stashed changes
-=======
->>>>>>> eab985c52d058dc92abc75034bc790079131ce75
-<<<<<<< div
-=======
-=======
->>>>>>> main
->>>>>>> Stashed changes
-=======
->>>>>>> main
->>>>>>> Stashed changes
-<<<<<<< main
-=======
         var localGetResult = await sut.GetAsync("HGenericMapper-1", new GetRecordOptions { IncludeVectors = true });
 
         // Assert
         Assert.NotNull(baseSetGetResult);
         Assert.Equal("HBaseSet-1", baseSetGetResult.Key);
->>>>>>> upstream/main
-=======
->>>>>>> head
->>>>>>> div
         Assert.Equal("My Hotel 1", baseSetGetResult.Data["HotelName"]);
         Assert.Equal(1, baseSetGetResult.Data["HotelCode"]);
         Assert.True((bool)baseSetGetResult.Data["ParkingIncluded"]!);
@@ -3860,124 +771,18 @@
         Assert.NotNull(baseSetGetResult.Vectors["DescriptionEmbedding"]);
         Assert.Equal(new[] { 30f, 31f, 32f, 33f }, ((ReadOnlyMemory<float>)baseSetGetResult.Vectors["DescriptionEmbedding"]!).ToArray());
 
-<<<<<<< main
-<<<<<<< HEAD
-<<<<<<< div
-=======
-<<<<<<< Updated upstream
-<<<<<<< Updated upstream
->>>>>>> head
-<<<<<<< Updated upstream
-<<<<<<< Updated upstream
-<<<<<<< Updated upstream
-<<<<<<< Updated upstream
-<<<<<<< Updated upstream
-<<<<<<< Updated upstream
-=======
-<<<<<<< HEAD
->>>>>>> Stashed changes
-=======
-<<<<<<< HEAD
->>>>>>> Stashed changes
-=======
-<<<<<<< HEAD
->>>>>>> Stashed changes
-=======
-<<<<<<< HEAD
->>>>>>> Stashed changes
-=======
-<<<<<<< HEAD
->>>>>>> Stashed changes
-=======
-<<<<<<< HEAD
->>>>>>> Stashed changes
-=======
->>>>>>> Stashed changes
-=======
->>>>>>> Stashed changes
         Assert.Equal("GenericMapper-1", upsertResult);
 
         Assert.NotNull(localGetResult);
         Assert.Equal("GenericMapper-1", localGetResult.Key);
-<<<<<<< Updated upstream
-<<<<<<< Updated upstream
-<<<<<<< Updated upstream
-<<<<<<< Updated upstream
-<<<<<<< Updated upstream
-<<<<<<< Updated upstream
-<<<<<<< Updated upstream
-<<<<<<< Updated upstream
-=======
->>>>>>> Stashed changes
-=======
-=======
->>>>>>> Stashed changes
-=======
->>>>>>> Stashed changes
-=======
->>>>>>> Stashed changes
-=======
->>>>>>> Stashed changes
-=======
-=======
->>>>>>> eab985c52d058dc92abc75034bc790079131ce75
-=======
-=======
->>>>>>> Stashed changes
-=======
-=======
-<<<<<<< div
->>>>>>> eab985c52d058dc92abc75034bc790079131ce75
-=======
->>>>>>> Stashed changes
->>>>>>> head
         Assert.Equal("HGenericMapper-1", upsertResult);
 
         Assert.NotNull(localGetResult);
         Assert.Equal("HGenericMapper-1", localGetResult.Key);
-<<<<<<< div
-=======
-<<<<<<< Updated upstream
-<<<<<<< Updated upstream
->>>>>>> head
-<<<<<<< HEAD
->>>>>>> main
-<<<<<<< Updated upstream
-<<<<<<< Updated upstream
-<<<<<<< Updated upstream
-<<<<<<< Updated upstream
-<<<<<<< Updated upstream
->>>>>>> Stashed changes
-=======
->>>>>>> Stashed changes
-=======
->>>>>>> Stashed changes
-=======
->>>>>>> Stashed changes
-=======
->>>>>>> Stashed changes
-=======
->>>>>>> Stashed changes
-=======
->>>>>>> eab985c52d058dc92abc75034bc790079131ce75
-<<<<<<< div
-=======
-=======
->>>>>>> main
->>>>>>> Stashed changes
-=======
->>>>>>> main
->>>>>>> Stashed changes
-<<<<<<< main
-=======
         Assert.Equal("HGenericMapper-1", upsertResult);
 
         Assert.NotNull(localGetResult);
         Assert.Equal("HGenericMapper-1", localGetResult.Key);
->>>>>>> upstream/main
-=======
->>>>>>> head
->>>>>>> div
         Assert.Equal("Generic Mapper Hotel", localGetResult.Data["HotelName"]);
         Assert.Equal(40, localGetResult.Data["HotelCode"]);
         Assert.True((bool)localGetResult.Data["ParkingIncluded"]!);
@@ -3986,60 +791,12 @@
         Assert.Equal(new[] { 30f, 31f, 32f, 33f }, ((ReadOnlyMemory<float>)localGetResult.Vectors["DescriptionEmbedding"]!).ToArray());
     }
 
-<<<<<<< HEAD
-<<<<<<< main
-<<<<<<< HEAD
-<<<<<<< div
-=======
-<<<<<<< Updated upstream
-<<<<<<< Updated upstream
->>>>>>> head
-<<<<<<< Updated upstream
-<<<<<<< Updated upstream
-<<<<<<< Updated upstream
-<<<<<<< Updated upstream
-<<<<<<< Updated upstream
-<<<<<<< Updated upstream
     private static BasicHotel CreateTestHotel(string hotelId, int hotelCode)
     {
         var record = new BasicHotel
-=======
-=======
->>>>>>> Stashed changes
-=======
->>>>>>> Stashed changes
-=======
->>>>>>> Stashed changes
-=======
->>>>>>> Stashed changes
-=======
->>>>>>> Stashed changes
-<<<<<<< HEAD
-=======
->>>>>>> Stashed changes
-=======
->>>>>>> Stashed changes
-    private static BasicHotel CreateTestHotel(string hotelId, int hotelCode)
-    {
-        var record = new BasicHotel
-=======
-<<<<<<< div
-=======
->>>>>>> eab985c52d058dc92abc75034bc790079131ce75
-=======
-<<<<<<< Updated upstream
-<<<<<<< Updated upstream
-=======
->>>>>>> eab985c52d058dc92abc75034bc790079131ce75
-=======
->>>>>>> Stashed changes
-=======
->>>>>>> Stashed changes
->>>>>>> head
     private static BasicFloat32Hotel CreateTestHotel(string hotelId, int hotelCode)
     {
         var record = new BasicFloat32Hotel
-=======
         var sut = new RedisHashSetVectorStoreRecordCollection<BasicHotel>(fixture.Database, TestCollectionName, options);
 
         // Act & Assert
@@ -4049,54 +806,12 @@
     private static BasicHotel CreateTestHotel(string hotelId, int hotelCode)
     {
         var record = new BasicHotel
->>>>>>> 46c3c89f5c5dbc355794ac231b509e142f4fb770
-<<<<<<< div
-=======
-<<<<<<< Updated upstream
-<<<<<<< Updated upstream
->>>>>>> head
-<<<<<<< HEAD
->>>>>>> main
-<<<<<<< Updated upstream
-<<<<<<< Updated upstream
-<<<<<<< Updated upstream
-<<<<<<< Updated upstream
-<<<<<<< Updated upstream
->>>>>>> Stashed changes
-=======
->>>>>>> Stashed changes
-=======
->>>>>>> Stashed changes
-=======
->>>>>>> Stashed changes
-=======
->>>>>>> Stashed changes
-=======
->>>>>>> Stashed changes
-=======
->>>>>>> eab985c52d058dc92abc75034bc790079131ce75
-<<<<<<< div
-=======
-=======
->>>>>>> main
->>>>>>> Stashed changes
-=======
->>>>>>> main
->>>>>>> Stashed changes
-<<<<<<< main
-=======
     private static BasicFloat32Hotel CreateTestHotel(string hotelId, int hotelCode)
     {
         var record = new BasicFloat32Hotel
->>>>>>> upstream/main
-=======
->>>>>>> head
->>>>>>> div
-=======
     private static RedisBasicFloat32Hotel CreateTestHotel(string hotelId, int hotelCode)
     {
         var record = new RedisBasicFloat32Hotel
->>>>>>> 926a5909
         {
             HotelId = hotelId,
             HotelName = $"My Hotel {hotelCode}",
@@ -4109,206 +824,22 @@
         return record;
     }
 
-<<<<<<< HEAD
-<<<<<<< main
-<<<<<<< HEAD
-<<<<<<< div
-=======
-<<<<<<< Updated upstream
-<<<<<<< Updated upstream
->>>>>>> head
-<<<<<<< Updated upstream
-<<<<<<< Updated upstream
-<<<<<<< Updated upstream
-<<<<<<< Updated upstream
-<<<<<<< Updated upstream
-<<<<<<< Updated upstream
     private sealed class FailingMapper : IVectorStoreRecordMapper<BasicHotel, (string Key, HashEntry[] HashEntries)>
     {
         public (string Key, HashEntry[] HashEntries) MapFromDataToStorageModel(BasicHotel dataModel)
-=======
-=======
->>>>>>> Stashed changes
-=======
->>>>>>> Stashed changes
-=======
->>>>>>> Stashed changes
-=======
->>>>>>> Stashed changes
-=======
->>>>>>> Stashed changes
-<<<<<<< HEAD
-=======
->>>>>>> Stashed changes
-=======
->>>>>>> Stashed changes
-    private sealed class FailingMapper : IVectorStoreRecordMapper<BasicHotel, (string Key, HashEntry[] HashEntries)>
-    {
-        public (string Key, HashEntry[] HashEntries) MapFromDataToStorageModel(BasicHotel dataModel)
-=======
-<<<<<<< div
-=======
->>>>>>> eab985c52d058dc92abc75034bc790079131ce75
-=======
-<<<<<<< Updated upstream
-<<<<<<< Updated upstream
-=======
->>>>>>> eab985c52d058dc92abc75034bc790079131ce75
-=======
->>>>>>> Stashed changes
-=======
->>>>>>> Stashed changes
->>>>>>> head
-<<<<<<< HEAD
     private sealed class FailingMapper : IVectorStoreRecordMapper<BasicFloat32Hotel, (string Key, HashEntry[] HashEntries)>
     {
         public (string Key, HashEntry[] HashEntries) MapFromDataToStorageModel(BasicFloat32Hotel dataModel)
-=======
-    private sealed class FailingMapper : IVectorStoreRecordMapper<BasicHotel, (string Key, HashEntry[] HashEntries)>
-    {
-        public (string Key, HashEntry[] HashEntries) MapFromDataToStorageModel(BasicHotel dataModel)
->>>>>>> 46c3c89f5c5dbc355794ac231b509e142f4fb770
-<<<<<<< div
-=======
-<<<<<<< Updated upstream
-<<<<<<< Updated upstream
->>>>>>> head
-<<<<<<< HEAD
->>>>>>> main
-<<<<<<< Updated upstream
-<<<<<<< Updated upstream
-<<<<<<< Updated upstream
-<<<<<<< Updated upstream
-<<<<<<< Updated upstream
->>>>>>> Stashed changes
-=======
->>>>>>> Stashed changes
-=======
->>>>>>> Stashed changes
-=======
->>>>>>> Stashed changes
-=======
->>>>>>> Stashed changes
-=======
->>>>>>> Stashed changes
-=======
->>>>>>> eab985c52d058dc92abc75034bc790079131ce75
-<<<<<<< div
-=======
-=======
->>>>>>> main
->>>>>>> Stashed changes
-=======
->>>>>>> main
->>>>>>> Stashed changes
-<<<<<<< main
-=======
-    private sealed class FailingMapper : IVectorStoreRecordMapper<BasicFloat32Hotel, (string Key, HashEntry[] HashEntries)>
-    {
-        public (string Key, HashEntry[] HashEntries) MapFromDataToStorageModel(BasicFloat32Hotel dataModel)
->>>>>>> upstream/main
-=======
->>>>>>> head
->>>>>>> div
-=======
     private sealed class FailingMapper : IVectorStoreRecordMapper<RedisBasicFloat32Hotel, (string Key, HashEntry[] HashEntries)>
     {
         public (string Key, HashEntry[] HashEntries) MapFromDataToStorageModel(RedisBasicFloat32Hotel dataModel)
->>>>>>> 926a5909
         {
             throw new NotImplementedException();
         }
 
-<<<<<<< HEAD
-<<<<<<< main
-<<<<<<< HEAD
-<<<<<<< div
-=======
-<<<<<<< Updated upstream
-<<<<<<< Updated upstream
->>>>>>> head
-<<<<<<< Updated upstream
-<<<<<<< Updated upstream
-<<<<<<< Updated upstream
-<<<<<<< Updated upstream
-<<<<<<< Updated upstream
-<<<<<<< Updated upstream
         public BasicHotel MapFromStorageToDataModel((string Key, HashEntry[] HashEntries) storageModel, StorageToDataModelMapperOptions options)
-=======
-=======
->>>>>>> Stashed changes
-=======
->>>>>>> Stashed changes
-=======
->>>>>>> Stashed changes
-=======
->>>>>>> Stashed changes
-=======
->>>>>>> Stashed changes
-<<<<<<< HEAD
-        public BasicHotel MapFromStorageToDataModel((string Key, HashEntry[] HashEntries) storageModel, StorageToDataModelMapperOptions options)
-=======
-=======
->>>>>>> eab985c52d058dc92abc75034bc790079131ce75
-<<<<<<< div
-=======
-=======
-        public BasicHotel MapFromStorageToDataModel((string Key, HashEntry[] HashEntries) storageModel, StorageToDataModelMapperOptions options)
-=======
->>>>>>> Stashed changes
-=======
-        public BasicHotel MapFromStorageToDataModel((string Key, HashEntry[] HashEntries) storageModel, StorageToDataModelMapperOptions options)
-=======
->>>>>>> Stashed changes
->>>>>>> head
-<<<<<<< HEAD
         public BasicFloat32Hotel MapFromStorageToDataModel((string Key, HashEntry[] HashEntries) storageModel, StorageToDataModelMapperOptions options)
-=======
-        public BasicHotel MapFromStorageToDataModel((string Key, HashEntry[] HashEntries) storageModel, StorageToDataModelMapperOptions options)
->>>>>>> 46c3c89f5c5dbc355794ac231b509e142f4fb770
-<<<<<<< div
-=======
-<<<<<<< Updated upstream
-<<<<<<< Updated upstream
->>>>>>> head
-<<<<<<< HEAD
->>>>>>> main
-<<<<<<< Updated upstream
-<<<<<<< Updated upstream
-<<<<<<< Updated upstream
-<<<<<<< Updated upstream
-<<<<<<< Updated upstream
->>>>>>> Stashed changes
-=======
->>>>>>> Stashed changes
-=======
->>>>>>> Stashed changes
-=======
->>>>>>> Stashed changes
-=======
->>>>>>> Stashed changes
-=======
->>>>>>> Stashed changes
-=======
->>>>>>> eab985c52d058dc92abc75034bc790079131ce75
-<<<<<<< div
-=======
-=======
->>>>>>> main
->>>>>>> Stashed changes
-=======
->>>>>>> main
->>>>>>> Stashed changes
-<<<<<<< main
-=======
-        public BasicFloat32Hotel MapFromStorageToDataModel((string Key, HashEntry[] HashEntries) storageModel, StorageToDataModelMapperOptions options)
->>>>>>> upstream/main
-=======
->>>>>>> head
->>>>>>> div
-=======
         public RedisBasicFloat32Hotel MapFromStorageToDataModel((string Key, HashEntry[] HashEntries) storageModel, StorageToDataModelMapperOptions options)
->>>>>>> 926a5909
         {
             throw new NotImplementedException();
         }
