--- conflicted
+++ resolved
@@ -39,19 +39,6 @@
         {
             Properties = new List<VectorStoreProperty>
             {
-<<<<<<< HEAD
-                new VectorStoreRecordKeyProperty("HotelId", typeof(string)),
-                new VectorStoreRecordDataProperty("HotelName", typeof(string)) { IsIndexed = true },
-                new VectorStoreRecordDataProperty("HotelCode", typeof(int)) { IsIndexed = true },
-                new VectorStoreRecordDataProperty("Description", typeof(string)) { IsFullTextIndexed = true },
-                new VectorStoreRecordVectorProperty("DescriptionEmbedding", typeof(ReadOnlyMemory<float>?), 4),
-                new VectorStoreRecordDataProperty("Tags", typeof(string[])) { IsIndexed = true },
-                new VectorStoreRecordDataProperty("FTSTags", typeof(string[])) { IsFullTextIndexed = true },
-                new VectorStoreRecordDataProperty("ParkingIncluded", typeof(bool)) { StoragePropertyName = "parking_is_included" },
-                new VectorStoreRecordDataProperty("LastRenovationDate", typeof(DateTimeOffset)),
-                new VectorStoreRecordDataProperty("Rating", typeof(double)),
-                new VectorStoreRecordDataProperty("Address", typeof(RedisHotelAddress))
-=======
                 new VectorStoreKeyProperty("HotelId", typeof(string)),
                 new VectorStoreDataProperty("HotelName", typeof(string)) { IsIndexed = true },
                 new VectorStoreDataProperty("HotelCode", typeof(int)) { IsIndexed = true },
@@ -63,22 +50,12 @@
                 new VectorStoreDataProperty("LastRenovationDate", typeof(DateTimeOffset)),
                 new VectorStoreDataProperty("Rating", typeof(double)),
                 new VectorStoreDataProperty("Address", typeof(RedisHotelAddress))
->>>>>>> c084b067
             }
         };
         this.BasicVectorStoreRecordDefinition = new VectorStoreCollectionDefinition
         {
             Properties = new List<VectorStoreProperty>
             {
-<<<<<<< HEAD
-                new VectorStoreRecordKeyProperty("HotelId", typeof(string)),
-                new VectorStoreRecordDataProperty("HotelName", typeof(string)) { IsIndexed = true },
-                new VectorStoreRecordDataProperty("HotelCode", typeof(int)) { IsIndexed = true },
-                new VectorStoreRecordDataProperty("Description", typeof(string)) { IsFullTextIndexed = true },
-                new VectorStoreRecordVectorProperty("DescriptionEmbedding", typeof(ReadOnlyMemory<float>?), 4),
-                new VectorStoreRecordDataProperty("ParkingIncluded", typeof(bool)) { StoragePropertyName = "parking_is_included" },
-                new VectorStoreRecordDataProperty("Rating", typeof(double)),
-=======
                 new VectorStoreKeyProperty("HotelId", typeof(string)),
                 new VectorStoreDataProperty("HotelName", typeof(string)) { IsIndexed = true },
                 new VectorStoreDataProperty("HotelCode", typeof(int)) { IsIndexed = true },
@@ -86,7 +63,6 @@
                 new VectorStoreVectorProperty("DescriptionEmbedding", typeof(ReadOnlyMemory<float>?), 4),
                 new VectorStoreDataProperty("ParkingIncluded", typeof(bool)) { StorageName = "parking_is_included" },
                 new VectorStoreDataProperty("Rating", typeof(double)),
->>>>>>> c084b067
             }
         };
     }
