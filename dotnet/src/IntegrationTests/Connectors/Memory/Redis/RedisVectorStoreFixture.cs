--- conflicted
+++ resolved
@@ -1,4 +1,4 @@
-﻿// Copyright (c) Microsoft. All rights reserved.
+// Copyright (c) Microsoft. All rights reserved.
 
 using System;
 using System.Collections.Generic;
@@ -88,46 +88,6 @@
         ConnectionMultiplexer redis = ConnectionMultiplexer.Connect("localhost:6379,connectTimeout=60000,connectRetry=5");
         this.Database = redis.GetDatabase();
 
-<<<<<<< main
-<<<<<<< HEAD
-<<<<<<< div
-=======
-<<<<<<< Updated upstream
-<<<<<<< Updated upstream
->>>>>>> head
-<<<<<<< Updated upstream
-<<<<<<< Updated upstream
-<<<<<<< Updated upstream
-<<<<<<< Updated upstream
-<<<<<<< Updated upstream
-<<<<<<< Updated upstream
-=======
-=======
->>>>>>> Stashed changes
-=======
->>>>>>> Stashed changes
-=======
->>>>>>> Stashed changes
-=======
->>>>>>> Stashed changes
-=======
->>>>>>> Stashed changes
-<<<<<<< HEAD
-=======
-=======
->>>>>>> eab985c52d058dc92abc75034bc790079131ce75
-<<<<<<< div
-=======
-=======
-=======
->>>>>>> Stashed changes
-=======
-=======
->>>>>>> Stashed changes
->>>>>>> head
-<<<<<<< HEAD
-=======
->>>>>>> upstream/main
         // Create a JSON index.
         var jsonSchema = new Schema();
         jsonSchema.AddTagField(new FieldName("$.HotelName", "HotelName"));
@@ -136,156 +96,18 @@
         jsonSchema.AddTagField(new FieldName("$.Tags", "Tags"));
         jsonSchema.AddTextField(new FieldName("$.FTSTags", "FTSTags"));
         jsonSchema.AddVectorField(new FieldName("$.DescriptionEmbedding", "DescriptionEmbedding"), Schema.VectorField.VectorAlgo.HNSW, new Dictionary<string, object>()
-<<<<<<< main
-=======
-<<<<<<< div
-=======
-<<<<<<< Updated upstream
-<<<<<<< Updated upstream
->>>>>>> head
-<<<<<<< HEAD
->>>>>>> main
-<<<<<<< Updated upstream
-<<<<<<< Updated upstream
-<<<<<<< Updated upstream
-<<<<<<< Updated upstream
-<<<<<<< Updated upstream
->>>>>>> Stashed changes
-=======
->>>>>>> Stashed changes
-=======
->>>>>>> Stashed changes
-=======
->>>>>>> Stashed changes
-=======
->>>>>>> Stashed changes
-=======
->>>>>>> Stashed changes
-=======
->>>>>>> eab985c52d058dc92abc75034bc790079131ce75
-<<<<<<< div
-=======
-=======
->>>>>>> main
->>>>>>> Stashed changes
-=======
->>>>>>> main
->>>>>>> Stashed changes
->>>>>>> head
         // Create a schema for the vector store.
         var schema = new Schema();
         schema.AddTextField(new FieldName("$.HotelName", "HotelName"));
         schema.AddNumericField(new FieldName("$.HotelCode", "HotelCode"));
         schema.AddTextField(new FieldName("$.Description", "Description"));
         schema.AddVectorField(new FieldName("$.DescriptionEmbedding", "DescriptionEmbedding"), Schema.VectorField.VectorAlgo.HNSW, new Dictionary<string, object>()
-<<<<<<< HEAD
-<<<<<<< div
-=======
-<<<<<<< Updated upstream
-<<<<<<< Updated upstream
->>>>>>> head
-<<<<<<< Updated upstream
-<<<<<<< Updated upstream
-<<<<<<< Updated upstream
-<<<<<<< Updated upstream
-<<<<<<< Updated upstream
-<<<<<<< Updated upstream
-=======
-=======
->>>>>>> Stashed changes
-=======
->>>>>>> Stashed changes
-=======
->>>>>>> Stashed changes
-=======
->>>>>>> Stashed changes
-=======
->>>>>>> Stashed changes
-<<<<<<< HEAD
-=======
->>>>>>> 46c3c89f5c5dbc355794ac231b509e142f4fb770
->>>>>>> main
-<<<<<<< Updated upstream
-<<<<<<< Updated upstream
-<<<<<<< Updated upstream
-<<<<<<< Updated upstream
-<<<<<<< Updated upstream
->>>>>>> Stashed changes
-=======
->>>>>>> Stashed changes
-=======
->>>>>>> Stashed changes
-=======
->>>>>>> Stashed changes
-=======
->>>>>>> Stashed changes
-=======
->>>>>>> Stashed changes
-=======
->>>>>>> 46c3c89f5c5dbc355794ac231b509e142f4fb770
->>>>>>> eab985c52d058dc92abc75034bc790079131ce75
-<<<<<<< div
-=======
-=======
-=======
->>>>>>> 46c3c89f5c5dbc355794ac231b509e142f4fb770
->>>>>>> main
->>>>>>> Stashed changes
-=======
-=======
->>>>>>> 46c3c89f5c5dbc355794ac231b509e142f4fb770
->>>>>>> main
->>>>>>> Stashed changes
-<<<<<<< main
-=======
->>>>>>> upstream/main
-=======
->>>>>>> head
->>>>>>> div
         {
             ["TYPE"] = "FLOAT32",
             ["DIM"] = "4",
             ["DISTANCE_METRIC"] = "L2"
         });
         var jsonCreateParams = new FTCreateParams().AddPrefix("jsonhotels:").On(IndexDataType.JSON);
-<<<<<<< main
-<<<<<<< HEAD
-<<<<<<< div
-=======
-<<<<<<< Updated upstream
-<<<<<<< Updated upstream
->>>>>>> head
-<<<<<<< Updated upstream
-<<<<<<< Updated upstream
-<<<<<<< Updated upstream
-<<<<<<< Updated upstream
-<<<<<<< Updated upstream
-<<<<<<< Updated upstream
-=======
-=======
->>>>>>> Stashed changes
-=======
->>>>>>> Stashed changes
-=======
->>>>>>> Stashed changes
-=======
->>>>>>> Stashed changes
-=======
->>>>>>> Stashed changes
-<<<<<<< HEAD
-=======
-=======
->>>>>>> eab985c52d058dc92abc75034bc790079131ce75
-<<<<<<< div
-=======
-=======
-=======
->>>>>>> Stashed changes
-=======
-=======
->>>>>>> Stashed changes
->>>>>>> head
-<<<<<<< HEAD
         await this.Database.FT().CreateAsync("jsonhotels", jsonCreateParams, jsonSchema);
 
         // Create a hashset index.
@@ -302,45 +124,8 @@
 
         var hashsetCreateParams = new FTCreateParams().AddPrefix("hashhotels:").On(IndexDataType.HASH);
         await this.Database.FT().CreateAsync("hashhotels", hashsetCreateParams, hashSchema);
-=======
-<<<<<<< div
-=======
-<<<<<<< Updated upstream
-<<<<<<< Updated upstream
->>>>>>> head
-<<<<<<< HEAD
->>>>>>> main
-<<<<<<< Updated upstream
-<<<<<<< Updated upstream
-<<<<<<< Updated upstream
-<<<<<<< Updated upstream
-<<<<<<< Updated upstream
->>>>>>> Stashed changes
-=======
->>>>>>> Stashed changes
-=======
->>>>>>> Stashed changes
-=======
->>>>>>> Stashed changes
-=======
->>>>>>> Stashed changes
-=======
->>>>>>> Stashed changes
-=======
->>>>>>> eab985c52d058dc92abc75034bc790079131ce75
-<<<<<<< div
-=======
-=======
->>>>>>> main
->>>>>>> Stashed changes
-=======
->>>>>>> main
->>>>>>> Stashed changes
->>>>>>> head
         await this.Database.FT().CreateAsync("jsonhotels", jsonCreateParams, schema);
-=======
         await this.Database.FT().CreateAsync("jsonhotels", jsonCreateParams, jsonSchema);
->>>>>>> upstream/main
 
         // Create a hashset index.
         var hashSchema = new Schema();
@@ -355,73 +140,8 @@
         });
 
         var hashsetCreateParams = new FTCreateParams().AddPrefix("hashhotels:").On(IndexDataType.HASH);
-<<<<<<< main
         await this.Database.FT().CreateAsync("hashhotels", hashsetCreateParams, schema);
-<<<<<<< HEAD
-<<<<<<< div
-=======
-<<<<<<< Updated upstream
-<<<<<<< Updated upstream
->>>>>>> head
-<<<<<<< Updated upstream
-<<<<<<< Updated upstream
-<<<<<<< Updated upstream
-<<<<<<< Updated upstream
-<<<<<<< Updated upstream
-<<<<<<< Updated upstream
-=======
-=======
->>>>>>> Stashed changes
-=======
->>>>>>> Stashed changes
-=======
->>>>>>> Stashed changes
-=======
->>>>>>> Stashed changes
-=======
->>>>>>> Stashed changes
-<<<<<<< HEAD
-=======
->>>>>>> 46c3c89f5c5dbc355794ac231b509e142f4fb770
->>>>>>> main
-<<<<<<< Updated upstream
-<<<<<<< Updated upstream
-<<<<<<< Updated upstream
-<<<<<<< Updated upstream
-<<<<<<< Updated upstream
->>>>>>> Stashed changes
-=======
->>>>>>> Stashed changes
-=======
->>>>>>> Stashed changes
-=======
->>>>>>> Stashed changes
-=======
->>>>>>> Stashed changes
-=======
->>>>>>> Stashed changes
-=======
->>>>>>> 46c3c89f5c5dbc355794ac231b509e142f4fb770
->>>>>>> eab985c52d058dc92abc75034bc790079131ce75
-<<<<<<< div
-=======
-=======
-=======
->>>>>>> 46c3c89f5c5dbc355794ac231b509e142f4fb770
->>>>>>> main
->>>>>>> Stashed changes
-=======
-=======
->>>>>>> 46c3c89f5c5dbc355794ac231b509e142f4fb770
->>>>>>> main
->>>>>>> Stashed changes
-<<<<<<< main
-=======
         await this.Database.FT().CreateAsync("hashhotels", hashsetCreateParams, hashSchema);
->>>>>>> upstream/main
-=======
->>>>>>> head
->>>>>>> div
 
         // Create some test data.
         var address = new RedisHotelAddress { City = "Seattle", Country = "USA" };
@@ -446,92 +166,8 @@
         await this.Database.JSON().SetAsync("jsonhotels:BaseSet-4-Invalid", "$", new { HotelId = "AnotherId", HotelName = "My Invalid Hotel", HotelCode = 4, Description = "This is an invalid hotel.", DescriptionEmbedding = embedding, parking_is_included = false });
 
         // Add hashset test data.
-<<<<<<< main
-<<<<<<< HEAD
-<<<<<<< div
-=======
-<<<<<<< Updated upstream
-<<<<<<< Updated upstream
->>>>>>> head
-<<<<<<< Updated upstream
-<<<<<<< Updated upstream
-<<<<<<< Updated upstream
-<<<<<<< Updated upstream
-<<<<<<< Updated upstream
-<<<<<<< Updated upstream
         await this.Database.HashSetAsync("hashhotels:BaseSet-1", new HashEntry[]
-=======
-=======
->>>>>>> Stashed changes
-=======
->>>>>>> Stashed changes
-=======
->>>>>>> Stashed changes
-=======
->>>>>>> Stashed changes
-=======
->>>>>>> Stashed changes
-<<<<<<< HEAD
-        await this.Database.HashSetAsync("hashhotels:BaseSet-1", new HashEntry[]
-=======
-=======
->>>>>>> eab985c52d058dc92abc75034bc790079131ce75
-<<<<<<< div
-=======
-=======
-        await this.Database.HashSetAsync("hashhotels:BaseSet-1", new HashEntry[]
-=======
->>>>>>> Stashed changes
-=======
-        await this.Database.HashSetAsync("hashhotels:BaseSet-1", new HashEntry[]
-=======
->>>>>>> Stashed changes
->>>>>>> head
-<<<<<<< HEAD
         await this.Database.HashSetAsync("hashhotels:HBaseSet-1", new HashEntry[]
-=======
-        await this.Database.HashSetAsync("hashhotels:BaseSet-1", new HashEntry[]
->>>>>>> 46c3c89f5c5dbc355794ac231b509e142f4fb770
-<<<<<<< div
-=======
-<<<<<<< Updated upstream
-<<<<<<< Updated upstream
->>>>>>> head
-<<<<<<< HEAD
->>>>>>> main
-<<<<<<< Updated upstream
-<<<<<<< Updated upstream
-<<<<<<< Updated upstream
-<<<<<<< Updated upstream
-<<<<<<< Updated upstream
->>>>>>> Stashed changes
-=======
->>>>>>> Stashed changes
-=======
->>>>>>> Stashed changes
-=======
->>>>>>> Stashed changes
-=======
->>>>>>> Stashed changes
-=======
->>>>>>> Stashed changes
-=======
->>>>>>> eab985c52d058dc92abc75034bc790079131ce75
-<<<<<<< div
-=======
-=======
->>>>>>> main
->>>>>>> Stashed changes
-=======
->>>>>>> main
->>>>>>> Stashed changes
-<<<<<<< main
-=======
-        await this.Database.HashSetAsync("hashhotels:HBaseSet-1", new HashEntry[]
->>>>>>> upstream/main
-=======
->>>>>>> head
->>>>>>> div
         {
             new("HotelName", "My Hotel 1"),
             new("HotelCode", 1),
@@ -540,92 +176,8 @@
             new("parking_is_included", true),
             new("Rating", 3.6)
         });
-<<<<<<< main
-<<<<<<< HEAD
-<<<<<<< div
-=======
-<<<<<<< Updated upstream
-<<<<<<< Updated upstream
->>>>>>> head
-<<<<<<< Updated upstream
-<<<<<<< Updated upstream
-<<<<<<< Updated upstream
-<<<<<<< Updated upstream
-<<<<<<< Updated upstream
-<<<<<<< Updated upstream
         await this.Database.HashSetAsync("hashhotels:BaseSet-2", new HashEntry[]
-=======
-=======
->>>>>>> Stashed changes
-=======
->>>>>>> Stashed changes
-=======
->>>>>>> Stashed changes
-=======
->>>>>>> Stashed changes
-=======
->>>>>>> Stashed changes
-<<<<<<< HEAD
-        await this.Database.HashSetAsync("hashhotels:BaseSet-2", new HashEntry[]
-=======
-=======
->>>>>>> eab985c52d058dc92abc75034bc790079131ce75
-<<<<<<< div
-=======
-=======
-        await this.Database.HashSetAsync("hashhotels:BaseSet-2", new HashEntry[]
-=======
->>>>>>> Stashed changes
-=======
-        await this.Database.HashSetAsync("hashhotels:BaseSet-2", new HashEntry[]
-=======
->>>>>>> Stashed changes
->>>>>>> head
-<<<<<<< HEAD
         await this.Database.HashSetAsync("hashhotels:HBaseSet-2", new HashEntry[]
-=======
-        await this.Database.HashSetAsync("hashhotels:BaseSet-2", new HashEntry[]
->>>>>>> 46c3c89f5c5dbc355794ac231b509e142f4fb770
-<<<<<<< div
-=======
-<<<<<<< Updated upstream
-<<<<<<< Updated upstream
->>>>>>> head
-<<<<<<< HEAD
->>>>>>> main
-<<<<<<< Updated upstream
-<<<<<<< Updated upstream
-<<<<<<< Updated upstream
-<<<<<<< Updated upstream
-<<<<<<< Updated upstream
->>>>>>> Stashed changes
-=======
->>>>>>> Stashed changes
-=======
->>>>>>> Stashed changes
-=======
->>>>>>> Stashed changes
-=======
->>>>>>> Stashed changes
-=======
->>>>>>> Stashed changes
-=======
->>>>>>> eab985c52d058dc92abc75034bc790079131ce75
-<<<<<<< div
-=======
-=======
->>>>>>> main
->>>>>>> Stashed changes
-=======
->>>>>>> main
->>>>>>> Stashed changes
-<<<<<<< main
-=======
-        await this.Database.HashSetAsync("hashhotels:HBaseSet-2", new HashEntry[]
->>>>>>> upstream/main
-=======
->>>>>>> head
->>>>>>> div
         {
             new("HotelName", "My Hotel 2"),
             new("HotelCode", 2),
@@ -633,92 +185,8 @@
             new("DescriptionEmbedding", MemoryMarshal.AsBytes(new ReadOnlySpan<float>(embedding)).ToArray()),
             new("parking_is_included", false),
         });
-<<<<<<< main
-<<<<<<< HEAD
-<<<<<<< div
-=======
-<<<<<<< Updated upstream
-<<<<<<< Updated upstream
->>>>>>> head
-<<<<<<< Updated upstream
-<<<<<<< Updated upstream
-<<<<<<< Updated upstream
-<<<<<<< Updated upstream
-<<<<<<< Updated upstream
-<<<<<<< Updated upstream
         await this.Database.HashSetAsync("hashhotels:BaseSet-3", new HashEntry[]
-=======
-=======
->>>>>>> Stashed changes
-=======
->>>>>>> Stashed changes
-=======
->>>>>>> Stashed changes
-=======
->>>>>>> Stashed changes
-=======
->>>>>>> Stashed changes
-<<<<<<< HEAD
-        await this.Database.HashSetAsync("hashhotels:BaseSet-3", new HashEntry[]
-=======
-=======
->>>>>>> eab985c52d058dc92abc75034bc790079131ce75
-<<<<<<< div
-=======
-=======
-        await this.Database.HashSetAsync("hashhotels:BaseSet-3", new HashEntry[]
-=======
->>>>>>> Stashed changes
-=======
-        await this.Database.HashSetAsync("hashhotels:BaseSet-3", new HashEntry[]
-=======
->>>>>>> Stashed changes
->>>>>>> head
-<<<<<<< HEAD
         await this.Database.HashSetAsync("hashhotels:HBaseSet-3", new HashEntry[]
-=======
-        await this.Database.HashSetAsync("hashhotels:BaseSet-3", new HashEntry[]
->>>>>>> 46c3c89f5c5dbc355794ac231b509e142f4fb770
-<<<<<<< div
-=======
-<<<<<<< Updated upstream
-<<<<<<< Updated upstream
->>>>>>> head
-<<<<<<< HEAD
->>>>>>> main
-<<<<<<< Updated upstream
-<<<<<<< Updated upstream
-<<<<<<< Updated upstream
-<<<<<<< Updated upstream
-<<<<<<< Updated upstream
->>>>>>> Stashed changes
-=======
->>>>>>> Stashed changes
-=======
->>>>>>> Stashed changes
-=======
->>>>>>> Stashed changes
-=======
->>>>>>> Stashed changes
-=======
->>>>>>> Stashed changes
-=======
->>>>>>> eab985c52d058dc92abc75034bc790079131ce75
-<<<<<<< div
-=======
-=======
->>>>>>> main
->>>>>>> Stashed changes
-=======
->>>>>>> main
->>>>>>> Stashed changes
-<<<<<<< main
-=======
-        await this.Database.HashSetAsync("hashhotels:HBaseSet-3", new HashEntry[]
->>>>>>> upstream/main
-=======
->>>>>>> head
->>>>>>> div
         {
             new("HotelName", "My Hotel 3"),
             new("HotelCode", 3),
@@ -726,92 +194,8 @@
             new("DescriptionEmbedding", MemoryMarshal.AsBytes(new ReadOnlySpan<float>(embedding)).ToArray()),
             new("parking_is_included", false),
         });
-<<<<<<< main
-<<<<<<< HEAD
-<<<<<<< div
-=======
-<<<<<<< Updated upstream
-<<<<<<< Updated upstream
->>>>>>> head
-<<<<<<< Updated upstream
-<<<<<<< Updated upstream
-<<<<<<< Updated upstream
-<<<<<<< Updated upstream
-<<<<<<< Updated upstream
-<<<<<<< Updated upstream
         await this.Database.HashSetAsync("hashhotels:BaseSet-4-Invalid", new HashEntry[]
-=======
-=======
->>>>>>> Stashed changes
-=======
->>>>>>> Stashed changes
-=======
->>>>>>> Stashed changes
-=======
->>>>>>> Stashed changes
-=======
->>>>>>> Stashed changes
-<<<<<<< HEAD
-        await this.Database.HashSetAsync("hashhotels:BaseSet-4-Invalid", new HashEntry[]
-=======
-=======
->>>>>>> eab985c52d058dc92abc75034bc790079131ce75
-<<<<<<< div
-=======
-=======
-        await this.Database.HashSetAsync("hashhotels:BaseSet-4-Invalid", new HashEntry[]
-=======
->>>>>>> Stashed changes
-=======
-        await this.Database.HashSetAsync("hashhotels:BaseSet-4-Invalid", new HashEntry[]
-=======
->>>>>>> Stashed changes
->>>>>>> head
-<<<<<<< HEAD
         await this.Database.HashSetAsync("hashhotels:HBaseSet-4-Invalid", new HashEntry[]
-=======
-        await this.Database.HashSetAsync("hashhotels:BaseSet-4-Invalid", new HashEntry[]
->>>>>>> 46c3c89f5c5dbc355794ac231b509e142f4fb770
-<<<<<<< div
-=======
-<<<<<<< Updated upstream
-<<<<<<< Updated upstream
->>>>>>> head
-<<<<<<< HEAD
->>>>>>> main
-<<<<<<< Updated upstream
-<<<<<<< Updated upstream
-<<<<<<< Updated upstream
-<<<<<<< Updated upstream
-<<<<<<< Updated upstream
->>>>>>> Stashed changes
-=======
->>>>>>> Stashed changes
-=======
->>>>>>> Stashed changes
-=======
->>>>>>> Stashed changes
-=======
->>>>>>> Stashed changes
-=======
->>>>>>> Stashed changes
-=======
->>>>>>> eab985c52d058dc92abc75034bc790079131ce75
-<<<<<<< div
-=======
-=======
->>>>>>> main
->>>>>>> Stashed changes
-=======
->>>>>>> main
->>>>>>> Stashed changes
-<<<<<<< main
-=======
-        await this.Database.HashSetAsync("hashhotels:HBaseSet-4-Invalid", new HashEntry[]
->>>>>>> upstream/main
-=======
->>>>>>> head
->>>>>>> div
         {
             new("HotelId", "AnotherId"),
             new("HotelName", "My Invalid Hotel"),
@@ -858,187 +242,15 @@
             {
                 PortBindings = new Dictionary<string, IList<PortBinding>>
                 {
-<<<<<<< main
-<<<<<<< HEAD
-<<<<<<< div
-=======
-<<<<<<< Updated upstream
-<<<<<<< Updated upstream
->>>>>>> head
-<<<<<<< Updated upstream
-<<<<<<< Updated upstream
-<<<<<<< Updated upstream
-<<<<<<< Updated upstream
-<<<<<<< Updated upstream
-<<<<<<< Updated upstream
-                    {"6379", new List<PortBinding> {new() {HostPort = "6379"}}}
-=======
-=======
->>>>>>> Stashed changes
-=======
->>>>>>> Stashed changes
-=======
->>>>>>> Stashed changes
-=======
->>>>>>> Stashed changes
-=======
->>>>>>> Stashed changes
-<<<<<<< HEAD
-                    {"6379", new List<PortBinding> {new() {HostPort = "6379"}}}
-=======
-=======
->>>>>>> eab985c52d058dc92abc75034bc790079131ce75
-<<<<<<< div
-=======
-=======
-                    {"6379", new List<PortBinding> {new() {HostPort = "6379"}}}
-=======
->>>>>>> Stashed changes
-=======
-                    {"6379", new List<PortBinding> {new() {HostPort = "6379"}}}
-=======
->>>>>>> Stashed changes
->>>>>>> head
-<<<<<<< HEAD
                     {"6379", new List<PortBinding> {new() {HostPort = "6379"}}},
                     {"8001", new List<PortBinding> {new() {HostPort = "8001"}}}
-=======
-                    {"6379", new List<PortBinding> {new() {HostPort = "6379"}}}
->>>>>>> 46c3c89f5c5dbc355794ac231b509e142f4fb770
-<<<<<<< div
-=======
-<<<<<<< Updated upstream
-<<<<<<< Updated upstream
->>>>>>> head
-<<<<<<< HEAD
->>>>>>> main
-<<<<<<< Updated upstream
-<<<<<<< Updated upstream
-<<<<<<< Updated upstream
-<<<<<<< Updated upstream
-<<<<<<< Updated upstream
->>>>>>> Stashed changes
-=======
->>>>>>> Stashed changes
-=======
->>>>>>> Stashed changes
-=======
->>>>>>> Stashed changes
-=======
->>>>>>> Stashed changes
-=======
->>>>>>> Stashed changes
-=======
->>>>>>> eab985c52d058dc92abc75034bc790079131ce75
-<<<<<<< div
-=======
-=======
->>>>>>> main
->>>>>>> Stashed changes
-=======
->>>>>>> main
->>>>>>> Stashed changes
-<<<<<<< main
-=======
-                    {"6379", new List<PortBinding> {new() {HostPort = "6379"}}},
-                    {"8001", new List<PortBinding> {new() {HostPort = "8001"}}}
->>>>>>> upstream/main
-=======
->>>>>>> head
->>>>>>> div
                 },
                 PublishAllPorts = true
             },
             ExposedPorts = new Dictionary<string, EmptyStruct>
             {
-<<<<<<< main
-<<<<<<< HEAD
-<<<<<<< div
-=======
-<<<<<<< Updated upstream
-<<<<<<< Updated upstream
->>>>>>> head
-<<<<<<< Updated upstream
-<<<<<<< Updated upstream
-<<<<<<< Updated upstream
-<<<<<<< Updated upstream
-<<<<<<< Updated upstream
-<<<<<<< Updated upstream
-                { "6379", default }
-=======
-=======
->>>>>>> Stashed changes
-=======
->>>>>>> Stashed changes
-=======
->>>>>>> Stashed changes
-=======
->>>>>>> Stashed changes
-=======
->>>>>>> Stashed changes
-<<<<<<< HEAD
-                { "6379", default }
-=======
-=======
->>>>>>> eab985c52d058dc92abc75034bc790079131ce75
-<<<<<<< div
-=======
-=======
-                { "6379", default }
-=======
->>>>>>> Stashed changes
-=======
-                { "6379", default }
-=======
->>>>>>> Stashed changes
->>>>>>> head
-<<<<<<< HEAD
                 { "6379", default },
                 { "8001", default }
-=======
-                { "6379", default }
->>>>>>> 46c3c89f5c5dbc355794ac231b509e142f4fb770
-<<<<<<< div
-=======
-<<<<<<< Updated upstream
-<<<<<<< Updated upstream
->>>>>>> head
-<<<<<<< HEAD
->>>>>>> main
-<<<<<<< Updated upstream
-<<<<<<< Updated upstream
-<<<<<<< Updated upstream
-<<<<<<< Updated upstream
-<<<<<<< Updated upstream
->>>>>>> Stashed changes
-=======
->>>>>>> Stashed changes
-=======
->>>>>>> Stashed changes
-=======
->>>>>>> Stashed changes
-=======
->>>>>>> Stashed changes
-=======
->>>>>>> Stashed changes
-=======
->>>>>>> eab985c52d058dc92abc75034bc790079131ce75
-<<<<<<< div
-=======
-=======
->>>>>>> main
->>>>>>> Stashed changes
-=======
->>>>>>> main
->>>>>>> Stashed changes
-<<<<<<< main
-=======
-                { "6379", default },
-                { "8001", default }
->>>>>>> upstream/main
-=======
->>>>>>> head
->>>>>>> div
             },
         });
 
@@ -1046,92 +258,10 @@
             container.ID,
             new ContainerStartParameters());
 
-<<<<<<< main
-<<<<<<< HEAD
-<<<<<<< div
-=======
-<<<<<<< Updated upstream
-<<<<<<< Updated upstream
->>>>>>> head
-<<<<<<< Updated upstream
-<<<<<<< Updated upstream
-<<<<<<< Updated upstream
-<<<<<<< Updated upstream
-<<<<<<< Updated upstream
-<<<<<<< Updated upstream
-=======
-=======
->>>>>>> Stashed changes
-=======
->>>>>>> Stashed changes
-=======
->>>>>>> Stashed changes
-=======
->>>>>>> Stashed changes
-=======
->>>>>>> Stashed changes
-<<<<<<< HEAD
-=======
-=======
->>>>>>> eab985c52d058dc92abc75034bc790079131ce75
-<<<<<<< div
-=======
-=======
-=======
->>>>>>> Stashed changes
-=======
-=======
->>>>>>> Stashed changes
->>>>>>> head
-<<<<<<< HEAD
         await Task.Delay(1000);
 
-=======
->>>>>>> 46c3c89f5c5dbc355794ac231b509e142f4fb770
-<<<<<<< div
-=======
-<<<<<<< Updated upstream
-<<<<<<< Updated upstream
->>>>>>> head
-<<<<<<< HEAD
->>>>>>> main
-<<<<<<< Updated upstream
-<<<<<<< Updated upstream
-<<<<<<< Updated upstream
-<<<<<<< Updated upstream
-<<<<<<< Updated upstream
->>>>>>> Stashed changes
-=======
->>>>>>> Stashed changes
-=======
->>>>>>> Stashed changes
-=======
->>>>>>> Stashed changes
-=======
->>>>>>> Stashed changes
-=======
->>>>>>> Stashed changes
-=======
->>>>>>> eab985c52d058dc92abc75034bc790079131ce75
-<<<<<<< div
-=======
-=======
->>>>>>> main
->>>>>>> Stashed changes
-=======
->>>>>>> main
->>>>>>> Stashed changes
-<<<<<<< main
-=======
-        await Task.Delay(1000);
-
->>>>>>> upstream/main
-=======
->>>>>>> head
->>>>>>> div
         return container.ID;
     }
-<<<<<<< HEAD
 
     /// <summary>
     /// A test model for the vector store that has complex properties as supported by JSON redis mode.
@@ -1187,92 +317,8 @@
     /// <summary>
     /// A test model for the vector store that only uses basic types as supported by HashSets Redis mode.
     /// </summary>
-<<<<<<< main
-<<<<<<< HEAD
-<<<<<<< div
-=======
-<<<<<<< Updated upstream
-<<<<<<< Updated upstream
->>>>>>> head
-<<<<<<< Updated upstream
-<<<<<<< Updated upstream
-<<<<<<< Updated upstream
-<<<<<<< Updated upstream
-<<<<<<< Updated upstream
-<<<<<<< Updated upstream
     public class BasicHotel
-=======
-=======
->>>>>>> Stashed changes
-=======
->>>>>>> Stashed changes
-=======
->>>>>>> Stashed changes
-=======
->>>>>>> Stashed changes
-=======
->>>>>>> Stashed changes
-<<<<<<< HEAD
-    public class BasicHotel
-=======
-=======
->>>>>>> eab985c52d058dc92abc75034bc790079131ce75
-<<<<<<< div
-=======
-=======
-    public class BasicHotel
-=======
->>>>>>> Stashed changes
-=======
-    public class BasicHotel
-=======
->>>>>>> Stashed changes
->>>>>>> head
-<<<<<<< HEAD
     public class BasicHotel<TVectorElement>
-=======
-    public class BasicHotel
->>>>>>> 46c3c89f5c5dbc355794ac231b509e142f4fb770
-<<<<<<< div
-=======
-<<<<<<< Updated upstream
-<<<<<<< Updated upstream
->>>>>>> head
-<<<<<<< HEAD
->>>>>>> main
-<<<<<<< Updated upstream
-<<<<<<< Updated upstream
-<<<<<<< Updated upstream
-<<<<<<< Updated upstream
-<<<<<<< Updated upstream
->>>>>>> Stashed changes
-=======
->>>>>>> Stashed changes
-=======
->>>>>>> Stashed changes
-=======
->>>>>>> Stashed changes
-=======
->>>>>>> Stashed changes
-=======
->>>>>>> Stashed changes
-=======
->>>>>>> eab985c52d058dc92abc75034bc790079131ce75
-<<<<<<< div
-=======
-=======
->>>>>>> main
->>>>>>> Stashed changes
-=======
->>>>>>> main
->>>>>>> Stashed changes
-<<<<<<< main
-=======
-    public class BasicHotel<TVectorElement>
->>>>>>> upstream/main
-=======
->>>>>>> head
->>>>>>> div
     {
         [VectorStoreRecordKey]
         public string HotelId { get; init; }
@@ -1287,92 +333,8 @@
         public string Description { get; init; }
 
         [VectorStoreRecordVector(4)]
-<<<<<<< main
-<<<<<<< HEAD
-<<<<<<< div
-=======
-<<<<<<< Updated upstream
-<<<<<<< Updated upstream
->>>>>>> head
-<<<<<<< Updated upstream
-<<<<<<< Updated upstream
-<<<<<<< Updated upstream
-<<<<<<< Updated upstream
-<<<<<<< Updated upstream
-<<<<<<< Updated upstream
         public ReadOnlyMemory<float>? DescriptionEmbedding { get; init; }
-=======
-=======
->>>>>>> Stashed changes
-=======
->>>>>>> Stashed changes
-=======
->>>>>>> Stashed changes
-=======
->>>>>>> Stashed changes
-=======
->>>>>>> Stashed changes
-<<<<<<< HEAD
-        public ReadOnlyMemory<float>? DescriptionEmbedding { get; init; }
-=======
-=======
->>>>>>> eab985c52d058dc92abc75034bc790079131ce75
-<<<<<<< div
-=======
-=======
-        public ReadOnlyMemory<float>? DescriptionEmbedding { get; init; }
-=======
->>>>>>> Stashed changes
-=======
-        public ReadOnlyMemory<float>? DescriptionEmbedding { get; init; }
-=======
->>>>>>> Stashed changes
->>>>>>> head
-<<<<<<< HEAD
         public ReadOnlyMemory<TVectorElement>? DescriptionEmbedding { get; init; }
-=======
-        public ReadOnlyMemory<float>? DescriptionEmbedding { get; init; }
->>>>>>> 46c3c89f5c5dbc355794ac231b509e142f4fb770
-<<<<<<< div
-=======
-<<<<<<< Updated upstream
-<<<<<<< Updated upstream
->>>>>>> head
-<<<<<<< HEAD
->>>>>>> main
-<<<<<<< Updated upstream
-<<<<<<< Updated upstream
-<<<<<<< Updated upstream
-<<<<<<< Updated upstream
-<<<<<<< Updated upstream
->>>>>>> Stashed changes
-=======
->>>>>>> Stashed changes
-=======
->>>>>>> Stashed changes
-=======
->>>>>>> Stashed changes
-=======
->>>>>>> Stashed changes
-=======
->>>>>>> Stashed changes
-=======
->>>>>>> eab985c52d058dc92abc75034bc790079131ce75
-<<<<<<< div
-=======
-=======
->>>>>>> main
->>>>>>> Stashed changes
-=======
->>>>>>> main
->>>>>>> Stashed changes
-<<<<<<< main
-=======
-        public ReadOnlyMemory<TVectorElement>? DescriptionEmbedding { get; init; }
->>>>>>> upstream/main
-=======
->>>>>>> head
->>>>>>> div
 
         [JsonPropertyName("parking_is_included")]
         [VectorStoreRecordData(StoragePropertyName = "parking_is_included")]
@@ -1381,46 +343,6 @@
         [VectorStoreRecordData]
         public double Rating { get; init; }
     }
-<<<<<<< main
-<<<<<<< HEAD
-<<<<<<< div
-=======
-<<<<<<< Updated upstream
-<<<<<<< Updated upstream
->>>>>>> head
-<<<<<<< Updated upstream
-<<<<<<< Updated upstream
-<<<<<<< Updated upstream
-<<<<<<< Updated upstream
-<<<<<<< Updated upstream
-<<<<<<< Updated upstream
-=======
-=======
->>>>>>> Stashed changes
-=======
->>>>>>> Stashed changes
-=======
->>>>>>> Stashed changes
-=======
->>>>>>> Stashed changes
-=======
->>>>>>> Stashed changes
-<<<<<<< HEAD
-=======
-=======
->>>>>>> eab985c52d058dc92abc75034bc790079131ce75
-<<<<<<< div
-=======
-=======
-=======
->>>>>>> Stashed changes
-=======
-=======
->>>>>>> Stashed changes
->>>>>>> head
-<<<<<<< HEAD
-=======
->>>>>>> upstream/main
 
     /// <summary>
     /// A test model for the vector store that only uses basic types as supported by HashSets Redis mode.
@@ -1435,50 +357,4 @@
     public class BasicFloat64Hotel : BasicHotel<double>
     {
     }
-<<<<<<< main
-=======
->>>>>>> 46c3c89f5c5dbc355794ac231b509e142f4fb770
-<<<<<<< div
-=======
-<<<<<<< Updated upstream
-<<<<<<< Updated upstream
->>>>>>> head
-<<<<<<< HEAD
->>>>>>> main
-<<<<<<< Updated upstream
-<<<<<<< Updated upstream
-<<<<<<< Updated upstream
-<<<<<<< Updated upstream
-<<<<<<< Updated upstream
->>>>>>> Stashed changes
-=======
->>>>>>> Stashed changes
-=======
->>>>>>> Stashed changes
-=======
->>>>>>> Stashed changes
-=======
->>>>>>> Stashed changes
-=======
->>>>>>> Stashed changes
-=======
->>>>>>> eab985c52d058dc92abc75034bc790079131ce75
-<<<<<<< div
-=======
-=======
->>>>>>> main
->>>>>>> Stashed changes
-=======
->>>>>>> main
->>>>>>> Stashed changes
-<<<<<<< main
-=======
->>>>>>> upstream/main
-=======
->>>>>>> head
->>>>>>> div
-}
-#pragma warning restore CS8618 // Non-nullable field must contain a non-null value when exiting constructor. Consider declaring as nullable.
-=======
-}
->>>>>>> 926a5909
+}