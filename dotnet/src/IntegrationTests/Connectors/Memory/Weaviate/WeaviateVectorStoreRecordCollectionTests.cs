﻿// Copyright (c) Microsoft. All rights reserved.

using System;
using System.Collections.Generic;
using System.Linq;
using System.Threading.Tasks;
using Microsoft.Extensions.VectorData;
using Microsoft.SemanticKernel.Connectors.Weaviate;
using Xunit;

namespace SemanticKernel.IntegrationTests.Connectors.Memory.Weaviate;

#pragma warning disable CS0618 // VectorSearchFilter is obsolete

[Collection("WeaviateVectorStoreCollection")]
public sealed class WeaviateVectorStoreRecordCollectionTests(WeaviateVectorStoreFixture fixture)
{
    private const string SkipReason = "Weaviate tests are failing on the build server with connection reset errors, but passing locally.";

    [Fact(Skip = SkipReason)]
<<<<<<< HEAD
    public async Task ItCanCreateCollectionAsync()
    {
        // Arrange
        var sut = new WeaviateVectorStoreRecordCollection<Guid, WeaviateHotel>(fixture.HttpClient!, "TestCreateCollection");
=======
    public async Task ItCanEnsureCollectionExistsAsync()
    {
        // Arrange
        using var sut = new WeaviateCollection<Guid, WeaviateHotel>(fixture.HttpClient!, "TestCreateCollection");
>>>>>>> c084b067

        // Act
        await sut.EnsureCollectionExistsAsync();

        // Assert
        Assert.True(await sut.CollectionExistsAsync());
    }

    [Theory(Skip = SkipReason)]
    [InlineData("ExistingCollection", true)]
    [InlineData("NonExistentCollection", false)]
    public async Task ItCanCheckIfCollectionExistsAsync(string collectionName, bool collectionExists)
    {
        // Arrange
<<<<<<< HEAD
        var sut = new WeaviateVectorStoreRecordCollection<Guid, WeaviateHotel>(fixture.HttpClient!, collectionName);
=======
        using var sut = new WeaviateCollection<Guid, WeaviateHotel>(fixture.HttpClient!, collectionName);
>>>>>>> c084b067

        if (collectionExists)
        {
            await sut.EnsureCollectionExistsAsync();
        }

        // Act
        var result = await sut.CollectionExistsAsync();

        // Assert
        Assert.Equal(collectionExists, result);
    }

    [Theory(Skip = SkipReason)]
    [InlineData("CollectionWithVectorAndDefinition", true, true)]
    [InlineData("CollectionWithVector", true, false)]
    [InlineData("CollectionWithDefinition", false, true)]
    [InlineData("CollectionWithoutVectorAndDefinition", false, false)]
    public async Task ItCanUpsertAndGetRecordAsync(string collectionName, bool includeVectors, bool useRecordDefinition)
    {
        // Arrange
        var hotelId = new Guid("55555555-5555-5555-5555-555555555555");

        var options = new WeaviateCollectionOptions
        {
            Definition = useRecordDefinition ? this.GetTestHotelRecordDefinition() : null
        };

<<<<<<< HEAD
        var sut = new WeaviateVectorStoreRecordCollection<Guid, WeaviateHotel>(fixture.HttpClient!, collectionName, options);
=======
        using var sut = new WeaviateCollection<Guid, WeaviateHotel>(fixture.HttpClient!, collectionName, options);
>>>>>>> c084b067

        var record = this.CreateTestHotel(hotelId);

        // Act && Assert
        await sut.EnsureCollectionExistsAsync();

        await sut.UpsertAsync(record);

        var getResult = await sut.GetAsync(hotelId, new() { IncludeVectors = includeVectors });

        Assert.NotNull(getResult);

        Assert.Equal(record.HotelId, getResult.HotelId);
        Assert.Equal(record.HotelName, getResult.HotelName);
        Assert.Equal(record.HotelCode, getResult.HotelCode);
        Assert.Equal(record.HotelRating, getResult.HotelRating);
        Assert.Equal(record.ParkingIncluded, getResult.ParkingIncluded);
        Assert.Equal(record.Tags.ToArray(), getResult.Tags.ToArray());
        Assert.Equal(record.Description, getResult.Description);
        Assert.Equal(record.Timestamp, getResult.Timestamp);

        if (includeVectors)
        {
            Assert.NotNull(getResult.DescriptionEmbedding);
            Assert.Equal(record.DescriptionEmbedding!.Value.ToArray(), getResult.DescriptionEmbedding.Value.ToArray());
        }
        else
        {
            Assert.Null(getResult.DescriptionEmbedding);
        }
    }

    [Fact(Skip = SkipReason)]
    public async Task ItCanDeleteCollectionAsync()
    {
        // Arrange
        const string CollectionName = "TestDeleteCollection";

<<<<<<< HEAD
        var sut = new WeaviateVectorStoreRecordCollection<Guid, WeaviateHotel>(fixture.HttpClient!, CollectionName);
=======
        using var sut = new WeaviateCollection<Guid, WeaviateHotel>(fixture.HttpClient!, CollectionName);
>>>>>>> c084b067

        await sut.EnsureCollectionExistsAsync();

        Assert.True(await sut.CollectionExistsAsync());

        // Act
        await sut.EnsureCollectionDeletedAsync();

        // Assert
        Assert.False(await sut.CollectionExistsAsync());
    }

    [Fact(Skip = SkipReason)]
    public async Task ItCanDeleteRecordAsync()
    {
        // Arrange
        var hotelId = new Guid("55555555-5555-5555-5555-555555555555");

<<<<<<< HEAD
        var sut = new WeaviateVectorStoreRecordCollection<Guid, WeaviateHotel>(fixture.HttpClient!, "TestDeleteRecord");
=======
        using var sut = new WeaviateCollection<Guid, WeaviateHotel>(fixture.HttpClient!, "TestDeleteRecord");
>>>>>>> c084b067

        await sut.EnsureCollectionExistsAsync();

        var record = this.CreateTestHotel(hotelId);

        await sut.UpsertAsync(record);
        var getResult = await sut.GetAsync(hotelId);

        Assert.NotNull(getResult);

        // Act
        await sut.DeleteAsync(hotelId);

        getResult = await sut.GetAsync(hotelId);

        // Assert
        Assert.Null(getResult);
    }

    [Fact(Skip = SkipReason)]
    public async Task ItCanUpsertAndGetAndDeleteBatchAsync()
    {
        // Arrange
        var hotelId1 = new Guid("11111111-1111-1111-1111-111111111111");
        var hotelId2 = new Guid("22222222-2222-2222-2222-222222222222");
        var hotelId3 = new Guid("33333333-3333-3333-3333-333333333333");

<<<<<<< HEAD
        var sut = new WeaviateVectorStoreRecordCollection<Guid, WeaviateHotel>(fixture.HttpClient!, "TestBatch");
=======
        using var sut = new WeaviateCollection<Guid, WeaviateHotel>(fixture.HttpClient!, "TestBatch");
>>>>>>> c084b067

        await sut.EnsureCollectionExistsAsync();

        var record1 = this.CreateTestHotel(hotelId1);
        var record2 = this.CreateTestHotel(hotelId2);
        var record3 = this.CreateTestHotel(hotelId3);

<<<<<<< HEAD
        var upsertResults = await sut.UpsertAsync([record1, record2, record3]);
        var getResults = await sut.GetAsync([hotelId1, hotelId2, hotelId3]).ToListAsync();

        Assert.Equal([hotelId1, hotelId2, hotelId3], upsertResults);
=======
        await sut.UpsertAsync([record1, record2, record3]);
        var getResults = await sut.GetAsync([hotelId1, hotelId2, hotelId3]).ToListAsync();
>>>>>>> c084b067

        Assert.NotNull(getResults.First(l => l.HotelId == hotelId1));
        Assert.NotNull(getResults.First(l => l.HotelId == hotelId2));
        Assert.NotNull(getResults.First(l => l.HotelId == hotelId3));

        // Act
        await sut.DeleteAsync([hotelId1, hotelId2, hotelId3]);

        getResults = await sut.GetAsync([hotelId1, hotelId2, hotelId3]).ToListAsync();

        // Assert
        Assert.Empty(getResults);
    }

    [Fact(Skip = SkipReason)]
    public async Task ItCanUpsertRecordAsync()
    {
        // Arrange
        var hotelId = new Guid("55555555-5555-5555-5555-555555555555");
<<<<<<< HEAD
        var sut = new WeaviateVectorStoreRecordCollection<Guid, WeaviateHotel>(fixture.HttpClient!, "TestUpsert");
=======
        using var sut = new WeaviateCollection<Guid, WeaviateHotel>(fixture.HttpClient!, "TestUpsert");
>>>>>>> c084b067

        await sut.EnsureCollectionExistsAsync();

        var record = this.CreateTestHotel(hotelId);

        await sut.UpsertAsync(record);
        var getResult = await sut.GetAsync(hotelId);

        Assert.NotNull(getResult);

        // Act
        record.HotelName = "Updated name";
        record.HotelRating = 10;

        await sut.UpsertAsync(record);
        getResult = await sut.GetAsync(hotelId);

        // Assert
        Assert.NotNull(getResult);
        Assert.Equal("Updated name", getResult.HotelName);
        Assert.Equal(10, getResult.HotelRating);
    }

    [Theory(Skip = SkipReason)]
    [InlineData(true)]
    [InlineData(false)]
    public async Task SearchReturnsValidResultsByDefaultAsync(bool includeVectors)
    {
        // Arrange
        var hotel1 = this.CreateTestHotel(hotelId: new Guid("11111111-1111-1111-1111-111111111111"), embedding: new[] { 30f, 31f, 32f, 33f });
        var hotel2 = this.CreateTestHotel(hotelId: new Guid("22222222-2222-2222-2222-222222222222"), embedding: new[] { 31f, 32f, 33f, 34f });
        var hotel3 = this.CreateTestHotel(hotelId: new Guid("33333333-3333-3333-3333-333333333333"), embedding: new[] { 20f, 20f, 20f, 20f });
        var hotel4 = this.CreateTestHotel(hotelId: new Guid("44444444-4444-4444-4444-444444444444"), embedding: new[] { -1000f, -1000f, -1000f, -1000f });

<<<<<<< HEAD
        var sut = new WeaviateVectorStoreRecordCollection<Guid, WeaviateHotel>(fixture.HttpClient!, "VectorSearchDefault");
=======
        using var sut = new WeaviateCollection<Guid, WeaviateHotel>(fixture.HttpClient!, "VectorSearchDefault");
>>>>>>> c084b067

        await sut.EnsureCollectionExistsAsync();

        await sut.UpsertAsync([hotel4, hotel2, hotel3, hotel1]);

        // Act
<<<<<<< HEAD
        var searchResults = await sut.VectorizedSearchAsync(new ReadOnlyMemory<float>([30f, 31f, 32f, 33f]), top: 3, new()
=======
        var searchResults = await sut.SearchAsync(new ReadOnlyMemory<float>([30f, 31f, 32f, 33f]), top: 3, new()
>>>>>>> c084b067
        {
            IncludeVectors = includeVectors
        }).ToListAsync();

        // Assert
        var ids = searchResults.Select(l => l.Record.HotelId.ToString()).ToList();

        Assert.Equal("11111111-1111-1111-1111-111111111111", ids[0]);
        Assert.Equal("22222222-2222-2222-2222-222222222222", ids[1]);
        Assert.Equal("33333333-3333-3333-3333-333333333333", ids[2]);

        Assert.DoesNotContain("44444444-4444-4444-4444-444444444444", ids);

        Assert.True(
            searchResults[0].Score < searchResults[1].Score &&
            searchResults[1].Score < searchResults[2].Score);

        Assert.Equal(includeVectors, searchResults.All(l => l.Record.DescriptionEmbedding is not null));
    }

    [Fact(Skip = SkipReason)]
<<<<<<< HEAD
    public async Task VectorizedSearchReturnsValidResultsWithOffsetAsync()
=======
    public async Task SearchReturnsValidResultsWithOffsetAsync()
>>>>>>> c084b067
    {
        // Arrange
        var hotel1 = this.CreateTestHotel(hotelId: new Guid("11111111-1111-1111-1111-111111111111"), embedding: new[] { 30f, 31f, 32f, 33f });
        var hotel2 = this.CreateTestHotel(hotelId: new Guid("22222222-2222-2222-2222-222222222222"), embedding: new[] { 31f, 32f, 33f, 34f });
        var hotel3 = this.CreateTestHotel(hotelId: new Guid("33333333-3333-3333-3333-333333333333"), embedding: new[] { 20f, 20f, 20f, 20f });
        var hotel4 = this.CreateTestHotel(hotelId: new Guid("44444444-4444-4444-4444-444444444444"), embedding: new[] { -1000f, -1000f, -1000f, -1000f });

<<<<<<< HEAD
        var sut = new WeaviateVectorStoreRecordCollection<Guid, WeaviateHotel>(fixture.HttpClient!, "VectorSearchWithOffset");
=======
        using var sut = new WeaviateCollection<Guid, WeaviateHotel>(fixture.HttpClient!, "VectorSearchWithOffset");
>>>>>>> c084b067

        await sut.EnsureCollectionExistsAsync();

        await sut.UpsertAsync([hotel4, hotel2, hotel3, hotel1]);

        // Act
<<<<<<< HEAD
        var searchResults = await sut.VectorizedSearchAsync(new ReadOnlyMemory<float>([30f, 31f, 32f, 33f]), top: 2, new()
=======
        var searchResults = await sut.SearchAsync(new ReadOnlyMemory<float>([30f, 31f, 32f, 33f]), top: 2, new()
>>>>>>> c084b067
        {
            Skip = 2
        }).ToListAsync();

        // Assert
        var ids = searchResults.Select(l => l.Record.HotelId.ToString()).ToList();

        Assert.Equal("33333333-3333-3333-3333-333333333333", ids[0]);
        Assert.Equal("44444444-4444-4444-4444-444444444444", ids[1]);

        Assert.DoesNotContain("11111111-1111-1111-1111-111111111111", ids);
        Assert.DoesNotContain("22222222-2222-2222-2222-222222222222", ids);
    }

    [Theory(Skip = SkipReason)]
<<<<<<< HEAD
    [MemberData(nameof(VectorizedSearchWithFilterData))]
    public async Task VectorizedSearchReturnsValidResultsWithFilterAsync(VectorSearchFilter filter, List<string> expectedIds)
=======
    [MemberData(nameof(SearchWithFilterData))]
    public async Task SearchReturnsValidResultsWithFilterAsync(VectorSearchFilter filter, List<string> expectedIds)
>>>>>>> c084b067
    {
        // Arrange
        var hotel1 = this.CreateTestHotel(hotelId: new Guid("11111111-1111-1111-1111-111111111111"), embedding: new[] { 30f, 31f, 32f, 33f });
        var hotel2 = this.CreateTestHotel(hotelId: new Guid("22222222-2222-2222-2222-222222222222"), embedding: new[] { 31f, 32f, 33f, 34f });
        var hotel3 = this.CreateTestHotel(hotelId: new Guid("33333333-3333-3333-3333-333333333333"), embedding: new[] { 20f, 20f, 20f, 20f });
        var hotel4 = this.CreateTestHotel(hotelId: new Guid("44444444-4444-4444-4444-444444444444"), embedding: new[] { -1000f, -1000f, -1000f, -1000f });

<<<<<<< HEAD
        var sut = new WeaviateVectorStoreRecordCollection<Guid, WeaviateHotel>(fixture.HttpClient!, "VectorSearchWithFilter");
=======
        using var sut = new WeaviateCollection<Guid, WeaviateHotel>(fixture.HttpClient!, "VectorSearchWithFilter");
>>>>>>> c084b067

        await sut.EnsureCollectionExistsAsync();

        await sut.UpsertAsync([hotel4, hotel2, hotel3, hotel1]);

        // Act
<<<<<<< HEAD
        var searchResults = await sut.VectorizedSearchAsync(new ReadOnlyMemory<float>([30f, 31f, 32f, 33f]), top: 4, new()
=======
        var searchResults = await sut.SearchAsync(new ReadOnlyMemory<float>([30f, 31f, 32f, 33f]), top: 4, new()
>>>>>>> c084b067
        {
            OldFilter = filter,
        }).ToListAsync();

        // Assert
        var actualIds = searchResults.Select(l => l.Record.HotelId.ToString()).ToList();

        Assert.Equal(expectedIds, actualIds);
    }

    [Theory(Skip = SkipReason)]
<<<<<<< HEAD
    [MemberData(nameof(VectorizedSearchWithFilterAndDifferentDataTypesData))]
    public async Task VectorizedSearchReturnsValidResultsWithFilterAndDifferentDataTypesAsync(VectorSearchFilter filter)
=======
    [MemberData(nameof(SearchWithFilterAndDifferentDataTypesData))]
    public async Task SearchReturnsValidResultsWithFilterAndDifferentDataTypesAsync(VectorSearchFilter filter)
>>>>>>> c084b067
    {
        // Arrange
        var expectedId = "55555555-5555-5555-5555-555555555555";

        var hotel1 = this.CreateTestHotel(hotelId: new Guid("11111111-1111-1111-1111-111111111111"), embedding: new[] { 30f, 31f, 32f, 33f });
        var hotel2 = this.CreateTestHotel(hotelId: new Guid("22222222-2222-2222-2222-222222222222"), embedding: new[] { 31f, 32f, 33f, 34f });
        var hotel3 = this.CreateTestHotel(hotelId: new Guid("33333333-3333-3333-3333-333333333333"), embedding: new[] { 20f, 20f, 20f, 20f });
        var hotel4 = this.CreateTestHotel(hotelId: new Guid("44444444-4444-4444-4444-444444444444"), embedding: new[] { -1000f, -1000f, -1000f, -1000f });

        var hotel5 = new WeaviateHotel
        {
            HotelId = new Guid("55555555-5555-5555-5555-555555555555"),
            HotelName = "Test hotel name",
            HotelCode = 88,
            HotelRating = 7.9f,
            ParkingIncluded = false,
            Tags = { "tag1", "tag2" },
            Description = "Hotel description",
            DescriptionEmbedding = new[] { 40f, 40f, 40f, 40f },
            Timestamp = new DateTime(2024, 9, 22, 15, 59, 42)
        };

<<<<<<< HEAD
        var sut = new WeaviateVectorStoreRecordCollection<Guid, WeaviateHotel>(fixture.HttpClient!, "VectorSearchWithFilterAndDataTypes");
=======
        using var sut = new WeaviateCollection<Guid, WeaviateHotel>(fixture.HttpClient!, "VectorSearchWithFilterAndDataTypes");
>>>>>>> c084b067

        await sut.EnsureCollectionExistsAsync();

        await sut.UpsertAsync([hotel4, hotel2, hotel5, hotel3, hotel1]);

        // Act
<<<<<<< HEAD
        var searchResults = await sut.VectorizedSearchAsync(new ReadOnlyMemory<float>([40f, 40f, 40f, 40f]), top: 4, new()
=======
        var searchResults = await sut.SearchAsync(new ReadOnlyMemory<float>([40f, 40f, 40f, 40f]), top: 4, new()
>>>>>>> c084b067
        {
            OldFilter = filter,
        }).ToListAsync();

        // Assert
        var actualIds = searchResults.Select(l => l.Record.HotelId.ToString()).ToList();

        Assert.Single(actualIds);

        Assert.Equal(expectedId, actualIds[0]);
    }

    [Fact(Skip = SkipReason)]
    public async Task ItCanUpsertAndRetrieveUsingDynamicMappingAsync()
    {
        // Arrange
        var hotelId = new Guid("55555555-5555-5555-5555-555555555555");
<<<<<<< HEAD
        var options = new WeaviateVectorStoreRecordCollectionOptions<Dictionary<string, object?>>
=======
        var options = new WeaviateCollectionOptions
>>>>>>> c084b067
        {
            Definition = this.GetTestHotelRecordDefinition()
        };

<<<<<<< HEAD
        var sut = new WeaviateVectorStoreRecordCollection<object, Dictionary<string, object?>>(fixture.HttpClient!, "TestDynamicMapper", options);
=======
        using var sut = new WeaviateDynamicCollection(fixture.HttpClient!, "TestDynamicMapper", options);
>>>>>>> c084b067

        await sut.EnsureCollectionExistsAsync();

        // Act
<<<<<<< HEAD
        var upsertResult = await sut.UpsertAsync(new Dictionary<string, object?>
=======
        await sut.UpsertAsync(new Dictionary<string, object?>
>>>>>>> c084b067
        {
            ["HotelId"] = hotelId,

            ["HotelName"] = "Dynamic Mapper Hotel",
            ["Description"] = "This is a dynamic mapper hotel",
            ["Tags"] = new List<string> { "dynamic" },
            ["ParkingIncluded"] = false,
            ["Timestamp"] = new DateTimeOffset(1970, 1, 18, 0, 0, 0, TimeSpan.Zero),
            ["HotelRating"] = 3.6f,

            ["DescriptionEmbedding"] = new ReadOnlyMemory<float>([30f, 31f, 32f, 33f])
        });

        var localGetResult = await sut.GetAsync(hotelId, new RecordRetrievalOptions { IncludeVectors = true });

        // Assert
        Assert.NotNull(localGetResult);
        Assert.Equal("Dynamic Mapper Hotel", localGetResult["HotelName"]);
        Assert.Equal("This is a dynamic mapper hotel", localGetResult["Description"]);
        Assert.Equal(new List<string> { "dynamic" }, localGetResult["Tags"]);
        Assert.False((bool?)localGetResult["ParkingIncluded"]);
        Assert.Equal(new DateTimeOffset(1970, 1, 18, 0, 0, 0, TimeSpan.Zero), localGetResult["Timestamp"]);
        Assert.Equal(3.6f, localGetResult["HotelRating"]);
        Assert.Equal(new[] { 30f, 31f, 32f, 33f }, ((ReadOnlyMemory<float>)localGetResult["DescriptionEmbedding"]!).ToArray());
    }

    public static TheoryData<VectorSearchFilter, List<string>> SearchWithFilterData => new()
    {
        {
            new VectorSearchFilter().EqualTo(nameof(WeaviateHotel.HotelName), "My Hotel 22222222-2222-2222-2222-222222222222"),
            ["22222222-2222-2222-2222-222222222222"]
        },
        {
            new VectorSearchFilter().AnyTagEqualTo(nameof(WeaviateHotel.Tags), "t2"),
            [
                "11111111-1111-1111-1111-111111111111",
                "22222222-2222-2222-2222-222222222222",
                "33333333-3333-3333-3333-333333333333",
                "44444444-4444-4444-4444-444444444444"
            ]
        },
        {
            new VectorSearchFilter()
                .EqualTo(nameof(WeaviateHotel.HotelName), "My Hotel 22222222-2222-2222-2222-222222222222")
                .AnyTagEqualTo(nameof(WeaviateHotel.Tags), "t2"),
            ["22222222-2222-2222-2222-222222222222"]
        },
        {
            new VectorSearchFilter()
                .EqualTo(nameof(WeaviateHotel.HotelName), "non-existent-hotel")
                .AnyTagEqualTo(nameof(WeaviateHotel.Tags), "non-existent-tag"),
            []
        }
    };

    public static TheoryData<VectorSearchFilter> SearchWithFilterAndDifferentDataTypesData => new()
    {
        { new VectorSearchFilter().EqualTo(nameof(WeaviateHotel.HotelId), new Guid("55555555-5555-5555-5555-555555555555")) },
        { new VectorSearchFilter().EqualTo(nameof(WeaviateHotel.HotelName), "Test hotel name") },
        { new VectorSearchFilter().EqualTo(nameof(WeaviateHotel.HotelCode), 88) },
        { new VectorSearchFilter().EqualTo(nameof(WeaviateHotel.HotelRating), 7.9f) },
        { new VectorSearchFilter().EqualTo(nameof(WeaviateHotel.ParkingIncluded), false) },
        { new VectorSearchFilter().EqualTo(nameof(WeaviateHotel.Timestamp), new DateTimeOffset(new DateTime(2024, 9, 22, 15, 59, 42))) }
    };

    #region private

    private WeaviateHotel CreateTestHotel(
        Guid hotelId,
        string? hotelName = null,
        ReadOnlyMemory<float>? embedding = null)
    {
        return new WeaviateHotel
        {
            HotelId = hotelId,
            HotelName = hotelName ?? $"My Hotel {hotelId}",
            HotelCode = 42,
            HotelRating = 4.5f,
            ParkingIncluded = true,
            Tags = { "t1", "t2" },
            Description = "This is a great hotel.",
            DescriptionEmbedding = embedding ?? new[] { 30f, 31f, 32f, 33f },
            Timestamp = new DateTime(2024, 8, 28, 10, 11, 12)
        };
    }

    private VectorStoreCollectionDefinition GetTestHotelRecordDefinition()
    {
        return new()
        {
            Properties =
            [
<<<<<<< HEAD
                new VectorStoreRecordKeyProperty("HotelId", typeof(Guid)),
                new VectorStoreRecordDataProperty("HotelName", typeof(string)),
                new VectorStoreRecordDataProperty("HotelCode", typeof(int)),
                new VectorStoreRecordDataProperty("ParkingIncluded", typeof(bool)) { StoragePropertyName = "parking_is_included" },
                new VectorStoreRecordDataProperty("HotelRating", typeof(float)),
                new VectorStoreRecordDataProperty("Tags", typeof(List<string>)),
                new VectorStoreRecordDataProperty("Description", typeof(string)),
                new VectorStoreRecordDataProperty("Timestamp", typeof(DateTimeOffset)),
                new VectorStoreRecordVectorProperty("DescriptionEmbedding", typeof(ReadOnlyMemory<float>?), 4) { IndexKind = IndexKind.Hnsw, DistanceFunction = DistanceFunction.CosineDistance }
=======
                new VectorStoreKeyProperty("HotelId", typeof(Guid)),
                new VectorStoreDataProperty("HotelName", typeof(string)),
                new VectorStoreDataProperty("HotelCode", typeof(int)),
                new VectorStoreDataProperty("ParkingIncluded", typeof(bool)) { StorageName = "parking_is_included" },
                new VectorStoreDataProperty("HotelRating", typeof(float)),
                new VectorStoreDataProperty("Tags", typeof(List<string>)),
                new VectorStoreDataProperty("Description", typeof(string)),
                new VectorStoreDataProperty("Timestamp", typeof(DateTimeOffset)),
                new VectorStoreVectorProperty("DescriptionEmbedding", typeof(ReadOnlyMemory<float>?), 4) { IndexKind = IndexKind.Hnsw, DistanceFunction = DistanceFunction.CosineDistance }
>>>>>>> c084b067
            ]
        };
    }

    #endregion
}<|MERGE_RESOLUTION|>--- conflicted
+++ resolved
@@ -18,17 +18,10 @@
     private const string SkipReason = "Weaviate tests are failing on the build server with connection reset errors, but passing locally.";
 
     [Fact(Skip = SkipReason)]
-<<<<<<< HEAD
-    public async Task ItCanCreateCollectionAsync()
-    {
-        // Arrange
-        var sut = new WeaviateVectorStoreRecordCollection<Guid, WeaviateHotel>(fixture.HttpClient!, "TestCreateCollection");
-=======
     public async Task ItCanEnsureCollectionExistsAsync()
     {
         // Arrange
         using var sut = new WeaviateCollection<Guid, WeaviateHotel>(fixture.HttpClient!, "TestCreateCollection");
->>>>>>> c084b067
 
         // Act
         await sut.EnsureCollectionExistsAsync();
@@ -43,11 +36,7 @@
     public async Task ItCanCheckIfCollectionExistsAsync(string collectionName, bool collectionExists)
     {
         // Arrange
-<<<<<<< HEAD
-        var sut = new WeaviateVectorStoreRecordCollection<Guid, WeaviateHotel>(fixture.HttpClient!, collectionName);
-=======
         using var sut = new WeaviateCollection<Guid, WeaviateHotel>(fixture.HttpClient!, collectionName);
->>>>>>> c084b067
 
         if (collectionExists)
         {
@@ -76,11 +65,7 @@
             Definition = useRecordDefinition ? this.GetTestHotelRecordDefinition() : null
         };
 
-<<<<<<< HEAD
-        var sut = new WeaviateVectorStoreRecordCollection<Guid, WeaviateHotel>(fixture.HttpClient!, collectionName, options);
-=======
         using var sut = new WeaviateCollection<Guid, WeaviateHotel>(fixture.HttpClient!, collectionName, options);
->>>>>>> c084b067
 
         var record = this.CreateTestHotel(hotelId);
 
@@ -119,11 +104,7 @@
         // Arrange
         const string CollectionName = "TestDeleteCollection";
 
-<<<<<<< HEAD
-        var sut = new WeaviateVectorStoreRecordCollection<Guid, WeaviateHotel>(fixture.HttpClient!, CollectionName);
-=======
         using var sut = new WeaviateCollection<Guid, WeaviateHotel>(fixture.HttpClient!, CollectionName);
->>>>>>> c084b067
 
         await sut.EnsureCollectionExistsAsync();
 
@@ -142,11 +123,7 @@
         // Arrange
         var hotelId = new Guid("55555555-5555-5555-5555-555555555555");
 
-<<<<<<< HEAD
-        var sut = new WeaviateVectorStoreRecordCollection<Guid, WeaviateHotel>(fixture.HttpClient!, "TestDeleteRecord");
-=======
         using var sut = new WeaviateCollection<Guid, WeaviateHotel>(fixture.HttpClient!, "TestDeleteRecord");
->>>>>>> c084b067
 
         await sut.EnsureCollectionExistsAsync();
 
@@ -174,11 +151,7 @@
         var hotelId2 = new Guid("22222222-2222-2222-2222-222222222222");
         var hotelId3 = new Guid("33333333-3333-3333-3333-333333333333");
 
-<<<<<<< HEAD
-        var sut = new WeaviateVectorStoreRecordCollection<Guid, WeaviateHotel>(fixture.HttpClient!, "TestBatch");
-=======
         using var sut = new WeaviateCollection<Guid, WeaviateHotel>(fixture.HttpClient!, "TestBatch");
->>>>>>> c084b067
 
         await sut.EnsureCollectionExistsAsync();
 
@@ -186,15 +159,8 @@
         var record2 = this.CreateTestHotel(hotelId2);
         var record3 = this.CreateTestHotel(hotelId3);
 
-<<<<<<< HEAD
-        var upsertResults = await sut.UpsertAsync([record1, record2, record3]);
-        var getResults = await sut.GetAsync([hotelId1, hotelId2, hotelId3]).ToListAsync();
-
-        Assert.Equal([hotelId1, hotelId2, hotelId3], upsertResults);
-=======
         await sut.UpsertAsync([record1, record2, record3]);
         var getResults = await sut.GetAsync([hotelId1, hotelId2, hotelId3]).ToListAsync();
->>>>>>> c084b067
 
         Assert.NotNull(getResults.First(l => l.HotelId == hotelId1));
         Assert.NotNull(getResults.First(l => l.HotelId == hotelId2));
@@ -214,11 +180,7 @@
     {
         // Arrange
         var hotelId = new Guid("55555555-5555-5555-5555-555555555555");
-<<<<<<< HEAD
-        var sut = new WeaviateVectorStoreRecordCollection<Guid, WeaviateHotel>(fixture.HttpClient!, "TestUpsert");
-=======
         using var sut = new WeaviateCollection<Guid, WeaviateHotel>(fixture.HttpClient!, "TestUpsert");
->>>>>>> c084b067
 
         await sut.EnsureCollectionExistsAsync();
 
@@ -253,22 +215,14 @@
         var hotel3 = this.CreateTestHotel(hotelId: new Guid("33333333-3333-3333-3333-333333333333"), embedding: new[] { 20f, 20f, 20f, 20f });
         var hotel4 = this.CreateTestHotel(hotelId: new Guid("44444444-4444-4444-4444-444444444444"), embedding: new[] { -1000f, -1000f, -1000f, -1000f });
 
-<<<<<<< HEAD
-        var sut = new WeaviateVectorStoreRecordCollection<Guid, WeaviateHotel>(fixture.HttpClient!, "VectorSearchDefault");
-=======
         using var sut = new WeaviateCollection<Guid, WeaviateHotel>(fixture.HttpClient!, "VectorSearchDefault");
->>>>>>> c084b067
 
         await sut.EnsureCollectionExistsAsync();
 
         await sut.UpsertAsync([hotel4, hotel2, hotel3, hotel1]);
 
         // Act
-<<<<<<< HEAD
-        var searchResults = await sut.VectorizedSearchAsync(new ReadOnlyMemory<float>([30f, 31f, 32f, 33f]), top: 3, new()
-=======
         var searchResults = await sut.SearchAsync(new ReadOnlyMemory<float>([30f, 31f, 32f, 33f]), top: 3, new()
->>>>>>> c084b067
         {
             IncludeVectors = includeVectors
         }).ToListAsync();
@@ -290,11 +244,7 @@
     }
 
     [Fact(Skip = SkipReason)]
-<<<<<<< HEAD
-    public async Task VectorizedSearchReturnsValidResultsWithOffsetAsync()
-=======
     public async Task SearchReturnsValidResultsWithOffsetAsync()
->>>>>>> c084b067
     {
         // Arrange
         var hotel1 = this.CreateTestHotel(hotelId: new Guid("11111111-1111-1111-1111-111111111111"), embedding: new[] { 30f, 31f, 32f, 33f });
@@ -302,22 +252,14 @@
         var hotel3 = this.CreateTestHotel(hotelId: new Guid("33333333-3333-3333-3333-333333333333"), embedding: new[] { 20f, 20f, 20f, 20f });
         var hotel4 = this.CreateTestHotel(hotelId: new Guid("44444444-4444-4444-4444-444444444444"), embedding: new[] { -1000f, -1000f, -1000f, -1000f });
 
-<<<<<<< HEAD
-        var sut = new WeaviateVectorStoreRecordCollection<Guid, WeaviateHotel>(fixture.HttpClient!, "VectorSearchWithOffset");
-=======
         using var sut = new WeaviateCollection<Guid, WeaviateHotel>(fixture.HttpClient!, "VectorSearchWithOffset");
->>>>>>> c084b067
 
         await sut.EnsureCollectionExistsAsync();
 
         await sut.UpsertAsync([hotel4, hotel2, hotel3, hotel1]);
 
         // Act
-<<<<<<< HEAD
-        var searchResults = await sut.VectorizedSearchAsync(new ReadOnlyMemory<float>([30f, 31f, 32f, 33f]), top: 2, new()
-=======
         var searchResults = await sut.SearchAsync(new ReadOnlyMemory<float>([30f, 31f, 32f, 33f]), top: 2, new()
->>>>>>> c084b067
         {
             Skip = 2
         }).ToListAsync();
@@ -333,13 +275,8 @@
     }
 
     [Theory(Skip = SkipReason)]
-<<<<<<< HEAD
-    [MemberData(nameof(VectorizedSearchWithFilterData))]
-    public async Task VectorizedSearchReturnsValidResultsWithFilterAsync(VectorSearchFilter filter, List<string> expectedIds)
-=======
     [MemberData(nameof(SearchWithFilterData))]
     public async Task SearchReturnsValidResultsWithFilterAsync(VectorSearchFilter filter, List<string> expectedIds)
->>>>>>> c084b067
     {
         // Arrange
         var hotel1 = this.CreateTestHotel(hotelId: new Guid("11111111-1111-1111-1111-111111111111"), embedding: new[] { 30f, 31f, 32f, 33f });
@@ -347,22 +284,14 @@
         var hotel3 = this.CreateTestHotel(hotelId: new Guid("33333333-3333-3333-3333-333333333333"), embedding: new[] { 20f, 20f, 20f, 20f });
         var hotel4 = this.CreateTestHotel(hotelId: new Guid("44444444-4444-4444-4444-444444444444"), embedding: new[] { -1000f, -1000f, -1000f, -1000f });
 
-<<<<<<< HEAD
-        var sut = new WeaviateVectorStoreRecordCollection<Guid, WeaviateHotel>(fixture.HttpClient!, "VectorSearchWithFilter");
-=======
         using var sut = new WeaviateCollection<Guid, WeaviateHotel>(fixture.HttpClient!, "VectorSearchWithFilter");
->>>>>>> c084b067
 
         await sut.EnsureCollectionExistsAsync();
 
         await sut.UpsertAsync([hotel4, hotel2, hotel3, hotel1]);
 
         // Act
-<<<<<<< HEAD
-        var searchResults = await sut.VectorizedSearchAsync(new ReadOnlyMemory<float>([30f, 31f, 32f, 33f]), top: 4, new()
-=======
         var searchResults = await sut.SearchAsync(new ReadOnlyMemory<float>([30f, 31f, 32f, 33f]), top: 4, new()
->>>>>>> c084b067
         {
             OldFilter = filter,
         }).ToListAsync();
@@ -374,13 +303,8 @@
     }
 
     [Theory(Skip = SkipReason)]
-<<<<<<< HEAD
-    [MemberData(nameof(VectorizedSearchWithFilterAndDifferentDataTypesData))]
-    public async Task VectorizedSearchReturnsValidResultsWithFilterAndDifferentDataTypesAsync(VectorSearchFilter filter)
-=======
     [MemberData(nameof(SearchWithFilterAndDifferentDataTypesData))]
     public async Task SearchReturnsValidResultsWithFilterAndDifferentDataTypesAsync(VectorSearchFilter filter)
->>>>>>> c084b067
     {
         // Arrange
         var expectedId = "55555555-5555-5555-5555-555555555555";
@@ -403,22 +327,14 @@
             Timestamp = new DateTime(2024, 9, 22, 15, 59, 42)
         };
 
-<<<<<<< HEAD
-        var sut = new WeaviateVectorStoreRecordCollection<Guid, WeaviateHotel>(fixture.HttpClient!, "VectorSearchWithFilterAndDataTypes");
-=======
         using var sut = new WeaviateCollection<Guid, WeaviateHotel>(fixture.HttpClient!, "VectorSearchWithFilterAndDataTypes");
->>>>>>> c084b067
 
         await sut.EnsureCollectionExistsAsync();
 
         await sut.UpsertAsync([hotel4, hotel2, hotel5, hotel3, hotel1]);
 
         // Act
-<<<<<<< HEAD
-        var searchResults = await sut.VectorizedSearchAsync(new ReadOnlyMemory<float>([40f, 40f, 40f, 40f]), top: 4, new()
-=======
         var searchResults = await sut.SearchAsync(new ReadOnlyMemory<float>([40f, 40f, 40f, 40f]), top: 4, new()
->>>>>>> c084b067
         {
             OldFilter = filter,
         }).ToListAsync();
@@ -436,29 +352,17 @@
     {
         // Arrange
         var hotelId = new Guid("55555555-5555-5555-5555-555555555555");
-<<<<<<< HEAD
-        var options = new WeaviateVectorStoreRecordCollectionOptions<Dictionary<string, object?>>
-=======
         var options = new WeaviateCollectionOptions
->>>>>>> c084b067
         {
             Definition = this.GetTestHotelRecordDefinition()
         };
 
-<<<<<<< HEAD
-        var sut = new WeaviateVectorStoreRecordCollection<object, Dictionary<string, object?>>(fixture.HttpClient!, "TestDynamicMapper", options);
-=======
         using var sut = new WeaviateDynamicCollection(fixture.HttpClient!, "TestDynamicMapper", options);
->>>>>>> c084b067
-
-        await sut.EnsureCollectionExistsAsync();
-
-        // Act
-<<<<<<< HEAD
-        var upsertResult = await sut.UpsertAsync(new Dictionary<string, object?>
-=======
+
+        await sut.EnsureCollectionExistsAsync();
+
+        // Act
         await sut.UpsertAsync(new Dictionary<string, object?>
->>>>>>> c084b067
         {
             ["HotelId"] = hotelId,
 
@@ -551,17 +455,6 @@
         {
             Properties =
             [
-<<<<<<< HEAD
-                new VectorStoreRecordKeyProperty("HotelId", typeof(Guid)),
-                new VectorStoreRecordDataProperty("HotelName", typeof(string)),
-                new VectorStoreRecordDataProperty("HotelCode", typeof(int)),
-                new VectorStoreRecordDataProperty("ParkingIncluded", typeof(bool)) { StoragePropertyName = "parking_is_included" },
-                new VectorStoreRecordDataProperty("HotelRating", typeof(float)),
-                new VectorStoreRecordDataProperty("Tags", typeof(List<string>)),
-                new VectorStoreRecordDataProperty("Description", typeof(string)),
-                new VectorStoreRecordDataProperty("Timestamp", typeof(DateTimeOffset)),
-                new VectorStoreRecordVectorProperty("DescriptionEmbedding", typeof(ReadOnlyMemory<float>?), 4) { IndexKind = IndexKind.Hnsw, DistanceFunction = DistanceFunction.CosineDistance }
-=======
                 new VectorStoreKeyProperty("HotelId", typeof(Guid)),
                 new VectorStoreDataProperty("HotelName", typeof(string)),
                 new VectorStoreDataProperty("HotelCode", typeof(int)),
@@ -571,7 +464,6 @@
                 new VectorStoreDataProperty("Description", typeof(string)),
                 new VectorStoreDataProperty("Timestamp", typeof(DateTimeOffset)),
                 new VectorStoreVectorProperty("DescriptionEmbedding", typeof(ReadOnlyMemory<float>?), 4) { IndexKind = IndexKind.Hnsw, DistanceFunction = DistanceFunction.CosineDistance }
->>>>>>> c084b067
             ]
         };
     }
