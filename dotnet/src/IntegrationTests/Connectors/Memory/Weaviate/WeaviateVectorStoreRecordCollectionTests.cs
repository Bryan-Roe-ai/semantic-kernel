--- conflicted
+++ resolved
@@ -206,7 +206,6 @@
         Assert.Equal(10, getResult.HotelRating);
     }
 
-<<<<<<< HEAD
     [Theory]
     [InlineData(true)]
     [InlineData(false)]
@@ -354,46 +353,6 @@
         Assert.Equal(expectedId, actualIds[0]);
     }
 
-    public static TheoryData<VectorSearchFilter, List<string>> VectorizedSearchWithFilterData => new()
-    {
-        {
-            new VectorSearchFilter().EqualTo(nameof(WeaviateHotel.HotelName), "My Hotel 22222222-2222-2222-2222-222222222222"),
-            ["22222222-2222-2222-2222-222222222222"]
-        },
-        {
-            new VectorSearchFilter().AnyTagEqualTo(nameof(WeaviateHotel.Tags), "t2"),
-            [
-                "11111111-1111-1111-1111-111111111111",
-                "22222222-2222-2222-2222-222222222222",
-                "33333333-3333-3333-3333-333333333333",
-                "44444444-4444-4444-4444-444444444444"
-            ]
-        },
-        {
-            new VectorSearchFilter()
-                .EqualTo(nameof(WeaviateHotel.HotelName), "My Hotel 22222222-2222-2222-2222-222222222222")
-                .AnyTagEqualTo(nameof(WeaviateHotel.Tags), "t2"),
-            ["22222222-2222-2222-2222-222222222222"]
-        },
-        {
-            new VectorSearchFilter()
-                .EqualTo(nameof(WeaviateHotel.HotelName), "non-existent-hotel")
-                .AnyTagEqualTo(nameof(WeaviateHotel.Tags), "non-existent-tag"),
-            []
-        }
-    };
-
-    public static TheoryData<VectorSearchFilter> VectorizedSearchWithFilterAndDifferentDataTypesData => new()
-    {
-        { new VectorSearchFilter().EqualTo(nameof(WeaviateHotel.HotelId), new Guid("55555555-5555-5555-5555-555555555555")) },
-        { new VectorSearchFilter().EqualTo(nameof(WeaviateHotel.HotelName), "Test hotel name") },
-        { new VectorSearchFilter().EqualTo(nameof(WeaviateHotel.HotelCode), 88) },
-        { new VectorSearchFilter().EqualTo(nameof(WeaviateHotel.HotelRating), 7.9f) },
-        { new VectorSearchFilter().EqualTo(nameof(WeaviateHotel.ParkingIncluded), false) },
-        { new VectorSearchFilter().EqualTo(nameof(WeaviateHotel.Timestamp), new DateTimeOffset(new DateTime(2024, 9, 22, 15, 59, 42))) }
-    };
-
-=======
     [Fact]
     public async Task ItCanUpsertAndRetrieveUsingTheGenericMapperAsync()
     {
@@ -441,7 +400,45 @@
         Assert.Equal(new[] { 30f, 31f, 32f, 33f }, ((ReadOnlyMemory<float>)localGetResult.Vectors["DescriptionEmbedding"]!).ToArray());
     }
 
->>>>>>> 4c80c2f0
+    public static TheoryData<VectorSearchFilter, List<string>> VectorizedSearchWithFilterData => new()
+    {
+        {
+            new VectorSearchFilter().EqualTo(nameof(WeaviateHotel.HotelName), "My Hotel 22222222-2222-2222-2222-222222222222"),
+            ["22222222-2222-2222-2222-222222222222"]
+        },
+        {
+            new VectorSearchFilter().AnyTagEqualTo(nameof(WeaviateHotel.Tags), "t2"),
+            [
+                "11111111-1111-1111-1111-111111111111",
+                "22222222-2222-2222-2222-222222222222",
+                "33333333-3333-3333-3333-333333333333",
+                "44444444-4444-4444-4444-444444444444"
+            ]
+        },
+        {
+            new VectorSearchFilter()
+                .EqualTo(nameof(WeaviateHotel.HotelName), "My Hotel 22222222-2222-2222-2222-222222222222")
+                .AnyTagEqualTo(nameof(WeaviateHotel.Tags), "t2"),
+            ["22222222-2222-2222-2222-222222222222"]
+        },
+        {
+            new VectorSearchFilter()
+                .EqualTo(nameof(WeaviateHotel.HotelName), "non-existent-hotel")
+                .AnyTagEqualTo(nameof(WeaviateHotel.Tags), "non-existent-tag"),
+            []
+        }
+    };
+
+    public static TheoryData<VectorSearchFilter> VectorizedSearchWithFilterAndDifferentDataTypesData => new()
+    {
+        { new VectorSearchFilter().EqualTo(nameof(WeaviateHotel.HotelId), new Guid("55555555-5555-5555-5555-555555555555")) },
+        { new VectorSearchFilter().EqualTo(nameof(WeaviateHotel.HotelName), "Test hotel name") },
+        { new VectorSearchFilter().EqualTo(nameof(WeaviateHotel.HotelCode), 88) },
+        { new VectorSearchFilter().EqualTo(nameof(WeaviateHotel.HotelRating), 7.9f) },
+        { new VectorSearchFilter().EqualTo(nameof(WeaviateHotel.ParkingIncluded), false) },
+        { new VectorSearchFilter().EqualTo(nameof(WeaviateHotel.Timestamp), new DateTimeOffset(new DateTime(2024, 9, 22, 15, 59, 42))) }
+    };
+
     #region private
 
     private WeaviateHotel CreateTestHotel(
