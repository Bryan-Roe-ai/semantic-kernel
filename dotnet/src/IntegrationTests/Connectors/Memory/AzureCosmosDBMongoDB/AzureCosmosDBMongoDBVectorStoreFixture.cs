<<<<<<< HEAD
<<<<<<< div
=======
<<<<<<< Updated upstream
<<<<<<< Updated upstream
>>>>>>> head
<<<<<<< Updated upstream
<<<<<<< Updated upstream
<<<<<<< Updated upstream
<<<<<<< Updated upstream
<<<<<<< Updated upstream
<<<<<<< Updated upstream
﻿// Copyright (c) Microsoft. All rights reserved.
=======
=======
>>>>>>> Stashed changes
=======
>>>>>>> Stashed changes
=======
>>>>>>> Stashed changes
=======
>>>>>>> Stashed changes
=======
>>>>>>> Stashed changes
<<<<<<< HEAD
=======
>>>>>>> Stashed changes
=======
>>>>>>> Stashed changes
﻿// Copyright (c) Microsoft. All rights reserved.
=======
// Copyright (c) Microsoft. All rights reserved.
>>>>>>> main
<<<<<<< Updated upstream
<<<<<<< Updated upstream
<<<<<<< Updated upstream
<<<<<<< Updated upstream
<<<<<<< Updated upstream
<<<<<<< Updated upstream
<<<<<<< Updated upstream
>>>>>>> Stashed changes
=======
=======
>>>>>>> Stashed changes
>>>>>>> Stashed changes
=======
>>>>>>> Stashed changes
=======
>>>>>>> Stashed changes
=======
>>>>>>> Stashed changes
=======
// Copyright (c) Microsoft. All rights reserved.
>>>>>>> eab985c52d058dc92abc75034bc790079131ce75
=======
>>>>>>> Stashed changes
=======
>>>>>>> Stashed changes
<<<<<<< div
=======
// Copyright (c) Microsoft. All rights reserved.
>>>>>>> eab985c52d058dc92abc75034bc790079131ce75
=======
>>>>>>> head

using System;
using System.Collections.Generic;
using System.Threading.Tasks;
using Microsoft.Extensions.Configuration;
using Microsoft.Extensions.VectorData;
using MongoDB.Driver;
using Xunit;

namespace SemanticKernel.IntegrationTests.Connectors.AzureCosmosDBMongoDB;

public class AzureCosmosDBMongoDBVectorStoreFixture : IAsyncLifetime
{
    private readonly List<string> _testCollections = ["sk-test-hotels", "sk-test-contacts", "sk-test-addresses"];

    /// <summary>Main test collection for tests.</summary>
    public string TestCollection => this._testCollections[0];

    /// <summary><see cref="IMongoDatabase"/> that can be used to manage the collections in Azure CosmosDB MongoDB.</summary>
    public IMongoDatabase MongoDatabase { get; }

    /// <summary>Gets the manually created vector store record definition for Azure CosmosDB MongoDB test model.</summary>
    public VectorStoreRecordDefinition HotelVectorStoreRecordDefinition { get; private set; }

    /// <summary>
    /// Initializes a new instance of the <see cref="AzureCosmosDBMongoDBVectorStoreFixture"/> class.
    /// </summary>
    public AzureCosmosDBMongoDBVectorStoreFixture()
    {
        var configuration = new ConfigurationBuilder()
            .AddJsonFile(path: "testsettings.json", optional: false, reloadOnChange: true)
            .AddJsonFile(
                path: "testsettings.development.json",
                optional: false,
                reloadOnChange: true
            )
            .AddEnvironmentVariables()
            .Build();

        var connectionString = GetConnectionString(configuration);
        var client = new MongoClient(connectionString);

        this.MongoDatabase = client.GetDatabase("test");

        this.HotelVectorStoreRecordDefinition = new()
        {
            Properties =
            [
                new VectorStoreRecordKeyProperty("HotelId", typeof(string)),
                new VectorStoreRecordDataProperty("HotelName", typeof(string)),
                new VectorStoreRecordDataProperty("HotelCode", typeof(int)),
                new VectorStoreRecordDataProperty("ParkingIncluded", typeof(bool)) { StoragePropertyName = "parking_is_included" },
                new VectorStoreRecordDataProperty("HotelRating", typeof(float)),
                new VectorStoreRecordDataProperty("Tags", typeof(List<string>)),
<<<<<<< HEAD
<<<<<<< div
=======
<<<<<<< Updated upstream
<<<<<<< Updated upstream
>>>>>>> head
<<<<<<< Updated upstream
<<<<<<< Updated upstream
<<<<<<< Updated upstream
<<<<<<< Updated upstream
<<<<<<< Updated upstream
<<<<<<< Updated upstream
=======
=======
>>>>>>> Stashed changes
=======
>>>>>>> Stashed changes
=======
>>>>>>> Stashed changes
=======
>>>>>>> Stashed changes
=======
>>>>>>> Stashed changes
<<<<<<< HEAD
=======
                new VectorStoreRecordDataProperty("Timestamp", typeof(DateTime)),
>>>>>>> main
<<<<<<< Updated upstream
<<<<<<< Updated upstream
<<<<<<< Updated upstream
<<<<<<< Updated upstream
<<<<<<< Updated upstream
>>>>>>> Stashed changes
=======
>>>>>>> Stashed changes
=======
>>>>>>> Stashed changes
=======
>>>>>>> Stashed changes
=======
>>>>>>> Stashed changes
=======
>>>>>>> Stashed changes
=======
                new VectorStoreRecordDataProperty("Timestamp", typeof(DateTime)),
>>>>>>> eab985c52d058dc92abc75034bc790079131ce75
<<<<<<< div
=======
=======
=======
                new VectorStoreRecordDataProperty("Timestamp", typeof(DateTime)),
>>>>>>> main
>>>>>>> Stashed changes
=======
=======
                new VectorStoreRecordDataProperty("Timestamp", typeof(DateTime)),
>>>>>>> main
>>>>>>> Stashed changes
>>>>>>> head
                new VectorStoreRecordDataProperty("Description", typeof(string)),
                new VectorStoreRecordVectorProperty("DescriptionEmbedding", typeof(ReadOnlyMemory<float>?)) { Dimensions = 4, IndexKind = IndexKind.IvfFlat, DistanceFunction = DistanceFunction.CosineDistance }
            ]
        };
    }

    public async Task InitializeAsync()
    {
        foreach (var collection in this._testCollections)
        {
            await this.MongoDatabase.CreateCollectionAsync(collection);
        }
    }

    public async Task DisposeAsync()
    {
<<<<<<< main
<<<<<<< HEAD
<<<<<<< div
=======
<<<<<<< Updated upstream
<<<<<<< Updated upstream
>>>>>>> head
<<<<<<< Updated upstream
<<<<<<< Updated upstream
<<<<<<< Updated upstream
<<<<<<< Updated upstream
<<<<<<< Updated upstream
<<<<<<< Updated upstream
=======
=======
>>>>>>> Stashed changes
=======
>>>>>>> Stashed changes
=======
>>>>>>> Stashed changes
=======
>>>>>>> Stashed changes
=======
>>>>>>> Stashed changes
<<<<<<< HEAD
=======
=======
>>>>>>> eab985c52d058dc92abc75034bc790079131ce75
<<<<<<< div
=======
=======
=======
>>>>>>> Stashed changes
=======
=======
>>>>>>> Stashed changes
>>>>>>> head
        var cursor = await this.MongoDatabase.ListCollectionNamesAsync();

        while (await cursor.MoveNextAsync().ConfigureAwait(false))
        {
            foreach (var collection in cursor.Current)
            {
                await this.MongoDatabase.DropCollectionAsync(collection);
            }
<<<<<<< div
=======
<<<<<<< Updated upstream
<<<<<<< Updated upstream
>>>>>>> head
<<<<<<< HEAD
>>>>>>> main
<<<<<<< Updated upstream
<<<<<<< Updated upstream
<<<<<<< Updated upstream
<<<<<<< Updated upstream
<<<<<<< Updated upstream
>>>>>>> Stashed changes
=======
>>>>>>> Stashed changes
=======
>>>>>>> Stashed changes
=======
>>>>>>> Stashed changes
=======
>>>>>>> Stashed changes
=======
>>>>>>> Stashed changes
=======
>>>>>>> eab985c52d058dc92abc75034bc790079131ce75
<<<<<<< div
=======
=======
>>>>>>> main
>>>>>>> Stashed changes
=======
>>>>>>> main
>>>>>>> Stashed changes
>>>>>>> head
        foreach (var collection in this._testCollections)
=======
        var cursor = await this.MongoDatabase.ListCollectionNamesAsync();

        while (await cursor.MoveNextAsync().ConfigureAwait(false))
>>>>>>> upstream/main
        {
            foreach (var collection in cursor.Current)
            {
                await this.MongoDatabase.DropCollectionAsync(collection);
            }
        }
    }

<<<<<<< HEAD
#pragma warning disable CS8618
    public record AzureCosmosDBMongoDBHotel()
    {
        /// <summary>The key of the record.</summary>
        [VectorStoreRecordKey]
        public string HotelId { get; init; }

        /// <summary>A string metadata field.</summary>
<<<<<<< main
<<<<<<< HEAD
<<<<<<< div
=======
<<<<<<< Updated upstream
<<<<<<< Updated upstream
>>>>>>> head
<<<<<<< Updated upstream
<<<<<<< Updated upstream
<<<<<<< Updated upstream
<<<<<<< Updated upstream
<<<<<<< Updated upstream
<<<<<<< Updated upstream
=======
=======
>>>>>>> Stashed changes
=======
>>>>>>> Stashed changes
=======
>>>>>>> Stashed changes
=======
>>>>>>> Stashed changes
=======
>>>>>>> Stashed changes
<<<<<<< HEAD
=======
        [VectorStoreRecordData(IsFilterable = true)]
>>>>>>> main
<<<<<<< Updated upstream
<<<<<<< Updated upstream
<<<<<<< Updated upstream
<<<<<<< Updated upstream
<<<<<<< Updated upstream
>>>>>>> Stashed changes
=======
>>>>>>> Stashed changes
=======
>>>>>>> Stashed changes
=======
>>>>>>> Stashed changes
=======
>>>>>>> Stashed changes
=======
>>>>>>> Stashed changes
=======
        [VectorStoreRecordData(IsFilterable = true)]
>>>>>>> eab985c52d058dc92abc75034bc790079131ce75
<<<<<<< div
=======
=======
=======
        [VectorStoreRecordData(IsFilterable = true)]
>>>>>>> main
>>>>>>> Stashed changes
=======
=======
        [VectorStoreRecordData(IsFilterable = true)]
>>>>>>> main
>>>>>>> Stashed changes
>>>>>>> head
        [VectorStoreRecordData]
=======
        [VectorStoreRecordData(IsFilterable = true)]
>>>>>>> upstream/main
        public string? HotelName { get; set; }

        /// <summary>An int metadata field.</summary>
        [VectorStoreRecordData]
        public int HotelCode { get; set; }

        /// <summary>A float metadata field.</summary>
        [VectorStoreRecordData]
        public float? HotelRating { get; set; }

        /// <summary>A bool metadata field.</summary>
        [VectorStoreRecordData(StoragePropertyName = "parking_is_included")]
        public bool ParkingIncluded { get; set; }

        /// <summary>An array metadata field.</summary>
        [VectorStoreRecordData]
        public List<string> Tags { get; set; } = [];

        /// <summary>A data field.</summary>
        [VectorStoreRecordData]
        public string Description { get; set; }

<<<<<<< HEAD
<<<<<<< div
=======
<<<<<<< Updated upstream
<<<<<<< Updated upstream
>>>>>>> head
<<<<<<< Updated upstream
<<<<<<< Updated upstream
<<<<<<< Updated upstream
<<<<<<< Updated upstream
<<<<<<< Updated upstream
<<<<<<< Updated upstream
=======
=======
>>>>>>> Stashed changes
=======
>>>>>>> Stashed changes
=======
>>>>>>> Stashed changes
=======
>>>>>>> Stashed changes
=======
>>>>>>> Stashed changes
<<<<<<< HEAD
=======
=======
>>>>>>> eab985c52d058dc92abc75034bc790079131ce75
<<<<<<< div
=======
=======
=======
>>>>>>> Stashed changes
=======
=======
>>>>>>> Stashed changes
>>>>>>> head
        /// <summary>A datetime metadata field.</summary>
        [VectorStoreRecordData]
        public DateTime Timestamp { get; set; }

<<<<<<< div
=======
<<<<<<< Updated upstream
<<<<<<< Updated upstream
>>>>>>> head
<<<<<<< HEAD
>>>>>>> main
<<<<<<< Updated upstream
<<<<<<< Updated upstream
<<<<<<< Updated upstream
<<<<<<< Updated upstream
<<<<<<< Updated upstream
>>>>>>> Stashed changes
=======
>>>>>>> Stashed changes
=======
>>>>>>> Stashed changes
=======
>>>>>>> Stashed changes
=======
>>>>>>> Stashed changes
=======
>>>>>>> Stashed changes
=======
>>>>>>> eab985c52d058dc92abc75034bc790079131ce75
<<<<<<< div
=======
=======
>>>>>>> main
>>>>>>> Stashed changes
=======
>>>>>>> main
>>>>>>> Stashed changes
>>>>>>> head
        /// <summary>A vector field.</summary>
        [VectorStoreRecordVector(Dimensions: 4, DistanceFunction: DistanceFunction.CosineDistance, IndexKind: IndexKind.IvfFlat)]
        public ReadOnlyMemory<float>? DescriptionEmbedding { get; set; }
    }
#pragma warning restore CS8618

=======
>>>>>>> 926a5909
    #region private

    private static string GetConnectionString(IConfigurationRoot configuration)
    {
        var settingValue = configuration["AzureCosmosDBMongoDB:ConnectionString"];
        if (string.IsNullOrWhiteSpace(settingValue))
        {
            throw new ArgumentNullException($"{settingValue} string is not configured");
        }

        return settingValue;
    }

    #endregion
}<|MERGE_RESOLUTION|>--- conflicted
+++ resolved
@@ -1,67 +1,4 @@
-<<<<<<< HEAD
-<<<<<<< div
-=======
-<<<<<<< Updated upstream
-<<<<<<< Updated upstream
->>>>>>> head
-<<<<<<< Updated upstream
-<<<<<<< Updated upstream
-<<<<<<< Updated upstream
-<<<<<<< Updated upstream
-<<<<<<< Updated upstream
-<<<<<<< Updated upstream
-﻿// Copyright (c) Microsoft. All rights reserved.
-=======
-=======
->>>>>>> Stashed changes
-=======
->>>>>>> Stashed changes
-=======
->>>>>>> Stashed changes
-=======
->>>>>>> Stashed changes
-=======
->>>>>>> Stashed changes
-<<<<<<< HEAD
-=======
->>>>>>> Stashed changes
-=======
->>>>>>> Stashed changes
-﻿// Copyright (c) Microsoft. All rights reserved.
-=======
 // Copyright (c) Microsoft. All rights reserved.
->>>>>>> main
-<<<<<<< Updated upstream
-<<<<<<< Updated upstream
-<<<<<<< Updated upstream
-<<<<<<< Updated upstream
-<<<<<<< Updated upstream
-<<<<<<< Updated upstream
-<<<<<<< Updated upstream
->>>>>>> Stashed changes
-=======
-=======
->>>>>>> Stashed changes
->>>>>>> Stashed changes
-=======
->>>>>>> Stashed changes
-=======
->>>>>>> Stashed changes
-=======
->>>>>>> Stashed changes
-=======
-// Copyright (c) Microsoft. All rights reserved.
->>>>>>> eab985c52d058dc92abc75034bc790079131ce75
-=======
->>>>>>> Stashed changes
-=======
->>>>>>> Stashed changes
-<<<<<<< div
-=======
-// Copyright (c) Microsoft. All rights reserved.
->>>>>>> eab985c52d058dc92abc75034bc790079131ce75
-=======
->>>>>>> head
 
 using System;
 using System.Collections.Generic;
@@ -116,65 +53,7 @@
                 new VectorStoreRecordDataProperty("ParkingIncluded", typeof(bool)) { StoragePropertyName = "parking_is_included" },
                 new VectorStoreRecordDataProperty("HotelRating", typeof(float)),
                 new VectorStoreRecordDataProperty("Tags", typeof(List<string>)),
-<<<<<<< HEAD
-<<<<<<< div
-=======
-<<<<<<< Updated upstream
-<<<<<<< Updated upstream
->>>>>>> head
-<<<<<<< Updated upstream
-<<<<<<< Updated upstream
-<<<<<<< Updated upstream
-<<<<<<< Updated upstream
-<<<<<<< Updated upstream
-<<<<<<< Updated upstream
-=======
-=======
->>>>>>> Stashed changes
-=======
->>>>>>> Stashed changes
-=======
->>>>>>> Stashed changes
-=======
->>>>>>> Stashed changes
-=======
->>>>>>> Stashed changes
-<<<<<<< HEAD
-=======
                 new VectorStoreRecordDataProperty("Timestamp", typeof(DateTime)),
->>>>>>> main
-<<<<<<< Updated upstream
-<<<<<<< Updated upstream
-<<<<<<< Updated upstream
-<<<<<<< Updated upstream
-<<<<<<< Updated upstream
->>>>>>> Stashed changes
-=======
->>>>>>> Stashed changes
-=======
->>>>>>> Stashed changes
-=======
->>>>>>> Stashed changes
-=======
->>>>>>> Stashed changes
-=======
->>>>>>> Stashed changes
-=======
-                new VectorStoreRecordDataProperty("Timestamp", typeof(DateTime)),
->>>>>>> eab985c52d058dc92abc75034bc790079131ce75
-<<<<<<< div
-=======
-=======
-=======
-                new VectorStoreRecordDataProperty("Timestamp", typeof(DateTime)),
->>>>>>> main
->>>>>>> Stashed changes
-=======
-=======
-                new VectorStoreRecordDataProperty("Timestamp", typeof(DateTime)),
->>>>>>> main
->>>>>>> Stashed changes
->>>>>>> head
                 new VectorStoreRecordDataProperty("Description", typeof(string)),
                 new VectorStoreRecordVectorProperty("DescriptionEmbedding", typeof(ReadOnlyMemory<float>?)) { Dimensions = 4, IndexKind = IndexKind.IvfFlat, DistanceFunction = DistanceFunction.CosineDistance }
             ]
@@ -191,43 +70,6 @@
 
     public async Task DisposeAsync()
     {
-<<<<<<< main
-<<<<<<< HEAD
-<<<<<<< div
-=======
-<<<<<<< Updated upstream
-<<<<<<< Updated upstream
->>>>>>> head
-<<<<<<< Updated upstream
-<<<<<<< Updated upstream
-<<<<<<< Updated upstream
-<<<<<<< Updated upstream
-<<<<<<< Updated upstream
-<<<<<<< Updated upstream
-=======
-=======
->>>>>>> Stashed changes
-=======
->>>>>>> Stashed changes
-=======
->>>>>>> Stashed changes
-=======
->>>>>>> Stashed changes
-=======
->>>>>>> Stashed changes
-<<<<<<< HEAD
-=======
-=======
->>>>>>> eab985c52d058dc92abc75034bc790079131ce75
-<<<<<<< div
-=======
-=======
-=======
->>>>>>> Stashed changes
-=======
-=======
->>>>>>> Stashed changes
->>>>>>> head
         var cursor = await this.MongoDatabase.ListCollectionNamesAsync();
 
         while (await cursor.MoveNextAsync().ConfigureAwait(false))
@@ -236,46 +78,10 @@
             {
                 await this.MongoDatabase.DropCollectionAsync(collection);
             }
-<<<<<<< div
-=======
-<<<<<<< Updated upstream
-<<<<<<< Updated upstream
->>>>>>> head
-<<<<<<< HEAD
->>>>>>> main
-<<<<<<< Updated upstream
-<<<<<<< Updated upstream
-<<<<<<< Updated upstream
-<<<<<<< Updated upstream
-<<<<<<< Updated upstream
->>>>>>> Stashed changes
-=======
->>>>>>> Stashed changes
-=======
->>>>>>> Stashed changes
-=======
->>>>>>> Stashed changes
-=======
->>>>>>> Stashed changes
-=======
->>>>>>> Stashed changes
-=======
->>>>>>> eab985c52d058dc92abc75034bc790079131ce75
-<<<<<<< div
-=======
-=======
->>>>>>> main
->>>>>>> Stashed changes
-=======
->>>>>>> main
->>>>>>> Stashed changes
->>>>>>> head
         foreach (var collection in this._testCollections)
-=======
         var cursor = await this.MongoDatabase.ListCollectionNamesAsync();
 
         while (await cursor.MoveNextAsync().ConfigureAwait(false))
->>>>>>> upstream/main
         {
             foreach (var collection in cursor.Current)
             {
@@ -284,7 +90,6 @@
         }
     }
 
-<<<<<<< HEAD
 #pragma warning disable CS8618
     public record AzureCosmosDBMongoDBHotel()
     {
@@ -293,70 +98,7 @@
         public string HotelId { get; init; }
 
         /// <summary>A string metadata field.</summary>
-<<<<<<< main
-<<<<<<< HEAD
-<<<<<<< div
-=======
-<<<<<<< Updated upstream
-<<<<<<< Updated upstream
->>>>>>> head
-<<<<<<< Updated upstream
-<<<<<<< Updated upstream
-<<<<<<< Updated upstream
-<<<<<<< Updated upstream
-<<<<<<< Updated upstream
-<<<<<<< Updated upstream
-=======
-=======
->>>>>>> Stashed changes
-=======
->>>>>>> Stashed changes
-=======
->>>>>>> Stashed changes
-=======
->>>>>>> Stashed changes
-=======
->>>>>>> Stashed changes
-<<<<<<< HEAD
-=======
         [VectorStoreRecordData(IsFilterable = true)]
->>>>>>> main
-<<<<<<< Updated upstream
-<<<<<<< Updated upstream
-<<<<<<< Updated upstream
-<<<<<<< Updated upstream
-<<<<<<< Updated upstream
->>>>>>> Stashed changes
-=======
->>>>>>> Stashed changes
-=======
->>>>>>> Stashed changes
-=======
->>>>>>> Stashed changes
-=======
->>>>>>> Stashed changes
-=======
->>>>>>> Stashed changes
-=======
-        [VectorStoreRecordData(IsFilterable = true)]
->>>>>>> eab985c52d058dc92abc75034bc790079131ce75
-<<<<<<< div
-=======
-=======
-=======
-        [VectorStoreRecordData(IsFilterable = true)]
->>>>>>> main
->>>>>>> Stashed changes
-=======
-=======
-        [VectorStoreRecordData(IsFilterable = true)]
->>>>>>> main
->>>>>>> Stashed changes
->>>>>>> head
-        [VectorStoreRecordData]
-=======
-        [VectorStoreRecordData(IsFilterable = true)]
->>>>>>> upstream/main
         public string? HotelName { get; set; }
 
         /// <summary>An int metadata field.</summary>
@@ -379,88 +121,16 @@
         [VectorStoreRecordData]
         public string Description { get; set; }
 
-<<<<<<< HEAD
-<<<<<<< div
-=======
-<<<<<<< Updated upstream
-<<<<<<< Updated upstream
->>>>>>> head
-<<<<<<< Updated upstream
-<<<<<<< Updated upstream
-<<<<<<< Updated upstream
-<<<<<<< Updated upstream
-<<<<<<< Updated upstream
-<<<<<<< Updated upstream
-=======
-=======
->>>>>>> Stashed changes
-=======
->>>>>>> Stashed changes
-=======
->>>>>>> Stashed changes
-=======
->>>>>>> Stashed changes
-=======
->>>>>>> Stashed changes
-<<<<<<< HEAD
-=======
-=======
->>>>>>> eab985c52d058dc92abc75034bc790079131ce75
-<<<<<<< div
-=======
-=======
-=======
->>>>>>> Stashed changes
-=======
-=======
->>>>>>> Stashed changes
->>>>>>> head
         /// <summary>A datetime metadata field.</summary>
         [VectorStoreRecordData]
         public DateTime Timestamp { get; set; }
 
-<<<<<<< div
-=======
-<<<<<<< Updated upstream
-<<<<<<< Updated upstream
->>>>>>> head
-<<<<<<< HEAD
->>>>>>> main
-<<<<<<< Updated upstream
-<<<<<<< Updated upstream
-<<<<<<< Updated upstream
-<<<<<<< Updated upstream
-<<<<<<< Updated upstream
->>>>>>> Stashed changes
-=======
->>>>>>> Stashed changes
-=======
->>>>>>> Stashed changes
-=======
->>>>>>> Stashed changes
-=======
->>>>>>> Stashed changes
-=======
->>>>>>> Stashed changes
-=======
->>>>>>> eab985c52d058dc92abc75034bc790079131ce75
-<<<<<<< div
-=======
-=======
->>>>>>> main
->>>>>>> Stashed changes
-=======
->>>>>>> main
->>>>>>> Stashed changes
->>>>>>> head
         /// <summary>A vector field.</summary>
         [VectorStoreRecordVector(Dimensions: 4, DistanceFunction: DistanceFunction.CosineDistance, IndexKind: IndexKind.IvfFlat)]
         public ReadOnlyMemory<float>? DescriptionEmbedding { get; set; }
     }
 #pragma warning restore CS8618
 
-=======
->>>>>>> 926a5909
     #region private
 
     private static string GetConnectionString(IConfigurationRoot configuration)
