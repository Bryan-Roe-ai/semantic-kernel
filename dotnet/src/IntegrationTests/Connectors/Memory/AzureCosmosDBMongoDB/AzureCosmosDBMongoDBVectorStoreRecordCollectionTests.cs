--- conflicted
+++ resolved
@@ -333,7 +333,6 @@
     }
 
     [Fact(Skip = SkipReason)]
-<<<<<<< HEAD
     public async Task VectorizedSearchReturnsValidResultsByDefaultAsync()
     {
         // Arrange
@@ -429,7 +428,6 @@
     #region private
 
     private AzureCosmosDBMongoDBHotel CreateTestHotel(string hotelId, ReadOnlyMemory<float>? embedding = null)
-=======
     public async Task ItCanUpsertAndRetrieveUsingTheGenericMapperAsync()
     {
         // Arrange
@@ -474,7 +472,6 @@
         Assert.Equal(new[] { 30f, 31f, 32f, 33f }, ((ReadOnlyMemory<float>)localGetResult.Vectors["DescriptionEmbedding"]!).ToArray());
     }
 
->>>>>>> c7b22d9e
     #region private
 
     private AzureCosmosDBMongoDBHotel CreateTestHotel(string hotelId)
@@ -488,11 +485,8 @@
             ParkingIncluded = true,
             Tags = { "t1", "t2" },
             Description = "This is a great hotel.",
-<<<<<<< HEAD
             DescriptionEmbedding = embedding ?? new[] { 30f, 31f, 32f, 33f },
-=======
             Timestamp = new DateTime(2024, 09, 23, 15, 32, 33),
->>>>>>> c7b22d9e
             DescriptionEmbedding = new[] { 30f, 31f, 32f, 33f },
         };
     }
