// Copyright (c) Microsoft. All rights reserved.

using System;
using System.Collections.Generic;
using System.Linq;
using System.Threading.Tasks;
using Microsoft.SemanticKernel.Connectors.AzureCosmosDBMongoDB;
using Microsoft.SemanticKernel.Data;
using MongoDB.Bson;
using MongoDB.Bson.Serialization.Attributes;
using Xunit;
using static SemanticKernel.IntegrationTests.Connectors.AzureCosmosDBMongoDB.AzureCosmosDBMongoDBVectorStoreFixture;

namespace SemanticKernel.IntegrationTests.Connectors.AzureCosmosDBMongoDB;

[Collection("AzureCosmosDBMongoDBVectorStoreCollection")]
public class AzureCosmosDBMongoDBVectorStoreRecordCollectionTests(AzureCosmosDBMongoDBVectorStoreFixture fixture)
{
    private const string? SkipReason = "Azure CosmosDB MongoDB cluster is required";

    [Theory(Skip = SkipReason)]
    [InlineData("sk-test-hotels", true)]
    [InlineData("nonexistentcollection", false)]
    public async Task CollectionExistsReturnsCollectionStateAsync(string collectionName, bool expectedExists)
    {
        // Arrange
        var sut = new AzureCosmosDBMongoDBVectorStoreRecordCollection<AzureCosmosDBMongoDBHotel>(fixture.MongoDatabase, collectionName);

        // Act
        var actual = await sut.CollectionExistsAsync();

        // Assert
        Assert.Equal(expectedExists, actual);
    }

    [Fact(Skip = SkipReason)]
    public async Task ItCanCreateCollectionAsync()
    {
        // Arrange
        var sut = new AzureCosmosDBMongoDBVectorStoreRecordCollection<AzureCosmosDBMongoDBHotel>(fixture.MongoDatabase, fixture.TestCollection);

        // Act
        await sut.CreateCollectionAsync();

        // Assert
        Assert.True(await sut.CollectionExistsAsync());
    }

    [Theory(Skip = SkipReason)]
    [InlineData(true, true)]
    [InlineData(true, false)]
    [InlineData(false, true)]
    [InlineData(false, false)]
    public async Task ItCanCreateCollectionUpsertAndGetAsync(bool includeVectors, bool useRecordDefinition)
    {
        // Arrange
        const string HotelId = "55555555-5555-5555-5555-555555555555";

        var collectionNamePostfix = useRecordDefinition ? "with-definition" : "with-type";
        var collectionName = $"collection-{collectionNamePostfix}";

        var options = new AzureCosmosDBMongoDBVectorStoreRecordCollectionOptions<AzureCosmosDBMongoDBHotel>
        {
            VectorStoreRecordDefinition = useRecordDefinition ? fixture.HotelVectorStoreRecordDefinition : null
        };

        var sut = new AzureCosmosDBMongoDBVectorStoreRecordCollection<AzureCosmosDBMongoDBHotel>(fixture.MongoDatabase, collectionName);

        var record = this.CreateTestHotel(HotelId);

        // Act
        await sut.CreateCollectionAsync();
        var upsertResult = await sut.UpsertAsync(record);
        var getResult = await sut.GetAsync(HotelId, new() { IncludeVectors = includeVectors });

        // Assert
        Assert.True(await sut.CollectionExistsAsync());
        await sut.DeleteCollectionAsync();

        Assert.Equal(HotelId, upsertResult);
        Assert.NotNull(getResult);

        Assert.Equal(record.HotelId, getResult.HotelId);
        Assert.Equal(record.HotelName, getResult.HotelName);
        Assert.Equal(record.HotelCode, getResult.HotelCode);
        Assert.Equal(record.HotelRating, getResult.HotelRating);
        Assert.Equal(record.ParkingIncluded, getResult.ParkingIncluded);
        Assert.Equal(record.Tags.ToArray(), getResult.Tags.ToArray());
        Assert.Equal(record.Description, getResult.Description);
        Assert.Equal(record.Timestamp.ToUniversalTime(), getResult.Timestamp.ToUniversalTime());

        if (includeVectors)
        {
            Assert.NotNull(getResult.DescriptionEmbedding);
            Assert.Equal(record.DescriptionEmbedding!.Value.ToArray(), getResult.DescriptionEmbedding.Value.ToArray());
        }
        else
        {
            Assert.Null(getResult.DescriptionEmbedding);
        }
    }

    [Fact(Skip = SkipReason)]
    public async Task ItCanDeleteCollectionAsync()
    {
        // Arrange
        const string TempCollectionName = "temp-test";
        await fixture.MongoDatabase.CreateCollectionAsync(TempCollectionName);

        var sut = new AzureCosmosDBMongoDBVectorStoreRecordCollection<AzureCosmosDBMongoDBHotel>(fixture.MongoDatabase, TempCollectionName);

        Assert.True(await sut.CollectionExistsAsync());

        // Act
        await sut.DeleteCollectionAsync();

        // Assert
        Assert.False(await sut.CollectionExistsAsync());
    }

    [Fact(Skip = SkipReason)]
    public async Task ItCanGetAndDeleteRecordAsync()
    {
        // Arrange
        const string HotelId = "55555555-5555-5555-5555-555555555555";
        var sut = new AzureCosmosDBMongoDBVectorStoreRecordCollection<AzureCosmosDBMongoDBHotel>(fixture.MongoDatabase, fixture.TestCollection);

        var record = this.CreateTestHotel(HotelId);

        var upsertResult = await sut.UpsertAsync(record);
        var getResult = await sut.GetAsync(HotelId);

        Assert.Equal(HotelId, upsertResult);
        Assert.NotNull(getResult);

        // Act
        await sut.DeleteAsync(HotelId);

        getResult = await sut.GetAsync(HotelId);

        // Assert
        Assert.Null(getResult);
    }

    [Fact(Skip = SkipReason)]
    public async Task ItCanGetAndDeleteBatchAsync()
    {
        // Arrange
        const string HotelId1 = "11111111-1111-1111-1111-111111111111";
        const string HotelId2 = "22222222-2222-2222-2222-222222222222";
        const string HotelId3 = "33333333-3333-3333-3333-333333333333";

        var sut = new AzureCosmosDBMongoDBVectorStoreRecordCollection<AzureCosmosDBMongoDBHotel>(fixture.MongoDatabase, fixture.TestCollection);

        var record1 = this.CreateTestHotel(HotelId1);
        var record2 = this.CreateTestHotel(HotelId2);
        var record3 = this.CreateTestHotel(HotelId3);

        var upsertResults = await sut.UpsertBatchAsync([record1, record2, record3]).ToListAsync();
        var getResults = await sut.GetBatchAsync([HotelId1, HotelId2, HotelId3]).ToListAsync();

        Assert.Equal([HotelId1, HotelId2, HotelId3], upsertResults);

        Assert.NotNull(getResults.First(l => l.HotelId == HotelId1));
        Assert.NotNull(getResults.First(l => l.HotelId == HotelId2));
        Assert.NotNull(getResults.First(l => l.HotelId == HotelId3));

        // Act
        await sut.DeleteBatchAsync([HotelId1, HotelId2, HotelId3]);

        getResults = await sut.GetBatchAsync([HotelId1, HotelId2, HotelId3]).ToListAsync();

        // Assert
        Assert.Empty(getResults);
    }

    [Fact(Skip = SkipReason)]
    public async Task ItCanUpsertRecordAsync()
    {
        // Arrange
        const string HotelId = "55555555-5555-5555-5555-555555555555";
        var sut = new AzureCosmosDBMongoDBVectorStoreRecordCollection<AzureCosmosDBMongoDBHotel>(fixture.MongoDatabase, fixture.TestCollection);

        var record = this.CreateTestHotel(HotelId);

        var upsertResult = await sut.UpsertAsync(record);
        var getResult = await sut.GetAsync(HotelId);

        Assert.Equal(HotelId, upsertResult);
        Assert.NotNull(getResult);

        // Act
        record.HotelName = "Updated name";
        record.HotelRating = 10;

        upsertResult = await sut.UpsertAsync(record);
        getResult = await sut.GetAsync(HotelId);

        // Assert
        Assert.NotNull(getResult);
        Assert.Equal("Updated name", getResult.HotelName);
        Assert.Equal(10, getResult.HotelRating);
    }

    [Fact(Skip = SkipReason)]
    public async Task UpsertWithModelWorksCorrectlyAsync()
    {
        // Arrange
        var definition = new VectorStoreRecordDefinition
        {
            Properties = new List<VectorStoreRecordProperty>
            {
                new VectorStoreRecordKeyProperty("Id", typeof(string)),
                new VectorStoreRecordDataProperty("HotelName", typeof(string))
            }
        };

        var model = new TestModel { Id = "key", HotelName = "Test Name" };

        var sut = new AzureCosmosDBMongoDBVectorStoreRecordCollection<TestModel>(
            fixture.MongoDatabase,
            fixture.TestCollection,
            new() { VectorStoreRecordDefinition = definition });

        // Act
        var upsertResult = await sut.UpsertAsync(model);
        var getResult = await sut.GetAsync(model.Id);

        // Assert
        Assert.Equal("key", upsertResult);

        Assert.NotNull(getResult);
        Assert.Equal("key", getResult.Id);
        Assert.Equal("Test Name", getResult.HotelName);
    }

    [Fact(Skip = SkipReason)]
    public async Task UpsertWithVectorStoreModelWorksCorrectlyAsync()
    {
        // Arrange
        var model = new VectorStoreTestModel { HotelId = "key", HotelName = "Test Name" };
        var model = new VectorStoreTestModel { Id = "key", HotelName = "Test Name" };

        var sut = new AzureCosmosDBMongoDBVectorStoreRecordCollection<VectorStoreTestModel>(fixture.MongoDatabase, fixture.TestCollection);

        // Act
        var upsertResult = await sut.UpsertAsync(model);
        var getResult = await sut.GetAsync(model.HotelId);
        var getResult = await sut.GetAsync(model.Id);

        // Assert
        Assert.Equal("key", upsertResult);

        Assert.NotNull(getResult);
        Assert.Equal("key", getResult.HotelId);
        Assert.Equal("key", getResult.Id);
        Assert.Equal("Test Name", getResult.HotelName);
    }

    [Fact(Skip = SkipReason)]
    public async Task UpsertWithBsonModelWorksCorrectlyAsync()
    {
        // Arrange
        var definition = new VectorStoreRecordDefinition
        {
            Properties = new List<VectorStoreRecordProperty>
            {
                new VectorStoreRecordKeyProperty("Id", typeof(string)),
                new VectorStoreRecordDataProperty("HotelName", typeof(string))
            }
        };

        var model = new BsonTestModel { Id = "key", HotelName = "Test Name" };

        var sut = new AzureCosmosDBMongoDBVectorStoreRecordCollection<BsonTestModel>(
            fixture.MongoDatabase,
            fixture.TestCollection,
            new() { VectorStoreRecordDefinition = definition });

        // Act
        var upsertResult = await sut.UpsertAsync(model);
        var getResult = await sut.GetAsync(model.Id);

        // Assert
        Assert.Equal("key", upsertResult);

        Assert.NotNull(getResult);
        Assert.Equal("key", getResult.Id);
        Assert.Equal("Test Name", getResult.HotelName);
    }

    [Fact(Skip = SkipReason)]
    public async Task UpsertWithBsonVectorStoreModelWorksCorrectlyAsync()
    {
        // Arrange
        var model = new BsonVectorStoreTestModel { HotelId = "key", HotelName = "Test Name" };
        var model = new BsonVectorStoreTestModel { Id = "key", HotelName = "Test Name" };

        var sut = new AzureCosmosDBMongoDBVectorStoreRecordCollection<BsonVectorStoreTestModel>(fixture.MongoDatabase, fixture.TestCollection);

        // Act
        var upsertResult = await sut.UpsertAsync(model);
        var getResult = await sut.GetAsync(model.HotelId);
        var getResult = await sut.GetAsync(model.Id);

        // Assert
        Assert.Equal("key", upsertResult);

        Assert.NotNull(getResult);
        Assert.Equal("key", getResult.HotelId);
        Assert.Equal("key", getResult.Id);
        Assert.Equal("Test Name", getResult.HotelName);
    }

    [Fact(Skip = SkipReason)]
    public async Task UpsertWithBsonVectorStoreWithNameModelWorksCorrectlyAsync()
    {
        // Arrange
        var model = new BsonVectorStoreWithNameTestModel { Id = "key", HotelName = "Test Name" };

        var sut = new AzureCosmosDBMongoDBVectorStoreRecordCollection<BsonVectorStoreWithNameTestModel>(fixture.MongoDatabase, fixture.TestCollection);

        // Act
        var upsertResult = await sut.UpsertAsync(model);
        var getResult = await sut.GetAsync(model.Id);

        // Assert
        Assert.Equal("key", upsertResult);

        Assert.NotNull(getResult);
        Assert.Equal("key", getResult.Id);
        Assert.Equal("Test Name", getResult.HotelName);
    }

    [Fact(Skip = SkipReason)]
    public async Task VectorizedSearchReturnsValidResultsByDefaultAsync()
    {
        // Arrange
        var hotel1 = this.CreateTestHotel(hotelId: "key1", embedding: new[] { 30f, 31f, 32f, 33f });
        var hotel2 = this.CreateTestHotel(hotelId: "key2", embedding: new[] { 31f, 32f, 33f, 34f });
        var hotel3 = this.CreateTestHotel(hotelId: "key3", embedding: new[] { 20f, 20f, 20f, 20f });
        var hotel4 = this.CreateTestHotel(hotelId: "key4", embedding: new[] { -1000f, -1000f, -1000f, -1000f });

        var sut = new AzureCosmosDBMongoDBVectorStoreRecordCollection<AzureCosmosDBMongoDBHotel>(fixture.MongoDatabase, "TestVectorizedSearch");

        await sut.CreateCollectionIfNotExistsAsync();

        await sut.UpsertBatchAsync([hotel4, hotel2, hotel3, hotel1]).ToListAsync();

        // Act
        var searchResults = await sut.VectorizedSearchAsync(new ReadOnlyMemory<float>([30f, 31f, 32f, 33f])).ToListAsync();

        // Assert
        var ids = searchResults.Select(l => l.Record.HotelId).ToList();

        Assert.Equal("key1", ids[0]);
        Assert.Equal("key2", ids[1]);
        Assert.Equal("key3", ids[2]);

        Assert.DoesNotContain("key4", ids);

        Assert.Equal(1, searchResults.First(l => l.Record.HotelId == "key1").Score);
    }

    [Fact(Skip = SkipReason)]
    public async Task VectorizedSearchReturnsValidResultsWithOffsetAsync()
    {
        // Arrange
        var hotel1 = this.CreateTestHotel(hotelId: "key1", embedding: new[] { 30f, 31f, 32f, 33f });
        var hotel2 = this.CreateTestHotel(hotelId: "key2", embedding: new[] { 31f, 32f, 33f, 34f });
        var hotel3 = this.CreateTestHotel(hotelId: "key3", embedding: new[] { 20f, 20f, 20f, 20f });
        var hotel4 = this.CreateTestHotel(hotelId: "key4", embedding: new[] { -1000f, -1000f, -1000f, -1000f });

        var sut = new AzureCosmosDBMongoDBVectorStoreRecordCollection<AzureCosmosDBMongoDBHotel>(fixture.MongoDatabase, "TestVectorizedSearchWithOffset");

        await sut.CreateCollectionIfNotExistsAsync();

        await sut.UpsertBatchAsync([hotel4, hotel2, hotel3, hotel1]).ToListAsync();

        // Act
        var searchResults = await sut.VectorizedSearchAsync(new ReadOnlyMemory<float>([30f, 31f, 32f, 33f]), new()
        {
<<<<<<< HEAD
            Limit = 2,
            Offset = 2
=======
            Top = 2,
            Skip = 2
>>>>>>> d8eb4b56
        }).ToListAsync();

        // Assert
        var ids = searchResults.Select(l => l.Record.HotelId).ToList();

        Assert.Equal("key3", ids[0]);
        Assert.Equal("key4", ids[1]);

        Assert.DoesNotContain("key1", ids);
        Assert.DoesNotContain("key2", ids);
    }

    [Fact(Skip = SkipReason)]
    public async Task VectorizedSearchReturnsValidResultsWithFilterAsync()
    {
        // Arrange
        var hotel1 = this.CreateTestHotel(hotelId: "key1", embedding: new[] { 30f, 31f, 32f, 33f });
        var hotel2 = this.CreateTestHotel(hotelId: "key2", embedding: new[] { 31f, 32f, 33f, 34f });
        var hotel3 = this.CreateTestHotel(hotelId: "key3", embedding: new[] { 20f, 20f, 20f, 20f });
        var hotel4 = this.CreateTestHotel(hotelId: "key4", embedding: new[] { -1000f, -1000f, -1000f, -1000f });

        var sut = new AzureCosmosDBMongoDBVectorStoreRecordCollection<AzureCosmosDBMongoDBHotel>(fixture.MongoDatabase, "TestVectorizedSearchWithOffset");

        await sut.CreateCollectionIfNotExistsAsync();

        await sut.UpsertBatchAsync([hotel4, hotel2, hotel3, hotel1]).ToListAsync();

        // Act
        var searchResults = await sut.VectorizedSearchAsync(new ReadOnlyMemory<float>([30f, 31f, 32f, 33f]), new()
        {
            Filter = new VectorSearchFilter().EqualTo(nameof(AzureCosmosDBMongoDBHotel.HotelName), "My Hotel key2")
        }).ToListAsync();

        // Assert
        var ids = searchResults.Select(l => l.Record.HotelId).ToList();

        Assert.Equal("key2", ids[0]);

        Assert.DoesNotContain("key1", ids);
        Assert.DoesNotContain("key3", ids);
        Assert.DoesNotContain("key4", ids);
    }

<<<<<<< HEAD
    #region private

    private AzureCosmosDBMongoDBHotel CreateTestHotel(string hotelId, ReadOnlyMemory<float>? embedding = null)
=======
    [Fact(Skip = SkipReason)]
>>>>>>> d8eb4b56
    public async Task ItCanUpsertAndRetrieveUsingTheGenericMapperAsync()
    {
        // Arrange
        var options = new AzureCosmosDBMongoDBVectorStoreRecordCollectionOptions<VectorStoreGenericDataModel<string>>
        {
            VectorStoreRecordDefinition = fixture.HotelVectorStoreRecordDefinition
        };

        var sut = new AzureCosmosDBMongoDBVectorStoreRecordCollection<VectorStoreGenericDataModel<string>>(fixture.MongoDatabase, fixture.TestCollection, options);

        // Act
        var upsertResult = await sut.UpsertAsync(new VectorStoreGenericDataModel<string>("GenericMapper-1")
        {
            Data =
            {
                { "HotelName", "Generic Mapper Hotel" },
                { "Description", "This is a generic mapper hotel" },
                { "Tags", new string[] { "generic" } },
                { "ParkingIncluded", false },
                { "Timestamp", new DateTime(1970, 1, 18, 0, 0, 0).ToUniversalTime() },
                { "HotelRating", 3.6f }
            },
            Vectors =
            {
                { "DescriptionEmbedding", new ReadOnlyMemory<float>([30f, 31f, 32f, 33f]) }
            }
        });

        var localGetResult = await sut.GetAsync("GenericMapper-1", new GetRecordOptions { IncludeVectors = true });

        // Assert
        Assert.NotNull(upsertResult);
        Assert.Equal("GenericMapper-1", upsertResult);

        Assert.NotNull(localGetResult);
        Assert.Equal("Generic Mapper Hotel", localGetResult.Data["HotelName"]);
        Assert.Equal("This is a generic mapper hotel", localGetResult.Data["Description"]);
        Assert.Equal(new[] { "generic" }, localGetResult.Data["Tags"]);
        Assert.False((bool?)localGetResult.Data["ParkingIncluded"]);
        Assert.Equal(new DateTime(1970, 1, 18, 0, 0, 0).ToUniversalTime(), localGetResult.Data["Timestamp"]);
        Assert.Equal(3.6f, localGetResult.Data["HotelRating"]);
        Assert.Equal(new[] { 30f, 31f, 32f, 33f }, ((ReadOnlyMemory<float>)localGetResult.Vectors["DescriptionEmbedding"]!).ToArray());
    }

    #region private

    private AzureCosmosDBMongoDBHotel CreateTestHotel(string hotelId, ReadOnlyMemory<float>? embedding = null)
    {
        return new AzureCosmosDBMongoDBHotel
        {
            HotelId = hotelId,
            HotelName = $"My Hotel {hotelId}",
            HotelCode = 42,
            HotelRating = 4.5f,
            ParkingIncluded = true,
            Tags = { "t1", "t2" },
            Description = "This is a great hotel.",
            DescriptionEmbedding = embedding ?? new[] { 30f, 31f, 32f, 33f },
            Timestamp = new DateTime(2024, 09, 23, 15, 32, 33),
            DescriptionEmbedding = embedding ?? new[] { 30f, 31f, 32f, 33f },
        };
    }

    private sealed class TestModel
    {
        public string? Id { get; set; }

        public string? HotelName { get; set; }
    }

    private sealed class VectorStoreTestModel
    {
        [VectorStoreRecordKey]
        public string? HotelId { get; set; }
        public string? Id { get; set; }

        [VectorStoreRecordData(StoragePropertyName = "hotel_name")]
        public string? HotelName { get; set; }
    }

    private sealed class BsonTestModel
    {
        [BsonId]
        public string? Id { get; set; }

        [BsonElement("hotel_name")]
        public string? HotelName { get; set; }
    }

    private sealed class BsonVectorStoreTestModel
    {
        [BsonId]
        [VectorStoreRecordKey]
        public string? HotelId { get; set; }
        public string? Id { get; set; }

        [BsonElement("hotel_name")]
        [VectorStoreRecordData]
        public string? HotelName { get; set; }
    }

    private sealed class BsonVectorStoreWithNameTestModel
    {
        [BsonId]
        [VectorStoreRecordKey]
        public string? Id { get; set; }

        [BsonElement("bson_hotel_name")]
        [VectorStoreRecordData(StoragePropertyName = "storage_hotel_name")]
        public string? HotelName { get; set; }
    }

    #endregion
}<|MERGE_RESOLUTION|>--- conflicted
+++ resolved
@@ -380,13 +380,8 @@
         // Act
         var searchResults = await sut.VectorizedSearchAsync(new ReadOnlyMemory<float>([30f, 31f, 32f, 33f]), new()
         {
-<<<<<<< HEAD
-            Limit = 2,
-            Offset = 2
-=======
             Top = 2,
             Skip = 2
->>>>>>> d8eb4b56
         }).ToListAsync();
 
         // Assert
@@ -430,13 +425,10 @@
         Assert.DoesNotContain("key4", ids);
     }
 
-<<<<<<< HEAD
     #region private
 
     private AzureCosmosDBMongoDBHotel CreateTestHotel(string hotelId, ReadOnlyMemory<float>? embedding = null)
-=======
-    [Fact(Skip = SkipReason)]
->>>>>>> d8eb4b56
+    [Fact(Skip = SkipReason)]
     public async Task ItCanUpsertAndRetrieveUsingTheGenericMapperAsync()
     {
         // Arrange
@@ -483,7 +475,7 @@
 
     #region private
 
-    private AzureCosmosDBMongoDBHotel CreateTestHotel(string hotelId, ReadOnlyMemory<float>? embedding = null)
+    private AzureCosmosDBMongoDBHotel CreateTestHotel(string hotelId)
     {
         return new AzureCosmosDBMongoDBHotel
         {
@@ -496,6 +488,8 @@
             Description = "This is a great hotel.",
             DescriptionEmbedding = embedding ?? new[] { 30f, 31f, 32f, 33f },
             Timestamp = new DateTime(2024, 09, 23, 15, 32, 33),
+            DescriptionEmbedding = new[] { 30f, 31f, 32f, 33f },
+            Timestamp = new DateTime(2024, 09, 23, 15, 32, 33),
             DescriptionEmbedding = embedding ?? new[] { 30f, 31f, 32f, 33f },
         };
     }
