--- conflicted
+++ resolved
@@ -1,84 +1,7 @@
-﻿// Copyright (c) Microsoft. All rights reserved.
+// Copyright (c) Microsoft. All rights reserved.
 
 using System;
-<<<<<<< HEAD
-<<<<<<< div
-=======
-<<<<<<< Updated upstream
-<<<<<<< Updated upstream
->>>>>>> head
-<<<<<<< Updated upstream
-<<<<<<< Updated upstream
-<<<<<<< Updated upstream
-<<<<<<< Updated upstream
-<<<<<<< Updated upstream
-<<<<<<< Updated upstream
 using System.Collections.Generic;
-=======
-=======
->>>>>>> Stashed changes
-=======
->>>>>>> Stashed changes
-=======
->>>>>>> Stashed changes
-=======
->>>>>>> Stashed changes
-=======
->>>>>>> Stashed changes
-<<<<<<< HEAD
-using System.Collections.Generic;
-=======
-=======
->>>>>>> eab985c52d058dc92abc75034bc790079131ce75
-<<<<<<< div
-=======
-=======
-using System.Collections.Generic;
-=======
->>>>>>> Stashed changes
-=======
-using System.Collections.Generic;
-=======
->>>>>>> Stashed changes
->>>>>>> head
-<<<<<<< HEAD
-using System.Collections.Generic;
-=======
->>>>>>> 46c3c89f5c5dbc355794ac231b509e142f4fb770
-<<<<<<< div
-=======
-<<<<<<< Updated upstream
-<<<<<<< Updated upstream
->>>>>>> head
-<<<<<<< HEAD
->>>>>>> main
-<<<<<<< Updated upstream
-<<<<<<< Updated upstream
-<<<<<<< Updated upstream
-<<<<<<< Updated upstream
-<<<<<<< Updated upstream
->>>>>>> Stashed changes
-=======
->>>>>>> Stashed changes
-=======
->>>>>>> Stashed changes
-=======
->>>>>>> Stashed changes
-=======
->>>>>>> Stashed changes
-=======
->>>>>>> Stashed changes
-=======
->>>>>>> eab985c52d058dc92abc75034bc790079131ce75
-<<<<<<< div
-=======
-=======
->>>>>>> main
->>>>>>> Stashed changes
-=======
->>>>>>> main
->>>>>>> Stashed changes
->>>>>>> head
 using System.Globalization;
 using System.Linq;
 using System.Threading.Tasks;
@@ -120,92 +43,8 @@
     [InlineData(true, false)]
     [InlineData(false, true)]
     [InlineData(false, false)]
-<<<<<<< main
-<<<<<<< HEAD
-<<<<<<< div
-=======
-<<<<<<< Updated upstream
-<<<<<<< Updated upstream
->>>>>>> head
-<<<<<<< Updated upstream
-<<<<<<< Updated upstream
-<<<<<<< Updated upstream
-<<<<<<< Updated upstream
-<<<<<<< Updated upstream
-<<<<<<< Updated upstream
-    public async Task ItCanCreateACollectionUpsertAndGetAsync(bool hasNamedVectors, bool useRecordDefinition)
-=======
-=======
->>>>>>> Stashed changes
-=======
->>>>>>> Stashed changes
-=======
->>>>>>> Stashed changes
-=======
->>>>>>> Stashed changes
-=======
->>>>>>> Stashed changes
-<<<<<<< HEAD
-    public async Task ItCanCreateACollectionUpsertAndGetAsync(bool hasNamedVectors, bool useRecordDefinition)
-=======
-=======
->>>>>>> eab985c52d058dc92abc75034bc790079131ce75
-<<<<<<< div
-=======
-=======
-    public async Task ItCanCreateACollectionUpsertAndGetAsync(bool hasNamedVectors, bool useRecordDefinition)
-=======
->>>>>>> Stashed changes
-=======
-    public async Task ItCanCreateACollectionUpsertAndGetAsync(bool hasNamedVectors, bool useRecordDefinition)
-=======
->>>>>>> Stashed changes
->>>>>>> head
-<<<<<<< HEAD
-    public async Task ItCanCreateACollectionUpsertGetAndSearchAsync(bool hasNamedVectors, bool useRecordDefinition)
-=======
-    public async Task ItCanCreateACollectionUpsertAndGetAsync(bool hasNamedVectors, bool useRecordDefinition)
->>>>>>> 46c3c89f5c5dbc355794ac231b509e142f4fb770
-<<<<<<< div
-=======
-<<<<<<< Updated upstream
-<<<<<<< Updated upstream
->>>>>>> head
-<<<<<<< HEAD
->>>>>>> main
-<<<<<<< Updated upstream
-<<<<<<< Updated upstream
-<<<<<<< Updated upstream
-<<<<<<< Updated upstream
-<<<<<<< Updated upstream
->>>>>>> Stashed changes
-=======
->>>>>>> Stashed changes
-=======
->>>>>>> Stashed changes
-=======
->>>>>>> Stashed changes
-=======
->>>>>>> Stashed changes
-=======
->>>>>>> Stashed changes
-=======
->>>>>>> eab985c52d058dc92abc75034bc790079131ce75
-<<<<<<< div
-=======
-=======
->>>>>>> main
->>>>>>> Stashed changes
-=======
->>>>>>> main
->>>>>>> Stashed changes
-<<<<<<< main
-=======
-    public async Task ItCanCreateACollectionUpsertGetAndSearchAsync(bool hasNamedVectors, bool useRecordDefinition)
->>>>>>> upstream/main
-=======
->>>>>>> head
->>>>>>> div
+      public async Task ItCanCreateACollectionUpsertAndGetAsync(bool hasNamedVectors, bool useRecordDefinition)
+      public async Task ItCanCreateACollectionUpsertGetAndSearchAsync(bool hasNamedVectors, bool useRecordDefinition)
     {
         // Arrange
         var collectionNamePostfix1 = useRecordDefinition ? "WithDefinition" : "WithType";
@@ -225,96 +64,14 @@
         await sut.CreateCollectionAsync();
         var upsertResult = await sut.UpsertAsync(record);
         var getResult = await sut.GetAsync(30, new GetRecordOptions { IncludeVectors = true });
-<<<<<<< main
-<<<<<<< HEAD
-<<<<<<< div
-=======
-<<<<<<< Updated upstream
-<<<<<<< Updated upstream
->>>>>>> head
-<<<<<<< Updated upstream
-<<<<<<< Updated upstream
-<<<<<<< Updated upstream
-<<<<<<< Updated upstream
-<<<<<<< Updated upstream
-<<<<<<< Updated upstream
-=======
-=======
->>>>>>> Stashed changes
-=======
->>>>>>> Stashed changes
-=======
->>>>>>> Stashed changes
-=======
->>>>>>> Stashed changes
-=======
->>>>>>> Stashed changes
-<<<<<<< HEAD
-=======
-=======
->>>>>>> eab985c52d058dc92abc75034bc790079131ce75
-<<<<<<< div
-=======
-=======
-=======
->>>>>>> Stashed changes
-=======
-=======
->>>>>>> Stashed changes
->>>>>>> head
-<<<<<<< HEAD
         var searchResult = await sut.VectorizedSearchAsync(
             new ReadOnlyMemory<float>(new[] { 30f, 31f, 32f, 33f }),
             new VectorSearchOptions { Filter = new VectorSearchFilter().EqualTo("HotelCode", 30) }).ToListAsync();
-=======
->>>>>>> 46c3c89f5c5dbc355794ac231b509e142f4fb770
-<<<<<<< div
-=======
-<<<<<<< Updated upstream
-<<<<<<< Updated upstream
->>>>>>> head
-<<<<<<< HEAD
->>>>>>> main
-<<<<<<< Updated upstream
-<<<<<<< Updated upstream
-<<<<<<< Updated upstream
-<<<<<<< Updated upstream
-<<<<<<< Updated upstream
->>>>>>> Stashed changes
-=======
->>>>>>> Stashed changes
-=======
->>>>>>> Stashed changes
-=======
->>>>>>> Stashed changes
-=======
->>>>>>> Stashed changes
-=======
->>>>>>> Stashed changes
-=======
->>>>>>> eab985c52d058dc92abc75034bc790079131ce75
-<<<<<<< div
-=======
-=======
->>>>>>> main
->>>>>>> Stashed changes
-=======
->>>>>>> main
->>>>>>> Stashed changes
-<<<<<<< main
-=======
         var vector = await fixture.EmbeddingGenerator.GenerateEmbeddingAsync("A great hotel");
         var actual = await sut.VectorizedSearchAsync(
             vector,
-<<<<<<< HEAD
             new VectorSearchOptions { Filter = new VectorSearchFilter().EqualTo("HotelCode", 30) });
->>>>>>> upstream/main
-=======
->>>>>>> head
->>>>>>> div
-=======
             new VectorSearchOptions { Filter = new VectorSearchFilter().EqualTo("HotelCode", 30).AnyTagEqualTo("Tags", "t2") });
->>>>>>> f62fef3f
 
         // Assert
         var collectionExistResult = await sut.CollectionExistsAsync();
@@ -330,51 +87,11 @@
         Assert.Equal(record.Tags.ToArray(), getResult?.Tags.ToArray());
         Assert.Equal(record.Description, getResult?.Description);
 
-<<<<<<< main
-<<<<<<< HEAD
-<<<<<<< div
-=======
-<<<<<<< Updated upstream
-<<<<<<< Updated upstream
->>>>>>> head
-<<<<<<< Updated upstream
-<<<<<<< Updated upstream
-<<<<<<< Updated upstream
-<<<<<<< Updated upstream
-<<<<<<< Updated upstream
-<<<<<<< Updated upstream
-=======
-=======
->>>>>>> Stashed changes
-=======
->>>>>>> Stashed changes
-=======
->>>>>>> Stashed changes
-=======
->>>>>>> Stashed changes
-=======
->>>>>>> Stashed changes
-<<<<<<< HEAD
-=======
-=======
->>>>>>> eab985c52d058dc92abc75034bc790079131ce75
-<<<<<<< div
-=======
-=======
-=======
->>>>>>> Stashed changes
-=======
-=======
->>>>>>> Stashed changes
->>>>>>> head
-<<<<<<< HEAD
         Assert.Single(searchResult);
         var searchResultRecord = searchResult.First().Record;
-=======
         var searchResults = await actual.Results.ToListAsync();
         Assert.Single(searchResults);
         var searchResultRecord = searchResults.First().Record;
->>>>>>> upstream/main
         Assert.Equal(record.HotelId, searchResultRecord?.HotelId);
         Assert.Equal(record.HotelName, searchResultRecord?.HotelName);
         Assert.Equal(record.HotelCode, searchResultRecord?.HotelCode);
@@ -383,48 +100,6 @@
         Assert.Equal(record.Tags.ToArray(), searchResultRecord?.Tags.ToArray());
         Assert.Equal(record.Description, searchResultRecord?.Description);
 
-<<<<<<< main
-=======
->>>>>>> 46c3c89f5c5dbc355794ac231b509e142f4fb770
-<<<<<<< div
-=======
-<<<<<<< Updated upstream
-<<<<<<< Updated upstream
->>>>>>> head
-<<<<<<< HEAD
->>>>>>> main
-<<<<<<< Updated upstream
-<<<<<<< Updated upstream
-<<<<<<< Updated upstream
-<<<<<<< Updated upstream
-<<<<<<< Updated upstream
->>>>>>> Stashed changes
-=======
->>>>>>> Stashed changes
-=======
->>>>>>> Stashed changes
-=======
->>>>>>> Stashed changes
-=======
->>>>>>> Stashed changes
-=======
->>>>>>> Stashed changes
-=======
->>>>>>> eab985c52d058dc92abc75034bc790079131ce75
-<<<<<<< div
-=======
-=======
->>>>>>> main
->>>>>>> Stashed changes
-=======
->>>>>>> main
->>>>>>> Stashed changes
-<<<<<<< main
-=======
->>>>>>> upstream/main
-=======
->>>>>>> head
->>>>>>> div
         // Output
         output.WriteLine(collectionExistResult.ToString());
         output.WriteLine(upsertResult.ToString(CultureInfo.InvariantCulture));
@@ -700,46 +375,6 @@
         await Assert.ThrowsAsync<VectorStoreRecordMappingException>(async () => await sut.GetAsync(11, new GetRecordOptions { IncludeVectors = true }));
     }
 
-<<<<<<< main
-<<<<<<< HEAD
-<<<<<<< div
-=======
-<<<<<<< Updated upstream
-<<<<<<< Updated upstream
->>>>>>> head
-<<<<<<< Updated upstream
-<<<<<<< Updated upstream
-<<<<<<< Updated upstream
-<<<<<<< Updated upstream
-<<<<<<< Updated upstream
-<<<<<<< Updated upstream
-=======
-=======
->>>>>>> Stashed changes
-=======
->>>>>>> Stashed changes
-=======
->>>>>>> Stashed changes
-=======
->>>>>>> Stashed changes
-=======
->>>>>>> Stashed changes
-<<<<<<< HEAD
-=======
-=======
->>>>>>> eab985c52d058dc92abc75034bc790079131ce75
-<<<<<<< div
-=======
-=======
-=======
->>>>>>> Stashed changes
-=======
-=======
->>>>>>> Stashed changes
->>>>>>> head
-<<<<<<< HEAD
-=======
->>>>>>> upstream/main
     [Theory]
     [InlineData(true, "singleVectorHotels", false, "equality")]
     [InlineData(false, "singleVectorHotels", false, "equality")]
@@ -760,94 +395,42 @@
         var sut = new QdrantVectorStoreRecordCollection<HotelInfo>(fixture.QdrantClient, collectionName, options);
 
         // Act.
-<<<<<<< main
         var filter = filterType == "equality" ? new VectorSearchFilter().EqualTo("HotelName", "My Hotel 11") : new VectorSearchFilter().AnyTagEqualTo("Tags", "t1");
         var searchResults = sut.VectorizedSearchAsync(
             new ReadOnlyMemory<float>([30f, 31f, 32f, 33f]),
-=======
         var vector = await fixture.EmbeddingGenerator.GenerateEmbeddingAsync("A great hotel");
         var filter = filterType == "equality" ? new VectorSearchFilter().EqualTo("HotelName", "My Hotel 13") : new VectorSearchFilter().AnyTagEqualTo("Tags", "t13.2");
         var actual = await sut.VectorizedSearchAsync(
             vector,
->>>>>>> upstream/main
             new()
             {
                 Filter = filter
             });
 
         // Assert.
-<<<<<<< main
         Assert.NotNull(searchResults);
         var searchResultsList = await searchResults.ToListAsync();
         Assert.Single(searchResultsList);
 
         var searchResultRecord = searchResultsList.First().Record;
-=======
         var searchResults = await actual.Results.ToListAsync();
         Assert.Single(searchResults);
 
         var searchResultRecord = searchResults.First().Record;
-<<<<<<< HEAD
->>>>>>> upstream/main
         Assert.Equal(11ul, searchResultRecord?.HotelId);
         Assert.Equal("My Hotel 11", searchResultRecord?.HotelName);
         Assert.Equal(11, searchResultRecord?.HotelCode);
         Assert.Equal(4.5f, searchResultRecord?.HotelRating);
         Assert.Equal(true, searchResultRecord?.ParkingIncluded);
         Assert.Equal(new string[] { "t1", "t2" }, searchResultRecord?.Tags.ToArray());
-=======
         Assert.Equal(13ul, searchResultRecord?.HotelId);
         Assert.Equal("My Hotel 13", searchResultRecord?.HotelName);
         Assert.Equal(13, searchResultRecord?.HotelCode);
         Assert.Equal(false, searchResultRecord?.ParkingIncluded);
         Assert.Equal(new string[] { "t13.1", "t13.2" }, searchResultRecord?.Tags.ToArray());
->>>>>>> f62fef3f
         Assert.Equal("This is a great hotel.", searchResultRecord?.Description);
     }
 
-<<<<<<< main
-<<<<<<< main
-=======
-<<<<<<< div
-=======
->>>>>>> div
-<<<<<<< Updated upstream
-<<<<<<< Updated upstream
->>>>>>> head
-<<<<<<< HEAD
->>>>>>> main
-<<<<<<< Updated upstream
-<<<<<<< Updated upstream
-<<<<<<< Updated upstream
-<<<<<<< Updated upstream
-<<<<<<< Updated upstream
->>>>>>> Stashed changes
-=======
->>>>>>> Stashed changes
-=======
->>>>>>> Stashed changes
-=======
->>>>>>> Stashed changes
-=======
->>>>>>> Stashed changes
-=======
->>>>>>> Stashed changes
-=======
->>>>>>> eab985c52d058dc92abc75034bc790079131ce75
-<<<<<<< div
-=======
-=======
->>>>>>> main
->>>>>>> Stashed changes
-=======
->>>>>>> main
->>>>>>> Stashed changes
-<<<<<<< main
-=======
->>>>>>> upstream/main
-=======
->>>>>>> head
->>>>>>> div
     [Fact]
     public async Task ItCanUpsertAndRetrieveUsingTheGenericMapperAsync()
     {
@@ -904,74 +487,8 @@
         Assert.IsType<ReadOnlyMemory<float>>(localGetResult.Vectors["DescriptionEmbedding"]);
     }
 
-<<<<<<< main
-<<<<<<< HEAD
-<<<<<<< div
-=======
-<<<<<<< Updated upstream
-<<<<<<< Updated upstream
->>>>>>> head
-<<<<<<< Updated upstream
-<<<<<<< Updated upstream
-<<<<<<< Updated upstream
-<<<<<<< Updated upstream
-<<<<<<< Updated upstream
-<<<<<<< Updated upstream
-=======
-=======
->>>>>>> Stashed changes
-=======
->>>>>>> Stashed changes
-=======
->>>>>>> Stashed changes
-=======
->>>>>>> Stashed changes
-=======
->>>>>>> Stashed changes
-<<<<<<< HEAD
-=======
->>>>>>> Stashed changes
-=======
->>>>>>> Stashed changes
-=======
-=======
->>>>>>> 46c3c89f5c5dbc355794ac231b509e142f4fb770
->>>>>>> main
-<<<<<<< Updated upstream
-<<<<<<< Updated upstream
-<<<<<<< Updated upstream
-<<<<<<< Updated upstream
-<<<<<<< Updated upstream
-<<<<<<< Updated upstream
-<<<<<<< Updated upstream
-=======
->>>>>>> Stashed changes
-=======
->>>>>>> Stashed changes
->>>>>>> Stashed changes
-=======
->>>>>>> Stashed changes
-=======
->>>>>>> Stashed changes
-=======
->>>>>>> Stashed changes
-=======
->>>>>>> Stashed changes
-=======
-=======
->>>>>>> 46c3c89f5c5dbc355794ac231b509e142f4fb770
->>>>>>> eab985c52d058dc92abc75034bc790079131ce75
-<<<<<<< div
-=======
-=======
->>>>>>> Stashed changes
-=======
->>>>>>> Stashed changes
->>>>>>> head
     private HotelInfo CreateTestHotel(uint hotelId)
-=======
     private async Task<HotelInfo> CreateTestHotelAsync(uint hotelId, ITextEmbeddingGenerationService embeddingGenerator)
->>>>>>> upstream/main
     {
         return new HotelInfo
         {
