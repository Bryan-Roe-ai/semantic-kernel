﻿// Copyright (c) Microsoft. All rights reserved.

using System;
using System.Collections.Generic;
using System.Linq;
using System.Threading.Tasks;
using Microsoft.Extensions.AI;
using Microsoft.Extensions.VectorData;
using Microsoft.SemanticKernel.Connectors.Qdrant;
using Qdrant.Client.Grpc;
using Xunit;
using Xunit.Abstractions;
using static SemanticKernel.IntegrationTests.Connectors.Memory.Qdrant.QdrantVectorStoreFixture;

namespace SemanticKernel.IntegrationTests.Connectors.Memory.Qdrant;

#pragma warning disable CA1859 // Use concrete types when possible for improved performance
#pragma warning disable CS0618 // VectorSearchFilter is obsolete

/// <summary>
<<<<<<< HEAD
/// Contains tests for the <see cref="QdrantVectorStoreRecordCollection{TKey, TRecord}"/> class.
=======
/// Contains tests for the <see cref="QdrantCollection{TKey, TRecord}"/> class.
>>>>>>> c084b067
/// </summary>
/// <param name="output">Used for logging.</param>
/// <param name="fixture">Qdrant setup and teardown.</param>
[Collection("QdrantVectorStoreCollection")]
public sealed class QdrantVectorStoreRecordCollectionTests(ITestOutputHelper output, QdrantVectorStoreFixture fixture)
{
    [Theory]
    [InlineData("singleVectorHotels", true)]
    [InlineData("nonexistentcollection", false)]
    public async Task CollectionExistsReturnsCollectionStateAsync(string collectionName, bool expectedExists)
    {
        // Arrange.
<<<<<<< HEAD
        var sut = new QdrantVectorStoreRecordCollection<ulong, HotelInfo>(fixture.QdrantClient, collectionName);
=======
        using var sut = new QdrantCollection<ulong, HotelInfo>(fixture.QdrantClient, collectionName, ownsClient: false);
>>>>>>> c084b067

        // Act.
        var actual = await sut.CollectionExistsAsync();

        // Assert.
        Assert.Equal(expectedExists, actual);
    }

    [Theory]
    [InlineData(true, true)]
    [InlineData(true, false)]
    [InlineData(false, true)]
    [InlineData(false, false)]
    public async Task ItCanCreateACollectionUpsertGetAndSearchAsync(bool hasNamedVectors, bool useRecordDefinition)
    {
        // Arrange
        var collectionNamePostfix1 = useRecordDefinition ? "WithDefinition" : "WithType";
        var collectionNamePostfix2 = hasNamedVectors ? "HasNamedVectors" : "SingleUnnamedVector";
        var testCollectionName = $"createtest{collectionNamePostfix1}{collectionNamePostfix2}";

        var options = new QdrantCollectionOptions
        {
            HasNamedVectors = hasNamedVectors,
            Definition = useRecordDefinition ? fixture.HotelVectorStoreRecordDefinition : null
        };
<<<<<<< HEAD
        var sut = new QdrantVectorStoreRecordCollection<ulong, HotelInfo>(fixture.QdrantClient, testCollectionName, options);
=======
        using var sut = new QdrantCollection<ulong, HotelInfo>(fixture.QdrantClient, testCollectionName, ownsClient: false, options);
>>>>>>> c084b067

        var record = await this.CreateTestHotelAsync(30, fixture.EmbeddingGenerator);

        // Act
<<<<<<< HEAD
        await sut.CreateCollectionAsync();
        var upsertResult = await sut.UpsertAsync(record);
        var getResult = await sut.GetAsync(30, new GetRecordOptions { IncludeVectors = true });
        var vector = await fixture.EmbeddingGenerator.GenerateEmbeddingAsync("A great hotel");
        var searchResults = await sut.VectorizedSearchAsync(
=======
        await sut.EnsureCollectionExistsAsync();
        await sut.UpsertAsync(record);
        var getResult = await sut.GetAsync(30, new() { IncludeVectors = true });
        var vector = (await fixture.EmbeddingGenerator.GenerateAsync("A great hotel")).Vector;
        var searchResults = await sut.SearchAsync(
>>>>>>> c084b067
            vector,
            top: 3,
            new() { OldFilter = new VectorSearchFilter().EqualTo("HotelCode", 30).AnyTagEqualTo("Tags", "t2") }).ToListAsync();

        // Assert
        var collectionExistResult = await sut.CollectionExistsAsync();
        Assert.True(collectionExistResult);
        await sut.EnsureCollectionDeletedAsync();

        Assert.Equal(record.HotelId, getResult?.HotelId);
        Assert.Equal(record.HotelName, getResult?.HotelName);
        Assert.Equal(record.HotelCode, getResult?.HotelCode);
        Assert.Equal(record.HotelRating, getResult?.HotelRating);
        Assert.Equal(record.ParkingIncluded, getResult?.ParkingIncluded);
        Assert.Equal(record.LastRenovationDate, getResult?.LastRenovationDate);
        Assert.Equal(record.Tags.ToArray(), getResult?.Tags.ToArray());
        Assert.Equal(record.Description, getResult?.Description);

        Assert.Single(searchResults);
        var searchResultRecord = searchResults.First().Record;
        Assert.Equal(record.HotelId, searchResultRecord?.HotelId);
        Assert.Equal(record.HotelName, searchResultRecord?.HotelName);
        Assert.Equal(record.HotelCode, searchResultRecord?.HotelCode);
        Assert.Equal(record.HotelRating, searchResultRecord?.HotelRating);
        Assert.Equal(record.ParkingIncluded, searchResultRecord?.ParkingIncluded);
        Assert.Equal(record.LastRenovationDate, searchResultRecord?.LastRenovationDate);
        Assert.Equal(record.Tags.ToArray(), searchResultRecord?.Tags.ToArray());
        Assert.Equal(record.Description, searchResultRecord?.Description);

        // Output
        output.WriteLine(collectionExistResult.ToString());
        output.WriteLine(getResult?.ToString());
    }

    [Fact]
    public async Task ItCanDeleteCollectionAsync()
    {
        // Arrange
        var tempCollectionName = "temp-test";
        await fixture.QdrantClient.CreateCollectionAsync(
            tempCollectionName,
            new VectorParams { Size = 4, Distance = Distance.Cosine });

<<<<<<< HEAD
        var sut = new QdrantVectorStoreRecordCollection<ulong, HotelInfo>(fixture.QdrantClient, tempCollectionName);
=======
        using var sut = new QdrantCollection<ulong, HotelInfo>(fixture.QdrantClient, tempCollectionName, ownsClient: false);
>>>>>>> c084b067

        // Act
        await sut.EnsureCollectionDeletedAsync();

        // Assert
        Assert.False(await sut.CollectionExistsAsync());
    }

    [Theory]
    [InlineData(true, "singleVectorHotels", false)]
    [InlineData(false, "singleVectorHotels", false)]
    [InlineData(true, "namedVectorsHotels", true)]
    [InlineData(false, "namedVectorsHotels", true)]
    public async Task ItCanUpsertDocumentToVectorStoreAsync(bool useRecordDefinition, string collectionName, bool hasNamedVectors)
    {
        // Arrange.
        var options = new QdrantCollectionOptions
        {
            HasNamedVectors = hasNamedVectors,
            Definition = useRecordDefinition ? fixture.HotelVectorStoreRecordDefinition : null
        };
<<<<<<< HEAD
        var sut = new QdrantVectorStoreRecordCollection<ulong, HotelInfo>(fixture.QdrantClient, collectionName, options);
=======
        using var sut = new QdrantCollection<ulong, HotelInfo>(fixture.QdrantClient, collectionName, ownsClient: false, options);
>>>>>>> c084b067

        var record = await this.CreateTestHotelAsync(20, fixture.EmbeddingGenerator);

        // Act.
        await sut.UpsertAsync(record);

        // Assert.
        var getResult = await sut.GetAsync(20, new RecordRetrievalOptions { IncludeVectors = true });
        Assert.Equal(record.HotelId, getResult?.HotelId);
        Assert.Equal(record.HotelName, getResult?.HotelName);
        Assert.Equal(record.HotelCode, getResult?.HotelCode);
        Assert.Equal(record.HotelRating, getResult?.HotelRating);
        Assert.Equal(record.ParkingIncluded, getResult?.ParkingIncluded);
        Assert.Equal(record.Tags.ToArray(), getResult?.Tags.ToArray());
        Assert.Equal(record.Description, getResult?.Description);

        // TODO: figure out why original array is different from the one we get back.
        //Assert.Equal(record.DescriptionEmbedding?.ToArray(), getResult?.DescriptionEmbedding?.ToArray());

        // Output.
        output.WriteLine(getResult?.ToString());
    }

    [Fact]
    public async Task ItCanUpsertAndRemoveDocumentWithGuidIdToVectorStoreAsync()
    {
        // Arrange.
<<<<<<< HEAD
        var options = new QdrantVectorStoreRecordCollectionOptions<HotelInfoWithGuidId> { HasNamedVectors = false };
        IVectorStoreRecordCollection<Guid, HotelInfoWithGuidId> sut = new QdrantVectorStoreRecordCollection<Guid, HotelInfoWithGuidId>(fixture.QdrantClient, "singleVectorGuidIdHotels", options);
=======
        var options = new QdrantCollectionOptions { HasNamedVectors = false };
        using VectorStoreCollection<Guid, HotelInfoWithGuidId> sut = new QdrantCollection<Guid, HotelInfoWithGuidId>(fixture.QdrantClient, "singleVectorGuidIdHotels", ownsClient: false, options);
>>>>>>> c084b067

        var record = new HotelInfoWithGuidId
        {
            HotelId = Guid.Parse("55555555-5555-5555-5555-555555555555"),
            HotelName = "My Hotel 5",
            Description = "This is a great hotel.",
            DescriptionEmbedding = (await fixture.EmbeddingGenerator.GenerateAsync("This is a great hotel.")).Vector,
        };

        // Act.
        await sut.UpsertAsync(record);

        // Assert.
        var getResult = await sut.GetAsync(Guid.Parse("55555555-5555-5555-5555-555555555555"), new RecordRetrievalOptions { IncludeVectors = true });
        Assert.Equal(record.HotelId, getResult?.HotelId);
        Assert.Equal(record.HotelName, getResult?.HotelName);
        Assert.Equal(record.Description, getResult?.Description);

        // Act.
        await sut.DeleteAsync(Guid.Parse("55555555-5555-5555-5555-555555555555"));

        // Assert.
        Assert.Null(await sut.GetAsync(Guid.Parse("55555555-5555-5555-5555-555555555555")));

        // Output.
        output.WriteLine(getResult?.ToString());
    }

    [Theory]
    [InlineData(true, true, "singleVectorHotels", false)]
    [InlineData(true, false, "singleVectorHotels", false)]
    [InlineData(false, true, "singleVectorHotels", false)]
    [InlineData(false, false, "singleVectorHotels", false)]
    [InlineData(true, true, "namedVectorsHotels", true)]
    [InlineData(true, false, "namedVectorsHotels", true)]
    [InlineData(false, true, "namedVectorsHotels", true)]
    [InlineData(false, false, "namedVectorsHotels", true)]
    public async Task ItCanGetDocumentFromVectorStoreAsync(bool useRecordDefinition, bool withEmbeddings, string collectionName, bool hasNamedVectors)
    {
        // Arrange.
        var options = new QdrantCollectionOptions
        {
            HasNamedVectors = hasNamedVectors,
            Definition = useRecordDefinition ? fixture.HotelVectorStoreRecordDefinition : null
        };
<<<<<<< HEAD
        var sut = new QdrantVectorStoreRecordCollection<ulong, HotelInfo>(fixture.QdrantClient, collectionName, options);
=======
        using var sut = new QdrantCollection<ulong, HotelInfo>(fixture.QdrantClient, collectionName, ownsClient: false, options);
>>>>>>> c084b067

        // Act.
        var getResult = await sut.GetAsync(11, new RecordRetrievalOptions { IncludeVectors = withEmbeddings });

        // Assert.
        Assert.Equal(11ul, getResult?.HotelId);
        Assert.Equal("My Hotel 11", getResult?.HotelName);
        Assert.Equal(11, getResult?.HotelCode);
        Assert.True(getResult?.ParkingIncluded);
        Assert.Equal(4.5f, getResult?.HotelRating);
        Assert.Equal(new DateTimeOffset(2025, 2, 10, 5, 10, 15, TimeSpan.Zero), getResult?.LastRenovationDate);
        Assert.Equal(2, getResult?.Tags.Count);
        Assert.Equal("t11.1", getResult?.Tags[0]);
        Assert.Equal("t11.2", getResult?.Tags[1]);
        Assert.Equal("This is a great hotel.", getResult?.Description);
        if (withEmbeddings)
        {
            Assert.NotNull(getResult?.DescriptionEmbedding);
        }
        else
        {
            Assert.Null(getResult?.DescriptionEmbedding);
        }

        // Output.
        output.WriteLine(getResult?.ToString());
    }

    [Theory]
    [InlineData(true, true)]
    [InlineData(true, false)]
    [InlineData(false, true)]
    [InlineData(false, false)]
    public async Task ItCanGetDocumentWithGuidIdFromVectorStoreAsync(bool useRecordDefinition, bool withEmbeddings)
    {
        // Arrange.
        var options = new QdrantCollectionOptions
        {
            HasNamedVectors = false,
            Definition = useRecordDefinition ? fixture.HotelWithGuidIdVectorStoreRecordDefinition : null
        };
<<<<<<< HEAD
        var sut = new QdrantVectorStoreRecordCollection<Guid, HotelInfoWithGuidId>(fixture.QdrantClient, "singleVectorGuidIdHotels", options);
=======
        using var sut = new QdrantCollection<Guid, HotelInfoWithGuidId>(fixture.QdrantClient, "singleVectorGuidIdHotels", ownsClient: false, options);
>>>>>>> c084b067

        // Act.
        var getResult = await sut.GetAsync(Guid.Parse("11111111-1111-1111-1111-111111111111"), new RecordRetrievalOptions { IncludeVectors = withEmbeddings });

        // Assert.
        Assert.Equal(Guid.Parse("11111111-1111-1111-1111-111111111111"), getResult?.HotelId);
        Assert.Equal("My Hotel 11", getResult?.HotelName);
        Assert.Equal("This is a great hotel.", getResult?.Description);
        if (withEmbeddings)
        {
            Assert.NotNull(getResult?.DescriptionEmbedding);
        }
        else
        {
            Assert.Null(getResult?.DescriptionEmbedding);
        }

        // Output.
        output.WriteLine(getResult?.ToString());
    }

    [Fact]
    public async Task ItCanGetManyDocumentsFromVectorStoreAsync()
    {
        // Arrange
<<<<<<< HEAD
        var options = new QdrantVectorStoreRecordCollectionOptions<HotelInfo> { HasNamedVectors = true };
        var sut = new QdrantVectorStoreRecordCollection<ulong, HotelInfo>(fixture.QdrantClient, "namedVectorsHotels", options);

        // Act
        // Also include one non-existing key to test that the operation does not fail for these and returns only the found ones.
        var hotels = sut.GetAsync([11, 15, 12], new GetRecordOptions { IncludeVectors = true });
=======
        var options = new QdrantCollectionOptions { HasNamedVectors = true };
        using var sut = new QdrantCollection<ulong, HotelInfo>(fixture.QdrantClient, "namedVectorsHotels", ownsClient: false, options);

        // Act
        // Also include one non-existing key to test that the operation does not fail for these and returns only the found ones.
        var hotels = sut.GetAsync([11, 15, 12], new RecordRetrievalOptions { IncludeVectors = true });
>>>>>>> c084b067

        // Assert
        Assert.NotNull(hotels);
        var hotelsList = await hotels.ToListAsync();
        Assert.Equal(2, hotelsList.Count);

        // Output
        foreach (var hotel in hotelsList)
        {
            output.WriteLine(hotel?.ToString() ?? "Null");
        }
    }

    [Theory]
    [InlineData(true, "singleVectorHotels", false)]
    [InlineData(false, "singleVectorHotels", false)]
    [InlineData(true, "namedVectorsHotels", true)]
    [InlineData(false, "namedVectorsHotels", true)]
    public async Task ItCanRemoveDocumentFromVectorStoreAsync(bool useRecordDefinition, string collectionName, bool hasNamedVectors)
    {
        // Arrange.
        var options = new QdrantCollectionOptions
        {
            HasNamedVectors = hasNamedVectors,
            Definition = useRecordDefinition ? fixture.HotelVectorStoreRecordDefinition : null
        };
<<<<<<< HEAD
        var sut = new QdrantVectorStoreRecordCollection<ulong, HotelInfo>(fixture.QdrantClient, collectionName, options);
=======
        using var sut = new QdrantCollection<ulong, HotelInfo>(fixture.QdrantClient, collectionName, ownsClient: false, options);
>>>>>>> c084b067

        await sut.UpsertAsync(await this.CreateTestHotelAsync(20, fixture.EmbeddingGenerator));

        // Act.
        await sut.DeleteAsync(20);
        // Also delete a non-existing key to test that the operation does not fail for these.
        await sut.DeleteAsync(21);

        // Assert.
        Assert.Null(await sut.GetAsync(20));
    }

    [Theory]
    [InlineData(true, "singleVectorHotels", false)]
    [InlineData(false, "singleVectorHotels", false)]
    [InlineData(true, "namedVectorsHotels", true)]
    [InlineData(false, "namedVectorsHotels", true)]
    public async Task ItCanRemoveManyDocumentsFromVectorStoreAsync(bool useRecordDefinition, string collectionName, bool hasNamedVectors)
    {
        // Arrange.
        var options = new QdrantCollectionOptions
        {
            HasNamedVectors = hasNamedVectors,
            Definition = useRecordDefinition ? fixture.HotelVectorStoreRecordDefinition : null
        };
<<<<<<< HEAD
        var sut = new QdrantVectorStoreRecordCollection<ulong, HotelInfo>(fixture.QdrantClient, collectionName, options);
=======
        using var sut = new QdrantCollection<ulong, HotelInfo>(fixture.QdrantClient, collectionName, ownsClient: false, options);
>>>>>>> c084b067

        await sut.UpsertAsync(await this.CreateTestHotelAsync(20, fixture.EmbeddingGenerator));

        // Act.
        // Also delete a non-existing key to test that the operation does not fail for these.
        await sut.DeleteAsync([20, 21]);

        // Assert.
        Assert.Null(await sut.GetAsync(20));
    }

    [Fact]
    public async Task ItReturnsNullWhenGettingNonExistentRecordAsync()
    {
        // Arrange
<<<<<<< HEAD
        var options = new QdrantVectorStoreRecordCollectionOptions<HotelInfo> { HasNamedVectors = false };
        var sut = new QdrantVectorStoreRecordCollection<ulong, HotelInfo>(fixture.QdrantClient, "singleVectorHotels", options);

        // Act & Assert
        Assert.Null(await sut.GetAsync(15, new GetRecordOptions { IncludeVectors = true }));
=======
        var options = new QdrantCollectionOptions { HasNamedVectors = false };
        using var sut = new QdrantCollection<ulong, HotelInfo>(fixture.QdrantClient, "singleVectorHotels", ownsClient: false, options);

        // Act & Assert
        Assert.Null(await sut.GetAsync(15, new RecordRetrievalOptions { IncludeVectors = true }));
>>>>>>> c084b067
    }

    [Theory]
    [InlineData(true, "singleVectorHotels", false, "equality")]
    [InlineData(false, "singleVectorHotels", false, "equality")]
    [InlineData(true, "namedVectorsHotels", true, "equality")]
    [InlineData(false, "namedVectorsHotels", true, "equality")]
    [InlineData(true, "singleVectorHotels", false, "tagContains")]
    [InlineData(false, "singleVectorHotels", false, "tagContains")]
    [InlineData(true, "namedVectorsHotels", true, "tagContains")]
    [InlineData(false, "namedVectorsHotels", true, "tagContains")]
    public async Task ItCanSearchWithFilterAsync(bool useRecordDefinition, string collectionName, bool hasNamedVectors, string filterType)
    {
        // Arrange.
        var options = new QdrantCollectionOptions
        {
            HasNamedVectors = hasNamedVectors,
            Definition = useRecordDefinition ? fixture.HotelVectorStoreRecordDefinition : null
        };
<<<<<<< HEAD
        var sut = new QdrantVectorStoreRecordCollection<ulong, HotelInfo>(fixture.QdrantClient, collectionName, options);
=======
        using var sut = new QdrantCollection<ulong, HotelInfo>(fixture.QdrantClient, collectionName, ownsClient: false, options);
>>>>>>> c084b067

        // Act.
        var vector = (await fixture.EmbeddingGenerator.GenerateAsync("A great hotel")).Vector;
        var filter = filterType == "equality" ? new VectorSearchFilter().EqualTo("HotelName", "My Hotel 13").EqualTo("LastRenovationDate", new DateTimeOffset(2020, 02, 01, 0, 0, 0, TimeSpan.Zero)) : new VectorSearchFilter().AnyTagEqualTo("Tags", "t13.2");
<<<<<<< HEAD
        var searchResults = await sut.VectorizedSearchAsync(
=======
        var searchResults = await sut.SearchAsync(
>>>>>>> c084b067
            vector,
            top: 3,
            new()
            {
                OldFilter = filter
            }).ToListAsync();

        // Assert.
        Assert.Single(searchResults);

        var searchResultRecord = searchResults.First().Record;
        Assert.Equal(13ul, searchResultRecord?.HotelId);
        Assert.Equal("My Hotel 13", searchResultRecord?.HotelName);
        Assert.Equal(13, searchResultRecord?.HotelCode);
        Assert.Equal(false, searchResultRecord?.ParkingIncluded);
        Assert.Equal(new string[] { "t13.1", "t13.2" }, searchResultRecord?.Tags.ToArray());
        Assert.Equal("This is a great hotel.", searchResultRecord?.Description);
    }

    [Fact]
    public async Task ItCanUpsertAndRetrieveUsingTheDynamicMapperAsync()
    {
        // Arrange
<<<<<<< HEAD
        var options = new QdrantVectorStoreRecordCollectionOptions<Dictionary<string, object?>>
=======
        var options = new QdrantCollectionOptions
>>>>>>> c084b067
        {
            Definition = fixture.HotelVectorStoreRecordDefinition
        };
<<<<<<< HEAD
        var sut = new QdrantVectorStoreRecordCollection<object, Dictionary<string, object?>>(fixture.QdrantClient, "singleVectorHotels", options);

        // Act
        var baseSetGetResult = await sut.GetAsync(11ul, new GetRecordOptions { IncludeVectors = true });
        var upsertResult = await sut.UpsertAsync(new Dictionary<string, object?>
=======
        using var sut = new QdrantDynamicCollection(fixture.QdrantClient, "singleVectorHotels", ownsClient: false, options);

        // Act
        var baseSetGetResult = await sut.GetAsync(11ul, new RecordRetrievalOptions { IncludeVectors = true });
        await sut.UpsertAsync(new Dictionary<string, object?>
>>>>>>> c084b067
        {
            ["HotelId"] = 40ul,

            ["HotelName"] = "Dynamic Mapper Hotel",
            ["HotelCode"] = 40,
            ["ParkingIncluded"] = false,
<<<<<<< HEAD
            ["HotelRating"] = 3.6d,
            ["Tags"] = new string[] { "dynamic" },
            ["Description"] = "This is a dynamic mapper hotel",

            ["DescriptionEmbedding"] = await fixture.EmbeddingGenerator.GenerateEmbeddingAsync("This is a dynamic mapper hotel")
        });
        var localGetResult = await sut.GetAsync(40ul, new GetRecordOptions { IncludeVectors = true });
=======
            ["HotelRating"] = 3.6f,
            ["Tags"] = new List<string> { "dynamic" },
            ["Description"] = "This is a dynamic mapper hotel",

            ["DescriptionEmbedding"] = (await fixture.EmbeddingGenerator.GenerateAsync("This is a dynamic mapper hotel")).Vector
        });
        var localGetResult = await sut.GetAsync(40ul, new RecordRetrievalOptions { IncludeVectors = true });
>>>>>>> c084b067

        // Assert
        Assert.NotNull(baseSetGetResult);
        Assert.Equal(11ul, baseSetGetResult["HotelId"]);
        Assert.Equal("My Hotel 11", baseSetGetResult["HotelName"]);
        Assert.Equal(11, baseSetGetResult["HotelCode"]);
        Assert.True((bool)baseSetGetResult["ParkingIncluded"]!);
        Assert.Equal(4.5f, baseSetGetResult["HotelRating"]);
        Assert.Equal(new[] { "t11.1", "t11.2" }, ((List<string>)baseSetGetResult["Tags"]!).ToArray());
        Assert.Equal("This is a great hotel.", baseSetGetResult["Description"]);
        Assert.NotNull(baseSetGetResult["DescriptionEmbedding"]);
        Assert.IsType<ReadOnlyMemory<float>>(baseSetGetResult["DescriptionEmbedding"]);
<<<<<<< HEAD

        Assert.Equal(40ul, upsertResult);
=======
>>>>>>> c084b067

        Assert.NotNull(localGetResult);
        Assert.Equal(40ul, localGetResult["HotelId"]);
        Assert.Equal("Dynamic Mapper Hotel", localGetResult["HotelName"]);
        Assert.Equal(40, localGetResult["HotelCode"]);
        Assert.False((bool)localGetResult["ParkingIncluded"]!);
        Assert.Equal(3.6f, localGetResult["HotelRating"]);
        Assert.Equal(new[] { "dynamic" }, ((List<string>)localGetResult["Tags"]!).ToArray());
        Assert.Equal("This is a dynamic mapper hotel", localGetResult["Description"]);
        Assert.NotNull(localGetResult["DescriptionEmbedding"]);
        Assert.IsType<ReadOnlyMemory<float>>(localGetResult["DescriptionEmbedding"]);
    }

    private async Task<HotelInfo> CreateTestHotelAsync(uint hotelId, IEmbeddingGenerator<string, Embedding<float>> embeddingGenerator)
    {
        return new HotelInfo
        {
            HotelId = hotelId,
            HotelName = $"My Hotel {hotelId}",
            HotelCode = (int)hotelId,
            HotelRating = 4.5f,
            ParkingIncluded = true,
            LastRenovationDate = new DateTimeOffset(2025, 2, 10, 5, 10, 15, TimeSpan.Zero),
            Tags = { "t1", "t2" },
            Description = "This is a great hotel.",
            DescriptionEmbedding = (await embeddingGenerator.GenerateAsync("This is a great hotel.")).Vector,
        };
    }
}<|MERGE_RESOLUTION|>--- conflicted
+++ resolved
@@ -18,11 +18,7 @@
 #pragma warning disable CS0618 // VectorSearchFilter is obsolete
 
 /// <summary>
-<<<<<<< HEAD
-/// Contains tests for the <see cref="QdrantVectorStoreRecordCollection{TKey, TRecord}"/> class.
-=======
 /// Contains tests for the <see cref="QdrantCollection{TKey, TRecord}"/> class.
->>>>>>> c084b067
 /// </summary>
 /// <param name="output">Used for logging.</param>
 /// <param name="fixture">Qdrant setup and teardown.</param>
@@ -35,11 +31,7 @@
     public async Task CollectionExistsReturnsCollectionStateAsync(string collectionName, bool expectedExists)
     {
         // Arrange.
-<<<<<<< HEAD
-        var sut = new QdrantVectorStoreRecordCollection<ulong, HotelInfo>(fixture.QdrantClient, collectionName);
-=======
         using var sut = new QdrantCollection<ulong, HotelInfo>(fixture.QdrantClient, collectionName, ownsClient: false);
->>>>>>> c084b067
 
         // Act.
         var actual = await sut.CollectionExistsAsync();
@@ -65,28 +57,16 @@
             HasNamedVectors = hasNamedVectors,
             Definition = useRecordDefinition ? fixture.HotelVectorStoreRecordDefinition : null
         };
-<<<<<<< HEAD
-        var sut = new QdrantVectorStoreRecordCollection<ulong, HotelInfo>(fixture.QdrantClient, testCollectionName, options);
-=======
         using var sut = new QdrantCollection<ulong, HotelInfo>(fixture.QdrantClient, testCollectionName, ownsClient: false, options);
->>>>>>> c084b067
 
         var record = await this.CreateTestHotelAsync(30, fixture.EmbeddingGenerator);
 
         // Act
-<<<<<<< HEAD
-        await sut.CreateCollectionAsync();
-        var upsertResult = await sut.UpsertAsync(record);
-        var getResult = await sut.GetAsync(30, new GetRecordOptions { IncludeVectors = true });
-        var vector = await fixture.EmbeddingGenerator.GenerateEmbeddingAsync("A great hotel");
-        var searchResults = await sut.VectorizedSearchAsync(
-=======
         await sut.EnsureCollectionExistsAsync();
         await sut.UpsertAsync(record);
         var getResult = await sut.GetAsync(30, new() { IncludeVectors = true });
         var vector = (await fixture.EmbeddingGenerator.GenerateAsync("A great hotel")).Vector;
         var searchResults = await sut.SearchAsync(
->>>>>>> c084b067
             vector,
             top: 3,
             new() { OldFilter = new VectorSearchFilter().EqualTo("HotelCode", 30).AnyTagEqualTo("Tags", "t2") }).ToListAsync();
@@ -130,11 +110,7 @@
             tempCollectionName,
             new VectorParams { Size = 4, Distance = Distance.Cosine });
 
-<<<<<<< HEAD
-        var sut = new QdrantVectorStoreRecordCollection<ulong, HotelInfo>(fixture.QdrantClient, tempCollectionName);
-=======
         using var sut = new QdrantCollection<ulong, HotelInfo>(fixture.QdrantClient, tempCollectionName, ownsClient: false);
->>>>>>> c084b067
 
         // Act
         await sut.EnsureCollectionDeletedAsync();
@@ -156,11 +132,7 @@
             HasNamedVectors = hasNamedVectors,
             Definition = useRecordDefinition ? fixture.HotelVectorStoreRecordDefinition : null
         };
-<<<<<<< HEAD
-        var sut = new QdrantVectorStoreRecordCollection<ulong, HotelInfo>(fixture.QdrantClient, collectionName, options);
-=======
         using var sut = new QdrantCollection<ulong, HotelInfo>(fixture.QdrantClient, collectionName, ownsClient: false, options);
->>>>>>> c084b067
 
         var record = await this.CreateTestHotelAsync(20, fixture.EmbeddingGenerator);
 
@@ -188,13 +160,8 @@
     public async Task ItCanUpsertAndRemoveDocumentWithGuidIdToVectorStoreAsync()
     {
         // Arrange.
-<<<<<<< HEAD
-        var options = new QdrantVectorStoreRecordCollectionOptions<HotelInfoWithGuidId> { HasNamedVectors = false };
-        IVectorStoreRecordCollection<Guid, HotelInfoWithGuidId> sut = new QdrantVectorStoreRecordCollection<Guid, HotelInfoWithGuidId>(fixture.QdrantClient, "singleVectorGuidIdHotels", options);
-=======
         var options = new QdrantCollectionOptions { HasNamedVectors = false };
         using VectorStoreCollection<Guid, HotelInfoWithGuidId> sut = new QdrantCollection<Guid, HotelInfoWithGuidId>(fixture.QdrantClient, "singleVectorGuidIdHotels", ownsClient: false, options);
->>>>>>> c084b067
 
         var record = new HotelInfoWithGuidId
         {
@@ -240,11 +207,7 @@
             HasNamedVectors = hasNamedVectors,
             Definition = useRecordDefinition ? fixture.HotelVectorStoreRecordDefinition : null
         };
-<<<<<<< HEAD
-        var sut = new QdrantVectorStoreRecordCollection<ulong, HotelInfo>(fixture.QdrantClient, collectionName, options);
-=======
         using var sut = new QdrantCollection<ulong, HotelInfo>(fixture.QdrantClient, collectionName, ownsClient: false, options);
->>>>>>> c084b067
 
         // Act.
         var getResult = await sut.GetAsync(11, new RecordRetrievalOptions { IncludeVectors = withEmbeddings });
@@ -286,11 +249,7 @@
             HasNamedVectors = false,
             Definition = useRecordDefinition ? fixture.HotelWithGuidIdVectorStoreRecordDefinition : null
         };
-<<<<<<< HEAD
-        var sut = new QdrantVectorStoreRecordCollection<Guid, HotelInfoWithGuidId>(fixture.QdrantClient, "singleVectorGuidIdHotels", options);
-=======
         using var sut = new QdrantCollection<Guid, HotelInfoWithGuidId>(fixture.QdrantClient, "singleVectorGuidIdHotels", ownsClient: false, options);
->>>>>>> c084b067
 
         // Act.
         var getResult = await sut.GetAsync(Guid.Parse("11111111-1111-1111-1111-111111111111"), new RecordRetrievalOptions { IncludeVectors = withEmbeddings });
@@ -316,21 +275,12 @@
     public async Task ItCanGetManyDocumentsFromVectorStoreAsync()
     {
         // Arrange
-<<<<<<< HEAD
-        var options = new QdrantVectorStoreRecordCollectionOptions<HotelInfo> { HasNamedVectors = true };
-        var sut = new QdrantVectorStoreRecordCollection<ulong, HotelInfo>(fixture.QdrantClient, "namedVectorsHotels", options);
-
-        // Act
-        // Also include one non-existing key to test that the operation does not fail for these and returns only the found ones.
-        var hotels = sut.GetAsync([11, 15, 12], new GetRecordOptions { IncludeVectors = true });
-=======
         var options = new QdrantCollectionOptions { HasNamedVectors = true };
         using var sut = new QdrantCollection<ulong, HotelInfo>(fixture.QdrantClient, "namedVectorsHotels", ownsClient: false, options);
 
         // Act
         // Also include one non-existing key to test that the operation does not fail for these and returns only the found ones.
         var hotels = sut.GetAsync([11, 15, 12], new RecordRetrievalOptions { IncludeVectors = true });
->>>>>>> c084b067
 
         // Assert
         Assert.NotNull(hotels);
@@ -357,11 +307,7 @@
             HasNamedVectors = hasNamedVectors,
             Definition = useRecordDefinition ? fixture.HotelVectorStoreRecordDefinition : null
         };
-<<<<<<< HEAD
-        var sut = new QdrantVectorStoreRecordCollection<ulong, HotelInfo>(fixture.QdrantClient, collectionName, options);
-=======
         using var sut = new QdrantCollection<ulong, HotelInfo>(fixture.QdrantClient, collectionName, ownsClient: false, options);
->>>>>>> c084b067
 
         await sut.UpsertAsync(await this.CreateTestHotelAsync(20, fixture.EmbeddingGenerator));
 
@@ -387,11 +333,7 @@
             HasNamedVectors = hasNamedVectors,
             Definition = useRecordDefinition ? fixture.HotelVectorStoreRecordDefinition : null
         };
-<<<<<<< HEAD
-        var sut = new QdrantVectorStoreRecordCollection<ulong, HotelInfo>(fixture.QdrantClient, collectionName, options);
-=======
         using var sut = new QdrantCollection<ulong, HotelInfo>(fixture.QdrantClient, collectionName, ownsClient: false, options);
->>>>>>> c084b067
 
         await sut.UpsertAsync(await this.CreateTestHotelAsync(20, fixture.EmbeddingGenerator));
 
@@ -407,19 +349,11 @@
     public async Task ItReturnsNullWhenGettingNonExistentRecordAsync()
     {
         // Arrange
-<<<<<<< HEAD
-        var options = new QdrantVectorStoreRecordCollectionOptions<HotelInfo> { HasNamedVectors = false };
-        var sut = new QdrantVectorStoreRecordCollection<ulong, HotelInfo>(fixture.QdrantClient, "singleVectorHotels", options);
-
-        // Act & Assert
-        Assert.Null(await sut.GetAsync(15, new GetRecordOptions { IncludeVectors = true }));
-=======
         var options = new QdrantCollectionOptions { HasNamedVectors = false };
         using var sut = new QdrantCollection<ulong, HotelInfo>(fixture.QdrantClient, "singleVectorHotels", ownsClient: false, options);
 
         // Act & Assert
         Assert.Null(await sut.GetAsync(15, new RecordRetrievalOptions { IncludeVectors = true }));
->>>>>>> c084b067
     }
 
     [Theory]
@@ -439,20 +373,12 @@
             HasNamedVectors = hasNamedVectors,
             Definition = useRecordDefinition ? fixture.HotelVectorStoreRecordDefinition : null
         };
-<<<<<<< HEAD
-        var sut = new QdrantVectorStoreRecordCollection<ulong, HotelInfo>(fixture.QdrantClient, collectionName, options);
-=======
         using var sut = new QdrantCollection<ulong, HotelInfo>(fixture.QdrantClient, collectionName, ownsClient: false, options);
->>>>>>> c084b067
 
         // Act.
         var vector = (await fixture.EmbeddingGenerator.GenerateAsync("A great hotel")).Vector;
         var filter = filterType == "equality" ? new VectorSearchFilter().EqualTo("HotelName", "My Hotel 13").EqualTo("LastRenovationDate", new DateTimeOffset(2020, 02, 01, 0, 0, 0, TimeSpan.Zero)) : new VectorSearchFilter().AnyTagEqualTo("Tags", "t13.2");
-<<<<<<< HEAD
-        var searchResults = await sut.VectorizedSearchAsync(
-=======
         var searchResults = await sut.SearchAsync(
->>>>>>> c084b067
             vector,
             top: 3,
             new()
@@ -476,42 +402,21 @@
     public async Task ItCanUpsertAndRetrieveUsingTheDynamicMapperAsync()
     {
         // Arrange
-<<<<<<< HEAD
-        var options = new QdrantVectorStoreRecordCollectionOptions<Dictionary<string, object?>>
-=======
-        var options = new QdrantCollectionOptions
->>>>>>> c084b067
+        var options = new QdrantCollectionOptions
         {
             Definition = fixture.HotelVectorStoreRecordDefinition
         };
-<<<<<<< HEAD
-        var sut = new QdrantVectorStoreRecordCollection<object, Dictionary<string, object?>>(fixture.QdrantClient, "singleVectorHotels", options);
-
-        // Act
-        var baseSetGetResult = await sut.GetAsync(11ul, new GetRecordOptions { IncludeVectors = true });
-        var upsertResult = await sut.UpsertAsync(new Dictionary<string, object?>
-=======
         using var sut = new QdrantDynamicCollection(fixture.QdrantClient, "singleVectorHotels", ownsClient: false, options);
 
         // Act
         var baseSetGetResult = await sut.GetAsync(11ul, new RecordRetrievalOptions { IncludeVectors = true });
         await sut.UpsertAsync(new Dictionary<string, object?>
->>>>>>> c084b067
         {
             ["HotelId"] = 40ul,
 
             ["HotelName"] = "Dynamic Mapper Hotel",
             ["HotelCode"] = 40,
             ["ParkingIncluded"] = false,
-<<<<<<< HEAD
-            ["HotelRating"] = 3.6d,
-            ["Tags"] = new string[] { "dynamic" },
-            ["Description"] = "This is a dynamic mapper hotel",
-
-            ["DescriptionEmbedding"] = await fixture.EmbeddingGenerator.GenerateEmbeddingAsync("This is a dynamic mapper hotel")
-        });
-        var localGetResult = await sut.GetAsync(40ul, new GetRecordOptions { IncludeVectors = true });
-=======
             ["HotelRating"] = 3.6f,
             ["Tags"] = new List<string> { "dynamic" },
             ["Description"] = "This is a dynamic mapper hotel",
@@ -519,7 +424,6 @@
             ["DescriptionEmbedding"] = (await fixture.EmbeddingGenerator.GenerateAsync("This is a dynamic mapper hotel")).Vector
         });
         var localGetResult = await sut.GetAsync(40ul, new RecordRetrievalOptions { IncludeVectors = true });
->>>>>>> c084b067
 
         // Assert
         Assert.NotNull(baseSetGetResult);
@@ -532,11 +436,6 @@
         Assert.Equal("This is a great hotel.", baseSetGetResult["Description"]);
         Assert.NotNull(baseSetGetResult["DescriptionEmbedding"]);
         Assert.IsType<ReadOnlyMemory<float>>(baseSetGetResult["DescriptionEmbedding"]);
-<<<<<<< HEAD
-
-        Assert.Equal(40ul, upsertResult);
-=======
->>>>>>> c084b067
 
         Assert.NotNull(localGetResult);
         Assert.Equal(40ul, localGetResult["HotelId"]);
