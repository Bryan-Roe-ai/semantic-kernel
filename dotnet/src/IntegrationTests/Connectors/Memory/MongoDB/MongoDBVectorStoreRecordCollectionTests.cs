﻿// Copyright (c) Microsoft. All rights reserved.

using System;
using System.Collections.Generic;
using System.Linq;
using System.Threading.Tasks;
using Microsoft.Extensions.VectorData;
using Microsoft.SemanticKernel.Connectors.MongoDB;
using MongoDB.Bson;
using MongoDB.Bson.Serialization.Attributes;
using MongoDB.Driver;
using xRetry;
using Xunit;

namespace SemanticKernel.IntegrationTests.Connectors.MongoDB;

#pragma warning disable CS0618 // VectorSearchFilter is obsolete

[Collection("MongoDBVectorStoreCollection")]
public class MongoDBVectorStoreRecordCollectionTests(MongoDBVectorStoreFixture fixture)
{
    // If null, all tests will be enabled
    private const string? SkipReason = "The MongoDB container is intermittently timing out at startup time blocking prs, so these test should be run manually.";

    [RetryTheory(typeof(MongoCommandException), Skip = SkipReason)]
    [InlineData("sk-test-hotels", true)]
    [InlineData("nonexistentcollection", false)]
    public async Task CollectionExistsReturnsCollectionStateAsync(string collectionName, bool expectedExists)
    {
        // Arrange
<<<<<<< HEAD
        var sut = new MongoDBVectorStoreRecordCollection<string, MongoDBHotel>(fixture.MongoDatabase, collectionName);
=======
        using var sut = new MongoCollection<string, MongoDBHotel>(fixture.MongoDatabase, collectionName);
>>>>>>> c084b067

        // Act
        var actual = await sut.CollectionExistsAsync();

        // Assert
        Assert.Equal(expectedExists, actual);
    }

    [RetryFact(typeof(MongoCommandException), Skip = SkipReason)]
<<<<<<< HEAD
    public async Task ItCanCreateCollectionAsync()
    {
        // Arrange
        var newCollection = Guid.NewGuid().ToString();
        var sut = new MongoDBVectorStoreRecordCollection<string, MongoDBHotel>(fixture.MongoDatabase, newCollection);
=======
    public async Task ItCanEnsureCollectionExistsAsync()
    {
        // Arrange
        var newCollection = Guid.NewGuid().ToString();
        using var sut = new MongoCollection<string, MongoDBHotel>(fixture.MongoDatabase, newCollection);
>>>>>>> c084b067

        // Act
        await sut.EnsureCollectionExistsAsync();

        // Assert
        Assert.True(await sut.CollectionExistsAsync());
<<<<<<< HEAD
        await sut.DeleteCollectionAsync();
=======
        await sut.EnsureCollectionDeletedAsync();
>>>>>>> c084b067
    }

    [RetryTheory(typeof(MongoCommandException), Skip = SkipReason)]
    [InlineData(true, true)]
    [InlineData(true, false)]
    [InlineData(false, true)]
    [InlineData(false, false)]
    public async Task ItCanCreateCollectionUpsertAndGetAsync(bool includeVectors, bool useRecordDefinition)
    {
        // Arrange
        const string HotelId = "55555555-5555-5555-5555-555555555555";

        var collectionNamePostfix = useRecordDefinition ? "with-definition" : "with-type";
        collectionNamePostfix += includeVectors ? "-with-vectors" : "-without-vectors";
        var collectionName = $"collection-{collectionNamePostfix}";

        var options = new MongoCollectionOptions
        {
            Definition = useRecordDefinition ? fixture.HotelVectorStoreRecordDefinition : null
        };

<<<<<<< HEAD
        var sut = new MongoDBVectorStoreRecordCollection<string, MongoDBHotel>(fixture.MongoDatabase, collectionName, options);
=======
        using var sut = new MongoCollection<string, MongoDBHotel>(fixture.MongoDatabase, collectionName, options);
>>>>>>> c084b067

        var record = this.CreateTestHotel(HotelId);

        // Act
        await sut.EnsureCollectionExistsAsync();
        await sut.UpsertAsync(record);
        var getResult = await sut.GetAsync(HotelId, new() { IncludeVectors = includeVectors });

        // Assert
        Assert.True(await sut.CollectionExistsAsync());
        await sut.EnsureCollectionDeletedAsync();

        Assert.NotNull(getResult);

        Assert.Equal(record.HotelId, getResult.HotelId);
        Assert.Equal(record.HotelName, getResult.HotelName);
        Assert.Equal(record.HotelCode, getResult.HotelCode);
        Assert.Equal(record.HotelRating, getResult.HotelRating);
        Assert.Equal(record.ParkingIncluded, getResult.ParkingIncluded);
        Assert.Equal(record.Tags.ToArray(), getResult.Tags.ToArray());
        Assert.Equal(record.Description, getResult.Description);
        Assert.Equal(record.Timestamp.ToUniversalTime(), getResult.Timestamp.ToUniversalTime());

        if (includeVectors)
        {
            Assert.NotNull(getResult.DescriptionEmbedding);
            Assert.Equal(record.DescriptionEmbedding!.Value.ToArray(), getResult.DescriptionEmbedding.Value.ToArray());
        }
        else
        {
            Assert.Null(getResult.DescriptionEmbedding);
        }
    }

    [RetryFact(typeof(MongoCommandException), Skip = SkipReason)]
    public async Task ItCanDeleteCollectionAsync()
    {
        // Arrange
        const string TempCollectionName = "temp-test";
        await fixture.MongoDatabase.CreateCollectionAsync(TempCollectionName);

<<<<<<< HEAD
        var sut = new MongoDBVectorStoreRecordCollection<string, MongoDBHotel>(fixture.MongoDatabase, TempCollectionName);
=======
        using var sut = new MongoCollection<string, MongoDBHotel>(fixture.MongoDatabase, TempCollectionName);
>>>>>>> c084b067

        Assert.True(await sut.CollectionExistsAsync());

        // Act
        await sut.EnsureCollectionDeletedAsync();

        // Assert
        Assert.False(await sut.CollectionExistsAsync());
    }

    [RetryFact(typeof(MongoCommandException), Skip = SkipReason)]
    public async Task ItCanGetAndDeleteRecordAsync()
    {
        // Arrange
        const string HotelId = "55555555-5555-5555-5555-555555555555";
<<<<<<< HEAD
        var sut = new MongoDBVectorStoreRecordCollection<string, MongoDBHotel>(fixture.MongoDatabase, fixture.TestCollection);
=======
        using var sut = new MongoCollection<string, MongoDBHotel>(fixture.MongoDatabase, fixture.TestCollection);
>>>>>>> c084b067

        var record = this.CreateTestHotel(HotelId);

        await sut.UpsertAsync(record);
        var getResult = await sut.GetAsync(HotelId);

        Assert.NotNull(getResult);

        // Act
        await sut.DeleteAsync(HotelId);

        getResult = await sut.GetAsync(HotelId);

        // Assert
        Assert.Null(getResult);
    }

    [RetryFact(typeof(MongoCommandException), Skip = SkipReason)]
    public async Task ItCanGetAndDeleteBatchAsync()
    {
        // Arrange
        const string HotelId1 = "11111111-1111-1111-1111-111111111111";
        const string HotelId2 = "22222222-2222-2222-2222-222222222222";
        const string HotelId3 = "33333333-3333-3333-3333-333333333333";

<<<<<<< HEAD
        var sut = new MongoDBVectorStoreRecordCollection<string, MongoDBHotel>(fixture.MongoDatabase, fixture.TestCollection);
=======
        using var sut = new MongoCollection<string, MongoDBHotel>(fixture.MongoDatabase, fixture.TestCollection);
>>>>>>> c084b067

        var record1 = this.CreateTestHotel(HotelId1);
        var record2 = this.CreateTestHotel(HotelId2);
        var record3 = this.CreateTestHotel(HotelId3);

<<<<<<< HEAD
        var upsertResults = await sut.UpsertAsync([record1, record2, record3]);
        var getResults = await sut.GetAsync([HotelId1, HotelId2, HotelId3]).ToListAsync();
=======
        await sut.UpsertAsync([record1, record2, record3]);
>>>>>>> c084b067

        var getResults = await sut.GetAsync([HotelId1, HotelId2, HotelId3]).ToListAsync();

        Assert.NotNull(getResults.First(l => l.HotelId == HotelId1));
        Assert.NotNull(getResults.First(l => l.HotelId == HotelId2));
        Assert.NotNull(getResults.First(l => l.HotelId == HotelId3));

        // Act
        await sut.DeleteAsync([HotelId1, HotelId2, HotelId3]);

        getResults = await sut.GetAsync([HotelId1, HotelId2, HotelId3]).ToListAsync();

        // Assert
        Assert.Empty(getResults);
    }

    [RetryFact(typeof(MongoCommandException), Skip = SkipReason)]
    public async Task ItCanUpsertRecordAsync()
    {
        // Arrange
        const string HotelId = "55555555-5555-5555-5555-555555555555";
<<<<<<< HEAD
        var sut = new MongoDBVectorStoreRecordCollection<string, MongoDBHotel>(fixture.MongoDatabase, fixture.TestCollection);
=======
        using var sut = new MongoCollection<string, MongoDBHotel>(fixture.MongoDatabase, fixture.TestCollection);
>>>>>>> c084b067

        var record = this.CreateTestHotel(HotelId);

        await sut.UpsertAsync(record);
        var getResult = await sut.GetAsync(HotelId);

        Assert.NotNull(getResult);

        // Act
        record.HotelName = "Updated name";
        record.HotelRating = 10;

        await sut.UpsertAsync(record);
        getResult = await sut.GetAsync(HotelId);

        // Assert
        Assert.NotNull(getResult);
        Assert.Equal("Updated name", getResult.HotelName);
        Assert.Equal(10, getResult.HotelRating);
    }

    [RetryFact(typeof(MongoCommandException), Skip = SkipReason)]
    public async Task UpsertWithModelWorksCorrectlyAsync()
    {
        // Arrange
        var definition = new VectorStoreCollectionDefinition
        {
            Properties = new List<VectorStoreProperty>
            {
                new VectorStoreKeyProperty("Id", typeof(string)),
                new VectorStoreDataProperty("HotelName", typeof(string))
            }
        };

        var model = new TestModel { Id = "key", HotelName = "Test Name" };

<<<<<<< HEAD
        var sut = new MongoDBVectorStoreRecordCollection<string, TestModel>(
=======
        using var sut = new MongoCollection<string, TestModel>(
>>>>>>> c084b067
            fixture.MongoDatabase,
            fixture.TestCollection,
            new() { Definition = definition });

        // Act
        await sut.UpsertAsync(model);
        var getResult = await sut.GetAsync(model.Id);

        // Assert
        Assert.NotNull(getResult);
        Assert.Equal("key", getResult.Id);
        Assert.Equal("Test Name", getResult.HotelName);
    }

    [RetryFact(typeof(MongoCommandException), Skip = SkipReason)]
    public async Task UpsertWithVectorStoreModelWorksCorrectlyAsync()
    {
        // Arrange
        var model = new VectorStoreTestModel { HotelId = "key", HotelName = "Test Name" };

<<<<<<< HEAD
        var sut = new MongoDBVectorStoreRecordCollection<string, VectorStoreTestModel>(fixture.MongoDatabase, fixture.TestCollection);
=======
        using var sut = new MongoCollection<string, VectorStoreTestModel>(fixture.MongoDatabase, fixture.TestCollection);
>>>>>>> c084b067

        // Act
        await sut.UpsertAsync(model);
        var getResult = await sut.GetAsync(model.HotelId);

        // Assert
        Assert.NotNull(getResult);
        Assert.Equal("key", getResult.HotelId);
        Assert.Equal("Test Name", getResult.HotelName);
    }

    [RetryFact(typeof(MongoCommandException), Skip = SkipReason)]
    public async Task UpsertWithBsonModelWorksCorrectlyAsync()
    {
        // Arrange
        var definition = new VectorStoreCollectionDefinition
        {
            Properties = new List<VectorStoreProperty>
            {
                new VectorStoreKeyProperty("Id", typeof(string)),
                new VectorStoreDataProperty("HotelName", typeof(string))
            }
        };

        var model = new BsonTestModel { Id = "key", HotelName = "Test Name" };

<<<<<<< HEAD
        var sut = new MongoDBVectorStoreRecordCollection<string, BsonTestModel>(
=======
        using var sut = new MongoCollection<string, BsonTestModel>(
>>>>>>> c084b067
            fixture.MongoDatabase,
            fixture.TestCollection,
            new() { Definition = definition });

        // Act
        await sut.UpsertAsync(model);
        var getResult = await sut.GetAsync(model.Id);

        // Assert
        Assert.NotNull(getResult);
        Assert.Equal("key", getResult.Id);
        Assert.Equal("Test Name", getResult.HotelName);
    }

    [RetryFact(typeof(MongoCommandException), Skip = SkipReason)]
    public async Task UpsertWithBsonVectorStoreModelWorksCorrectlyAsync()
    {
        // Arrange
        var model = new BsonVectorStoreTestModel { HotelId = "key", HotelName = "Test Name" };

<<<<<<< HEAD
        var sut = new MongoDBVectorStoreRecordCollection<string, BsonVectorStoreTestModel>(fixture.MongoDatabase, fixture.TestCollection);
=======
        using var sut = new MongoCollection<string, BsonVectorStoreTestModel>(fixture.MongoDatabase, fixture.TestCollection);
>>>>>>> c084b067

        // Act
        await sut.UpsertAsync(model);
        var getResult = await sut.GetAsync(model.HotelId);

        // Assert
        Assert.NotNull(getResult);
        Assert.Equal("key", getResult.HotelId);
        Assert.Equal("Test Name", getResult.HotelName);
    }

    [RetryFact(typeof(MongoCommandException), Skip = SkipReason)]
    public async Task UpsertWithBsonVectorStoreWithNameModelWorksCorrectlyAsync()
    {
        // Arrange
        var model = new BsonVectorStoreWithNameTestModel { Id = "key", HotelName = "Test Name" };

<<<<<<< HEAD
        var sut = new MongoDBVectorStoreRecordCollection<string, BsonVectorStoreWithNameTestModel>(fixture.MongoDatabase, fixture.TestCollection);
=======
        using var sut = new MongoCollection<string, BsonVectorStoreWithNameTestModel>(fixture.MongoDatabase, fixture.TestCollection);
>>>>>>> c084b067

        // Act
        await sut.UpsertAsync(model);
        var getResult = await sut.GetAsync(model.Id);

        // Assert
        Assert.NotNull(getResult);
        Assert.Equal("key", getResult.Id);
        Assert.Equal("Test Name", getResult.HotelName);
    }

    [RetryFact(typeof(MongoCommandException), Skip = SkipReason)]
<<<<<<< HEAD
    public async Task VectorizedSearchReturnsValidResultsByDefaultAsync()
=======
    public async Task SearchReturnsValidResultsByDefaultAsync()
>>>>>>> c084b067
    {
        // Arrange
        var hotel1 = this.CreateTestHotel(hotelId: "key1", embedding: new[] { 30f, 31f, 32f, 33f });
        var hotel2 = this.CreateTestHotel(hotelId: "key2", embedding: new[] { 31f, 32f, 33f, 34f });
        var hotel3 = this.CreateTestHotel(hotelId: "key3", embedding: new[] { 20f, 20f, 20f, 20f });
        var hotel4 = this.CreateTestHotel(hotelId: "key4", embedding: new[] { -1000f, -1000f, -1000f, -1000f });

<<<<<<< HEAD
        var sut = new MongoDBVectorStoreRecordCollection<string, MongoDBHotel>(fixture.MongoDatabase, "TestVectorizedSearch");
=======
        using var sut = new MongoCollection<string, MongoDBHotel>(fixture.MongoDatabase, "TestVectorizedSearch");
>>>>>>> c084b067

        await sut.EnsureCollectionExistsAsync();

        await sut.UpsertAsync([hotel4, hotel2, hotel3, hotel1]);

        // Act
<<<<<<< HEAD
        var searchResults = await sut.VectorizedSearchAsync(new ReadOnlyMemory<float>([30f, 31f, 32f, 33f]), top: 3).ToListAsync();
=======
        var searchResults = await sut.SearchAsync(new ReadOnlyMemory<float>([30f, 31f, 32f, 33f]), top: 3).ToListAsync();
>>>>>>> c084b067

        // Assert
        var ids = searchResults.Select(l => l.Record.HotelId).ToList();

        Assert.Equal("key1", ids[0]);
        Assert.Equal("key2", ids[1]);
        Assert.Equal("key3", ids[2]);

        Assert.DoesNotContain("key4", ids);

        Assert.Equal(1, searchResults.First(l => l.Record.HotelId == "key1").Score);
    }

    [RetryFact(typeof(MongoCommandException), Skip = SkipReason)]
<<<<<<< HEAD
    public async Task VectorizedSearchReturnsValidResultsWithOffsetAsync()
=======
    public async Task SearchReturnsValidResultsWithOffsetAsync()
>>>>>>> c084b067
    {
        // Arrange
        var hotel1 = this.CreateTestHotel(hotelId: "key1", embedding: new[] { 30f, 31f, 32f, 33f });
        var hotel2 = this.CreateTestHotel(hotelId: "key2", embedding: new[] { 31f, 32f, 33f, 34f });
        var hotel3 = this.CreateTestHotel(hotelId: "key3", embedding: new[] { 20f, 20f, 20f, 20f });
        var hotel4 = this.CreateTestHotel(hotelId: "key4", embedding: new[] { -1000f, -1000f, -1000f, -1000f });

<<<<<<< HEAD
        var sut = new MongoDBVectorStoreRecordCollection<string, MongoDBHotel>(fixture.MongoDatabase, "TestVectorizedSearchWithOffset");
=======
        using var sut = new MongoCollection<string, MongoDBHotel>(fixture.MongoDatabase, "TestVectorizedSearchWithOffset");
>>>>>>> c084b067

        await sut.EnsureCollectionExistsAsync();

        await sut.UpsertAsync([hotel4, hotel2, hotel3, hotel1]);

        // Act
<<<<<<< HEAD
        var searchResults = await sut.VectorizedSearchAsync(new ReadOnlyMemory<float>([30f, 31f, 32f, 33f]), top: 2, new()
=======
        var searchResults = await sut.SearchAsync(new ReadOnlyMemory<float>([30f, 31f, 32f, 33f]), top: 2, new()
>>>>>>> c084b067
        {
            Skip = 2
        }).ToListAsync();

        // Assert
        var ids = searchResults.Select(l => l.Record.HotelId).ToList();

        Assert.Equal("key3", ids[0]);
        Assert.Equal("key4", ids[1]);

        Assert.DoesNotContain("key1", ids);
        Assert.DoesNotContain("key2", ids);
    }

    [RetryFact(typeof(MongoCommandException), Skip = SkipReason)]
<<<<<<< HEAD
    public async Task VectorizedSearchReturnsValidResultsWithFilterAsync()
=======
    public async Task SearchReturnsValidResultsWithFilterAsync()
>>>>>>> c084b067
    {
        // Arrange
        var hotel1 = this.CreateTestHotel(hotelId: "key1", embedding: new[] { 30f, 31f, 32f, 33f });
        var hotel2 = this.CreateTestHotel(hotelId: "key2", embedding: new[] { 31f, 32f, 33f, 34f });
        var hotel3 = this.CreateTestHotel(hotelId: "key3", embedding: new[] { 20f, 20f, 20f, 20f });
        var hotel4 = this.CreateTestHotel(hotelId: "key4", embedding: new[] { -1000f, -1000f, -1000f, -1000f });

<<<<<<< HEAD
        var sut = new MongoDBVectorStoreRecordCollection<string, MongoDBHotel>(fixture.MongoDatabase, "TestVectorizedSearchWithOffset");
=======
        using var sut = new MongoCollection<string, MongoDBHotel>(fixture.MongoDatabase, "TestVectorizedSearchWithOffset");
>>>>>>> c084b067

        await sut.EnsureCollectionExistsAsync();

        await sut.UpsertAsync([hotel4, hotel2, hotel3, hotel1]);

        // Act
<<<<<<< HEAD
        var searchResults = await sut.VectorizedSearchAsync(new ReadOnlyMemory<float>([30f, 31f, 32f, 33f]), top: 3, new()
=======
        var searchResults = await sut.SearchAsync(new ReadOnlyMemory<float>([30f, 31f, 32f, 33f]), top: 3, new()
>>>>>>> c084b067
        {
            OldFilter = new VectorSearchFilter().EqualTo(nameof(MongoDBHotel.HotelName), "My Hotel key2")
        }).ToListAsync();

        // Assert
        var ids = searchResults.Select(l => l.Record.HotelId).ToList();

        Assert.Equal("key2", ids[0]);

        Assert.DoesNotContain("key1", ids);
        Assert.DoesNotContain("key3", ids);
        Assert.DoesNotContain("key4", ids);
    }

    [RetryFact(typeof(MongoCommandException), Skip = SkipReason)]
    public async Task ItCanUpsertAndRetrieveUsingTheDynamicMapperAsync()
    {
        // Arrange
<<<<<<< HEAD
        var options = new MongoDBVectorStoreRecordCollectionOptions<Dictionary<string, object?>>
=======
        var options = new MongoCollectionOptions
>>>>>>> c084b067
        {
            Definition = fixture.HotelVectorStoreRecordDefinition
        };

<<<<<<< HEAD
        var sut = new MongoDBVectorStoreRecordCollection<object, Dictionary<string, object?>>(fixture.MongoDatabase, fixture.TestCollection, options);

        // Act
        var upsertResult = await sut.UpsertAsync(new Dictionary<string, object?>
=======
        using var sut = new MongoDynamicCollection(fixture.MongoDatabase, fixture.TestCollection, options);

        // Act
        await sut.UpsertAsync(new Dictionary<string, object?>
>>>>>>> c084b067
        {
            ["HotelId"] = "DynamicMapper-1",

            ["HotelName"] = "Dynamic Mapper Hotel",
            ["Description"] = "This is a dynamic mapper hotel",
            ["Tags"] = new string[] { "dynamic" },
            ["ParkingIncluded"] = false,
            ["Timestamp"] = new DateTime(1970, 1, 18, 0, 0, 0).ToUniversalTime(),
            ["HotelRating"] = 3.6f,

            ["DescriptionEmbedding"] = new ReadOnlyMemory<float>([30f, 31f, 32f, 33f])
        });

<<<<<<< HEAD
        var localGetResult = await sut.GetAsync("DynamicMapper-1", new GetRecordOptions { IncludeVectors = true });

        // Assert
        Assert.NotNull(upsertResult);
        Assert.Equal("DynamicMapper-1", upsertResult);

=======
        var localGetResult = await sut.GetAsync("DynamicMapper-1", new RecordRetrievalOptions { IncludeVectors = true });

        // Assert
>>>>>>> c084b067
        Assert.NotNull(localGetResult);
        Assert.Equal("Dynamic Mapper Hotel", localGetResult["HotelName"]);
        Assert.Equal("This is a dynamic mapper hotel", localGetResult["Description"]);
        Assert.Equal(new[] { "dynamic" }, localGetResult["Tags"]);
        Assert.False((bool?)localGetResult["ParkingIncluded"]);
        Assert.Equal(new DateTime(1970, 1, 18, 0, 0, 0).ToUniversalTime(), localGetResult["Timestamp"]);
        Assert.Equal(3.6f, localGetResult["HotelRating"]);
        Assert.Equal(new[] { 30f, 31f, 32f, 33f }, ((ReadOnlyMemory<float>)localGetResult["DescriptionEmbedding"]!).ToArray());
    }

    #region private

    private MongoDBHotel CreateTestHotel(string hotelId, ReadOnlyMemory<float>? embedding = null)
    {
        return new MongoDBHotel
        {
            HotelId = hotelId,
            HotelName = $"My Hotel {hotelId}",
            HotelCode = 42,
            HotelRating = 4.5f,
            ParkingIncluded = true,
            Tags = { "t1", "t2" },
            Description = "This is a great hotel.",
            Timestamp = new DateTime(2024, 09, 23, 15, 32, 33),
            DescriptionEmbedding = embedding ?? new[] { 30f, 31f, 32f, 33f },
        };
    }

    private sealed class TestModel
    {
        public string? Id { get; set; }

        public string? HotelName { get; set; }
    }

    private sealed class VectorStoreTestModel
    {
        [VectorStoreKey]
        public string? HotelId { get; set; }

        [VectorStoreData(StorageName = "hotel_name")]
        public string? HotelName { get; set; }
    }

    private sealed class BsonTestModel
    {
        [BsonId]
        public string? Id { get; set; }

        [BsonElement("hotel_name")]
        public string? HotelName { get; set; }
    }

    private sealed class BsonVectorStoreTestModel
    {
        [BsonId]
        [VectorStoreKey]
        public string? HotelId { get; set; }

        [BsonElement("hotel_name")]
        [VectorStoreData]
        public string? HotelName { get; set; }
    }

    private sealed class BsonVectorStoreWithNameTestModel
    {
        [BsonId]
        [VectorStoreKey]
        public string? Id { get; set; }

        [BsonElement("bson_hotel_name")]
        [VectorStoreData(StorageName = "storage_hotel_name")]
        public string? HotelName { get; set; }
    }

    #endregion
}<|MERGE_RESOLUTION|>--- conflicted
+++ resolved
@@ -28,11 +28,7 @@
     public async Task CollectionExistsReturnsCollectionStateAsync(string collectionName, bool expectedExists)
     {
         // Arrange
-<<<<<<< HEAD
-        var sut = new MongoDBVectorStoreRecordCollection<string, MongoDBHotel>(fixture.MongoDatabase, collectionName);
-=======
         using var sut = new MongoCollection<string, MongoDBHotel>(fixture.MongoDatabase, collectionName);
->>>>>>> c084b067
 
         // Act
         var actual = await sut.CollectionExistsAsync();
@@ -42,30 +38,18 @@
     }
 
     [RetryFact(typeof(MongoCommandException), Skip = SkipReason)]
-<<<<<<< HEAD
-    public async Task ItCanCreateCollectionAsync()
-    {
-        // Arrange
-        var newCollection = Guid.NewGuid().ToString();
-        var sut = new MongoDBVectorStoreRecordCollection<string, MongoDBHotel>(fixture.MongoDatabase, newCollection);
-=======
     public async Task ItCanEnsureCollectionExistsAsync()
     {
         // Arrange
         var newCollection = Guid.NewGuid().ToString();
         using var sut = new MongoCollection<string, MongoDBHotel>(fixture.MongoDatabase, newCollection);
->>>>>>> c084b067
 
         // Act
         await sut.EnsureCollectionExistsAsync();
 
         // Assert
         Assert.True(await sut.CollectionExistsAsync());
-<<<<<<< HEAD
-        await sut.DeleteCollectionAsync();
-=======
         await sut.EnsureCollectionDeletedAsync();
->>>>>>> c084b067
     }
 
     [RetryTheory(typeof(MongoCommandException), Skip = SkipReason)]
@@ -87,11 +71,7 @@
             Definition = useRecordDefinition ? fixture.HotelVectorStoreRecordDefinition : null
         };
 
-<<<<<<< HEAD
-        var sut = new MongoDBVectorStoreRecordCollection<string, MongoDBHotel>(fixture.MongoDatabase, collectionName, options);
-=======
         using var sut = new MongoCollection<string, MongoDBHotel>(fixture.MongoDatabase, collectionName, options);
->>>>>>> c084b067
 
         var record = this.CreateTestHotel(HotelId);
 
@@ -133,11 +113,7 @@
         const string TempCollectionName = "temp-test";
         await fixture.MongoDatabase.CreateCollectionAsync(TempCollectionName);
 
-<<<<<<< HEAD
-        var sut = new MongoDBVectorStoreRecordCollection<string, MongoDBHotel>(fixture.MongoDatabase, TempCollectionName);
-=======
         using var sut = new MongoCollection<string, MongoDBHotel>(fixture.MongoDatabase, TempCollectionName);
->>>>>>> c084b067
 
         Assert.True(await sut.CollectionExistsAsync());
 
@@ -153,11 +129,7 @@
     {
         // Arrange
         const string HotelId = "55555555-5555-5555-5555-555555555555";
-<<<<<<< HEAD
-        var sut = new MongoDBVectorStoreRecordCollection<string, MongoDBHotel>(fixture.MongoDatabase, fixture.TestCollection);
-=======
         using var sut = new MongoCollection<string, MongoDBHotel>(fixture.MongoDatabase, fixture.TestCollection);
->>>>>>> c084b067
 
         var record = this.CreateTestHotel(HotelId);
 
@@ -183,22 +155,13 @@
         const string HotelId2 = "22222222-2222-2222-2222-222222222222";
         const string HotelId3 = "33333333-3333-3333-3333-333333333333";
 
-<<<<<<< HEAD
-        var sut = new MongoDBVectorStoreRecordCollection<string, MongoDBHotel>(fixture.MongoDatabase, fixture.TestCollection);
-=======
         using var sut = new MongoCollection<string, MongoDBHotel>(fixture.MongoDatabase, fixture.TestCollection);
->>>>>>> c084b067
 
         var record1 = this.CreateTestHotel(HotelId1);
         var record2 = this.CreateTestHotel(HotelId2);
         var record3 = this.CreateTestHotel(HotelId3);
 
-<<<<<<< HEAD
-        var upsertResults = await sut.UpsertAsync([record1, record2, record3]);
-        var getResults = await sut.GetAsync([HotelId1, HotelId2, HotelId3]).ToListAsync();
-=======
         await sut.UpsertAsync([record1, record2, record3]);
->>>>>>> c084b067
 
         var getResults = await sut.GetAsync([HotelId1, HotelId2, HotelId3]).ToListAsync();
 
@@ -220,11 +183,7 @@
     {
         // Arrange
         const string HotelId = "55555555-5555-5555-5555-555555555555";
-<<<<<<< HEAD
-        var sut = new MongoDBVectorStoreRecordCollection<string, MongoDBHotel>(fixture.MongoDatabase, fixture.TestCollection);
-=======
         using var sut = new MongoCollection<string, MongoDBHotel>(fixture.MongoDatabase, fixture.TestCollection);
->>>>>>> c084b067
 
         var record = this.CreateTestHotel(HotelId);
 
@@ -261,11 +220,7 @@
 
         var model = new TestModel { Id = "key", HotelName = "Test Name" };
 
-<<<<<<< HEAD
-        var sut = new MongoDBVectorStoreRecordCollection<string, TestModel>(
-=======
         using var sut = new MongoCollection<string, TestModel>(
->>>>>>> c084b067
             fixture.MongoDatabase,
             fixture.TestCollection,
             new() { Definition = definition });
@@ -286,11 +241,7 @@
         // Arrange
         var model = new VectorStoreTestModel { HotelId = "key", HotelName = "Test Name" };
 
-<<<<<<< HEAD
-        var sut = new MongoDBVectorStoreRecordCollection<string, VectorStoreTestModel>(fixture.MongoDatabase, fixture.TestCollection);
-=======
         using var sut = new MongoCollection<string, VectorStoreTestModel>(fixture.MongoDatabase, fixture.TestCollection);
->>>>>>> c084b067
 
         // Act
         await sut.UpsertAsync(model);
@@ -317,11 +268,7 @@
 
         var model = new BsonTestModel { Id = "key", HotelName = "Test Name" };
 
-<<<<<<< HEAD
-        var sut = new MongoDBVectorStoreRecordCollection<string, BsonTestModel>(
-=======
         using var sut = new MongoCollection<string, BsonTestModel>(
->>>>>>> c084b067
             fixture.MongoDatabase,
             fixture.TestCollection,
             new() { Definition = definition });
@@ -342,11 +289,7 @@
         // Arrange
         var model = new BsonVectorStoreTestModel { HotelId = "key", HotelName = "Test Name" };
 
-<<<<<<< HEAD
-        var sut = new MongoDBVectorStoreRecordCollection<string, BsonVectorStoreTestModel>(fixture.MongoDatabase, fixture.TestCollection);
-=======
         using var sut = new MongoCollection<string, BsonVectorStoreTestModel>(fixture.MongoDatabase, fixture.TestCollection);
->>>>>>> c084b067
 
         // Act
         await sut.UpsertAsync(model);
@@ -364,11 +307,7 @@
         // Arrange
         var model = new BsonVectorStoreWithNameTestModel { Id = "key", HotelName = "Test Name" };
 
-<<<<<<< HEAD
-        var sut = new MongoDBVectorStoreRecordCollection<string, BsonVectorStoreWithNameTestModel>(fixture.MongoDatabase, fixture.TestCollection);
-=======
         using var sut = new MongoCollection<string, BsonVectorStoreWithNameTestModel>(fixture.MongoDatabase, fixture.TestCollection);
->>>>>>> c084b067
 
         // Act
         await sut.UpsertAsync(model);
@@ -381,11 +320,7 @@
     }
 
     [RetryFact(typeof(MongoCommandException), Skip = SkipReason)]
-<<<<<<< HEAD
-    public async Task VectorizedSearchReturnsValidResultsByDefaultAsync()
-=======
     public async Task SearchReturnsValidResultsByDefaultAsync()
->>>>>>> c084b067
     {
         // Arrange
         var hotel1 = this.CreateTestHotel(hotelId: "key1", embedding: new[] { 30f, 31f, 32f, 33f });
@@ -393,22 +328,14 @@
         var hotel3 = this.CreateTestHotel(hotelId: "key3", embedding: new[] { 20f, 20f, 20f, 20f });
         var hotel4 = this.CreateTestHotel(hotelId: "key4", embedding: new[] { -1000f, -1000f, -1000f, -1000f });
 
-<<<<<<< HEAD
-        var sut = new MongoDBVectorStoreRecordCollection<string, MongoDBHotel>(fixture.MongoDatabase, "TestVectorizedSearch");
-=======
         using var sut = new MongoCollection<string, MongoDBHotel>(fixture.MongoDatabase, "TestVectorizedSearch");
->>>>>>> c084b067
 
         await sut.EnsureCollectionExistsAsync();
 
         await sut.UpsertAsync([hotel4, hotel2, hotel3, hotel1]);
 
         // Act
-<<<<<<< HEAD
-        var searchResults = await sut.VectorizedSearchAsync(new ReadOnlyMemory<float>([30f, 31f, 32f, 33f]), top: 3).ToListAsync();
-=======
         var searchResults = await sut.SearchAsync(new ReadOnlyMemory<float>([30f, 31f, 32f, 33f]), top: 3).ToListAsync();
->>>>>>> c084b067
 
         // Assert
         var ids = searchResults.Select(l => l.Record.HotelId).ToList();
@@ -423,11 +350,7 @@
     }
 
     [RetryFact(typeof(MongoCommandException), Skip = SkipReason)]
-<<<<<<< HEAD
-    public async Task VectorizedSearchReturnsValidResultsWithOffsetAsync()
-=======
     public async Task SearchReturnsValidResultsWithOffsetAsync()
->>>>>>> c084b067
     {
         // Arrange
         var hotel1 = this.CreateTestHotel(hotelId: "key1", embedding: new[] { 30f, 31f, 32f, 33f });
@@ -435,22 +358,14 @@
         var hotel3 = this.CreateTestHotel(hotelId: "key3", embedding: new[] { 20f, 20f, 20f, 20f });
         var hotel4 = this.CreateTestHotel(hotelId: "key4", embedding: new[] { -1000f, -1000f, -1000f, -1000f });
 
-<<<<<<< HEAD
-        var sut = new MongoDBVectorStoreRecordCollection<string, MongoDBHotel>(fixture.MongoDatabase, "TestVectorizedSearchWithOffset");
-=======
         using var sut = new MongoCollection<string, MongoDBHotel>(fixture.MongoDatabase, "TestVectorizedSearchWithOffset");
->>>>>>> c084b067
 
         await sut.EnsureCollectionExistsAsync();
 
         await sut.UpsertAsync([hotel4, hotel2, hotel3, hotel1]);
 
         // Act
-<<<<<<< HEAD
-        var searchResults = await sut.VectorizedSearchAsync(new ReadOnlyMemory<float>([30f, 31f, 32f, 33f]), top: 2, new()
-=======
         var searchResults = await sut.SearchAsync(new ReadOnlyMemory<float>([30f, 31f, 32f, 33f]), top: 2, new()
->>>>>>> c084b067
         {
             Skip = 2
         }).ToListAsync();
@@ -466,11 +381,7 @@
     }
 
     [RetryFact(typeof(MongoCommandException), Skip = SkipReason)]
-<<<<<<< HEAD
-    public async Task VectorizedSearchReturnsValidResultsWithFilterAsync()
-=======
     public async Task SearchReturnsValidResultsWithFilterAsync()
->>>>>>> c084b067
     {
         // Arrange
         var hotel1 = this.CreateTestHotel(hotelId: "key1", embedding: new[] { 30f, 31f, 32f, 33f });
@@ -478,22 +389,14 @@
         var hotel3 = this.CreateTestHotel(hotelId: "key3", embedding: new[] { 20f, 20f, 20f, 20f });
         var hotel4 = this.CreateTestHotel(hotelId: "key4", embedding: new[] { -1000f, -1000f, -1000f, -1000f });
 
-<<<<<<< HEAD
-        var sut = new MongoDBVectorStoreRecordCollection<string, MongoDBHotel>(fixture.MongoDatabase, "TestVectorizedSearchWithOffset");
-=======
         using var sut = new MongoCollection<string, MongoDBHotel>(fixture.MongoDatabase, "TestVectorizedSearchWithOffset");
->>>>>>> c084b067
 
         await sut.EnsureCollectionExistsAsync();
 
         await sut.UpsertAsync([hotel4, hotel2, hotel3, hotel1]);
 
         // Act
-<<<<<<< HEAD
-        var searchResults = await sut.VectorizedSearchAsync(new ReadOnlyMemory<float>([30f, 31f, 32f, 33f]), top: 3, new()
-=======
         var searchResults = await sut.SearchAsync(new ReadOnlyMemory<float>([30f, 31f, 32f, 33f]), top: 3, new()
->>>>>>> c084b067
         {
             OldFilter = new VectorSearchFilter().EqualTo(nameof(MongoDBHotel.HotelName), "My Hotel key2")
         }).ToListAsync();
@@ -512,26 +415,15 @@
     public async Task ItCanUpsertAndRetrieveUsingTheDynamicMapperAsync()
     {
         // Arrange
-<<<<<<< HEAD
-        var options = new MongoDBVectorStoreRecordCollectionOptions<Dictionary<string, object?>>
-=======
         var options = new MongoCollectionOptions
->>>>>>> c084b067
         {
             Definition = fixture.HotelVectorStoreRecordDefinition
         };
 
-<<<<<<< HEAD
-        var sut = new MongoDBVectorStoreRecordCollection<object, Dictionary<string, object?>>(fixture.MongoDatabase, fixture.TestCollection, options);
-
-        // Act
-        var upsertResult = await sut.UpsertAsync(new Dictionary<string, object?>
-=======
         using var sut = new MongoDynamicCollection(fixture.MongoDatabase, fixture.TestCollection, options);
 
         // Act
         await sut.UpsertAsync(new Dictionary<string, object?>
->>>>>>> c084b067
         {
             ["HotelId"] = "DynamicMapper-1",
 
@@ -545,18 +437,9 @@
             ["DescriptionEmbedding"] = new ReadOnlyMemory<float>([30f, 31f, 32f, 33f])
         });
 
-<<<<<<< HEAD
-        var localGetResult = await sut.GetAsync("DynamicMapper-1", new GetRecordOptions { IncludeVectors = true });
-
-        // Assert
-        Assert.NotNull(upsertResult);
-        Assert.Equal("DynamicMapper-1", upsertResult);
-
-=======
         var localGetResult = await sut.GetAsync("DynamicMapper-1", new RecordRetrievalOptions { IncludeVectors = true });
 
         // Assert
->>>>>>> c084b067
         Assert.NotNull(localGetResult);
         Assert.Equal("Dynamic Mapper Hotel", localGetResult["HotelName"]);
         Assert.Equal("This is a dynamic mapper hotel", localGetResult["Description"]);
