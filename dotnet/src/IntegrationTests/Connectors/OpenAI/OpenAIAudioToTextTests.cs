--- conflicted
+++ resolved
@@ -40,14 +40,10 @@
         var audioData = await BinaryData.FromStreamAsync(audio);
 
         // Act
-<<<<<<< HEAD
         var result = await service.GetTextContentAsync(
             new AudioContent(audioData, mimeType: "audio/wav"), 
             new OpenAIAudioToTextExecutionSettings(Filename)
         );
-=======
-        var result = await service.GetTextContentAsync(new AudioContent(audioData, mimeType: "audio/wav"), new OpenAIAudioToTextExecutionSettings(Filename));
->>>>>>> 200b9b22
 
         // Assert
         Assert.Contains("The sun rises in the east and sets in the west.", result.Text, StringComparison.OrdinalIgnoreCase);
