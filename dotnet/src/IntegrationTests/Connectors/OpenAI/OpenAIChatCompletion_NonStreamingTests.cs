﻿// Copyright (c) Microsoft. All rights reserved.

using System.Collections.Generic;
using System.Text.Json;
using System.Threading.Tasks;
using Microsoft.Extensions.Configuration;
using Microsoft.Extensions.DependencyInjection;
using Microsoft.SemanticKernel;
using Microsoft.SemanticKernel.ChatCompletion;
using Microsoft.SemanticKernel.Connectors.OpenAI;
using Microsoft.SemanticKernel.TextGeneration;
using OpenAI.Chat;
using SemanticKernel.IntegrationTests.TestSettings;
using Xunit;

namespace SemanticKernel.IntegrationTests.Connectors.OpenAI;

#pragma warning disable xUnit1004 // Contains test methods used in manual verification. Disable warning for this file only.

public sealed class OpenAIChatCompletionNonStreamingTests : BaseIntegrationTest
{
    [Fact]
    public async Task ChatCompletionShouldUseChatSystemPromptAsync()
    {
        // Arrange
        var kernel = this.CreateAndInitializeKernel();

        var chatCompletion = kernel.Services.GetRequiredService<IChatCompletionService>();

        var settings = new OpenAIPromptExecutionSettings { ChatSystemPrompt = "Reply \"I don't know\" to every question." };

        // Act
        var result = await chatCompletion.GetChatMessageContentAsync("What is the capital of France?", settings, kernel);

        // Assert
        Assert.Contains("I don't know", result.Content);
    }

    [Fact]
    public async Task ChatCompletionShouldUseChatHistoryAndReturnMetadataAsync()
    {
        // Arrange
        var kernel = this.CreateAndInitializeKernel();

        var chatCompletion = kernel.Services.GetRequiredService<IChatCompletionService>();

        var chatHistory = new ChatHistory("Reply \"I don't know\" to every question.");
        chatHistory.AddUserMessage("What is the capital of France?");

        // Act
        var result = await chatCompletion.GetChatMessageContentAsync(chatHistory, null, kernel);

        // Assert
        Assert.Contains("I don't know", result.Content);
        Assert.NotNull(result.Metadata);

        Assert.True(result.Metadata.TryGetValue("Id", out object? id));
        Assert.NotNull(id);

        Assert.True(result.Metadata.TryGetValue("CreatedAt", out object? createdAt));
        Assert.NotNull(createdAt);

        Assert.True(result.Metadata.ContainsKey("SystemFingerprint"));

        Assert.True(result.Metadata.TryGetValue("Usage", out object? usageObject));
        Assert.NotNull(usageObject);

        var jsonObject = JsonSerializer.SerializeToElement(usageObject);
<<<<<<< HEAD
<<<<<<< HEAD
<<<<<<< div
=======
<<<<<<< Updated upstream
<<<<<<< Updated upstream
>>>>>>> head
<<<<<<< Updated upstream
<<<<<<< Updated upstream
<<<<<<< Updated upstream
<<<<<<< Updated upstream
<<<<<<< Updated upstream
<<<<<<< Updated upstream
=======
<<<<<<< HEAD
>>>>>>> Stashed changes
=======
<<<<<<< HEAD
>>>>>>> Stashed changes
=======
<<<<<<< HEAD
>>>>>>> Stashed changes
=======
<<<<<<< HEAD
>>>>>>> Stashed changes
=======
<<<<<<< HEAD
>>>>>>> Stashed changes
=======
<<<<<<< HEAD
>>>>>>> Stashed changes
=======
>>>>>>> Stashed changes
=======
>>>>>>> Stashed changes
        Assert.True(jsonObject.TryGetProperty("InputTokens", out JsonElement promptTokensJson));
        Assert.True(promptTokensJson.TryGetInt32(out int promptTokens));
        Assert.NotEqual(0, promptTokens);

        Assert.True(jsonObject.TryGetProperty("OutputTokens", out JsonElement completionTokensJson));
<<<<<<< Updated upstream
<<<<<<< Updated upstream
<<<<<<< Updated upstream
<<<<<<< Updated upstream
<<<<<<< Updated upstream
<<<<<<< Updated upstream
<<<<<<< Updated upstream
<<<<<<< Updated upstream
=======
=======
>>>>>>> Stashed changes
=======
>>>>>>> Stashed changes
=======
>>>>>>> Stashed changes
=======
>>>>>>> Stashed changes
=======
>>>>>>> Stashed changes
=======
>>>>>>> Stashed changes
=======
=======
>>>>>>> eab985c52d058dc92abc75034bc790079131ce75
<<<<<<< div
=======
=======
=======
>>>>>>> Stashed changes
=======
=======
>>>>>>> Stashed changes
>>>>>>> head
        Assert.True(jsonObject.TryGetProperty("InputTokenCount", out JsonElement promptTokensJson));
        Assert.True(promptTokensJson.TryGetInt32(out int promptTokens));
        Assert.NotEqual(0, promptTokens);

        Assert.True(jsonObject.TryGetProperty("OutputTokenCount", out JsonElement completionTokensJson));
<<<<<<< div
=======
<<<<<<< Updated upstream
<<<<<<< Updated upstream
>>>>>>> head
<<<<<<< HEAD
>>>>>>> main
<<<<<<< Updated upstream
<<<<<<< Updated upstream
<<<<<<< Updated upstream
<<<<<<< Updated upstream
<<<<<<< Updated upstream
>>>>>>> Stashed changes
=======
>>>>>>> Stashed changes
=======
>>>>>>> Stashed changes
=======
>>>>>>> Stashed changes
=======
>>>>>>> Stashed changes
=======
>>>>>>> Stashed changes
=======
>>>>>>> eab985c52d058dc92abc75034bc790079131ce75
<<<<<<< div
=======
=======
>>>>>>> main
>>>>>>> Stashed changes
=======
>>>>>>> main
>>>>>>> Stashed changes
>>>>>>> head
=======
        Assert.True(jsonObject.TryGetProperty("InputTokenCount", out JsonElement promptTokensJson));
        Assert.True(promptTokensJson.TryGetInt32(out int promptTokens));
        Assert.NotEqual(0, promptTokens);

        Assert.True(jsonObject.TryGetProperty("OutputTokenCount", out JsonElement completionTokensJson));
>>>>>>> e78b8e85
        Assert.True(completionTokensJson.TryGetInt32(out int completionTokens));
        Assert.NotEqual(0, completionTokens);

        Assert.True(result.Metadata.TryGetValue("FinishReason", out object? finishReason));
        Assert.Equal("Stop", finishReason);

        Assert.True(result.Metadata.TryGetValue("ContentTokenLogProbabilities", out object? logProbabilityInfo));
<<<<<<< HEAD
<<<<<<< HEAD
<<<<<<< div
=======
<<<<<<< Updated upstream
<<<<<<< Updated upstream
>>>>>>> head
<<<<<<< Updated upstream
<<<<<<< Updated upstream
<<<<<<< Updated upstream
<<<<<<< Updated upstream
<<<<<<< Updated upstream
<<<<<<< Updated upstream
        Assert.Empty((logProbabilityInfo as IReadOnlyList<ChatTokenLogProbabilityInfo>)!);
=======
=======
>>>>>>> Stashed changes
=======
>>>>>>> Stashed changes
=======
>>>>>>> Stashed changes
=======
>>>>>>> Stashed changes
=======
>>>>>>> Stashed changes
<<<<<<< HEAD
=======
>>>>>>> Stashed changes
=======
>>>>>>> Stashed changes
        Assert.Empty((logProbabilityInfo as IReadOnlyList<ChatTokenLogProbabilityInfo>)!);
=======
        Assert.Empty((logProbabilityInfo as IReadOnlyList<ChatTokenLogProbabilityDetails>)!);
>>>>>>> main
<<<<<<< Updated upstream
<<<<<<< Updated upstream
<<<<<<< Updated upstream
<<<<<<< Updated upstream
<<<<<<< Updated upstream
<<<<<<< Updated upstream
<<<<<<< Updated upstream
>>>>>>> Stashed changes
=======
=======
>>>>>>> Stashed changes
>>>>>>> Stashed changes
=======
>>>>>>> Stashed changes
=======
>>>>>>> Stashed changes
=======
>>>>>>> Stashed changes
=======
        Assert.Empty((logProbabilityInfo as IReadOnlyList<ChatTokenLogProbabilityDetails>)!);
>>>>>>> eab985c52d058dc92abc75034bc790079131ce75
=======
>>>>>>> Stashed changes
=======
>>>>>>> Stashed changes
<<<<<<< div
=======
        Assert.Empty((logProbabilityInfo as IReadOnlyList<ChatTokenLogProbabilityDetails>)!);
>>>>>>> eab985c52d058dc92abc75034bc790079131ce75
=======
>>>>>>> head
=======
        Assert.Empty((logProbabilityInfo as IReadOnlyList<ChatTokenLogProbabilityDetails>)!);
>>>>>>> e78b8e85
    }

    [Fact]
    public async Task TextGenerationShouldUseChatSystemPromptAsync()
    {
        // Arrange
        var kernel = this.CreateAndInitializeKernel();

        var textGeneration = kernel.Services.GetRequiredService<ITextGenerationService>();

        var settings = new OpenAIPromptExecutionSettings { ChatSystemPrompt = "Reply \"I don't know\" to every question." };

        // Act
        var result = await textGeneration.GetTextContentAsync("What is the capital of France?", settings, kernel);

        // Assert
        Assert.Contains("I don't know", result.Text);
    }

    [Fact]
    public async Task TextGenerationShouldReturnMetadataAsync()
    {
        // Arrange
        var kernel = this.CreateAndInitializeKernel();

        var textGeneration = kernel.Services.GetRequiredService<ITextGenerationService>();

        // Act
        var result = await textGeneration.GetTextContentAsync("Reply \"I don't know\" to every question. What is the capital of France?", null, kernel);

        // Assert
        Assert.Contains("I don't know", result.Text);
        Assert.NotNull(result.Metadata);

        Assert.True(result.Metadata.TryGetValue("Id", out object? id));
        Assert.NotNull(id);

        Assert.True(result.Metadata.TryGetValue("CreatedAt", out object? createdAt));
        Assert.NotNull(createdAt);

        Assert.True(result.Metadata.ContainsKey("SystemFingerprint"));

        Assert.True(result.Metadata.TryGetValue("Usage", out object? usageObject));
        Assert.NotNull(usageObject);

        var jsonObject = JsonSerializer.SerializeToElement(usageObject);
<<<<<<< HEAD
<<<<<<< HEAD
<<<<<<< div
=======
<<<<<<< Updated upstream
<<<<<<< Updated upstream
>>>>>>> head
<<<<<<< Updated upstream
<<<<<<< Updated upstream
<<<<<<< Updated upstream
<<<<<<< Updated upstream
<<<<<<< Updated upstream
<<<<<<< Updated upstream
=======
<<<<<<< HEAD
>>>>>>> Stashed changes
=======
<<<<<<< HEAD
>>>>>>> Stashed changes
=======
<<<<<<< HEAD
>>>>>>> Stashed changes
=======
<<<<<<< HEAD
>>>>>>> Stashed changes
=======
<<<<<<< HEAD
>>>>>>> Stashed changes
=======
<<<<<<< HEAD
>>>>>>> Stashed changes
=======
>>>>>>> Stashed changes
=======
>>>>>>> Stashed changes
        Assert.True(jsonObject.TryGetProperty("InputTokens", out JsonElement promptTokensJson));
        Assert.True(promptTokensJson.TryGetInt32(out int promptTokens));
        Assert.NotEqual(0, promptTokens);

        Assert.True(jsonObject.TryGetProperty("OutputTokens", out JsonElement completionTokensJson));
<<<<<<< Updated upstream
<<<<<<< Updated upstream
<<<<<<< Updated upstream
<<<<<<< Updated upstream
<<<<<<< Updated upstream
<<<<<<< Updated upstream
<<<<<<< Updated upstream
<<<<<<< Updated upstream
=======
=======
>>>>>>> Stashed changes
=======
>>>>>>> Stashed changes
=======
>>>>>>> Stashed changes
=======
>>>>>>> Stashed changes
=======
>>>>>>> Stashed changes
=======
>>>>>>> Stashed changes
=======
=======
>>>>>>> eab985c52d058dc92abc75034bc790079131ce75
<<<<<<< div
=======
=======
=======
>>>>>>> Stashed changes
=======
=======
>>>>>>> Stashed changes
>>>>>>> head
        Assert.True(jsonObject.TryGetProperty("InputTokenCount", out JsonElement promptTokensJson));
        Assert.True(promptTokensJson.TryGetInt32(out int promptTokens));
        Assert.NotEqual(0, promptTokens);

        Assert.True(jsonObject.TryGetProperty("OutputTokenCount", out JsonElement completionTokensJson));
<<<<<<< div
=======
<<<<<<< Updated upstream
<<<<<<< Updated upstream
>>>>>>> head
<<<<<<< HEAD
>>>>>>> main
<<<<<<< Updated upstream
<<<<<<< Updated upstream
<<<<<<< Updated upstream
<<<<<<< Updated upstream
<<<<<<< Updated upstream
>>>>>>> Stashed changes
=======
>>>>>>> Stashed changes
=======
>>>>>>> Stashed changes
=======
>>>>>>> Stashed changes
=======
>>>>>>> Stashed changes
=======
>>>>>>> Stashed changes
=======
>>>>>>> eab985c52d058dc92abc75034bc790079131ce75
<<<<<<< div
=======
=======
>>>>>>> main
>>>>>>> Stashed changes
=======
>>>>>>> main
>>>>>>> Stashed changes
>>>>>>> head
=======
        Assert.True(jsonObject.TryGetProperty("InputTokenCount", out JsonElement promptTokensJson));
        Assert.True(promptTokensJson.TryGetInt32(out int promptTokens));
        Assert.NotEqual(0, promptTokens);

        Assert.True(jsonObject.TryGetProperty("OutputTokenCount", out JsonElement completionTokensJson));
>>>>>>> e78b8e85
        Assert.True(completionTokensJson.TryGetInt32(out int completionTokens));
        Assert.NotEqual(0, completionTokens);

        Assert.True(result.Metadata.TryGetValue("FinishReason", out object? finishReason));
        Assert.Equal("Stop", finishReason);

        Assert.True(result.Metadata.TryGetValue("ContentTokenLogProbabilities", out object? logProbabilityInfo));
<<<<<<< HEAD
<<<<<<< HEAD
<<<<<<< div
=======
<<<<<<< Updated upstream
<<<<<<< Updated upstream
>>>>>>> head
<<<<<<< Updated upstream
<<<<<<< Updated upstream
<<<<<<< Updated upstream
<<<<<<< Updated upstream
<<<<<<< Updated upstream
<<<<<<< Updated upstream
        Assert.Empty((logProbabilityInfo as IReadOnlyList<ChatTokenLogProbabilityInfo>)!);
=======
=======
>>>>>>> Stashed changes
=======
>>>>>>> Stashed changes
=======
>>>>>>> Stashed changes
=======
>>>>>>> Stashed changes
=======
>>>>>>> Stashed changes
<<<<<<< HEAD
=======
>>>>>>> Stashed changes
=======
>>>>>>> Stashed changes
        Assert.Empty((logProbabilityInfo as IReadOnlyList<ChatTokenLogProbabilityInfo>)!);
=======
        Assert.Empty((logProbabilityInfo as IReadOnlyList<ChatTokenLogProbabilityDetails>)!);
>>>>>>> main
<<<<<<< Updated upstream
<<<<<<< Updated upstream
<<<<<<< Updated upstream
<<<<<<< Updated upstream
<<<<<<< Updated upstream
<<<<<<< Updated upstream
<<<<<<< Updated upstream
>>>>>>> Stashed changes
=======
=======
>>>>>>> Stashed changes
>>>>>>> Stashed changes
=======
>>>>>>> Stashed changes
=======
>>>>>>> Stashed changes
=======
>>>>>>> Stashed changes
=======
        Assert.Empty((logProbabilityInfo as IReadOnlyList<ChatTokenLogProbabilityDetails>)!);
>>>>>>> eab985c52d058dc92abc75034bc790079131ce75
=======
>>>>>>> Stashed changes
=======
>>>>>>> Stashed changes
<<<<<<< div
=======
        Assert.Empty((logProbabilityInfo as IReadOnlyList<ChatTokenLogProbabilityDetails>)!);
>>>>>>> eab985c52d058dc92abc75034bc790079131ce75
=======
>>>>>>> head
=======
        Assert.Empty((logProbabilityInfo as IReadOnlyList<ChatTokenLogProbabilityDetails>)!);
>>>>>>> e78b8e85
    }

    #region internals

    private Kernel CreateAndInitializeKernel()
    {
        var OpenAIConfiguration = this._configuration.GetSection("OpenAI").Get<OpenAIConfiguration>();
        Assert.NotNull(OpenAIConfiguration);
        Assert.NotNull(OpenAIConfiguration.ChatModelId!);
        Assert.NotNull(OpenAIConfiguration.ApiKey);

        var kernelBuilder = base.CreateKernelBuilder();

        kernelBuilder.AddOpenAIChatCompletion(
            modelId: OpenAIConfiguration.ChatModelId,
            apiKey: OpenAIConfiguration.ApiKey);

        return kernelBuilder.Build();
    }

    private readonly IConfigurationRoot _configuration = new ConfigurationBuilder()
        .AddJsonFile(path: "testsettings.json", optional: true, reloadOnChange: true)
        .AddJsonFile(path: "testsettings.development.json", optional: true, reloadOnChange: true)
        .AddEnvironmentVariables()
        .AddUserSecrets<OpenAIChatCompletionTests>()
        .Build();

    #endregion
}<|MERGE_RESOLUTION|>--- conflicted
+++ resolved
@@ -1,4 +1,4 @@
-﻿// Copyright (c) Microsoft. All rights reserved.
+// Copyright (c) Microsoft. All rights reserved.
 
 using System.Collections.Generic;
 using System.Text.Json;
@@ -66,125 +66,21 @@
         Assert.NotNull(usageObject);
 
         var jsonObject = JsonSerializer.SerializeToElement(usageObject);
-<<<<<<< HEAD
-<<<<<<< HEAD
-<<<<<<< div
-=======
-<<<<<<< Updated upstream
-<<<<<<< Updated upstream
->>>>>>> head
-<<<<<<< Updated upstream
-<<<<<<< Updated upstream
-<<<<<<< Updated upstream
-<<<<<<< Updated upstream
-<<<<<<< Updated upstream
-<<<<<<< Updated upstream
-=======
-<<<<<<< HEAD
->>>>>>> Stashed changes
-=======
-<<<<<<< HEAD
->>>>>>> Stashed changes
-=======
-<<<<<<< HEAD
->>>>>>> Stashed changes
-=======
-<<<<<<< HEAD
->>>>>>> Stashed changes
-=======
-<<<<<<< HEAD
->>>>>>> Stashed changes
-=======
-<<<<<<< HEAD
->>>>>>> Stashed changes
-=======
->>>>>>> Stashed changes
-=======
->>>>>>> Stashed changes
         Assert.True(jsonObject.TryGetProperty("InputTokens", out JsonElement promptTokensJson));
         Assert.True(promptTokensJson.TryGetInt32(out int promptTokens));
         Assert.NotEqual(0, promptTokens);
 
         Assert.True(jsonObject.TryGetProperty("OutputTokens", out JsonElement completionTokensJson));
-<<<<<<< Updated upstream
-<<<<<<< Updated upstream
-<<<<<<< Updated upstream
-<<<<<<< Updated upstream
-<<<<<<< Updated upstream
-<<<<<<< Updated upstream
-<<<<<<< Updated upstream
-<<<<<<< Updated upstream
-=======
-=======
->>>>>>> Stashed changes
-=======
->>>>>>> Stashed changes
-=======
->>>>>>> Stashed changes
-=======
->>>>>>> Stashed changes
-=======
->>>>>>> Stashed changes
-=======
->>>>>>> Stashed changes
-=======
-=======
->>>>>>> eab985c52d058dc92abc75034bc790079131ce75
-<<<<<<< div
-=======
-=======
-=======
->>>>>>> Stashed changes
-=======
-=======
->>>>>>> Stashed changes
->>>>>>> head
         Assert.True(jsonObject.TryGetProperty("InputTokenCount", out JsonElement promptTokensJson));
         Assert.True(promptTokensJson.TryGetInt32(out int promptTokens));
         Assert.NotEqual(0, promptTokens);
 
         Assert.True(jsonObject.TryGetProperty("OutputTokenCount", out JsonElement completionTokensJson));
-<<<<<<< div
-=======
-<<<<<<< Updated upstream
-<<<<<<< Updated upstream
->>>>>>> head
-<<<<<<< HEAD
->>>>>>> main
-<<<<<<< Updated upstream
-<<<<<<< Updated upstream
-<<<<<<< Updated upstream
-<<<<<<< Updated upstream
-<<<<<<< Updated upstream
->>>>>>> Stashed changes
-=======
->>>>>>> Stashed changes
-=======
->>>>>>> Stashed changes
-=======
->>>>>>> Stashed changes
-=======
->>>>>>> Stashed changes
-=======
->>>>>>> Stashed changes
-=======
->>>>>>> eab985c52d058dc92abc75034bc790079131ce75
-<<<<<<< div
-=======
-=======
->>>>>>> main
->>>>>>> Stashed changes
-=======
->>>>>>> main
->>>>>>> Stashed changes
->>>>>>> head
-=======
         Assert.True(jsonObject.TryGetProperty("InputTokenCount", out JsonElement promptTokensJson));
         Assert.True(promptTokensJson.TryGetInt32(out int promptTokens));
         Assert.NotEqual(0, promptTokens);
 
         Assert.True(jsonObject.TryGetProperty("OutputTokenCount", out JsonElement completionTokensJson));
->>>>>>> e78b8e85
         Assert.True(completionTokensJson.TryGetInt32(out int completionTokens));
         Assert.NotEqual(0, completionTokens);
 
@@ -192,74 +88,12 @@
         Assert.Equal("Stop", finishReason);
 
         Assert.True(result.Metadata.TryGetValue("ContentTokenLogProbabilities", out object? logProbabilityInfo));
-<<<<<<< HEAD
-<<<<<<< HEAD
-<<<<<<< div
-=======
-<<<<<<< Updated upstream
-<<<<<<< Updated upstream
->>>>>>> head
-<<<<<<< Updated upstream
-<<<<<<< Updated upstream
-<<<<<<< Updated upstream
-<<<<<<< Updated upstream
-<<<<<<< Updated upstream
-<<<<<<< Updated upstream
         Assert.Empty((logProbabilityInfo as IReadOnlyList<ChatTokenLogProbabilityInfo>)!);
-=======
-=======
->>>>>>> Stashed changes
-=======
->>>>>>> Stashed changes
-=======
->>>>>>> Stashed changes
-=======
->>>>>>> Stashed changes
-=======
->>>>>>> Stashed changes
-<<<<<<< HEAD
-=======
->>>>>>> Stashed changes
-=======
->>>>>>> Stashed changes
         Assert.Empty((logProbabilityInfo as IReadOnlyList<ChatTokenLogProbabilityInfo>)!);
-=======
         Assert.Empty((logProbabilityInfo as IReadOnlyList<ChatTokenLogProbabilityDetails>)!);
->>>>>>> main
-<<<<<<< Updated upstream
-<<<<<<< Updated upstream
-<<<<<<< Updated upstream
-<<<<<<< Updated upstream
-<<<<<<< Updated upstream
-<<<<<<< Updated upstream
-<<<<<<< Updated upstream
->>>>>>> Stashed changes
-=======
-=======
->>>>>>> Stashed changes
->>>>>>> Stashed changes
-=======
->>>>>>> Stashed changes
-=======
->>>>>>> Stashed changes
-=======
->>>>>>> Stashed changes
-=======
         Assert.Empty((logProbabilityInfo as IReadOnlyList<ChatTokenLogProbabilityDetails>)!);
->>>>>>> eab985c52d058dc92abc75034bc790079131ce75
-=======
->>>>>>> Stashed changes
-=======
->>>>>>> Stashed changes
-<<<<<<< div
-=======
         Assert.Empty((logProbabilityInfo as IReadOnlyList<ChatTokenLogProbabilityDetails>)!);
->>>>>>> eab985c52d058dc92abc75034bc790079131ce75
-=======
->>>>>>> head
-=======
         Assert.Empty((logProbabilityInfo as IReadOnlyList<ChatTokenLogProbabilityDetails>)!);
->>>>>>> e78b8e85
     }
 
     [Fact]
@@ -306,125 +140,21 @@
         Assert.NotNull(usageObject);
 
         var jsonObject = JsonSerializer.SerializeToElement(usageObject);
-<<<<<<< HEAD
-<<<<<<< HEAD
-<<<<<<< div
-=======
-<<<<<<< Updated upstream
-<<<<<<< Updated upstream
->>>>>>> head
-<<<<<<< Updated upstream
-<<<<<<< Updated upstream
-<<<<<<< Updated upstream
-<<<<<<< Updated upstream
-<<<<<<< Updated upstream
-<<<<<<< Updated upstream
-=======
-<<<<<<< HEAD
->>>>>>> Stashed changes
-=======
-<<<<<<< HEAD
->>>>>>> Stashed changes
-=======
-<<<<<<< HEAD
->>>>>>> Stashed changes
-=======
-<<<<<<< HEAD
->>>>>>> Stashed changes
-=======
-<<<<<<< HEAD
->>>>>>> Stashed changes
-=======
-<<<<<<< HEAD
->>>>>>> Stashed changes
-=======
->>>>>>> Stashed changes
-=======
->>>>>>> Stashed changes
         Assert.True(jsonObject.TryGetProperty("InputTokens", out JsonElement promptTokensJson));
         Assert.True(promptTokensJson.TryGetInt32(out int promptTokens));
         Assert.NotEqual(0, promptTokens);
 
         Assert.True(jsonObject.TryGetProperty("OutputTokens", out JsonElement completionTokensJson));
-<<<<<<< Updated upstream
-<<<<<<< Updated upstream
-<<<<<<< Updated upstream
-<<<<<<< Updated upstream
-<<<<<<< Updated upstream
-<<<<<<< Updated upstream
-<<<<<<< Updated upstream
-<<<<<<< Updated upstream
-=======
-=======
->>>>>>> Stashed changes
-=======
->>>>>>> Stashed changes
-=======
->>>>>>> Stashed changes
-=======
->>>>>>> Stashed changes
-=======
->>>>>>> Stashed changes
-=======
->>>>>>> Stashed changes
-=======
-=======
->>>>>>> eab985c52d058dc92abc75034bc790079131ce75
-<<<<<<< div
-=======
-=======
-=======
->>>>>>> Stashed changes
-=======
-=======
->>>>>>> Stashed changes
->>>>>>> head
         Assert.True(jsonObject.TryGetProperty("InputTokenCount", out JsonElement promptTokensJson));
         Assert.True(promptTokensJson.TryGetInt32(out int promptTokens));
         Assert.NotEqual(0, promptTokens);
 
         Assert.True(jsonObject.TryGetProperty("OutputTokenCount", out JsonElement completionTokensJson));
-<<<<<<< div
-=======
-<<<<<<< Updated upstream
-<<<<<<< Updated upstream
->>>>>>> head
-<<<<<<< HEAD
->>>>>>> main
-<<<<<<< Updated upstream
-<<<<<<< Updated upstream
-<<<<<<< Updated upstream
-<<<<<<< Updated upstream
-<<<<<<< Updated upstream
->>>>>>> Stashed changes
-=======
->>>>>>> Stashed changes
-=======
->>>>>>> Stashed changes
-=======
->>>>>>> Stashed changes
-=======
->>>>>>> Stashed changes
-=======
->>>>>>> Stashed changes
-=======
->>>>>>> eab985c52d058dc92abc75034bc790079131ce75
-<<<<<<< div
-=======
-=======
->>>>>>> main
->>>>>>> Stashed changes
-=======
->>>>>>> main
->>>>>>> Stashed changes
->>>>>>> head
-=======
         Assert.True(jsonObject.TryGetProperty("InputTokenCount", out JsonElement promptTokensJson));
         Assert.True(promptTokensJson.TryGetInt32(out int promptTokens));
         Assert.NotEqual(0, promptTokens);
 
         Assert.True(jsonObject.TryGetProperty("OutputTokenCount", out JsonElement completionTokensJson));
->>>>>>> e78b8e85
         Assert.True(completionTokensJson.TryGetInt32(out int completionTokens));
         Assert.NotEqual(0, completionTokens);
 
@@ -432,74 +162,12 @@
         Assert.Equal("Stop", finishReason);
 
         Assert.True(result.Metadata.TryGetValue("ContentTokenLogProbabilities", out object? logProbabilityInfo));
-<<<<<<< HEAD
-<<<<<<< HEAD
-<<<<<<< div
-=======
-<<<<<<< Updated upstream
-<<<<<<< Updated upstream
->>>>>>> head
-<<<<<<< Updated upstream
-<<<<<<< Updated upstream
-<<<<<<< Updated upstream
-<<<<<<< Updated upstream
-<<<<<<< Updated upstream
-<<<<<<< Updated upstream
         Assert.Empty((logProbabilityInfo as IReadOnlyList<ChatTokenLogProbabilityInfo>)!);
-=======
-=======
->>>>>>> Stashed changes
-=======
->>>>>>> Stashed changes
-=======
->>>>>>> Stashed changes
-=======
->>>>>>> Stashed changes
-=======
->>>>>>> Stashed changes
-<<<<<<< HEAD
-=======
->>>>>>> Stashed changes
-=======
->>>>>>> Stashed changes
         Assert.Empty((logProbabilityInfo as IReadOnlyList<ChatTokenLogProbabilityInfo>)!);
-=======
         Assert.Empty((logProbabilityInfo as IReadOnlyList<ChatTokenLogProbabilityDetails>)!);
->>>>>>> main
-<<<<<<< Updated upstream
-<<<<<<< Updated upstream
-<<<<<<< Updated upstream
-<<<<<<< Updated upstream
-<<<<<<< Updated upstream
-<<<<<<< Updated upstream
-<<<<<<< Updated upstream
->>>>>>> Stashed changes
-=======
-=======
->>>>>>> Stashed changes
->>>>>>> Stashed changes
-=======
->>>>>>> Stashed changes
-=======
->>>>>>> Stashed changes
-=======
->>>>>>> Stashed changes
-=======
         Assert.Empty((logProbabilityInfo as IReadOnlyList<ChatTokenLogProbabilityDetails>)!);
->>>>>>> eab985c52d058dc92abc75034bc790079131ce75
-=======
->>>>>>> Stashed changes
-=======
->>>>>>> Stashed changes
-<<<<<<< div
-=======
         Assert.Empty((logProbabilityInfo as IReadOnlyList<ChatTokenLogProbabilityDetails>)!);
->>>>>>> eab985c52d058dc92abc75034bc790079131ce75
-=======
->>>>>>> head
-=======
         Assert.Empty((logProbabilityInfo as IReadOnlyList<ChatTokenLogProbabilityDetails>)!);
->>>>>>> e78b8e85
     }
 
     #region internals
