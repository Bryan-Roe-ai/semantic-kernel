--- conflicted
+++ resolved
@@ -1,4 +1,4 @@
-﻿// Copyright (c) Microsoft. All rights reserved.
+// Copyright (c) Microsoft. All rights reserved.
 
 using System.Collections.Generic;
 using System.Threading.Tasks;
@@ -21,11 +21,8 @@
     /// <summary>
     /// Dequeues all external events.
     /// </summary>
-<<<<<<< HEAD
     /// <returns>A <see cref="List{T}"/> where T is <see cref="DaprEvent"/></returns>
     Task<List<DaprEvent>> DequeueAllAsync();
-=======
     /// <returns>A <see cref="List{T}"/> where T is <see cref="ProcessEvent"/></returns>
     Task<IList<ProcessEvent>> DequeueAllAsync();
->>>>>>> db45cfa7
 }