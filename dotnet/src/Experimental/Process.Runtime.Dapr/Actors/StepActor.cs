﻿// Copyright (c) Microsoft. All rights reserved.

using System;
using System.Collections.Generic;
using System.Linq;
using System.Reflection;
using System.Text.Json;
using System.Threading.Tasks;
using Dapr.Actors;
using Dapr.Actors.Runtime;
using Microsoft.Extensions.DependencyInjection;
using Microsoft.Extensions.Logging;
using Microsoft.Extensions.Logging.Abstractions;
using Microsoft.SemanticKernel.Process.Runtime;

namespace Microsoft.SemanticKernel;

internal class StepActor : Actor, IStep, IKernelProcessMessageChannel
{
    private readonly Lazy<ValueTask> _activateTask;

    private DaprStepInfo? _stepInfo;
    private ILogger? _logger;
    private string? _eventNamespace;
    private Type? _innerStepType;

    private bool _isInitialized;

    protected readonly Kernel _kernel;

    internal Queue<ProcessMessage> _incomingMessages = new();
    internal KernelProcessStepState? _stepState;
    internal Type? _stepStateType;
    internal readonly ILoggerFactory? LoggerFactory;
    internal Dictionary<string, List<KernelProcessEdge>>? _outputEdges;
    internal readonly Dictionary<string, KernelFunction> _functions = [];
    internal Dictionary<string, Dictionary<string, object?>?>? _inputs = [];
    internal Dictionary<string, Dictionary<string, object?>?>? _initialInputs = [];

    internal string? ParentProcessId;

    /// <summary>
    /// Represents a step in a process that is running in-process.
    /// </summary>
    /// <param name="host">The host.</param>
    /// <param name="kernel">Required. An instance of <see cref="Kernel"/>.</param>
    /// <param name="loggerFactory">An instance of <see cref="ILoggerFactory"/> used to create loggers.</param>
    public StepActor(ActorHost host, Kernel kernel, ILoggerFactory? loggerFactory)
        : base(host)
    {
        this.LoggerFactory = loggerFactory;
        this._kernel = kernel;
        this._activateTask = new Lazy<ValueTask>(this.ActivateStepAsync);
    }

    #region Public Actor Methods

    /// <summary>
    /// Initializes the step with the provided step information.
    /// </summary>
    /// <param name="stepInfo">The <see cref="KernelProcessStepInfo"/> instance describing the step.</param>
    /// <param name="parentProcessId">The Id of the parent process if one exists.</param>
    /// <returns>A <see cref="ValueTask"/></returns>
    public async Task InitializeStepAsync(DaprStepInfo stepInfo, string? parentProcessId)
    {
        Verify.NotNull(stepInfo);

        // Only initialize once. This check is required as the actor can be re-activated from persisted state and
        // this should not result in multiple initializations.
        if (this._isInitialized)
        {
            return;
        }

        await this.Int_InitializeStepAsync(stepInfo, parentProcessId).ConfigureAwait(false);

        // Save initial state
        await this.StateManager.AddStateAsync(ActorStateKeys.StepInfoState, stepInfo).ConfigureAwait(false);
        await this.StateManager.AddStateAsync(ActorStateKeys.StepParentProcessId, parentProcessId).ConfigureAwait(false);
        await this.StateManager.SaveStateAsync().ConfigureAwait(false);
    }

    /// <summary>
    /// Initializes the step with the provided step information.
    /// </summary>
    /// <param name="stepInfo">The <see cref="KernelProcessStepInfo"/> instance describing the step.</param>
    /// <param name="parentProcessId">The Id of the parent process if one exists.</param>
    /// <returns>A <see cref="ValueTask"/></returns>
    public Task Int_InitializeStepAsync(DaprStepInfo stepInfo, string? parentProcessId)
    {
        Verify.NotNull(stepInfo);

        // Attempt to load the inner step type
        this._innerStepType = Type.GetType(stepInfo.InnerStepDotnetType);
        if (this._innerStepType is null)
        {
            var errorMessage = $"Could not load the inner step type '{stepInfo.InnerStepDotnetType}'.";
            this._logger?.LogError("{ErrorMessage}", errorMessage);
            throw new KernelException(errorMessage);
        }

        this.ParentProcessId = parentProcessId;
        this._stepInfo = stepInfo;
        this._stepState = this._stepInfo.State;
        this._logger = this.LoggerFactory?.CreateLogger(this._innerStepType) ?? new NullLogger<StepActor>();
        this._outputEdges = this._stepInfo.Edges.ToDictionary(kvp => kvp.Key, kvp => kvp.Value.ToList());
        this._eventNamespace = $"{this._stepInfo.State.Name}_{this._stepInfo.State.Id}";
        this._isInitialized = true;
        return Task.CompletedTask;
    }

    /// <summary>
    /// Triggers the step to dequeue all pending messages and prepare for processing.
    /// </summary>
    /// <returns>A <see cref="Task{Task}"/> where T is an <see cref="int"/> indicating the number of messages that are prepared for processing.</returns>
    public async Task<int> PrepareIncomingMessagesAsync()
    {
        var messageQueue = this.ProxyFactory.CreateActorProxy<IMessageBuffer>(new ActorId(this.Id.GetId()), nameof(MessageBufferActor));
        var incoming = await messageQueue.DequeueAllAsync().ConfigureAwait(false);
        foreach (var message in incoming)
        {
            this._incomingMessages.Enqueue(message);
        }

        // Save the incoming messages to state
        await this.StateManager.SetStateAsync(ActorStateKeys.StepIncomingMessagesState, this._incomingMessages).ConfigureAwait(false);
        await this.StateManager.SaveStateAsync().ConfigureAwait(false);

        return this._incomingMessages.Count;
    }

    /// <summary>
    /// Triggers the step to process all prepared messages.
    /// </summary>
    /// <returns>A <see cref="Task"/></returns>
    public async Task ProcessIncomingMessagesAsync()
    {
        // Handle all the incoming messages one at a time
        while (this._incomingMessages.Count > 0)
        {
            var message = this._incomingMessages.Dequeue();
            await this.HandleMessageAsync(message).ConfigureAwait(false);

            // Save the incoming messages to state
            await this.StateManager.SetStateAsync(ActorStateKeys.StepIncomingMessagesState, this._incomingMessages).ConfigureAwait(false);
            await this.StateManager.SaveStateAsync().ConfigureAwait(false);
        }
    }

    /// <summary>
    /// Extracts the current state of the step and returns it as a <see cref="KernelProcessStepInfo"/>.
    /// </summary>
    /// <returns>An instance of <see cref="KernelProcessStepInfo"/></returns>
    public virtual async Task<DaprStepInfo> ToDaprStepInfoAsync()
    {
        // Lazy one-time initialization of the step before extracting state information.
        // This allows state information to be extracted even if the step has not been activated.
        await this._activateTask.Value.ConfigureAwait(false);

        var stepInfo = new DaprStepInfo { InnerStepDotnetType = this._stepInfo!.InnerStepDotnetType!, State = this._stepInfo.State, Edges = this._stepInfo.Edges! };
        return stepInfo;
    }

    /// <summary>
    /// Overrides the base method to initialize the step from persisted state.
    /// </summary>
    /// <returns>A <see cref="Task"/></returns>
    protected override async Task OnActivateAsync()
    {
        var existingStepInfo = await this.StateManager.TryGetStateAsync<DaprStepInfo>(ActorStateKeys.StepInfoState).ConfigureAwait(false);
        if (existingStepInfo.HasValue)
        {
            // Initialize the step from persisted state
            var parentProcessId = await this.StateManager.GetStateAsync<string>(ActorStateKeys.StepParentProcessId).ConfigureAwait(false);
            await this.Int_InitializeStepAsync(existingStepInfo.Value, parentProcessId).ConfigureAwait(false);

            // Load the persisted incoming messages
            var incomingMessages = await this.StateManager.TryGetStateAsync<Queue<ProcessMessage>>(ActorStateKeys.StepIncomingMessagesState).ConfigureAwait(false);
            if (incomingMessages.HasValue)
            {
                this._incomingMessages = incomingMessages.Value;
            }
        }
    }

    #endregion

    /// <summary>
    /// The name of the step.
    /// </summary>
    protected virtual string Name => this._stepInfo?.State.Name ?? throw new KernelException("The Step must be initialized before accessing the Name property.");

    /// <summary>
    /// Emits an event from the step.
    /// </summary>
    /// <param name="processEvent">The event to emit.</param>
    /// <returns>A <see cref="ValueTask"/></returns>
    public ValueTask EmitEventAsync(KernelProcessEvent processEvent)
    {
        return this.EmitEventAsync(ProcessEvent.FromKernelProcessEvent(processEvent, this._eventNamespace!));
    }

    /// <summary>
    /// Handles a <see cref="ProcessMessage"/> that has been sent to the step.
    /// </summary>
    /// <param name="message">The message to process.</param>
    /// <returns>A <see cref="Task"/></returns>
    /// <exception cref="KernelException"></exception>
    internal virtual async Task HandleMessageAsync(ProcessMessage message)
    {
        Verify.NotNull(message);

        // Lazy one-time initialization of the step before processing a message
        await this._activateTask.Value.ConfigureAwait(false);

        if (this._functions is null || this._inputs is null || this._initialInputs is null)
        {
            throw new KernelException("The step has not been initialized.");
        }

        string messageLogParameters = string.Join(", ", message.Values.Select(kvp => $"{kvp.Key}: {kvp.Value}"));
        this._logger?.LogDebug("Received message from '{SourceId}' targeting function '{FunctionName}' and parameters '{Parameters}'.", message.SourceId, message.FunctionName, messageLogParameters);

        // Add the message values to the inputs for the function
        foreach (var kvp in message.Values)
        {
            if (this._inputs.TryGetValue(message.FunctionName, out Dictionary<string, object?>? functionName) && functionName != null && functionName.TryGetValue(kvp.Key, out object? parameterName) && parameterName != null)
            {
                this._logger?.LogWarning("Step {StepName} already has input for {FunctionName}.{Key}, it is being overwritten with a message from Step named '{SourceId}'.", this.Name, message.FunctionName, kvp.Key, message.SourceId);
            }

            if (!this._inputs.TryGetValue(message.FunctionName, out Dictionary<string, object?>? functionParameters))
            {
                this._inputs[message.FunctionName] = new();
                functionParameters = this._inputs[message.FunctionName];
            }

            functionParameters![kvp.Key] = kvp.Value;
        }

        // If we're still waiting for inputs on all of our functions then don't do anything.
        List<string> invocableFunctions = this._inputs.Where(i => i.Value != null && i.Value.All(v => v.Value != null)).Select(i => i.Key).ToList();
        var missingKeys = this._inputs.Where(i => i.Value is null || i.Value.Any(v => v.Value is null));

        if (invocableFunctions.Count == 0)
        {
            string missingKeysLog() => string.Join(", ", missingKeys.Select(k => $"{k.Key}: {string.Join(", ", k.Value?.Where(v => v.Value == null).Select(v => v.Key) ?? [])}"));
            this._logger?.LogInformation("No invocable functions, missing keys: {MissingKeys}", missingKeysLog());
            return;
        }

        // A message can only target one function and should not result in a different function being invoked.
        var targetFunction = invocableFunctions.FirstOrDefault((name) => name == message.FunctionName) ??
            throw new InvalidOperationException($"A message targeting function '{message.FunctionName}' has resulted in a function named '{invocableFunctions.First()}' becoming invocable. Are the function names configured correctly?");

        this._logger?.LogInformation("Step with Id `{StepId}` received all required input for function [{TargetFunction}] and is executing.", this.Name, targetFunction);

        // Concat all the inputs and run the function
        KernelArguments arguments = new(this._inputs[targetFunction]!);
        if (!this._functions.TryGetValue(targetFunction, out KernelFunction? function) || function == null)
        {
            throw new ArgumentException($"Function {targetFunction} not found in plugin {this.Name}");
        }

        FunctionResult? invokeResult = null;
        string? eventName = null;
        object? eventValue = null;

        // Invoke the function, catching all exceptions that it may throw, and then post the appropriate event.
#pragma warning disable CA1031 // Do not catch general exception types
        try
        {
            this?._logger?.LogInformation("Invoking function {FunctionName} with arguments {Arguments}", targetFunction, arguments);
            invokeResult = await this.InvokeFunction(function, this._kernel, arguments).ConfigureAwait(false);

            this?.Logger?.LogInformation("Function {FunctionName} returned {Result}", targetFunction, invokeResult);
            eventName = $"{targetFunction}.OnResult";
            eventValue = invokeResult?.GetValue<object>();

            // Persist the state after the function has been executed
            var stateJson = JsonSerializer.Serialize(this._stepState, this._stepStateType!);
            await this.StateManager.SetStateAsync(ActorStateKeys.StepStateJson, stateJson).ConfigureAwait(false);
            await this.StateManager.SaveStateAsync().ConfigureAwait(false);
        }
        catch (Exception ex)
        {
            this._logger?.LogInformation("Error in Step {StepName}: {ErrorMessage}", this.Name, ex.Message);
            eventName = $"{targetFunction}.OnError";
            eventValue = ex.Message;
        }
        finally
        {
            await this.EmitEventAsync(new KernelProcessEvent { Id = eventName, Data = eventValue }).ConfigureAwait(false);

            // Reset the inputs for the function that was just executed
            this._inputs[targetFunction] = new(this._initialInputs[targetFunction] ?? []);
        }
#pragma warning restore CA1031 // Do not catch general exception types
    }

    /// <summary>
    /// Initializes the step with the provided step information.
    /// </summary>
    /// <returns>A <see cref="ValueTask"/></returns>
    /// <exception cref="KernelException"></exception>
    protected virtual async ValueTask ActivateStepAsync()
    {
        if (this._stepInfo is null)
        {
            var errorMessage = "A step cannot be activated before it has been initialized.";
            this._logger?.LogError("{ErrorMessage}", errorMessage);
            throw new KernelException(errorMessage);
        }

        // Instantiate an instance of the inner step object
        KernelProcessStep stepInstance = (KernelProcessStep)ActivatorUtilities.CreateInstance(this._kernel.Services, this._innerStepType!);
        var kernelPlugin = KernelPluginFactory.CreateFromObject(stepInstance, pluginName: this._stepInfo.State.Name!);

        // Load the kernel functions
        foreach (KernelFunction f in kernelPlugin)
        {
            this._functions.Add(f.Name, f);
        }

        // Initialize the input channels
        this._initialInputs = this.FindInputChannels(this._functions, this._logger);
        this._inputs = this._initialInputs.ToDictionary(kvp => kvp.Key, kvp => kvp.Value?.ToDictionary(kvp => kvp.Key, kvp => kvp.Value));

        // Activate the step with user-defined state if needed
        KernelProcessStepState? stateObject = null;
        Type? stateType = null;

        // Check if the state has already been persisted
        var stepStateType = await this.StateManager.TryGetStateAsync<string>(ActorStateKeys.StepStateType).ConfigureAwait(false);
        if (stepStateType.HasValue)
        {
            stateType = Type.GetType(stepStateType.Value);
            var stateObjectJson = await this.StateManager.GetStateAsync<string>(ActorStateKeys.StepStateJson).ConfigureAwait(false);
            stateObject = JsonSerializer.Deserialize(stateObjectJson, stateType!) as KernelProcessStepState;
        }
        else
        {
            stateType = this._innerStepType.ExtractStateType(out Type? userStateType, this._logger);
            stateObject = this._stepInfo.State;
<<<<<<< HEAD
            if (this._innerStepType.TryGetSubtypeOfStatefulStep(out Type? genericStepType) && genericStepType is not null)
            {
                // The step is a subclass of KernelProcessStep<>, so we need to extract the generic type argument
                // and create an instance of the corresponding KernelProcessStepState<>.
                var userStateType = genericStepType.GetGenericArguments()[0];
                if (userStateType is null)
                {
                    var errorMessage = "The generic type argument for the KernelProcessStep subclass could not be determined.";
                    this._logger?.LogError("{ErrorMessage}", errorMessage);
                    throw new KernelException(errorMessage);
                }

                stateType = typeof(KernelProcessStepState<>).MakeGenericType(userStateType);
                if (stateType is null)
                {
                    var errorMessage = "The generic type argument for the KernelProcessStep subclass could not be determined.";
                    this._logger?.LogError("{ErrorMessage}", errorMessage);
                    throw new KernelException(errorMessage);
                }
            }
            else
            {
                // The step is a KernelProcessStep with no user-defined state, so we can use the base KernelProcessStepState.
                stateType = typeof(KernelProcessStepState);
            }
=======
>>>>>>> a8e9090b

            // Persist the state type and type object.
            await this.StateManager.AddStateAsync(ActorStateKeys.StepStateType, stateType.AssemblyQualifiedName).ConfigureAwait(false);
            await this.StateManager.AddStateAsync(ActorStateKeys.StepStateJson, JsonSerializer.Serialize(stateObject)).ConfigureAwait(false);
            await this.StateManager.SaveStateAsync().ConfigureAwait(false);
        }

        if (stateType is null || stateObject is null)
        {
            var errorMessage = "The state object for the KernelProcessStep could not be created.";
            this._logger?.LogError("{ErrorMessage}", errorMessage);
            throw new KernelException(errorMessage);
        }

        MethodInfo? methodInfo = this._innerStepType!.GetMethod(nameof(KernelProcessStep.ActivateAsync), [stateType]);

        if (methodInfo is null)
        {
            var errorMessage = "The ActivateAsync method for the KernelProcessStep could not be found.";
            this._logger?.LogError("{ErrorMessage}", errorMessage);
            throw new KernelException(errorMessage);
        }

        this._stepState = stateObject;
        this._stepStateType = stateType;
        methodInfo.Invoke(stepInstance, [stateObject]);
        await stepInstance.ActivateAsync(stateObject).ConfigureAwait(false);
    }

    /// <summary>
    /// Invokes the provides function with the provided kernel and arguments.
    /// </summary>
    /// <param name="function">The function to invoke.</param>
    /// <param name="kernel">The kernel to use for invocation.</param>
    /// <param name="arguments">The arguments to invoke with.</param>
    /// <returns>A <see cref="Task"/> containing the result of the function invocation.</returns>
    private Task<FunctionResult> InvokeFunction(KernelFunction function, Kernel kernel, KernelArguments arguments)
    {
        return kernel.InvokeAsync(function, arguments: arguments);
    }

    /// <summary>
    /// Emits an event from the step.
    /// </summary>
    /// <param name="daprEvent">The event to emit.</param>
    internal async ValueTask EmitEventAsync(ProcessEvent daprEvent)
    {
        var scopedEvent = this.ScopedEvent(daprEvent);

        // Emit the event out of the process (this one) if it's visibility is public.
        if (daprEvent.Visibility == KernelProcessEventVisibility.Public)
        {
            if (this.ParentProcessId is not null)
            {
                // Emit the event to the parent process
                var parentProcess = this.ProxyFactory.CreateActorProxy<IEventBuffer>(new ActorId(this.ParentProcessId), nameof(EventBufferActor));
                await parentProcess.EnqueueAsync(scopedEvent).ConfigureAwait(false);
            }
        }

        // Get the edges for the event and queue up the messages to be sent to the next steps.
        foreach (var edge in this.GetEdgeForEvent(daprEvent.Id!))
        {
            ProcessMessage message = ProcessMessageFactory.CreateFromEdge(edge, daprEvent.Data);
            var scopedStepId = this.ScopedActorId(new ActorId(edge.OutputTarget.StepId));
            var targetStep = this.ProxyFactory.CreateActorProxy<IMessageBuffer>(scopedStepId, nameof(MessageBufferActor));
            await targetStep.EnqueueAsync(message).ConfigureAwait(false);
        }
    }

    /// <summary>
    /// Generates a scoped event for the step.
    /// </summary>
    /// <param name="daprEvent">The event.</param>
    /// <returns>A <see cref="ProcessEvent"/> with the correctly scoped namespace.</returns>
    internal ProcessEvent ScopedEvent(ProcessEvent daprEvent)
    {
        Verify.NotNull(daprEvent);
        return daprEvent with { Namespace = $"{this.Name}_{this.Id}" };
    }

    /// <summary>
    /// Scopes the Id of a step within the process to the process.
    /// </summary>
    /// <param name="actorId">The actor Id to scope.</param>
    /// <returns>A new <see cref="ActorId"/> which is scoped to the process.</returns>
    private ActorId ScopedActorId(ActorId actorId)
    {
        return new ActorId($"{this.ParentProcessId}.{actorId.GetId()}");
    }

    /// <summary>
    /// Retrieves all edges that are associated with the provided event Id.
    /// </summary>
    /// <param name="eventId">The event Id of interest.</param>
    /// <returns>A <see cref="IEnumerable{T}"/> where T is <see cref="KernelProcessEdge"/></returns>
    internal IEnumerable<KernelProcessEdge> GetEdgeForEvent(string eventId)
    {
        if (this._outputEdges is null)
        {
            return [];
        }

        if (this._outputEdges.TryGetValue(eventId, out List<KernelProcessEdge>? edges) && edges is not null)
        {
            return edges;
        }

        return [];
    }
}<|MERGE_RESOLUTION|>--- conflicted
+++ resolved
@@ -342,34 +342,6 @@
         {
             stateType = this._innerStepType.ExtractStateType(out Type? userStateType, this._logger);
             stateObject = this._stepInfo.State;
-<<<<<<< HEAD
-            if (this._innerStepType.TryGetSubtypeOfStatefulStep(out Type? genericStepType) && genericStepType is not null)
-            {
-                // The step is a subclass of KernelProcessStep<>, so we need to extract the generic type argument
-                // and create an instance of the corresponding KernelProcessStepState<>.
-                var userStateType = genericStepType.GetGenericArguments()[0];
-                if (userStateType is null)
-                {
-                    var errorMessage = "The generic type argument for the KernelProcessStep subclass could not be determined.";
-                    this._logger?.LogError("{ErrorMessage}", errorMessage);
-                    throw new KernelException(errorMessage);
-                }
-
-                stateType = typeof(KernelProcessStepState<>).MakeGenericType(userStateType);
-                if (stateType is null)
-                {
-                    var errorMessage = "The generic type argument for the KernelProcessStep subclass could not be determined.";
-                    this._logger?.LogError("{ErrorMessage}", errorMessage);
-                    throw new KernelException(errorMessage);
-                }
-            }
-            else
-            {
-                // The step is a KernelProcessStep with no user-defined state, so we can use the base KernelProcessStepState.
-                stateType = typeof(KernelProcessStepState);
-            }
-=======
->>>>>>> a8e9090b
 
             // Persist the state type and type object.
             await this.StateManager.AddStateAsync(ActorStateKeys.StepStateType, stateType.AssemblyQualifiedName).ConfigureAwait(false);
