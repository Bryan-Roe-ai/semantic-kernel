﻿// Copyright (c) Microsoft. All rights reserved.

using System;
using System.Collections.Generic;
using System.Linq;
using System.Reflection;
using System.Text.Json;
using System.Threading.Tasks;
using Dapr.Actors;
using Dapr.Actors.Runtime;
using Microsoft.Extensions.DependencyInjection;
using Microsoft.Extensions.Logging;
using Microsoft.Extensions.Logging.Abstractions;
<<<<<<< HEAD
=======
using Microsoft.SemanticKernel.Process.Internal;
using Microsoft.SemanticKernel.Process.Runtime;
>>>>>>> db45cfa7

namespace Microsoft.SemanticKernel;
internal class StepActor : Actor, IStep, IKernelProcessMessageChannel
{
    private const string DaprStepInfoStateName = "DaprStepInfo";
    private const string StepStateJson = "kernelStepStateJson";
    private const string StepStateType = "kernelStepStateType";
    private const string StepParentProcessId = "parentProcessId";
    private const string StepIncomingMessagesState = "incomingMessagesState";

    /// <summary>
    /// The generic state type for a process step.
    /// </summary>
    private static readonly Type s_genericType = typeof(KernelProcessStep<>);

    private readonly Kernel _kernel;
    private readonly Lazy<ValueTask> _activateTask;

    private DaprStepInfo? _stepInfo;
    private ILogger? _logger;
    private string? _eventNamespace;
    private Type? _innerStepType;

    private bool _isInitialized;

    internal Queue<DaprMessage> _incomingMessages = new();
    internal KernelProcessStepState? _stepState;
    internal Type? _stepStateType;
    internal Dictionary<string, List<KernelProcessEdge>>? _outputEdges;
    internal readonly Dictionary<string, KernelFunction> _functions = [];
    internal Dictionary<string, Dictionary<string, object?>?>? _inputs = [];
    internal Dictionary<string, Dictionary<string, object?>?>? _initialInputs = [];

    internal string? ParentProcessId;

    /// <summary>
    /// Represents a step in a process that is running in-process.
    /// </summary>
    /// <param name="host">The host.</param>
    /// <param name="kernel">Required. An instance of <see cref="Kernel"/>.</param>
    public StepActor(ActorHost host, Kernel kernel)
        : base(host)
    {
        this._kernel = kernel;
        this._activateTask = new Lazy<ValueTask>(this.ActivateStepAsync);
    }

    #region Public Actor Methods

    /// <summary>
    /// Initializes the step with the provided step information.
    /// </summary>
    /// <param name="stepInfo">The <see cref="KernelProcessStepInfo"/> instance describing the step.</param>
    /// <param name="parentProcessId">The Id of the parent process if one exists.</param>
    /// <returns>A <see cref="ValueTask"/></returns>
    public async Task InitializeStepAsync(DaprStepInfo stepInfo, string? parentProcessId)
    {
        Verify.NotNull(stepInfo, nameof(stepInfo));

        // Only initialize once. This check is required as the actor can be re-activated from persisted state and
        // this should not result in multiple initializations.
        if (this._isInitialized)
        {
            return;
        }

        await this.Int_InitializeStepAsync(stepInfo, parentProcessId).ConfigureAwait(false);

        // Save initial state
        await this.StateManager.AddStateAsync(DaprStepInfoStateName, stepInfo).ConfigureAwait(false);
        await this.StateManager.AddStateAsync(StepParentProcessId, parentProcessId).ConfigureAwait(false);
        await this.StateManager.SaveStateAsync().ConfigureAwait(false);
    }

    /// <summary>
    /// Initializes the step with the provided step information.
    /// </summary>
    /// <param name="stepInfo">The <see cref="KernelProcessStepInfo"/> instance describing the step.</param>
    /// <param name="parentProcessId">The Id of the parent process if one exists.</param>
    /// <returns>A <see cref="ValueTask"/></returns>
    public Task Int_InitializeStepAsync(DaprStepInfo stepInfo, string? parentProcessId)
    {
        Verify.NotNull(stepInfo, nameof(stepInfo));

        // Attempt to load the inner step type
        this._innerStepType = Type.GetType(stepInfo.InnerStepDotnetType);
        if (this._innerStepType is null)
        {
            throw new KernelException($"Could not load the inner step type '{stepInfo.InnerStepDotnetType}'.").Log(this._logger);
        }

        this.ParentProcessId = parentProcessId;
        this._stepInfo = stepInfo;
        this._stepState = this._stepInfo.State;
        this._logger = this._kernel.LoggerFactory?.CreateLogger(this._innerStepType) ?? new NullLogger<StepActor>();
        this._outputEdges = this._stepInfo.Edges.ToDictionary(kvp => kvp.Key, kvp => kvp.Value.ToList());
        this._eventNamespace = $"{this._stepInfo.State.Name}_{this._stepInfo.State.Id}";
        this._isInitialized = true;
        return Task.CompletedTask;
    }

    /// <summary>
    /// Triggers the step to dequeue all pending messages and prepare for processing.
    /// </summary>
    /// <returns>A <see cref="Task{Task}"/> where T is an <see cref="int"/> indicating the number of messages that are prepared for processing.</returns>
    public async Task<int> PrepareIncomingMessagesAsync()
    {
        var messageQueue = this.ProxyFactory.CreateActorProxy<IMessageBuffer>(new ActorId(this.Id.GetId()), nameof(MessageBufferActor));
        var incoming = await messageQueue.DequeueAllAsync().ConfigureAwait(false);

        foreach (ProcessMessage message in incoming)
        {
            this._incomingMessages.Enqueue(message);
        }

        // Save the incoming messages to state
        await this.StateManager.SetStateAsync(StepIncomingMessagesState, this._incomingMessages).ConfigureAwait(false);
        await this.StateManager.SaveStateAsync().ConfigureAwait(false);

        return this._incomingMessages.Count;
    }

    /// <summary>
    /// Triggers the step to process all prepared messages.
    /// </summary>
    /// <returns>A <see cref="Task"/></returns>
    public async Task ProcessIncomingMessagesAsync()
    {
        // Handle all the incoming messages one at a time
        while (this._incomingMessages.Count > 0)
        {
            var message = this._incomingMessages.Dequeue();
            await this.HandleMessageAsync(message).ConfigureAwait(false);

            // Save the incoming messages to state
            await this.StateManager.SetStateAsync(StepIncomingMessagesState, this._incomingMessages).ConfigureAwait(false);
            await this.StateManager.SaveStateAsync().ConfigureAwait(false);
        }
    }

    /// <summary>
    /// Extracts the current state of the step and returns it as a <see cref="KernelProcessStepInfo"/>.
    /// </summary>
    /// <returns>An instance of <see cref="KernelProcessStepInfo"/></returns>
    public virtual async Task<DaprStepInfo> ToDaprStepInfoAsync()
    {
        // Lazy one-time initialization of the step before extracting state information.
        // This allows state information to be extracted even if the step has not been activated.
        await this._activateTask.Value.ConfigureAwait(false);

        var stepInfo = new DaprStepInfo { InnerStepDotnetType = this._stepInfo!.InnerStepDotnetType!, State = this._stepInfo.State, Edges = this._stepInfo.Edges! };
        return stepInfo;
    }

    /// <summary>
    /// Overrides the base method to initialize the step from persisted state.
    /// </summary>
    /// <returns>A <see cref="Task"/></returns>
    protected override async Task OnActivateAsync()
    {
        var existingStepInfo = await this.StateManager.TryGetStateAsync<DaprStepInfo>(DaprStepInfoStateName).ConfigureAwait(false);
        if (existingStepInfo.HasValue)
        {
            // Initialize the step from persisted state
            var parentProcessId = await this.StateManager.GetStateAsync<string>(StepParentProcessId).ConfigureAwait(false);
            await this.Int_InitializeStepAsync(existingStepInfo.Value, parentProcessId).ConfigureAwait(false);

            // Load the persisted incoming messages
            var incomingMessages = await this.StateManager.TryGetStateAsync<Queue<DaprMessage>>(StepIncomingMessagesState).ConfigureAwait(false);
            if (incomingMessages.HasValue)
            {
                this._incomingMessages = incomingMessages.Value;
            }
        }
    }

    #endregion

    /// <summary>
    /// The name of the step.
    /// </summary>
    protected virtual string Name => this._stepInfo?.State.Name ?? throw new KernelException("The Step must be initialized before accessing the Name property.").Log(this._logger);

    /// <summary>
    /// Emits an event from the step.
    /// </summary>
    /// <param name="processEvent">The event to emit.</param>
    /// <returns>A <see cref="ValueTask"/></returns>
<<<<<<< HEAD
    public ValueTask EmitEventAsync(KernelProcessEvent processEvent)
    {
        return this.EmitEventAsync(DaprEvent.FromKernelProcessEvent(processEvent, this._eventNamespace!));
    }
=======
    public ValueTask EmitEventAsync(KernelProcessEvent processEvent) => this.EmitEventAsync(processEvent, isError: false);

    /// <summary>
    /// Emits an event from the step.
    /// </summary>
    /// <param name="processEvent">The event to emit.</param>
    /// <param name="isError">Flag indicating if the event being emitted is in response to a step failure</param>
    /// <returns>A <see cref="ValueTask"/></returns>
    internal ValueTask EmitEventAsync(KernelProcessEvent processEvent, bool isError) =>
        this.EmitEventAsync(new ProcessEvent(this._eventNamespace, processEvent, isError));
>>>>>>> db45cfa7

    /// <summary>
    /// Handles a <see cref="DaprMessage"/> that has been sent to the step.
    /// </summary>
    /// <param name="message">The message to process.</param>
    /// <returns>A <see cref="Task"/></returns>
    /// <exception cref="KernelException"></exception>
    internal virtual async Task HandleMessageAsync(DaprMessage message)
    {
        Verify.NotNull(message, nameof(message));

        // Lazy one-time initialization of the step before processing a message
        await this._activateTask.Value.ConfigureAwait(false);

        if (this._functions is null || this._inputs is null || this._initialInputs is null)
        {
            throw new KernelException("The step has not been initialized.").Log(this._logger);
        }

        string messageLogParameters = string.Join(", ", message.Values.Select(kvp => $"{kvp.Key}: {kvp.Value}"));
        this._logger?.LogDebug("Received message from '{SourceId}' targeting function '{FunctionName}' and parameters '{Parameters}'.", message.SourceId, message.FunctionName, messageLogParameters);

        // Add the message values to the inputs for the function
        foreach (var kvp in message.Values)
        {
            if (this._inputs.TryGetValue(message.FunctionName, out Dictionary<string, object?>? functionName) && functionName != null && functionName.TryGetValue(kvp.Key, out object? parameterName) && parameterName != null)
            {
                this._logger?.LogWarning("Step {StepName} already has input for {FunctionName}.{Key}, it is being overwritten with a message from Step named '{SourceId}'.", this.Name, message.FunctionName, kvp.Key, message.SourceId);
            }

            if (!this._inputs.TryGetValue(message.FunctionName, out Dictionary<string, object?>? functionParameters))
            {
                this._inputs[message.FunctionName] = [];
                functionParameters = this._inputs[message.FunctionName];
            }

            functionParameters![kvp.Key] = kvp.Value;
        }

        // If we're still waiting for inputs on all of our functions then don't do anything.
        List<string> invocableFunctions = this._inputs.Where(i => i.Value != null && i.Value.All(v => v.Value != null)).Select(i => i.Key).ToList();
        var missingKeys = this._inputs.Where(i => i.Value is null || i.Value.Any(v => v.Value is null));

        if (invocableFunctions.Count == 0)
        {
            string missingKeysLog() => string.Join(", ", missingKeys.Select(k => $"{k.Key}: {string.Join(", ", k.Value?.Where(v => v.Value == null).Select(v => v.Key) ?? [])}"));
            this._logger?.LogInformation("No invocable functions, missing keys: {MissingKeys}", missingKeysLog());
            return;
        }

        // A message can only target one function and should not result in a different function being invoked.
        var targetFunction = invocableFunctions.FirstOrDefault((name) => name == message.FunctionName) ??
            throw new InvalidOperationException($"A message targeting function '{message.FunctionName}' has resulted in a function named '{invocableFunctions.First()}' becoming invocable. Are the function names configured correctly?").Log(this._logger);

        this._logger?.LogInformation("Step with Id `{StepId}` received all required input for function [{TargetFunction}] and is executing.", this.Name, targetFunction);

        // Concat all the inputs and run the function
        KernelArguments arguments = new(this._inputs[targetFunction]!);
        if (!this._functions.TryGetValue(targetFunction, out KernelFunction? function) || function == null)
        {
            throw new InvalidOperationException($"Function {targetFunction} not found in plugin {this.Name}").Log(this._logger);
        }

        // Invoke the function, catching all exceptions that it may throw, and then post the appropriate event.
#pragma warning disable CA1031 // Do not catch general exception types
        try
        {
            this?._logger?.LogInformation("Invoking function {FunctionName} with arguments {Arguments}", targetFunction, arguments);
            FunctionResult invokeResult = await this.InvokeFunction(function, this._kernel, arguments).ConfigureAwait(false);

            this?.Logger?.LogInformation("Function {FunctionName} returned {Result}", targetFunction, invokeResult);

            // Persist the state after the function has been executed
            var stateJson = JsonSerializer.Serialize(this._stepState, this._stepStateType!);
            await this.StateManager.SetStateAsync(StepStateJson, stateJson).ConfigureAwait(false);
            await this.StateManager.SaveStateAsync().ConfigureAwait(false);

            await this.EmitEventAsync(
                new KernelProcessEvent
                {
                    Id = $"{targetFunction}.OnResult",
                    Data = invokeResult.GetValue<object>(),
                }).ConfigureAwait(false);
        }
        catch (Exception ex)
        {
            this._logger?.LogInformation("Error in Step {StepName}: {ErrorMessage}", this.Name, ex.Message);
            await this.EmitEventAsync(
                new KernelProcessEvent
                {
                    Id = $"{targetFunction}.OnError",
                    Data = KernelProcessError.FromException(ex),
                },
                isError: true).ConfigureAwait(false);
        }
        finally
        {
            // Reset the inputs for the function that was just executed
            this._inputs[targetFunction] = new(this._initialInputs[targetFunction] ?? []);
        }
#pragma warning restore CA1031 // Do not catch general exception types
    }

    /// <summary>
    /// Initializes the step with the provided step information.
    /// </summary>
    /// <returns>A <see cref="ValueTask"/></returns>
    /// <exception cref="KernelException"></exception>
    protected virtual async ValueTask ActivateStepAsync()
    {
        if (this._stepInfo is null)
        {
            throw new KernelException("A step cannot be activated before it has been initialized.").Log(this._logger);
        }

        // Instantiate an instance of the inner step object
        KernelProcessStep stepInstance = (KernelProcessStep)ActivatorUtilities.CreateInstance(this._kernel.Services, this._innerStepType!);
        var kernelPlugin = KernelPluginFactory.CreateFromObject(stepInstance, pluginName: this._stepInfo.State.Name);

        // Load the kernel functions
        foreach (KernelFunction f in kernelPlugin)
        {
            this._functions.Add(f.Name, f);
        }

        // Initialize the input channels
        this._initialInputs = this.FindInputChannels();
        this._inputs = this._initialInputs.ToDictionary(kvp => kvp.Key, kvp => kvp.Value?.ToDictionary(kvp => kvp.Key, kvp => kvp.Value));

        // Activate the step with user-defined state if needed
        KernelProcessStepState? stateObject = null;
        Type? stateType = null;

        // Check if the state has already been persisted
        var stepStateType = await this.StateManager.TryGetStateAsync<string>(StepStateType).ConfigureAwait(false);
        if (stepStateType.HasValue)
        {
            stateType = Type.GetType(stepStateType.Value);
            var stateObjectJson = await this.StateManager.GetStateAsync<string>(StepStateJson).ConfigureAwait(false);
            stateObject = JsonSerializer.Deserialize(stateObjectJson, stateType!) as KernelProcessStepState;
        }
        else
        {
            stateObject = this._stepInfo.State;
            if (TryGetSubtypeOfStatefulStep(this._innerStepType, out Type? genericStepType) && genericStepType is not null)
            {
                // The step is a subclass of KernelProcessStep<>, so we need to extract the generic type argument
                // and create an instance of the corresponding KernelProcessStepState<>.
                var userStateType = genericStepType.GetGenericArguments()[0];
                if (userStateType is null)
                {
                    var errorMessage = "The generic type argument for the KernelProcessStep subclass could not be determined.";
                    this._logger?.LogError("{ErrorMessage}", errorMessage);
                    throw new KernelException(errorMessage);
                }

                stateType = typeof(KernelProcessStepState<>).MakeGenericType(userStateType);
                if (stateType is null)
                {
                    var errorMessage = "The generic type argument for the KernelProcessStep subclass could not be determined.";
                    this._logger?.LogError("{ErrorMessage}", errorMessage);
                    throw new KernelException(errorMessage);
                }
            }
            else
            {
                // The step is a KernelProcessStep with no user-defined state, so we can use the base KernelProcessStepState.
                stateType = typeof(KernelProcessStepState);
            }

            // Persist the state type and type object.
            await this.StateManager.AddStateAsync(StepStateType, stateType.AssemblyQualifiedName).ConfigureAwait(false);
            await this.StateManager.AddStateAsync(StepStateJson, JsonSerializer.Serialize(stateObject)).ConfigureAwait(false);
            await this.StateManager.SaveStateAsync().ConfigureAwait(false);
        }

        if (stateType is null || stateObject is null)
        {
            throw new KernelException("The state object for the KernelProcessStep could not be created.").Log(this._logger);
        }

        MethodInfo? methodInfo =
            this._innerStepType!.GetMethod(nameof(KernelProcessStep.ActivateAsync), [stateType]) ??
            throw new KernelException("The ActivateAsync method for the KernelProcessStep could not be found.").Log(this._logger);

        this._stepState = stateObject;
        this._stepStateType = stateType;
        methodInfo.Invoke(stepInstance, [stateObject]);
        await stepInstance.ActivateAsync(stateObject).ConfigureAwait(false);
    }

    /// <summary>
    /// Examines the KernelFunction for the step and creates a dictionary of input channels.
    /// Some types such as KernelProcessStepContext are special and need to be injected into
    /// the function parameter. Those objects are instantiated at this point.
    /// </summary>
    /// <returns><see cref="Dictionary{TKey, TValue}"/></returns>
    /// <exception cref="InvalidOperationException"></exception>
    private Dictionary<string, Dictionary<string, object?>?> FindInputChannels()
    {
        if (this._functions is null)
        {
            var errorMessage = "Internal Error: The step has not been initialized.";
            this._logger?.LogError("{ErrorMessage}", errorMessage);
            throw new KernelException(errorMessage);
        }

        Dictionary<string, Dictionary<string, object?>?> inputs = new();
        foreach (var kvp in this._functions)
        {
            inputs[kvp.Key] = new();
            foreach (var param in kvp.Value.Metadata.Parameters)
            {
                // Optional parameters are should not be added to the input dictionary.
                if (!param.IsRequired)
                {
                    continue;
                }

                // Parameters of type KernelProcessStepContext are injected by the process
                // and are instantiated here.
                if (param.ParameterType == typeof(KernelProcessStepContext))
                {
                    inputs[kvp.Key]![param.Name] = new KernelProcessStepContext(this);
                }
                else
                {
                    inputs[kvp.Key]![param.Name] = null;
                }
            }
        }

        return inputs;
    }

    /// <summary>
    /// Attempts to find an instance of <![CDATA['KernelProcessStep<>']]> within the provided types hierarchy.
    /// </summary>
    /// <param name="type">The type to examine.</param>
    /// <param name="genericStateType">The matching type if found, otherwise null.</param>
    /// <returns>True if a match is found, false otherwise.</returns>
    /// TODO: Move this to a share process utilities project.
    private static bool TryGetSubtypeOfStatefulStep(Type? type, out Type? genericStateType)
    {
        while (type != null && type != typeof(object))
        {
            if (type.IsGenericType && type.GetGenericTypeDefinition() == s_genericType)
            {
                genericStateType = type;
                return true;
            }

            type = type.BaseType;
        }

        genericStateType = null;
        return false;
    }

    /// <summary>
    /// Invokes the provides function with the provided kernel and arguments.
    /// </summary>
    /// <param name="function">The function to invoke.</param>
    /// <param name="kernel">The kernel to use for invocation.</param>
    /// <param name="arguments">The arguments to invoke with.</param>
    /// <returns>A <see cref="Task"/> containing the result of the function invocation.</returns>
    private Task<FunctionResult> InvokeFunction(KernelFunction function, Kernel kernel, KernelArguments arguments)
    {
        return kernel.InvokeAsync(function, arguments: arguments);
    }

    /// <summary>
    /// Emits an event from the step.
    /// </summary>
    /// <param name="daprEvent">The event to emit.</param>
    internal async ValueTask EmitEventAsync(DaprEvent daprEvent)
    {
        // Emit the event out of the process (this one) if it's visibility is public.
        if (daprEvent.Visibility == KernelProcessEventVisibility.Public)
        {
            if (this.ParentProcessId is not null)
            {
                // Emit the event to the parent process
                var parentProcess = this.ProxyFactory.CreateActorProxy<IEventBuffer>(new ActorId(this.ParentProcessId), nameof(EventBufferActor));
                await parentProcess.EnqueueAsync(daprEvent).ConfigureAwait(false);
            }
        }

        // Get the edges for the event and queue up the messages to be sent to the next steps.
        bool foundEdge = false;
        foreach (var edge in this.GetEdgeForEvent(daprEvent.Id))
        {
            DaprMessage message = DaprMessageFactory.CreateFromEdge(edge, daprEvent.Data);
            var targetStep = this.ProxyFactory.CreateActorProxy<IMessageBuffer>(new ActorId(edge.OutputTarget.StepId), nameof(MessageBufferActor));
            await targetStep.EnqueueAsync(message).ConfigureAwait(false);
            foundEdge = true;
        }

        // Error event was raised with no edge to handle it, send it to the global error event buffer.
        if (!foundEdge && daprEvent.IsError && this.ParentProcessId != null)
        {
            var parentProcess1 = this.ProxyFactory.CreateActorProxy<IEventBuffer>(ProcessActor.GetScopedGlobalErrorEventBufferId(this.ParentProcessId), nameof(EventBufferActor));
            await parentProcess1.EnqueueAsync(daprEvent).ConfigureAwait(false);
        }
    }

    /// <summary>
    /// Generates a scoped event for the step.
    /// </summary>
    /// <param name="daprEvent">The event.</param>
<<<<<<< HEAD
    /// <returns>A <see cref="DaprEvent"/> with the correctly scoped namespace.</returns>
    internal DaprEvent ScopedEvent(DaprEvent daprEvent)
=======
    /// <returns>A <see cref="ProcessEvent"/> with the correctly scoped namespace.</returns>
    private ProcessEvent ScopedEvent(ProcessEvent daprEvent)
>>>>>>> db45cfa7
    {
        Verify.NotNull(daprEvent, nameof(daprEvent));
        return daprEvent with { Namespace = $"{this.Name}_{this.Id}" };
    }

    /// <summary>
    /// Generates a scoped event for the step.
    /// </summary>
    /// <param name="processEvent">The event.</param>
    /// <returns>A <see cref="DaprEvent"/> with the correctly scoped namespace.</returns>
    internal DaprEvent ScopedEvent(KernelProcessEvent processEvent)
    {
        Verify.NotNull(processEvent);
        return DaprEvent.FromKernelProcessEvent(processEvent, $"{this.Name}_{this.Id}");
    }

    /// <summary>
    /// Retrieves all edges that are associated with the provided event Id.
    /// </summary>
    /// <param name="eventId">The event Id of interest.</param>
    /// <returns>A <see cref="IEnumerable{T}"/> where T is <see cref="KernelProcessEdge"/></returns>
    internal IEnumerable<KernelProcessEdge> GetEdgeForEvent(string eventId)
    {
        if (this._outputEdges is null)
        {
            return [];
        }

        if (this._outputEdges.TryGetValue(eventId, out List<KernelProcessEdge>? edges) && edges is not null)
        {
            return edges;
        }

        return [];
    }
}<|MERGE_RESOLUTION|>--- conflicted
+++ resolved
@@ -1,4 +1,4 @@
-﻿// Copyright (c) Microsoft. All rights reserved.
+// Copyright (c) Microsoft. All rights reserved.
 
 using System;
 using System.Collections.Generic;
@@ -11,11 +11,8 @@
 using Microsoft.Extensions.DependencyInjection;
 using Microsoft.Extensions.Logging;
 using Microsoft.Extensions.Logging.Abstractions;
-<<<<<<< HEAD
-=======
 using Microsoft.SemanticKernel.Process.Internal;
 using Microsoft.SemanticKernel.Process.Runtime;
->>>>>>> db45cfa7
 
 namespace Microsoft.SemanticKernel;
 internal class StepActor : Actor, IStep, IKernelProcessMessageChannel
@@ -204,12 +201,10 @@
     /// </summary>
     /// <param name="processEvent">The event to emit.</param>
     /// <returns>A <see cref="ValueTask"/></returns>
-<<<<<<< HEAD
     public ValueTask EmitEventAsync(KernelProcessEvent processEvent)
     {
         return this.EmitEventAsync(DaprEvent.FromKernelProcessEvent(processEvent, this._eventNamespace!));
     }
-=======
     public ValueTask EmitEventAsync(KernelProcessEvent processEvent) => this.EmitEventAsync(processEvent, isError: false);
 
     /// <summary>
@@ -220,7 +215,6 @@
     /// <returns>A <see cref="ValueTask"/></returns>
     internal ValueTask EmitEventAsync(KernelProcessEvent processEvent, bool isError) =>
         this.EmitEventAsync(new ProcessEvent(this._eventNamespace, processEvent, isError));
->>>>>>> db45cfa7
 
     /// <summary>
     /// Handles a <see cref="DaprMessage"/> that has been sent to the step.
@@ -531,13 +525,10 @@
     /// Generates a scoped event for the step.
     /// </summary>
     /// <param name="daprEvent">The event.</param>
-<<<<<<< HEAD
     /// <returns>A <see cref="DaprEvent"/> with the correctly scoped namespace.</returns>
     internal DaprEvent ScopedEvent(DaprEvent daprEvent)
-=======
     /// <returns>A <see cref="ProcessEvent"/> with the correctly scoped namespace.</returns>
     private ProcessEvent ScopedEvent(ProcessEvent daprEvent)
->>>>>>> db45cfa7
     {
         Verify.NotNull(daprEvent, nameof(daprEvent));
         return daprEvent with { Namespace = $"{this.Name}_{this.Id}" };
