// Copyright (c) Microsoft. All rights reserved.

using System;
using System.Collections.Generic;
using System.Linq;
using System.Threading;
using System.Threading.Channels;
using System.Threading.Tasks;
using Dapr.Actors;
using Dapr.Actors.Runtime;
using Microsoft.Extensions.Logging;
using Microsoft.Extensions.Logging.Abstractions;
<<<<<<< HEAD
=======
using Microsoft.SemanticKernel.Process.Internal;
using Microsoft.SemanticKernel.Process.Runtime;
>>>>>>> db45cfa7
using Microsoft.VisualStudio.Threading;

namespace Microsoft.SemanticKernel;
internal sealed class ProcessActor : StepActor, IProcess, IDisposable
{
<<<<<<< HEAD
    private const string DaprProcessInfoStateName = "DaprProcessInfo";
    private const string EndStepId = "Microsoft.SemanticKernel.Process.EndStep";
=======
>>>>>>> db45cfa7
    private readonly JoinableTaskFactory _joinableTaskFactory;
    private readonly JoinableTaskContext _joinableTaskContext;
    private readonly Channel<KernelProcessEvent> _externalEventChannel;

    internal readonly List<IStep> _steps = [];
    internal readonly Kernel _kernel;

    internal IList<DaprStepInfo>? _stepsInfos;
    internal DaprProcessInfo? _process;
    private JoinableTask? _processTask;
    private CancellationTokenSource? _processCancelSource;
    private bool _isInitialized;
    private ILogger? _logger;

    /// <summary>
    /// Initializes a new instance of the <see cref="ProcessActor"/> class.
    /// </summary>
    /// <param name="host">The Dapr host actor</param>
    /// <param name="kernel">An instance of <see cref="Kernel"/></param>
    public ProcessActor(ActorHost host, Kernel kernel)
        : base(host, kernel)
    {
        this._kernel = kernel;
        this._externalEventChannel = Channel.CreateUnbounded<KernelProcessEvent>();
        this._joinableTaskContext = new JoinableTaskContext();
        this._joinableTaskFactory = new JoinableTaskFactory(this._joinableTaskContext);
    }

    #region Public Actor Methods

    public async Task InitializeProcessAsync(DaprProcessInfo processInfo, string? parentProcessId)
    {
        Verify.NotNull(processInfo);
        Verify.NotNull(processInfo.Steps);

        // Only initialize once. This check is required as the actor can be re-activated from persisted state and
        // this should not result in multiple initializations.
        if (this._isInitialized)
        {
            return;
        }

        // Initialize the process
        await this.Int_InitializeProcessAsync(processInfo, parentProcessId).ConfigureAwait(false);

        // Save the state
        await this.StateManager.AddStateAsync(DaprProcessInfoStateName, processInfo).ConfigureAwait(false);
        await this.StateManager.AddStateAsync("parentProcessId", parentProcessId).ConfigureAwait(false);
        await this.StateManager.AddStateAsync("kernelStepActivated", true).ConfigureAwait(false);
        await this.StateManager.SaveStateAsync().ConfigureAwait(false);
    }

    public async Task Int_InitializeProcessAsync(DaprProcessInfo processInfo, string? parentProcessId)
    {
        Verify.NotNull(processInfo);
        Verify.NotNull(processInfo.Steps);

        this.ParentProcessId = parentProcessId;
        this._process = processInfo;
        this._stepsInfos = new List<DaprStepInfo>(this._process.Steps);
        this._logger = this.LoggerFactory?.CreateLogger(this._process.State.Name) ?? new NullLogger<StepActor>();

        // Initialize the input and output edges for the process
        this._outputEdges = this._process.Edges.ToDictionary(kvp => kvp.Key, kvp => kvp.Value.ToList());

        // Initialize the steps within this process
        foreach (var step in this._stepsInfos)
        {
            IStep? stepActor = null;

            // The current step should already have a name.
            Verify.NotNull(step.State?.Name);

            if (step is DaprProcessInfo kernelStep)
            {
                // The process will only have an Id if its already been executed.
                if (string.IsNullOrWhiteSpace(kernelStep.State.Id))
                {
                    kernelStep = kernelStep with { State = kernelStep.State with { Id = Guid.NewGuid().ToString() } };
                }

                // Initialize the step as a process.
                var processId = new ActorId(kernelStep.State.Id!);
                var processActor = this.ProxyFactory.CreateActorProxy<IProcess>(processId, nameof(ProcessActor));
                await processActor.InitializeProcessAsync(kernelStep, this.Id.GetId()).ConfigureAwait(false);
                stepActor = this.ProxyFactory.CreateActorProxy<IStep>(processId, nameof(ProcessActor));
            }
            else
            {
                // The current step should already have an Id.
                Verify.NotNull(step.State?.Id);

                var stepId = new ActorId(step.State.Id!);
                stepActor = this.ProxyFactory.CreateActorProxy<IStep>(stepId, nameof(StepActor));
                await stepActor.InitializeStepAsync(step, this.Id.GetId()).ConfigureAwait(false);
            }

            this._steps.Add(stepActor);
        }

        this._isInitialized = true;
    }

    /// <summary>
    /// Starts the process with an initial event and an optional kernel.
    /// </summary>
    /// <param name="keepAlive">Indicates if the process should wait for external events after it's finished processing.</param>
    /// <returns> <see cref="Task"/></returns>
    public Task StartAsync(bool keepAlive)
    {
        if (!this._isInitialized)
        {
            throw new InvalidOperationException("The process cannot be started before it has been initialized.").Log(this._logger);
        }

        this._processCancelSource = new CancellationTokenSource();
        this._processTask = this._joinableTaskFactory.RunAsync(()
            => this.Internal_ExecuteAsync(keepAlive: keepAlive, cancellationToken: this._processCancelSource.Token));

        return Task.CompletedTask;
    }

    /// <summary>
    /// Starts the process with an initial event and then waits for the process to finish. In this case the process will not
    /// keep alive waiting for external events after the internal messages have stopped.
    /// </summary>
    /// <param name="processEvent">Required. The <see cref="KernelProcessEvent"/> to start the process with.</param>
    /// <returns>A <see cref="Task"/></returns>
    public async Task RunOnceAsync(KernelProcessEvent processEvent)
    {
        Verify.NotNull(processEvent, nameof(processEvent));
        var externalEventQueue = this.ProxyFactory.CreateActorProxy<IExternalEventBuffer>(new ActorId(this.Id.GetId()), nameof(ExternalEventBufferActor));
        await externalEventQueue.EnqueueAsync(processEvent).ConfigureAwait(false);
        await this.StartAsync(keepAlive: false).ConfigureAwait(false);
        await this._processTask!.JoinAsync().ConfigureAwait(false);
    }

    /// <summary>
    /// Stops a running process. This will cancel the process and wait for it to complete before returning.
    /// </summary>
    /// <returns>A <see cref="Task"/></returns>
    public async Task StopAsync()
    {
        if (this._processTask is null || this._processCancelSource is null || this._processTask.IsCompleted)
        {
            return;
        }

        // Cancel the process and wait for it to complete.
        this._processCancelSource.Cancel();

        try
        {
            await this._processTask;
        }
        catch (OperationCanceledException)
        {
            // The task was cancelled, so we can ignore this exception.
        }
        finally
        {
            this._processCancelSource.Dispose();
        }
    }

    /// <summary>
    /// Sends a message to the process. This does not start the process if it's not already running, in
    /// this case the message will remain queued until the process is started.
    /// </summary>
    /// <param name="processEvent">Required. The <see cref="KernelProcessEvent"/> to start the process with.</param>
    /// <returns>A <see cref="Task"/></returns>
    public async Task SendMessageAsync(KernelProcessEvent processEvent)
    {
        Verify.NotNull(processEvent, nameof(processEvent));
        await this._externalEventChannel.Writer.WriteAsync(processEvent).ConfigureAwait(false);
    }

    /// <summary>
    /// Gets the process information.
    /// </summary>
    /// <returns>An instance of <see cref="KernelProcess"/></returns>
    public async Task<DaprProcessInfo> GetProcessInfoAsync()
    {
        return await this.ToDaprProcessInfoAsync().ConfigureAwait(false);
    }

    /// <summary>
    /// When the process is used as a step within another process, this method will be called
    /// rather than ToKernelProcessAsync when extracting the state.
    /// </summary>
    /// <returns>A <see cref="Task{T}"/> where T is <see cref="KernelProcess"/></returns>
    public override async Task<DaprStepInfo> ToDaprStepInfoAsync()
    {
        return await this.ToDaprProcessInfoAsync().ConfigureAwait(false);
    }

    protected override async Task OnActivateAsync()
    {
        var existingProcessInfo = await this.StateManager.TryGetStateAsync<DaprProcessInfo>(DaprProcessInfoStateName).ConfigureAwait(false);
        if (existingProcessInfo.HasValue)
        {
            this.ParentProcessId = await this.StateManager.GetStateAsync<string>("parentProcessId").ConfigureAwait(false);
            await this.Int_InitializeProcessAsync(existingProcessInfo.Value, this.ParentProcessId).ConfigureAwait(false);
        }
    }

    /// <summary>
    /// The name of the step.
    /// </summary>
    protected override string Name => this._process?.State.Name ?? throw new KernelException("The Process must be initialized before accessing the Name property.").Log(this._logger);

    #endregion

    /// <summary>
    /// Handles a <see cref="DaprMessage"/> that has been sent to the process. This happens only in the case
    /// of a process (this one) running as a step within another process (this one's parent). In this case the
    /// entire sub-process should be executed within a single superstep.
    /// </summary>
    /// <param name="message">The message to process.</param>
    /// <returns>A <see cref="Task"/></returns>
    /// <exception cref="KernelException"></exception>
    internal override async Task HandleMessageAsync(DaprMessage message)
    {
        if (string.IsNullOrWhiteSpace(message.TargetEventId))
        {
            throw new KernelException("Internal Process Error: The target event id must be specified when sending a message to a step.").Log(this._logger);
        }

        string eventId = message.TargetEventId!;
        if (this._outputEdges!.TryGetValue(eventId, out List<KernelProcessEdge>? edges) && edges is not null)
        {
            foreach (var edge in edges)
            {
                // Create the external event that will be used to start the nested process. Since this event came
                // from outside this processes, we set the visibility to internal so that it's not emitted back out again.
                var nestedEvent = new KernelProcessEvent() { Id = eventId, Data = message.TargetEventData, Visibility = KernelProcessEventVisibility.Internal };

                // Run the nested process completely within a single superstep.
                await this.RunOnceAsync(nestedEvent).ConfigureAwait(false);
            }
        }
    }

    internal static ActorId GetScopedGlobalErrorEventBufferId(string processId) => new($"{ProcessConstants.GlobalErrorEventId}_{processId}");

    #region Private Methods

    /// <summary>
    /// Initializes this process as a step within another process.
    /// </summary>
    /// <returns>A <see cref="ValueTask"/></returns>
    /// <exception cref="KernelException"></exception>
    protected override ValueTask ActivateStepAsync()
    {
        // The process does not need any further initialization as it's already been initialized.
        // Override the base method to prevent it from being called.
        return default;
    }

    private async Task InitializeProcessActorAsync(DaprProcessInfo processInfo, string? parentProcessId)
    {
        Verify.NotNull(processInfo, nameof(processInfo));
        Verify.NotNull(processInfo.Steps);

        this.ParentProcessId = parentProcessId;
        this._process = processInfo;
        this._stepsInfos = [.. this._process.Steps];
        this._logger = this._kernel.LoggerFactory?.CreateLogger(this._process.State.Name) ?? new NullLogger<ProcessActor>();

        // Initialize the input and output edges for the process
        this._outputEdges = this._process.Edges.ToDictionary(kvp => kvp.Key, kvp => kvp.Value.ToList());

        // Initialize the steps within this process
        foreach (var step in this._stepsInfos)
        {
            IStep? stepActor = null;

            // The current step should already have a name.
            Verify.NotNull(step.State?.Name);

            if (step is DaprProcessInfo processStep)
            {
                // The process will only have an Id if its already been executed.
                if (string.IsNullOrWhiteSpace(processStep.State.Id))
                {
                    processStep = processStep with { State = processStep.State with { Id = Guid.NewGuid().ToString() } };
                }

                // Initialize the step as a process.
                var scopedProcessId = this.ScopedActorId(new ActorId(processStep.State.Id!));
                var processActor = this.ProxyFactory.CreateActorProxy<IProcess>(scopedProcessId, nameof(ProcessActor));
                await processActor.InitializeProcessAsync(processStep, this.Id.GetId()).ConfigureAwait(false);
                stepActor = this.ProxyFactory.CreateActorProxy<IStep>(scopedProcessId, nameof(ProcessActor));
            }
            else if (step is DaprMapInfo mapStep)
            {
                // Initialize the step as a map.
                ActorId scopedMapId = this.ScopedActorId(new ActorId(mapStep.State.Id!));
                IMap mapActor = this.ProxyFactory.CreateActorProxy<IMap>(scopedMapId, nameof(MapActor));
                await mapActor.InitializeMapAsync(mapStep, this.Id.GetId()).ConfigureAwait(false);
                stepActor = this.ProxyFactory.CreateActorProxy<IStep>(scopedMapId, nameof(MapActor));
            }
            else
            {
                // The current step should already have an Id.
                Verify.NotNull(step.State?.Id);

                var scopedStepId = this.ScopedActorId(new ActorId(step.State.Id!));
                stepActor = this.ProxyFactory.CreateActorProxy<IStep>(scopedStepId, nameof(StepActor));
                await stepActor.InitializeStepAsync(step, this.Id.GetId()).ConfigureAwait(false);
            }

            this._steps.Add(stepActor);
        }

        this._isInitialized = true;
    }

    private async Task Internal_ExecuteAsync(int maxSupersteps = 100, bool keepAlive = true, CancellationToken cancellationToken = default)
    {
<<<<<<< HEAD
        Kernel localKernel = kernel ?? this._kernel;
        Queue<DaprMessage> messageChannel = new();

=======
>>>>>>> db45cfa7
        try
        {
            // Run the Pregel algorithm until there are no more messages being sent.
            for (int superstep = 0; superstep < maxSupersteps; superstep++)
            {
                // Check for EndStep messages. If there are any then cancel the process.
                if (await this.IsEndMessageSentAsync().ConfigureAwait(false))
                {
                    this._processCancelSource?.Cancel();
                    break;
                }

                // Translate any global error events into an message that targets the appropriate step, when one exists.
                await this.HandleGlobalErrorMessageAsync().ConfigureAwait(false);

                // Check for external events
                await this.EnqueueExternalMessagesAsync().ConfigureAwait(false);

                // Reach out to all of the steps in the process and instruct them to retrieve their pending messages from their associated queues.
                var stepPreparationTasks = this._steps.Select(step => step.PrepareIncomingMessagesAsync()).ToArray();
                var messageCounts = await Task.WhenAll(stepPreparationTasks).ConfigureAwait(false);

                // If there are no messages to process, wait for an external event or finish.
                if (messageCounts.Sum() == 0)
                {
                    if (!keepAlive || !await this._externalEventChannel.Reader.WaitToReadAsync(cancellationToken).ConfigureAwait(false))
                    {
                        this._processCancelSource?.Cancel();
                        break;
                    }
                }

                // Process the incoming messages for each step.
                var stepProcessingTasks = this._steps.Select(step => step.ProcessIncomingMessagesAsync()).ToArray();
                await Task.WhenAll(stepProcessingTasks).ConfigureAwait(false);

                // Handle public events that need to be bubbled out of the process.
                await this.SendOutgoingPublicEventsAsync().ConfigureAwait(false);
            }
        }
        catch (Exception ex)
        {
            this._logger?.LogError(ex, "An error occurred while running the process: {ErrorMessage}.", ex.Message);
            throw;
        }
        finally
        {
            if (this._processCancelSource?.IsCancellationRequested ?? false)
            {
                this._processCancelSource.Cancel();
            }

            this._processCancelSource?.Dispose();
        }

        return;
    }

    /// <summary>
    /// Processes external events that have been sent to the process, translates them to <see cref="DaprMessage"/>s, and enqueues
    /// them to the provided message channel so that they can be processed in the next superstep.
    /// </summary>
    private async Task EnqueueExternalMessagesAsync()
    {
        var externalEventQueue = this.ProxyFactory.CreateActorProxy<IExternalEventBuffer>(new ActorId(this.Id.GetId()), nameof(ExternalEventBufferActor));
        var externalEvents = await externalEventQueue.DequeueAllAsync().ConfigureAwait(false);

        foreach (var externalEvent in externalEvents)
        {
            if (this._outputEdges!.TryGetValue(externalEvent.Id!, out List<KernelProcessEdge>? edges) && edges is not null)
            {
                foreach (var edge in edges)
                {
                    DaprMessage message = DaprMessageFactory.CreateFromEdge(edge, externalEvent.Data);
                    var messageQueue = this.ProxyFactory.CreateActorProxy<IMessageBuffer>(new ActorId(edge.OutputTarget.StepId), nameof(MessageBufferActor));
                    await messageQueue.EnqueueAsync(message).ConfigureAwait(false);
                }
            }
        }
    }

    /// <summary>
    /// Check for the presence of an global-error event and any edges defined for processing it.
    /// When both exist, the error event is processed and sent to the appropriate targets.
    /// </summary>
    private async Task HandleGlobalErrorMessageAsync()
    {
        var errorEventQueue = this.ProxyFactory.CreateActorProxy<IEventBuffer>(ProcessActor.GetScopedGlobalErrorEventBufferId(this.Id.GetId()), nameof(EventBufferActor));

        var errorEvents = await errorEventQueue.DequeueAllAsync().ConfigureAwait(false);
        if (errorEvents.Count == 0)
        {
            // No error events in queue.
            return;
        }

        var errorEdges = this.GetEdgeForEvent(ProcessConstants.GlobalErrorEventId).ToArray();
        if (errorEdges.Length == 0)
        {
            // No further action is required when there are no targetes defined for processing the error.
            return;
        }

        foreach (var errorEdge in errorEdges)
        {
            foreach (ProcessEvent errorEvent in errorEvents)
            {
                var errorMessage = ProcessMessageFactory.CreateFromEdge(errorEdge, errorEvent.Data);
                var scopedErrorMessageBufferId = this.ScopedActorId(new ActorId(errorEdge.OutputTarget.StepId));
                var errorStepQueue = this.ProxyFactory.CreateActorProxy<IMessageBuffer>(scopedErrorMessageBufferId, nameof(MessageBufferActor));
                await errorStepQueue.EnqueueAsync(errorMessage).ConfigureAwait(false);
            }
        }
    }

    /// <summary>
    /// Public events that are produced inside of this process need to be sent to the parent process. This method reads
    /// all of the public events from the event buffer and sends them to the targeted step in the parent process.
    /// </summary>
    private async Task SendOutgoingPublicEventsAsync()
    {
        // Loop through all steps that are processes and call a function requesting their outgoing events, then queue them up.
        if (!string.IsNullOrWhiteSpace(this.ParentProcessId))
        {
            // Handle public events that need to be bubbled out of the process.
            var eventQueue = this.ProxyFactory.CreateActorProxy<IEventBuffer>(new ActorId(this.Id.GetId()), nameof(EventBufferActor));
            var allEvents = await eventQueue.DequeueAllAsync().ConfigureAwait(false);

            foreach (var e in allEvents)
            {
                var scopedEvent = this.ScopedEvent(e);
                if (this._outputEdges!.TryGetValue(scopedEvent.Id, out List<KernelProcessEdge>? edges) && edges is not null)
                {
                    foreach (var edge in edges)
                    {
                        ProcessMessage message = ProcessMessageFactory.CreateFromEdge(edge, e.Data);
                        var scopedMessageBufferId = this.ScopedActorId(new ActorId(edge.OutputTarget.StepId), scopeToParent: true);
                        var messageQueue = this.ProxyFactory.CreateActorProxy<IMessageBuffer>(scopedMessageBufferId, nameof(MessageBufferActor));
                        await messageQueue.EnqueueAsync(message).ConfigureAwait(false);
                    }
                }
            }
        }
    }

    /// <summary>
    /// Determines is the end message has been sent to the process.
    /// </summary>
    /// <returns>True if the end message has been sent, otherwise false.</returns>
    private async Task<bool> IsEndMessageSentAsync()
    {
<<<<<<< HEAD
        var endMessageQueue = this.ProxyFactory.CreateActorProxy<IMessageBuffer>(new ActorId(EndStepId), nameof(MessageBufferActor));
=======
        var scopedMessageBufferId = this.ScopedActorId(new ActorId(ProcessConstants.EndStepName));
        var endMessageQueue = this.ProxyFactory.CreateActorProxy<IMessageBuffer>(scopedMessageBufferId, nameof(MessageBufferActor));
>>>>>>> db45cfa7
        var messages = await endMessageQueue.DequeueAllAsync().ConfigureAwait(false);
        return messages.Count > 0;
    }

    /// <summary>
    /// Builds a <see cref="KernelProcess"/> from the current <see cref="ProcessActor"/>.
    /// </summary>
    /// <returns>An instance of <see cref="KernelProcess"/></returns>
    /// <exception cref="InvalidOperationException"></exception>
    private async Task<DaprProcessInfo> ToDaprProcessInfoAsync()
    {
        var processState = new KernelProcessState(this.Name, this.Id.GetId());
        var stepTasks = this._steps.Select(step => step.ToDaprStepInfoAsync()).ToList();
        var steps = await Task.WhenAll(stepTasks).ConfigureAwait(false);
        return new DaprProcessInfo { InnerStepDotnetType = this._process!.InnerStepDotnetType, Edges = this._process!.Edges, State = processState, Steps = [.. steps] };
    }

<<<<<<< HEAD
=======
    /// <summary>
    /// Scopes the Id of a step within the process to the process.
    /// </summary>
    /// <param name="actorId">The actor Id to scope.</param>
    /// <param name="scopeToParent">Indicates if the Id should be scoped to the parent process.</param>
    /// <returns>A new <see cref="ActorId"/> which is scoped to the process.</returns>
    private ActorId ScopedActorId(ActorId actorId, bool scopeToParent = false)
    {
        if (scopeToParent && string.IsNullOrWhiteSpace(this.ParentProcessId))
        {
            throw new InvalidOperationException("The parent process Id must be set before scoping to the parent process.");
        }

        string id = scopeToParent ? this.ParentProcessId! : this.Id.GetId();
        return new ActorId($"{id}.{actorId.GetId()}");
    }

    /// <summary>
    /// Generates a scoped event for the step.
    /// </summary>
    /// <param name="daprEvent">The event.</param>
    /// <returns>A <see cref="ProcessEvent"/> with the correctly scoped namespace.</returns>
    private ProcessEvent ScopedEvent(ProcessEvent daprEvent)
    {
        Verify.NotNull(daprEvent);
        return daprEvent with { Namespace = $"{this.Name}_{this._process!.State.Id}" };
    }

>>>>>>> db45cfa7
    #endregion

    public void Dispose()
    {
        this._externalEventChannel.Writer.Complete();
        this._joinableTaskContext.Dispose();
        this._joinableTaskContext.Dispose();
        this._processCancelSource?.Dispose();
    }
}<|MERGE_RESOLUTION|>--- conflicted
+++ resolved
@@ -10,21 +10,15 @@
 using Dapr.Actors.Runtime;
 using Microsoft.Extensions.Logging;
 using Microsoft.Extensions.Logging.Abstractions;
-<<<<<<< HEAD
-=======
 using Microsoft.SemanticKernel.Process.Internal;
 using Microsoft.SemanticKernel.Process.Runtime;
->>>>>>> db45cfa7
 using Microsoft.VisualStudio.Threading;
 
 namespace Microsoft.SemanticKernel;
 internal sealed class ProcessActor : StepActor, IProcess, IDisposable
 {
-<<<<<<< HEAD
     private const string DaprProcessInfoStateName = "DaprProcessInfo";
     private const string EndStepId = "Microsoft.SemanticKernel.Process.EndStep";
-=======
->>>>>>> db45cfa7
     private readonly JoinableTaskFactory _joinableTaskFactory;
     private readonly JoinableTaskContext _joinableTaskContext;
     private readonly Channel<KernelProcessEvent> _externalEventChannel;
@@ -345,12 +339,9 @@
 
     private async Task Internal_ExecuteAsync(int maxSupersteps = 100, bool keepAlive = true, CancellationToken cancellationToken = default)
     {
-<<<<<<< HEAD
         Kernel localKernel = kernel ?? this._kernel;
         Queue<DaprMessage> messageChannel = new();
 
-=======
->>>>>>> db45cfa7
         try
         {
             // Run the Pregel algorithm until there are no more messages being sent.
@@ -502,12 +493,9 @@
     /// <returns>True if the end message has been sent, otherwise false.</returns>
     private async Task<bool> IsEndMessageSentAsync()
     {
-<<<<<<< HEAD
         var endMessageQueue = this.ProxyFactory.CreateActorProxy<IMessageBuffer>(new ActorId(EndStepId), nameof(MessageBufferActor));
-=======
         var scopedMessageBufferId = this.ScopedActorId(new ActorId(ProcessConstants.EndStepName));
         var endMessageQueue = this.ProxyFactory.CreateActorProxy<IMessageBuffer>(scopedMessageBufferId, nameof(MessageBufferActor));
->>>>>>> db45cfa7
         var messages = await endMessageQueue.DequeueAllAsync().ConfigureAwait(false);
         return messages.Count > 0;
     }
@@ -525,8 +513,6 @@
         return new DaprProcessInfo { InnerStepDotnetType = this._process!.InnerStepDotnetType, Edges = this._process!.Edges, State = processState, Steps = [.. steps] };
     }
 
-<<<<<<< HEAD
-=======
     /// <summary>
     /// Scopes the Id of a step within the process to the process.
     /// </summary>
@@ -555,7 +541,6 @@
         return daprEvent with { Namespace = $"{this.Name}_{this._process!.State.Id}" };
     }
 
->>>>>>> db45cfa7
     #endregion
 
     public void Dispose()
