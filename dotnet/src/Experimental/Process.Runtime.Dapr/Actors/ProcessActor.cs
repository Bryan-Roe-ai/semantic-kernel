--- conflicted
+++ resolved
@@ -100,33 +100,11 @@
     /// <returns>A <see cref="Task"/></returns>
     public async Task RunOnceAsync(string processEvent)
     {
-<<<<<<< HEAD
-        try
-        {
-            //Console.WriteLine("#### PROCESS - RunOnceAsync 1");
-            Verify.NotNull(processEvent, nameof(processEvent));
-            //Console.WriteLine("#### PROCESS - RunOnceAsync 2");
-            IExternalEventBuffer externalEventQueue = this.ProxyFactory.CreateActorProxy<IExternalEventBuffer>(new ActorId(this.Id.GetId()), nameof(ExternalEventBufferActor));
-            //Console.WriteLine("#### PROCESS - RunOnceAsync 3");
-            //await externalEventQueue.EnqueueAsync(processEvent.ToJson()).ConfigureAwait(false);
-            await externalEventQueue.EnqueueAsync(processEvent).ConfigureAwait(false);
-            //Console.WriteLine("#### PROCESS - RunOnceAsync 4");
-            await this.StartAsync(keepAlive: false).ConfigureAwait(false);
-            //Console.WriteLine("#### PROCESS - RunOnceAsync 5");
-            await this._processTask!.JoinAsync().ConfigureAwait(false);
-        }
-        catch (Exception ex)
-        {
-            Console.WriteLine($"#### PROCESS RunOnceAsync - {Environment.NewLine}{ex}");
-            throw;
-        }
-=======
         Verify.NotNull(processEvent, nameof(processEvent));
         IExternalEventBuffer externalEventQueue = this.ProxyFactory.CreateActorProxy<IExternalEventBuffer>(new ActorId(this.Id.GetId()), nameof(ExternalEventBufferActor));
         await externalEventQueue.EnqueueAsync(processEvent).ConfigureAwait(false);
         await this.StartAsync(keepAlive: false).ConfigureAwait(false);
         await this._processTask!.JoinAsync().ConfigureAwait(false);
->>>>>>> 1cb09224
     }
 
     /// <summary>
