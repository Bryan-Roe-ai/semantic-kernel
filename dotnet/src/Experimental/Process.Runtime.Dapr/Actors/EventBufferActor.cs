--- conflicted
+++ resolved
@@ -13,11 +13,7 @@
 /// </summary>
 internal class EventBufferActor : Actor, IEventBuffer
 {
-<<<<<<< HEAD
-    private const string EventQueueState = "ProcessEventBufferState";
-=======
     private const string EventQueueState = "DaprEventBufferState";
->>>>>>> ae05f2cd
     private Queue<ProcessEvent>? _queue = new();
 
     /// <summary>
