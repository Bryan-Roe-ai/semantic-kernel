--- conflicted
+++ resolved
@@ -1,4 +1,4 @@
-﻿// Copyright (c) Microsoft. All rights reserved.
+// Copyright (c) Microsoft. All rights reserved.
 
 using System.Collections.Generic;
 using System.Threading.Tasks;
@@ -25,13 +25,10 @@
     /// <summary>
     /// Dequeues an event.
     /// </summary>
-<<<<<<< HEAD
     /// <returns>A <see cref="List{T}"/> where T is <see cref="DaprEvent"/></returns>
     public async Task<List<DaprEvent>> DequeueAllAsync()
-=======
     /// <returns>A <see cref="List{T}"/> where T is <see cref="ProcessEvent"/></returns>
     public async Task<IList<ProcessEvent>> DequeueAllAsync()
->>>>>>> db45cfa7
     {
         // Dequeue and clear the queue.
         var items = this._queue!.ToArray();
