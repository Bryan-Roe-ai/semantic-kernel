﻿// Copyright (c) Microsoft. All rights reserved.

using System;
using System.Collections.Generic;
using System.Runtime.Serialization;

namespace Microsoft.SemanticKernel;

/// <summary>
/// Represents the target for an edge in a Process
/// </summary>
public record KernelProcessTarget
{
    /// <summary>
    /// Creates an instance of the <see cref="KernelProcessTarget"/> class.
    /// </summary>
    /// <param name="type"></param>
    public KernelProcessTarget(ProcessTargetType type)
    {
        this.Type = type;
    }

<<<<<<< HEAD
    ///// <summary>
    ///// Initializes a new instance of the <see cref="KernelProcessTarget"/> class.
    ///// </summary>
    ///// <param name="functionTarget"></param>
    //public KernelProcessTarget(KernelProcessFunctionTarget functionTarget)
    //{
    //    Verify.NotNull(functionTarget, nameof(functionTarget));
    //    this.Type = ProcessTargetType.KernelFunction;
    //    this.FunctionTarget = functionTarget;
    //}

    ///// <summary>
    ///// Initializes a new instance of the <see cref="KernelProcessTarget"/> class.
    ///// </summary>
    ///// <param name="variableUpdate"></param>
    //public KernelProcessTarget(VariableUpdate variableUpdate)
    //{
    //    Verify.NotNull(variableUpdate, nameof(variableUpdate));
    //    this.Type = ProcessTargetType.StateUpdate;
    //    this.VariableUpdate = variableUpdate;
    //}

=======
>>>>>>> c084b067
    /// <summary>
    /// The type of target.
    /// </summary>
    public ProcessTargetType Type { get; init; } = ProcessTargetType.Invocation;
<<<<<<< HEAD

    ///// <summary>
    ///// The associated <see cref="KernelProcessFunctionTarget"/>. Null when <see cref="Type"/> is not <see cref="ProcessTargetType.KernelFunction"/>."/>
    ///// </summary>
    //public KernelProcessFunctionTarget? FunctionTarget { get; init; }

    ///// <summary>
    ///// The associated <see cref="VariableUpdate"/>. Null when <see cref="Type"/> is not <see cref="ProcessTargetType.StateUpdate"/>."/>
    ///// </summary>
    //public VariableUpdate? VariableUpdate { get; init; }
=======
>>>>>>> c084b067
}

/// <summary>
/// Represents a state operations target for an edge in a Process
/// </summary>
public record KernelProcessStateTarget : KernelProcessTarget
{
    /// <summary>
    /// Creates an instance of the <see cref="KernelProcessStateTarget"/> class.
    /// </summary>
    public KernelProcessStateTarget(VariableUpdate variableUpdate) : base(ProcessTargetType.StateUpdate)
    {
        this.VariableUpdate = variableUpdate;
    }

    /// <summary>
    /// The associated <see cref="VariableUpdate"/>.
    /// </summary>
    public VariableUpdate VariableUpdate { get; init; }
}

/// <summary>
/// Represents a state operations target for an edge in a Process
/// </summary>
public record KernelProcessEmitTarget : KernelProcessTarget
{
    /// <summary>
    /// Initializes a new instance of the <see cref="KernelProcessEmitTarget"/> class.
    /// </summary>
    /// <param name="eventName"></param>
    /// <param name="payload"></param>
    public KernelProcessEmitTarget(string eventName, Dictionary<string, string>? payload = null) : base(ProcessTargetType.StateUpdate)
    {
        Verify.NotNullOrWhiteSpace(eventName, nameof(eventName));
        this.EventName = eventName;
        this.Payload = payload;
    }

    /// <summary>
    /// The name or type of the event to be emitted.
    /// </summary>
    public string EventName { get; init; }

    /// <summary>
    /// /// The payload to be sent with the event.
    /// </summary>
    public Dictionary<string, string>? Payload { get; init; }
}

/// <summary>
<<<<<<< HEAD
=======
/// Represents an agent invocation target for an edge in a Process
/// </summary>
public record KernelProcessAgentInvokeTarget : KernelProcessTarget
{
    /// <summary>
    /// Creates an instance of the <see cref="KernelProcessAgentInvokeTarget"/> class.
    /// </summary>
    /// <param name="stepId"></param>
    /// <param name="threadEval"></param>
    /// <param name="messagesInEval"></param>
    /// <param name="inputEvals"></param>
    public KernelProcessAgentInvokeTarget(string stepId, string? threadEval, List<string>? messagesInEval, Dictionary<string, string> inputEvals) : base(ProcessTargetType.Invocation)
    {
        Verify.NotNullOrWhiteSpace(stepId);
        Verify.NotNull(inputEvals);

        this.StepId = stepId;
        this.ThreadEval = threadEval;
        this.MessagesInEval = messagesInEval;
        this.InputEvals = inputEvals;
    }

    /// <summary>
    /// The unique identifier of the Step being targeted.
    /// </summary>
    public string StepId { get; init; }

    /// <summary>
    /// An evaluation string that will be evaluated to determine the thread to run on.
    /// </summary>
    public string? ThreadEval { get; init; }

    /// <summary>
    /// An evaluation string that will be evaluated to determine the messages to send to the target.
    /// </summary>
    public List<string>? MessagesInEval { get; init; }

    /// <summary>
    /// An evaluation string that will be evaluated to determine the inputs to send to the target.
    /// </summary>
    public Dictionary<string, string> InputEvals { get; init; }
}

/// <summary>
>>>>>>> c084b067
/// A serializable representation of a specific parameter of a specific function of a specific Step.
/// </summary>
[DataContract]
public record KernelProcessFunctionTarget : KernelProcessTarget
{
    /// <summary>
    /// Creates an instance of the <see cref="KernelProcessFunctionTarget"/> class.
    /// </summary>
    public KernelProcessFunctionTarget(string stepId, string functionName, string? parameterName = null, string? targetEventId = null, Func<Dictionary<string, object?>, Dictionary<string, object?>>? inputMapping = null) : base(ProcessTargetType.KernelFunction)
    {
        Verify.NotNullOrWhiteSpace(stepId);
        Verify.NotNullOrWhiteSpace(functionName);

        this.StepId = stepId;
        this.FunctionName = functionName;
        this.ParameterName = parameterName;
        this.TargetEventId = targetEventId;
        this.InputMapping = inputMapping;
    }

    /// <summary>
    /// The unique identifier of the Step being targeted.
    /// </summary>
    [DataMember]
    public string StepId { get; init; }

    /// <summary>
    /// The name if the Kernel Function to target.
    /// </summary>
    [DataMember]
    public string FunctionName { get; init; }

    /// <summary>
    /// The name of the parameter to target. This may be null if the function has no parameters.
    /// </summary>
    [DataMember]
    public string? ParameterName { get; init; }

    /// <summary>
    /// The unique identifier for the event to target. This may be null if the target is not a sub-process.
    /// </summary>
    [DataMember]
    public string? TargetEventId { get; init; }

    /// <summary>
    /// The mapping function to apply to the input data before passing it to the function.
    /// </summary>
    public Func<Dictionary<string, object?>, Dictionary<string, object?>>? InputMapping { get; init; }
}<|MERGE_RESOLUTION|>--- conflicted
+++ resolved
@@ -20,48 +20,10 @@
         this.Type = type;
     }
 
-<<<<<<< HEAD
-    ///// <summary>
-    ///// Initializes a new instance of the <see cref="KernelProcessTarget"/> class.
-    ///// </summary>
-    ///// <param name="functionTarget"></param>
-    //public KernelProcessTarget(KernelProcessFunctionTarget functionTarget)
-    //{
-    //    Verify.NotNull(functionTarget, nameof(functionTarget));
-    //    this.Type = ProcessTargetType.KernelFunction;
-    //    this.FunctionTarget = functionTarget;
-    //}
-
-    ///// <summary>
-    ///// Initializes a new instance of the <see cref="KernelProcessTarget"/> class.
-    ///// </summary>
-    ///// <param name="variableUpdate"></param>
-    //public KernelProcessTarget(VariableUpdate variableUpdate)
-    //{
-    //    Verify.NotNull(variableUpdate, nameof(variableUpdate));
-    //    this.Type = ProcessTargetType.StateUpdate;
-    //    this.VariableUpdate = variableUpdate;
-    //}
-
-=======
->>>>>>> c084b067
     /// <summary>
     /// The type of target.
     /// </summary>
     public ProcessTargetType Type { get; init; } = ProcessTargetType.Invocation;
-<<<<<<< HEAD
-
-    ///// <summary>
-    ///// The associated <see cref="KernelProcessFunctionTarget"/>. Null when <see cref="Type"/> is not <see cref="ProcessTargetType.KernelFunction"/>."/>
-    ///// </summary>
-    //public KernelProcessFunctionTarget? FunctionTarget { get; init; }
-
-    ///// <summary>
-    ///// The associated <see cref="VariableUpdate"/>. Null when <see cref="Type"/> is not <see cref="ProcessTargetType.StateUpdate"/>."/>
-    ///// </summary>
-    //public VariableUpdate? VariableUpdate { get; init; }
-=======
->>>>>>> c084b067
 }
 
 /// <summary>
@@ -112,8 +74,6 @@
 }
 
 /// <summary>
-<<<<<<< HEAD
-=======
 /// Represents an agent invocation target for an edge in a Process
 /// </summary>
 public record KernelProcessAgentInvokeTarget : KernelProcessTarget
@@ -158,7 +118,6 @@
 }
 
 /// <summary>
->>>>>>> c084b067
 /// A serializable representation of a specific parameter of a specific function of a specific Step.
 /// </summary>
 [DataContract]
