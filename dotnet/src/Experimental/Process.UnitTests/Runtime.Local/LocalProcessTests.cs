--- conflicted
+++ resolved
@@ -83,9 +83,6 @@
     }
 
     /// <summary>
-<<<<<<< HEAD
-    /// Validates that the <see cref="LocalProcess"/> assigns and Id to the process if one is not already set.
-=======
     /// Verify that the function  level error handler is called when a function fails.
     /// </summary>
     [Fact]
@@ -167,13 +164,12 @@
 
     /// <summary>
     /// A class that represents a step for testing.
->>>>>>> ca4badff
-    /// </summary>
-    [Fact]
-    public async Task ProcessWithSubprocessAndInvalidTargetThrowsAsync()
-    {
-        // Arrange
-        ProcessBuilder process = new(nameof(ProcessWithSubprocessAndInvalidTargetThrowsAsync));
+    /// </summary>
+    [Fact]
+    public void ProcessWithSubprocessAndInvalidTargetThrows()
+    {
+        // Arrange
+        ProcessBuilder process = new(nameof(ProcessWithSubprocessAndInvalidTargetThrows));
 
         ProcessBuilder subProcess = new("SubProcess");
         ProcessStepBuilder innerStep = subProcess.AddStepFromType<TestStep>("InnerStep");
@@ -191,22 +187,10 @@
 
         KernelProcess processInstance = process.Build();
         Kernel kernel = new();
-
-        // Act & Assert
-        await Assert.ThrowsAsync<InvalidOperationException>(
-            () =>
-                processInstance.StartAsync(
-                    kernel,
-                    new KernelProcessEvent
-                    {
-                        Id = "Start"
-                    }));
-    }
-
-    /// <summary>
-    /// A class that represents a step for testing.
-<<<<<<< HEAD
-=======
+    }
+
+    /// <summary>
+    /// A class that represents a step for testing.
     /// </summary>
     private sealed class FailedStep : KernelProcessStep
     {
@@ -245,8 +229,7 @@
     }
 
     /// <summary>
-    /// A class that represents a state for testing.
->>>>>>> ca4badff
+    /// A class that represents a step for testing.
     /// </summary>
     private sealed class TestStep : KernelProcessStep
     {
