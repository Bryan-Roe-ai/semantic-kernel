﻿// Copyright (c) Microsoft. All rights reserved.

using System;
using System.Collections.Generic;
using System.Linq;
using System.Reflection;
using System.Threading.Tasks;
using Microsoft.Extensions.DependencyInjection;
using Microsoft.Extensions.Logging;
using Microsoft.Extensions.Logging.Abstractions;
using Microsoft.SemanticKernel.Process.Runtime;

namespace Microsoft.SemanticKernel;

/// <summary>
/// Represents a step in a process that is running in-process.
/// </summary>
internal class LocalStep : IKernelProcessMessageChannel
{
<<<<<<< HEAD
=======
    /// <summary>
    /// The generic state type for a process step.
    /// </summary>
    private static readonly Type s_genericType = typeof(KernelProcessStep<>);

>>>>>>> c304c8be
    private readonly Queue<ProcessEvent> _outgoingEventQueue = new();
    private readonly Lazy<ValueTask> _initializeTask;
    private readonly KernelProcessStepInfo _stepInfo;
    private readonly string _eventNamespace;
    private readonly ILogger _logger;

    protected readonly Kernel _kernel;
    protected KernelProcessStepState _stepState;
    protected Dictionary<string, Dictionary<string, object?>?>? _inputs = [];
    protected Dictionary<string, Dictionary<string, object?>?>? _initialInputs = [];
    protected readonly Dictionary<string, KernelFunction> _functions = [];
    protected readonly string? ParentProcessId;
    protected readonly ILoggerFactory? LoggerFactory;
    protected Dictionary<string, List<KernelProcessEdge>> _outputEdges;
    private Func<ProcessEvent, bool>? _eventHandler;

    /// <summary>
    /// Represents a step in a process that is running in-process.
    /// </summary>
    /// <param name="stepInfo">An instance of <see cref="KernelProcessStepInfo"/></param>
    /// <param name="kernel">Required. An instance of <see cref="Kernel"/>.</param>
    /// <param name="parentProcessId">Optional. The Id of the parent process if one exists.</param>
    /// <param name="loggerFactory">An instance of <see cref="LoggerFactory"/> used to create loggers.</param>
    public LocalStep(KernelProcessStepInfo stepInfo, Kernel kernel, string? parentProcessId = null, ILoggerFactory? loggerFactory = null)
    {
        // This special handling will be removed with the refactoring of KernelProcessState
        if (string.IsNullOrEmpty(stepInfo.State.Id) && stepInfo is KernelProcess)
        {
            stepInfo = stepInfo with { State = stepInfo.State with { Id = Guid.NewGuid().ToString() } };
        }

        Verify.NotNull(stepInfo);
        Verify.NotNull(kernel);
        Verify.NotNull(stepInfo.State.Id);

        this.ParentProcessId = parentProcessId;
        this.LoggerFactory = loggerFactory;
        this._kernel = kernel;
        this._stepInfo = stepInfo;
        this._stepState = stepInfo.State;
        this._initializeTask = new Lazy<ValueTask>(this.InitializeStepAsync);
        this._logger = this.LoggerFactory?.CreateLogger(this._stepInfo.InnerStepType) ?? new NullLogger<LocalStep>();
        this._outputEdges = this._stepInfo.Edges.ToDictionary(kvp => kvp.Key, kvp => kvp.Value.ToList());
        this._eventNamespace = $"{this._stepInfo.State.Name}_{this._stepInfo.State.Id}";
    }

    /// <summary>
    /// The name of the step.
    /// </summary>
    internal string Name => this._stepInfo.State.Name!;

    /// <summary>
    /// The Id of the step.
    /// </summary>
    internal string Id => this._stepInfo.State.Id!;

    /// <summary>
    /// Retrieves all events that have been emitted by this step in the previous superstep.
    /// </summary>
    /// <returns>An <see cref="IEnumerable{T}"/> where T is <see cref="KernelProcessEvent"/></returns>
    internal IEnumerable<ProcessEvent> GetAllEvents()
    {
        var allEvents = this._outgoingEventQueue.ToArray();
        this._outgoingEventQueue.Clear();
        return allEvents;
    }

    /// <summary>
    /// Retrieves all edges that are associated with the provided event Id.
    /// </summary>
    /// <param name="eventId">The event Id of interest.</param>
    /// <returns>A <see cref="IEnumerable{T}"/> where T is <see cref="KernelProcessEdge"/></returns>
    internal IEnumerable<KernelProcessEdge> GetEdgeForEvent(string eventId)
    {
        if (this._outputEdges is null)
        {
            return [];
        }

        if (this._outputEdges.TryGetValue(eventId, out List<KernelProcessEdge>? edges) && edges is not null)
        {
            return edges;
        }

        return [];
    }

    /// <summary>
    /// Emits an event from the step.
    /// </summary>
    /// <param name="processEvent">The event to emit.</param>
    /// <returns>A <see cref="ValueTask"/></returns>
    public ValueTask EmitEventAsync(KernelProcessEvent processEvent)
    {
        this.EmitEvent(ProcessEvent.FromKernelProcessEvent(processEvent, this._eventNamespace));
        return default;
    }

    internal void InterceptEvent(Func<ProcessEvent, bool> handler)
    {
        if (this._eventHandler !=null)
        {
            var errorMessage = $"An event handler has already been set: {this.Name}/{this._stepInfo.InnerStepType.Name} [{this.Id}]";
            this._logger.LogError("{ErrorMessage}", errorMessage);
            throw new KernelException(errorMessage);
        }

        this._eventHandler = handler;
    }

    /// <summary>
    /// Handles a <see cref="ProcessMessage"/> that has been sent to the step.
    /// </summary>
    /// <param name="message">The message to process.</param>
    /// <returns>A <see cref="Task"/></returns>
    /// <exception cref="KernelException"></exception>
    internal virtual async Task HandleMessageAsync(ProcessMessage message)
    {
        Verify.NotNull(message);

        // Lazy one-time initialization of the step before processing a message
        await this._initializeTask.Value.ConfigureAwait(false);

        if (this._functions is null || this._inputs is null || this._initialInputs is null)
        {
            throw new KernelException("The step has not been initialized.");
        }

        string messageLogParameters = string.Join(", ", message.Values.Select(kvp => $"{kvp.Key}: {kvp.Value}"));
        this._logger.LogDebug("Received message from '{SourceId}' targeting function '{FunctionName}' and parameters '{Parameters}'.", message.SourceId, message.FunctionName, messageLogParameters);

        // Add the message values to the inputs for the function
        foreach (var kvp in message.Values)
        {
            if (this._inputs.TryGetValue(message.FunctionName, out Dictionary<string, object?>? functionName) && functionName != null && functionName.TryGetValue(kvp.Key, out object? parameterName) && parameterName != null)
            {
                this._logger.LogWarning("Step {StepName} already has input for {FunctionName}.{Key}, it is being overwritten with a message from Step named '{SourceId}'.", this.Name, message.FunctionName, kvp.Key, message.SourceId);
            }

            if (!this._inputs.TryGetValue(message.FunctionName, out Dictionary<string, object?>? functionParameters))
            {
                this._inputs[message.FunctionName] = new();
                functionParameters = this._inputs[message.FunctionName];
            }

            functionParameters![kvp.Key] = kvp.Value;
        }

        // If we're still waiting for inputs on all of our functions then don't do anything.
        List<string> invocableFunctions = this._inputs.Where(i => i.Value != null && i.Value.All(v => v.Value != null)).Select(i => i.Key).ToList();
        var missingKeys = this._inputs.Where(i => i.Value is null || i.Value.Any(v => v.Value is null));

        if (invocableFunctions.Count == 0)
        {
            string missingKeysLog() => string.Join(", ", missingKeys.Select(k => $"{k.Key}: {string.Join(", ", k.Value?.Where(v => v.Value == null).Select(v => v.Key) ?? [])}"));
            this._logger.LogDebug("No invocable functions, missing keys: {MissingKeys}", missingKeysLog());
            return;
        }

        // A message can only target one function and should not result in a different function being invoked.
        var targetFunction = invocableFunctions.FirstOrDefault((name) => name == message.FunctionName) ??
            throw new InvalidOperationException($"A message targeting function '{message.FunctionName}' has resulted in a function named '{invocableFunctions.First()}' becoming invocable. Are the function names configured correctly?");

        this._logger.LogDebug("Step with Id `{StepId}` received all required input for function [{TargetFunction}] and is executing.", this.Name, targetFunction);

        // Concat all the inputs and run the function
        KernelArguments arguments = new(this._inputs[targetFunction]!);
        if (!this._functions.TryGetValue(targetFunction, out KernelFunction? function) || function == null)
        {
            throw new ArgumentException($"Function {targetFunction} not found in plugin {this.Name}");
        }

        FunctionResult? invokeResult = null;
        string? eventName = null;
        object? eventValue = null;

        // Invoke the function, catching all exceptions that it may throw, and then post the appropriate event.
#pragma warning disable CA1031 // Do not catch general exception types
        try
        {
            invokeResult = await this.InvokeFunction(function, this._kernel, arguments).ConfigureAwait(false);
            eventName = $"{targetFunction}.OnResult";
            eventValue = invokeResult?.GetValue<object>();
        }
        catch (Exception ex)
        {
            this._logger.LogError("Error in Step {StepName}: {ErrorMessage}", this.Name, ex.Message);
            eventName = $"{targetFunction}.OnError";
            eventValue = ex;
        }
        finally
        {
            await this.EmitEventAsync(new KernelProcessEvent { Id = eventName, Data = eventValue }).ConfigureAwait(false);

            // Reset the inputs for the function that was just executed
            this._inputs[targetFunction] = new(this._initialInputs[targetFunction] ?? []);
        }
#pragma warning restore CA1031 // Do not catch general exception types
    }

    /// <summary>
    /// Initializes the step with the provided step information.
    /// </summary>
    /// <returns>A <see cref="ValueTask"/></returns>
    /// <exception cref="KernelException"></exception>
    protected virtual async ValueTask InitializeStepAsync()
    {
        // Instantiate an instance of the inner step object
        KernelProcessStep stepInstance = (KernelProcessStep)ActivatorUtilities.CreateInstance(this._kernel.Services, this._stepInfo.InnerStepType);
        var kernelPlugin = KernelPluginFactory.CreateFromObject(stepInstance, pluginName: this._stepInfo.State.Name!);

        // Load the kernel functions
        foreach (KernelFunction f in kernelPlugin)
        {
            this._functions.Add(f.Name, f);
        }

        // Initialize the input channels
        this._initialInputs = this.FindInputChannels(this._functions, this._logger);
        this._inputs = this._initialInputs.ToDictionary(kvp => kvp.Key, kvp => kvp.Value?.ToDictionary(kvp => kvp.Key, kvp => kvp.Value));

        // Activate the step with user-defined state if needed
        Type stateType = this._stepInfo.InspectStateType(out Type? userStateType, this._logger);
        KernelProcessStepState stateObject = this._stepInfo.State;
        stateObject.InitializeUserState(stateType, userStateType);

        if (stateObject is null)
        {
            var errorMessage = "The state object for the KernelProcessStep could not be created.";
            this._logger.LogError("{ErrorMessage}", errorMessage);
            throw new KernelException(errorMessage);
        }

        MethodInfo? methodInfo = this._stepInfo.InnerStepType.GetMethod(nameof(KernelProcessStep.ActivateAsync), [stateType]);
        if (methodInfo is null)
        {
            var errorMessage = "The ActivateAsync method for the KernelProcessStep could not be found.";
            this._logger.LogError("{ErrorMessage}", errorMessage);
            throw new KernelException(errorMessage);
        }

        this._stepState = stateObject;
        var task = methodInfo.Invoke(stepInstance, [stateObject]);
        await stepInstance.ActivateAsync(stateObject).ConfigureAwait(false);
    }

    /// <summary>
    /// Invokes the provides function with the provided kernel and arguments.
    /// </summary>
    /// <param name="function">The function to invoke.</param>
    /// <param name="kernel">The kernel to use for invocation.</param>
    /// <param name="arguments">The arguments to invoke with.</param>
    /// <returns>A <see cref="Task"/> containing the result of the function invocation.</returns>
    private Task<FunctionResult> InvokeFunction(KernelFunction function, Kernel kernel, KernelArguments arguments)
    {
        return kernel.InvokeAsync(function, arguments: arguments);
    }

    /// <summary>
    /// Extracts the current state of the step and returns it as a <see cref="KernelProcessStepInfo"/>.
    /// </summary>
    /// <returns>An instance of <see cref="KernelProcessStepInfo"/></returns>
    internal virtual async Task<KernelProcessStepInfo> ToKernelProcessStepInfoAsync()
    {
        // Lazy one-time initialization of the step before extracting state information.
        // This allows state information to be extracted even if the step has not been activated.
        await this._initializeTask.Value.ConfigureAwait(false);

        var stepInfo = new KernelProcessStepInfo(this._stepInfo.InnerStepType, this._stepState!, this._outputEdges);
        return stepInfo;
    }

    /// <summary>
    /// Emits an event from the step.
    /// </summary>
    /// <param name="localEvent">The event to emit.</param>
    protected void EmitEvent(ProcessEvent localEvent)
    {
        var scopedEvent = this.ScopedEvent(localEvent);
        Console.WriteLine($"\tLOCAL EMIT: {scopedEvent.Id} {localEvent.Id} {localEvent.Namespace}");
        this._outgoingEventQueue.Enqueue(scopedEvent);
    }

    /// <summary>
    /// Generates a scoped event for the step.
    /// </summary>
    /// <param name="localEvent">The event.</param>
    /// <returns>A <see cref="ProcessEvent"/> with the correctly scoped namespace.</returns>
    protected ProcessEvent ScopedEvent(ProcessEvent localEvent)
    {
        Verify.NotNull(localEvent);
        return localEvent with { Namespace = $"{this.Name}_{this.Id}" };
    }

    /// <summary>
    /// Generates a scoped event for the step.
    /// </summary>
    /// <param name="processEvent">The event.</param>
    /// <returns>A <see cref="ProcessEvent"/> with the correctly scoped namespace.</returns>
    protected ProcessEvent ScopedEvent(KernelProcessEvent processEvent)
    {
        Verify.NotNull(processEvent);
        return ProcessEvent.FromKernelProcessEvent(processEvent, $"{this.Name}_{this.Id}");
    }
}<|MERGE_RESOLUTION|>--- conflicted
+++ resolved
@@ -17,14 +17,11 @@
 /// </summary>
 internal class LocalStep : IKernelProcessMessageChannel
 {
-<<<<<<< HEAD
-=======
     /// <summary>
     /// The generic state type for a process step.
     /// </summary>
     private static readonly Type s_genericType = typeof(KernelProcessStep<>);
 
->>>>>>> c304c8be
     private readonly Queue<ProcessEvent> _outgoingEventQueue = new();
     private readonly Lazy<ValueTask> _initializeTask;
     private readonly KernelProcessStepInfo _stepInfo;
