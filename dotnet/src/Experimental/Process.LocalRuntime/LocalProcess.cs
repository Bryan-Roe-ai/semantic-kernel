--- conflicted
+++ resolved
@@ -85,15 +85,12 @@
     /// <returns>A <see cref="Task"/></returns>
     internal async Task RunOnceAsync(KernelProcessEvent? processEvent, Kernel? kernel = null)
     {
-<<<<<<< HEAD
         Verify.NotNull(processEvent);
         await Task.Yield(); // Ensure that the process has an opportunity to run in a different synchronization context.
         Verify.NotNull(processEvent, nameof(processEvent));
-=======
         Verify.NotNull(processEvent, nameof(processEvent));
 
         await Task.Yield(); // Ensure that the process has an opportunity to run in a different synchronization context.
->>>>>>> 5e632fd1
         await this._externalEventChannel.Writer.WriteAsync(processEvent).ConfigureAwait(false);
         await this.StartAsync(kernel, keepAlive: false).ConfigureAwait(false);
         await this._processTask!.JoinAsync().ConfigureAwait(false);
@@ -136,10 +133,7 @@
     /// <returns>A <see cref="Task"/></returns>
     internal Task SendMessageAsync(KernelProcessEvent processEvent, Kernel? kernel = null)
     {
-<<<<<<< HEAD
         Verify.NotNull(processEvent);
-=======
->>>>>>> 5e632fd1
         Verify.NotNull(processEvent, nameof(processEvent));
         return this._externalEventChannel.Writer.WriteAsync(processEvent).AsTask();
     }
@@ -148,13 +142,10 @@
     /// Gets the process information.
     /// </summary>
     /// <returns>An instance of <see cref="KernelProcess"/></returns>
-<<<<<<< HEAD
     internal Task<KernelProcess> GetProcessInfoAsync()
     {
         return this.ToKernelProcessAsync();
     }
-=======
->>>>>>> 5e632fd1
     internal Task<KernelProcess> GetProcessInfoAsync() => this.ToKernelProcessAsync();
 
     /// <summary>
@@ -169,12 +160,9 @@
     {
         if (string.IsNullOrWhiteSpace(message.TargetEventId))
         {
-<<<<<<< HEAD
             string errorMessage = "Internal Process Error: The target event id must be specified when sending a message to a step.";
             this.Logger.LogError("{ErrorMessage}", errorMessage);
             throw new KernelException(errorMessage);
-=======
->>>>>>> 5e632fd1
             throw new KernelException("Internal Process Error: The target event id must be specified when sending a message to a step.").Log(this._logger);
         }
 
@@ -333,10 +321,7 @@
         }
         catch (Exception ex)
         {
-<<<<<<< HEAD
             this.Logger?.LogError("An error occurred while running the process: {ErrorMessage}.", ex.Message);
-=======
->>>>>>> 5e632fd1
             this._logger?.LogError(ex, "An error occurred while running the process.");
             throw;
         }
