﻿// Copyright (c) Microsoft. All rights reserved.

using System;
using System.Collections.Generic;
using System.Linq;
using System.Threading;
using System.Threading.Channels;
using System.Threading.Tasks;
using Microsoft.Extensions.Logging;
using Microsoft.Extensions.Logging.Abstractions;
using Microsoft.SemanticKernel.Process;
using Microsoft.VisualStudio.Threading;

namespace Microsoft.SemanticKernel;

internal delegate bool ProcessEventFilter(KernelProcessEvent processEvent);

internal sealed class LocalProcess : LocalStep, IDisposable
{
    private const string EndProcessId = "Microsoft.SemanticKernel.Process.EndStep";

    private readonly JoinableTaskFactory _joinableTaskFactory;
    private readonly JoinableTaskContext _joinableTaskContext;
    private readonly Channel<KernelProcessEvent> _externalEventChannel;
    private readonly Lazy<ValueTask> _initializeTask;

    internal readonly List<KernelProcessStepInfo> _stepsInfos;
    internal readonly List<LocalStep> _steps = [];
    internal readonly KernelProcess _process;
    internal readonly Kernel _kernel;

    private ILogger? _logger; // Note: Use the Logger property to access this field.
    private ILogger Logger => this._logger ??= this.LoggerFactory?.CreateLogger<LocalProcess>() ?? NullLogger<LocalProcess>.Instance;

    private JoinableTask? _processTask;
    private CancellationTokenSource? _processCancelSource;

    /// <summary>
    /// Initializes a new instance of the <see cref="LocalProcess"/> class.
    /// </summary>
    /// <param name="process">The <see cref="KernelProcess"/> instance.</param>
    /// <param name="kernel">An instance of <see cref="Kernel"/></param>
<<<<<<< HEAD
    internal LocalProcess(KernelProcess process, Kernel kernel)
        : base(process, kernel)
=======
    /// <param name="parentProcessId">Optional. The Id of the parent process if one exists, otherwise null.</param>
    internal LocalProcess(KernelProcess process, Kernel kernel, string? parentProcessId = null)
        : base(process, kernel, parentProcessId)
>>>>>>> c5325f99
    {
        Verify.NotNull(process);
        Verify.NotNull(process.Steps);
        Verify.NotNull(kernel);

        this._stepsInfos = new List<KernelProcessStepInfo>(process.Steps);
        this._kernel = kernel;
        this._process = process;
        this._initializeTask = new Lazy<ValueTask>(this.InitializeProcessAsync);
        this._externalEventChannel = Channel.CreateUnbounded<KernelProcessEvent>();
        this._joinableTaskContext = new JoinableTaskContext();
        this._joinableTaskFactory = new JoinableTaskFactory(this._joinableTaskContext);
<<<<<<< HEAD
=======
        this._logger = this._kernel.LoggerFactory?.CreateLogger(this.Name) ?? new NullLogger<LocalStep>();
>>>>>>> c5325f99
    }

    /// <summary>
    /// Starts the process with an initial event and an optional kernel.
    /// </summary>
    /// <param name="kernel">The <see cref="Kernel"/> instance to use within the running process.</param>
    /// <param name="keepAlive">Indicates if the process should wait for external events after it's finished processing.</param>
    /// <returns> <see cref="Task"/></returns>
    internal async Task StartAsync(Kernel? kernel = null, bool keepAlive = true)
    {
        // Lazy one-time initialization of the process before staring it.
        await this._initializeTask.Value.ConfigureAwait(false);

        this._processCancelSource = new CancellationTokenSource();
        this._processTask = this._joinableTaskFactory.RunAsync(()
            => this.Internal_ExecuteAsync(kernel, keepAlive: keepAlive, cancellationToken: this._processCancelSource.Token));
    }

    /// <summary>
    /// Starts the process with an initial event and then waits for the process to finish. In this case the process will not
    /// keep alive waiting for external events after the internal messages have stopped.
    /// </summary>
    /// <param name="processEvent">Required. The <see cref="KernelProcessEvent"/> to start the process with.</param>
    /// <param name="kernel">Optional. A <see cref="Kernel"/> to use when executing the process.</param>
    /// <returns>A <see cref="Task"/></returns>
    internal async Task RunOnceAsync(KernelProcessEvent? processEvent, Kernel? kernel = null)
    {
<<<<<<< HEAD
        Verify.NotNull(processEvent);
        await Task.Yield(); // Ensure that the process has an opportunity to run in a different synchronization context.
=======
        Verify.NotNull(processEvent, nameof(processEvent));
>>>>>>> c5325f99
        await this._externalEventChannel.Writer.WriteAsync(processEvent).ConfigureAwait(false);
        await this.StartAsync(kernel, keepAlive: false).ConfigureAwait(false);
        await this._processTask!.JoinAsync().ConfigureAwait(false);
    }

    /// <summary>
    /// Stops a running process. This will cancel the process and wait for it to complete before returning.
    /// </summary>
    /// <returns>A <see cref="Task"/></returns>
    internal async Task StopAsync()
    {
        if (this._processTask is null || this._processCancelSource is null || this._processTask.IsCompleted)
        {
            return;
        }

        // Cancel the process and wait for it to complete.
        this._processCancelSource.Cancel();

        try
        {
            await this._processTask;
        }
        catch (OperationCanceledException)
        {
            // The task was cancelled, so we can ignore this exception.
        }
        finally
        {
            this._processCancelSource.Dispose();
        }
    }

    /// <summary>
    /// Sends a message to the process. This does not start the process if it's not already running, in
    /// this case the message will remain queued until the process is started.
    /// </summary>
    /// <param name="processEvent">Required. The <see cref="KernelProcessEvent"/> to start the process with.</param>
    /// <param name="kernel">Optional. A <see cref="Kernel"/> to use when executing the process.</param>
    /// <returns>A <see cref="Task"/></returns>
    internal Task SendMessageAsync(KernelProcessEvent processEvent, Kernel? kernel = null)
    {
<<<<<<< HEAD
        Verify.NotNull(processEvent);
=======
        Verify.NotNull(processEvent, nameof(processEvent));
>>>>>>> c5325f99
        return this._externalEventChannel.Writer.WriteAsync(processEvent).AsTask();
    }

    /// <summary>
    /// Gets the process information.
    /// </summary>
    /// <returns>An instance of <see cref="KernelProcess"/></returns>
<<<<<<< HEAD
    internal Task<KernelProcess> GetProcessInfoAsync()
    {
        return this.ToKernelProcessAsync();
    }
=======
    internal Task<KernelProcess> GetProcessInfoAsync() => this.ToKernelProcessAsync();
>>>>>>> c5325f99

    /// <summary>
    /// Handles a <see cref="LocalMessage"/> that has been sent to the process. This happens only in the case
    /// of a process (this one) running as a step within another process (this one's parent). In this case the
    /// entire sub-process should be executed within a single superstep.
    /// </summary>
    /// <param name="message">The message to process.</param>
    /// <returns>A <see cref="Task"/></returns>
    /// <exception cref="KernelException"></exception>
    internal override async Task HandleMessageAsync(LocalMessage message)
    {
        if (string.IsNullOrWhiteSpace(message.TargetEventId))
        {
<<<<<<< HEAD
            string errorMessage = "Internal Process Error: The target event id must be specified when sending a message to a step.";
            this.Logger.LogError("{ErrorMessage}", errorMessage);
            throw new KernelException(errorMessage);
=======
            throw new KernelException("Internal Process Error: The target event id must be specified when sending a message to a step.").Log(this._logger);
>>>>>>> c5325f99
        }

        string eventId = message.TargetEventId!;
        if (this._outputEdges!.TryGetValue(eventId, out List<KernelProcessEdge>? edges) && edges is not null)
        {
            // Create the external event that will be used to start the nested process. Since this event came
            // from outside this processes, we set the visibility to internal so that it's not emitted back out again.
            var nestedEvent = new KernelProcessEvent() { Id = eventId, Data = message.TargetEventData, Visibility = KernelProcessEventVisibility.Internal };

            // Run the nested process completely within a single superstep.
            await this.RunOnceAsync(nestedEvent, this._kernel).ConfigureAwait(false);
        }
    }

    #region Private Methods

    /// <summary>
    /// Loads the process and initializes the steps. Once this is complete the process can be started.
    /// </summary>
    /// <returns>A <see cref="Task"/></returns>
    private ValueTask InitializeProcessAsync()
    {
        // Initialize the input and output edges for the process
        this._outputEdges = this._process.Edges.ToDictionary(kvp => kvp.Key, kvp => kvp.Value.ToList());

        // Initialize the steps within this process
        foreach (var step in this._stepsInfos)
        {
            LocalStep? localStep = null;

            // The current step should already have a name.
            Verify.NotNull(step.State?.Name);

            if (step is KernelProcess processStep)
            {
                // The process will only have an Id if its already been executed.
                if (string.IsNullOrWhiteSpace(processStep.State.Id))
                {
                    processStep = processStep with { State = processStep.State with { Id = Guid.NewGuid().ToString() } };
                }

<<<<<<< HEAD
                localStep =
                    new LocalProcess(processStep, this._kernel)
                    {
                        ParentProcessId = this.Id,
                        LoggerFactory = this.LoggerFactory,
                        EventFilter = this.EventFilter,
                    };
            }
            else if (step is KernelProcessMap mapStep)
            {
                localStep =
                    new LocalMap(mapStep, this._kernel)
                    {
                        ParentProcessId = this.Id,
                        LoggerFactory = this.LoggerFactory,
                    };
=======
                var process = new LocalProcess(
                    process: kernelStep,
                    kernel: this._kernel,
                    parentProcessId: this.Id);

                //await process.StartAsync(kernel: this._kernel, keepAlive: true).ConfigureAwait(false);
                localStep = process;
>>>>>>> c5325f99
            }
            else
            {
                // The current step should already have an Id.
                Verify.NotNull(step.State?.Id);

<<<<<<< HEAD
                localStep =
                    new LocalStep(step, this._kernel)
                    {
                        ParentProcessId = this.Id,
                        LoggerFactory = this.LoggerFactory,
                        EventFilter = this.EventFilter,
                    };
=======
                localStep = new LocalStep(
                    stepInfo: step,
                    kernel: this._kernel,
                    parentProcessId: this.Id);
>>>>>>> c5325f99
            }

            this._steps.Add(localStep);
        }

        return default;
    }

    /// <summary>
    /// Initializes this process as a step within another process.
    /// </summary>
    /// <returns>A <see cref="ValueTask"/></returns>
    /// <exception cref="KernelException"></exception>
    protected override ValueTask InitializeStepAsync()
    {
        // The process does not need any further initialization as it's already been initialized.
        // Override the base method to prevent it from being called.
        return default;
    }

    private async Task Internal_ExecuteAsync(Kernel? kernel = null, int maxSupersteps = 100, bool keepAlive = true, CancellationToken cancellationToken = default)
    {
        Kernel localKernel = kernel ?? this._kernel;
        Queue<LocalMessage> messageChannel = new();

        try
        {
            // Run the Pregel algorithm until there are no more messages being sent.
            LocalStep? finalStep = null;
            for (int superstep = 0; superstep < maxSupersteps; superstep++)
            {
                // Check for external events
                this.EnqueueExternalMessages(messageChannel);

                // Get all of the messages that have been sent to the steps within the process and queue them up for processing.
                foreach (var step in this._steps)
                {
                    this.EnqueueStepMessages(step, messageChannel);
                }

                // Complete the writing side, indicating no more messages in this superstep.
                var messagesToProcess = messageChannel.ToList();
                messageChannel.Clear();

                // If there are no messages to process, wait for an external event.
                if (messagesToProcess.Count == 0)
                {
                    if (!keepAlive || !await this._externalEventChannel.Reader.WaitToReadAsync(cancellationToken).ConfigureAwait(false))
                    {
                        this._processCancelSource?.Cancel();
                        break;
                    }
                }

                List<Task> messageTasks = [];
                foreach (var message in messagesToProcess)
                {
                    // Check for end condition
                    if (message.DestinationId.Equals(EndProcessId, StringComparison.OrdinalIgnoreCase))
                    {
                        this._processCancelSource?.Cancel();
                        break;
                    }

                    var destinationStep = this._steps.First(v => v.Id == message.DestinationId);

                    // Send a message to the step
                    messageTasks.Add(destinationStep.HandleMessageAsync(message));
                    finalStep = destinationStep;
                }

                await Task.WhenAll(messageTasks).ConfigureAwait(false);
            }
        }
        catch (Exception ex)
        {
<<<<<<< HEAD
            this.Logger?.LogError("An error occurred while running the process: {ErrorMessage}.", ex.Message);
=======
            this._logger?.LogError(ex, "An error occurred while running the process.");
>>>>>>> c5325f99
            throw;
        }
        finally
        {
            if (this._processCancelSource?.IsCancellationRequested ?? false)
            {
                this._processCancelSource.Cancel();
            }

            this._processCancelSource?.Dispose();
        }

        return;
    }

    /// <summary>
    /// Processes external events that have been sent to the process, translates them to <see cref="LocalMessage"/>s, and enqueues
    /// them to the provided message channel so that they can be processed in the next superstep.
    /// </summary>
    /// <param name="messageChannel">The message channel where messages should be enqueued.</param>
    private void EnqueueExternalMessages(Queue<LocalMessage> messageChannel)
    {
        while (this._externalEventChannel.Reader.TryRead(out var externalEvent))
        {
            if (this._outputEdges!.TryGetValue(externalEvent.Id!, out List<KernelProcessEdge>? edges) && edges is not null)
            {
                foreach (var edge in edges)
                {
                    LocalMessage message = LocalMessageFactory.CreateFromEdge(edge, externalEvent.Data);
                    messageChannel.Enqueue(message);
                }
            }
        }
    }

    /// <summary>
    /// Processes events emitted by the given step in the last superstep, translates them to <see cref="LocalMessage"/>s, and enqueues
    /// them to the provided message channel so that they can be processed in the next superstep.
    /// </summary>
    /// <param name="step">The step containing outgoing events to process.</param>
    /// <param name="messageChannel">The message channel where messages should be enqueued.</param>
    private void EnqueueStepMessages(LocalStep step, Queue<LocalMessage> messageChannel)
    {
        var allStepEvents = step.GetAllEvents();
        foreach (var stepEvent in allStepEvents)
        {
            // Emit the event out of the process (this one) if it's visibility is public.
            if (stepEvent.Visibility == KernelProcessEventVisibility.Public)
            {
                base.EmitEvent(stepEvent);
            }

            // Get the edges for the event and queue up the messages to be sent to the next steps.
            foreach (var edge in step.GetEdgeForEvent(stepEvent.Id!))
            {
                LocalMessage message = LocalMessageFactory.CreateFromEdge(edge, stepEvent.Data);
                messageChannel.Enqueue(message);
            }
        }
    }

    /// <summary>
    /// Builds a <see cref="KernelProcess"/> from the current <see cref="LocalProcess"/>.
    /// </summary>
    /// <returns>An instance of <see cref="KernelProcess"/></returns>
    /// <exception cref="InvalidOperationException"></exception>
    private async Task<KernelProcess> ToKernelProcessAsync()
    {
        var processState = new KernelProcessState(this.Name, this.Id);
        var stepTasks = this._steps.Select(step => step.ToKernelProcessStepInfoAsync()).ToList();
        var steps = await Task.WhenAll(stepTasks).ConfigureAwait(false);
        return new KernelProcess(processState, steps, this._outputEdges);
    }

    /// <summary>
    /// When the process is used as a step within another process, this method will be called
    /// rather than ToKernelProcessAsync when extracting the state.
    /// </summary>
    /// <returns>A <see cref="Task{T}"/> where T is <see cref="KernelProcess"/></returns>
    internal override async Task<KernelProcessStepInfo> ToKernelProcessStepInfoAsync()
    {
        return await this.ToKernelProcessAsync().ConfigureAwait(false);
    }

    #endregion

    public void Dispose()
    {
        this._externalEventChannel.Writer.Complete();
        this._joinableTaskContext.Dispose();
        this._joinableTaskContext.Dispose();
        this._processCancelSource?.Dispose();
    }
}<|MERGE_RESOLUTION|>--- conflicted
+++ resolved
@@ -1,4 +1,4 @@
-﻿// Copyright (c) Microsoft. All rights reserved.
+// Copyright (c) Microsoft. All rights reserved.
 
 using System;
 using System.Collections.Generic;
@@ -40,14 +40,11 @@
     /// </summary>
     /// <param name="process">The <see cref="KernelProcess"/> instance.</param>
     /// <param name="kernel">An instance of <see cref="Kernel"/></param>
-<<<<<<< HEAD
     internal LocalProcess(KernelProcess process, Kernel kernel)
         : base(process, kernel)
-=======
     /// <param name="parentProcessId">Optional. The Id of the parent process if one exists, otherwise null.</param>
     internal LocalProcess(KernelProcess process, Kernel kernel, string? parentProcessId = null)
         : base(process, kernel, parentProcessId)
->>>>>>> c5325f99
     {
         Verify.NotNull(process);
         Verify.NotNull(process.Steps);
@@ -60,10 +57,7 @@
         this._externalEventChannel = Channel.CreateUnbounded<KernelProcessEvent>();
         this._joinableTaskContext = new JoinableTaskContext();
         this._joinableTaskFactory = new JoinableTaskFactory(this._joinableTaskContext);
-<<<<<<< HEAD
-=======
         this._logger = this._kernel.LoggerFactory?.CreateLogger(this.Name) ?? new NullLogger<LocalStep>();
->>>>>>> c5325f99
     }
 
     /// <summary>
@@ -91,12 +85,9 @@
     /// <returns>A <see cref="Task"/></returns>
     internal async Task RunOnceAsync(KernelProcessEvent? processEvent, Kernel? kernel = null)
     {
-<<<<<<< HEAD
         Verify.NotNull(processEvent);
         await Task.Yield(); // Ensure that the process has an opportunity to run in a different synchronization context.
-=======
         Verify.NotNull(processEvent, nameof(processEvent));
->>>>>>> c5325f99
         await this._externalEventChannel.Writer.WriteAsync(processEvent).ConfigureAwait(false);
         await this.StartAsync(kernel, keepAlive: false).ConfigureAwait(false);
         await this._processTask!.JoinAsync().ConfigureAwait(false);
@@ -139,11 +130,8 @@
     /// <returns>A <see cref="Task"/></returns>
     internal Task SendMessageAsync(KernelProcessEvent processEvent, Kernel? kernel = null)
     {
-<<<<<<< HEAD
         Verify.NotNull(processEvent);
-=======
         Verify.NotNull(processEvent, nameof(processEvent));
->>>>>>> c5325f99
         return this._externalEventChannel.Writer.WriteAsync(processEvent).AsTask();
     }
 
@@ -151,14 +139,11 @@
     /// Gets the process information.
     /// </summary>
     /// <returns>An instance of <see cref="KernelProcess"/></returns>
-<<<<<<< HEAD
     internal Task<KernelProcess> GetProcessInfoAsync()
     {
         return this.ToKernelProcessAsync();
     }
-=======
     internal Task<KernelProcess> GetProcessInfoAsync() => this.ToKernelProcessAsync();
->>>>>>> c5325f99
 
     /// <summary>
     /// Handles a <see cref="LocalMessage"/> that has been sent to the process. This happens only in the case
@@ -172,13 +157,10 @@
     {
         if (string.IsNullOrWhiteSpace(message.TargetEventId))
         {
-<<<<<<< HEAD
             string errorMessage = "Internal Process Error: The target event id must be specified when sending a message to a step.";
             this.Logger.LogError("{ErrorMessage}", errorMessage);
             throw new KernelException(errorMessage);
-=======
             throw new KernelException("Internal Process Error: The target event id must be specified when sending a message to a step.").Log(this._logger);
->>>>>>> c5325f99
         }
 
         string eventId = message.TargetEventId!;
@@ -220,7 +202,6 @@
                     processStep = processStep with { State = processStep.State with { Id = Guid.NewGuid().ToString() } };
                 }
 
-<<<<<<< HEAD
                 localStep =
                     new LocalProcess(processStep, this._kernel)
                     {
@@ -237,7 +218,6 @@
                         ParentProcessId = this.Id,
                         LoggerFactory = this.LoggerFactory,
                     };
-=======
                 var process = new LocalProcess(
                     process: kernelStep,
                     kernel: this._kernel,
@@ -245,14 +225,12 @@
 
                 //await process.StartAsync(kernel: this._kernel, keepAlive: true).ConfigureAwait(false);
                 localStep = process;
->>>>>>> c5325f99
             }
             else
             {
                 // The current step should already have an Id.
                 Verify.NotNull(step.State?.Id);
 
-<<<<<<< HEAD
                 localStep =
                     new LocalStep(step, this._kernel)
                     {
@@ -260,12 +238,10 @@
                         LoggerFactory = this.LoggerFactory,
                         EventFilter = this.EventFilter,
                     };
-=======
                 localStep = new LocalStep(
                     stepInfo: step,
                     kernel: this._kernel,
                     parentProcessId: this.Id);
->>>>>>> c5325f99
             }
 
             this._steps.Add(localStep);
@@ -342,11 +318,8 @@
         }
         catch (Exception ex)
         {
-<<<<<<< HEAD
             this.Logger?.LogError("An error occurred while running the process: {ErrorMessage}.", ex.Message);
-=======
             this._logger?.LogError(ex, "An error occurred while running the process.");
->>>>>>> c5325f99
             throw;
         }
         finally
