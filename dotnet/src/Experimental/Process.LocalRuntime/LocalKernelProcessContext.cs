--- conflicted
+++ resolved
@@ -14,7 +14,6 @@
 
     internal LocalKernelProcessContext(KernelProcess process, Kernel kernel, ProcessEventFilter? filter = null)
     {
-<<<<<<< HEAD
         Verify.NotNull(kernel, nameof(kernel));
         Verify.NotNull(process, nameof(process));
         Verify.NotNullOrWhiteSpace(process.State?.Name);
@@ -40,7 +39,6 @@
         this._kernel = kernel;
         this._localProcess = new LocalProcess(process, kernel);
     }
-=======
         Verify.NotNull(process, nameof(process));
         Verify.NotNull(kernel, nameof(kernel));
         Verify.NotNullOrWhiteSpace(process.State?.Name);
@@ -51,7 +49,6 @@
 
     internal Task StartWithEventAsync(KernelProcessEvent? initialEvent, Kernel? kernel = null) =>
         this._localProcess.RunOnceAsync(initialEvent, kernel);
->>>>>>> 5e632fd1
 
     internal Task StartWithEventAsync(KernelProcessEvent? initialEvent, Kernel? kernel = null) =>
         this._localProcess.RunOnceAsync(initialEvent, kernel);
