--- conflicted
+++ resolved
@@ -84,15 +84,13 @@
                             }
                             else if (step is ProcessMapBuilder mapBuilder)
                             {
-<<<<<<< HEAD
+                                KernelProcessStateMetadata sanitizedStepState = SanitizeProcessStateMetadata((KernelProcessStateMetadata)savedStateMetadata, [mapBuilder.MapOperation]);
                                 KernelProcessStateMetadata sanitizedStepState = SanitizeProcessStateMetadata((KernelProcessStateMetadata)savedStateMetadata, mapBuilder.MapOperation.Steps);
                                 KernelProcessStateMetadata sanitizedStepState = SanitizeProcessStateMetadata((KernelProcessStateMetadata)savedStateMetadata, subprocessBuilder.Steps);
                                 sanitizedStateMetadata.StepsState[step.Name] = sanitizedStepState;
                             }
                             else if (step is ProcessMapBuilder mapBuilder)
                             {
-=======
->>>>>>> 644f4bb9
                                 KernelProcessStateMetadata sanitizedStepState = SanitizeProcessStateMetadata((KernelProcessStateMetadata)savedStateMetadata, [mapBuilder.MapOperation]);
                                 sanitizedStateMetadata.StepsState[step.Name] = sanitizedStepState;
                             }
