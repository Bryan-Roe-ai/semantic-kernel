--- conflicted
+++ resolved
@@ -222,7 +222,6 @@
     /// <param name="aliases">Aliases that have been used by previous versions of the step, used for supporting backward compatibility when reading old version Process States</param>
     /// <returns>An instance of <see cref="ProcessStepBuilder"/></returns>
     public ProcessStepBuilder AddStepFromType<TStep, TState>(TState initialState, string? id = null, IReadOnlyList<string>? aliases = null) where TStep : KernelProcessStep<TState> where TState : class, new()
-<<<<<<< HEAD
     {
         ProcessStepBuilder<TStep> stepBuilder = new(id ?? typeof(TStep).Name, this.ProcessBuilder, initialState: initialState);
 
@@ -249,7 +248,7 @@
         if (string.IsNullOrWhiteSpace(threadName))
         {
             // No thread name was specified so add a new thread for the agent.
-            this.AddThread<AzureAIAgentThread>(agentDefinition.Name, KernelProcessThreadLifetime.Scoped);
+            this.AddThread(agentDefinition.Name, KernelProcessThreadLifetime.Scoped);
             threadName = agentDefinition.Name;
         }
 
@@ -277,11 +276,11 @@
         if (string.IsNullOrWhiteSpace(threadName))
         {
             // No thread name was specified so add a new thread for the agent.
-            this.AddThread<AzureAIAgentThread>(agentDefinition.Name, KernelProcessThreadLifetime.Scoped);
+            this.AddThread(agentDefinition.Name, KernelProcessThreadLifetime.Scoped);
             threadName = agentDefinition.Name;
         }
 
-        var stepBuilder = new ProcessAgentBuilder(agentDefinition, threadName: threadName, [], this.ProcessBuilder, id) { HumanInLoopMode = humanInLoopMode }; // TODO: Add inputs to the agent
+        var stepBuilder = new ProcessAgentBuilder(agentDefinition, threadName: threadName, [], this.ProcessBuilder, id) { HumanInLoopMode = humanInLoopMode };
         return this.AddStep(stepBuilder, aliases);
     }
 
@@ -312,13 +311,9 @@
         if (string.IsNullOrWhiteSpace(threadName))
         {
             // No thread name was specified so add a new thread for the agent.
-            this.AddThread<AzureAIAgentThread>(agentDefinition.Name, KernelProcessThreadLifetime.Scoped);
+            this.AddThread(agentDefinition.Name, KernelProcessThreadLifetime.Scoped);
             threadName = agentDefinition.Name;
         }
-=======
-    {
-        ProcessStepBuilder<TStep> stepBuilder = new(id ?? typeof(TStep).Name, this.ProcessBuilder, initialState: initialState);
->>>>>>> c084b067
 
         KernelProcessStateResolver<string?> agentIdResolver = new((s) =>
         {
@@ -332,107 +327,6 @@
     }
 
     /// <summary>
-<<<<<<< HEAD
-=======
-    /// Adds a step to the process from a declarative agent.
-    /// </summary>
-    /// <param name="agentDefinition">The <see cref="AgentDefinition"/></param>
-    /// <param name="id">The unique Id of the step. If not provided, the name of the step Type will be used.</param>
-    /// <param name="aliases">Aliases that have been used by previous versions of the step, used for supporting backward compatibility when reading old version Process States</param>
-    /// <param name="threadName">Specifies the thread reference to be used by the agent. If not provided, the agent will create a new thread for each invocation.</param>
-    /// <param name="humanInLoopMode">Specifies the human-in-the-loop mode for the agent. If not provided, the default is <see cref="HITLMode.Never"/>.</param>
-    public ProcessAgentBuilder<TProcessState> AddStepFromAgent<TProcessState>(AgentDefinition agentDefinition, string? id = null, IReadOnlyList<string>? aliases = null, string? threadName = null, HITLMode humanInLoopMode = HITLMode.Never) where TProcessState : class, new()
-    {
-        Verify.NotNull(agentDefinition, nameof(agentDefinition));
-
-        if (string.IsNullOrWhiteSpace(agentDefinition.Name))
-        {
-            throw new ArgumentException("AgentDefinition.Name cannot be null or empty.", nameof(agentDefinition));
-        }
-
-        if (string.IsNullOrWhiteSpace(threadName))
-        {
-            // No thread name was specified so add a new thread for the agent.
-            this.AddThread(agentDefinition.Name, KernelProcessThreadLifetime.Scoped);
-            threadName = agentDefinition.Name;
-        }
-
-        var stepBuilder = new ProcessAgentBuilder<TProcessState>(agentDefinition, threadName: threadName, [], this.ProcessBuilder, id) { HumanInLoopMode = humanInLoopMode }; // TODO: Add inputs to the agent
-        return this.AddStep(stepBuilder, aliases);
-    }
-
-    /// <summary>
-    /// Adds a step to the process from a declarative agent.
-    /// </summary>
-    /// <param name="agentDefinition">The <see cref="AgentDefinition"/></param>
-    /// <param name="id">The unique Id of the step. If not provided, the name of the step Type will be used.</param>
-    /// <param name="aliases">Aliases that have been used by previous versions of the step, used for supporting backward compatibility when reading old version Process States</param>
-    /// <param name="threadName">Specifies the thread reference to be used by the agent. If not provided, the agent will create a new thread for each invocation.</param>
-    /// <param name="humanInLoopMode">Specifies the human-in-the-loop mode for the agent. If not provided, the default is <see cref="HITLMode.Never"/>.</param>
-    public ProcessAgentBuilder AddStepFromAgent(AgentDefinition agentDefinition, string? id = null, IReadOnlyList<string>? aliases = null, string? threadName = null, HITLMode humanInLoopMode = HITLMode.Never)
-    {
-        Verify.NotNull(agentDefinition, nameof(agentDefinition));
-
-        if (string.IsNullOrWhiteSpace(agentDefinition.Name))
-        {
-            throw new ArgumentException("AgentDefinition.Name cannot be null or empty.", nameof(agentDefinition));
-        }
-
-        if (string.IsNullOrWhiteSpace(threadName))
-        {
-            // No thread name was specified so add a new thread for the agent.
-            this.AddThread(agentDefinition.Name, KernelProcessThreadLifetime.Scoped);
-            threadName = agentDefinition.Name;
-        }
-
-        var stepBuilder = new ProcessAgentBuilder(agentDefinition, threadName: threadName, [], this.ProcessBuilder, id) { HumanInLoopMode = humanInLoopMode };
-        return this.AddStep(stepBuilder, aliases);
-    }
-
-    /// <summary>
-    /// Adds a step to the process from a declarative agent.
-    /// </summary>
-    /// <param name="agentDefinition">The <see cref="AgentDefinition"/></param>
-    /// <param name="threadName">Specifies the thread reference to be used by the agent. If not provided, the agent will create a new thread for each invocation.</param>
-    /// <param name="stepId">Id of the step. If not provided, the Id will come from the agent Id.</param>
-    /// <param name="humanInLoopMode">Specifies the human-in-the-loop mode for the agent. If not provided, the default is <see cref="HITLMode.Never"/>.</param>
-    /// <param name="aliases"></param>
-    /// <returns></returns>
-    /// <exception cref="ArgumentException"></exception>
-    public ProcessAgentBuilder<TProcessState> AddStepFromAgentProxy<TProcessState>(AgentDefinition agentDefinition, string? threadName = null, string? stepId = null, HITLMode humanInLoopMode = HITLMode.Never, IReadOnlyList<string>? aliases = null) where TProcessState : class, new()
-    {
-        Verify.NotNull(agentDefinition, nameof(agentDefinition));
-
-        if (string.IsNullOrWhiteSpace(agentDefinition.Id))
-        {
-            throw new ArgumentException("AgentDefinition.Id cannot be null or empty.", nameof(agentDefinition));
-        }
-
-        if (string.IsNullOrWhiteSpace(agentDefinition.Name))
-        {
-            throw new ArgumentException("AgentDefinition.Name cannot be null or empty.", nameof(agentDefinition));
-        }
-
-        if (string.IsNullOrWhiteSpace(threadName))
-        {
-            // No thread name was specified so add a new thread for the agent.
-            this.AddThread(agentDefinition.Name, KernelProcessThreadLifetime.Scoped);
-            threadName = agentDefinition.Name;
-        }
-
-        KernelProcessStateResolver<string?> agentIdResolver = new((s) =>
-        {
-            StateResolverContentWrapper wrapper = new() { State = s };
-            var result = JMESPathConditionEvaluator.EvaluateToString(wrapper, agentDefinition.Id);
-            return Task.FromResult(result);
-        });
-
-        var stepBuilder = new ProcessAgentBuilder<TProcessState>(agentDefinition, threadName: threadName, [], this.ProcessBuilder, stepId) { AgentIdResolver = agentIdResolver, HumanInLoopMode = humanInLoopMode }; // TODO: Add inputs to the agent
-        return this.AddStep(stepBuilder, aliases);
-    }
-
-    /// <summary>
->>>>>>> c084b067
     /// Adds a step to the process that represents the end of the process.
     /// </summary>
     /// <returns></returns>
@@ -527,20 +421,11 @@
     /// </summary>
     /// <typeparam name="T">The concrete type of the <see cref="AgentThread"/></typeparam>
     /// <param name="threadName">The name of the thread.</param>
-<<<<<<< HEAD
-    /// <param name="threadId">The Id of an existing thread that should be used.</param>
-    /// <returns></returns>
-    public ProcessBuilder AddThread<T>(string threadName, string threadId) where T : AgentThread
-    {
-        Verify.NotNullOrWhiteSpace(threadName, nameof(threadName));
-        Verify.NotNullOrWhiteSpace(threadId, nameof(threadId));
-=======
     /// <param name="threadPolicy">The policy that determines the lifetime of the <see cref="AgentThread"/></param>
     /// <param name="threadId">The Id of an existing thread that should be used.</param>
     public ProcessBuilder AddThread<T>(string threadName, KernelProcessThreadLifetime threadPolicy, string? threadId = null) where T : AgentThread
     {
         Verify.NotNullOrWhiteSpace(threadName, nameof(threadName));
->>>>>>> c084b067
 
         var threadType = typeof(T) switch
         {
@@ -556,17 +441,9 @@
     /// <summary>
     /// Adds a thread to the process.
     /// </summary>
-<<<<<<< HEAD
-    /// <typeparam name="T">The concrete type of the <see cref="AgentThread"/></typeparam>
-    /// <param name="threadName">The name of the thread.</param>
-    /// <param name="threadPolicy">The policy that determines the lifetime of the <see cref="AgentThread"/></param>
-    /// <returns></returns>
-    public ProcessBuilder AddThread<T>(string threadName, KernelProcessThreadLifetime threadPolicy) where T : AgentThread
-=======
     /// <param name="threadName">The name of the thread.</param>
     /// <param name="threadPolicy">The policy that determines the lifetime of the <see cref="AgentThread"/></param>
     public ProcessBuilder AddThread(string threadName, KernelProcessThreadLifetime threadPolicy)
->>>>>>> c084b067
     {
         Verify.NotNullOrWhiteSpace(threadName, nameof(threadName));
         Verify.NotNull(threadPolicy, nameof(threadPolicy));
@@ -603,11 +480,7 @@
     /// Creates a <see cref="ListenForBuilder"/> instance to define a listener for incoming messages.
     /// </summary>
     /// <returns></returns>
-<<<<<<< HEAD
-    public ListenForBuilder ListenFor()
-=======
     internal ListenForBuilder ListenFor()
->>>>>>> c084b067
     {
         return new ListenForBuilder(this);
     }
@@ -651,11 +524,7 @@
 
         // Create the process
         KernelProcessState state = new(this.Name, version: this.Version, id: this.Id);
-<<<<<<< HEAD
-        KernelProcess process = new(state, builtSteps, builtEdges) { Threads = this._threads, UserStateype = this.StateType, Description = this.Description };
-=======
         KernelProcess process = new(state, builtSteps, builtEdges) { Threads = this._threads, UserStateType = this.StateType, Description = this.Description };
->>>>>>> c084b067
 
         return process;
     }
@@ -663,12 +532,6 @@
     /// <summary>
     /// Initializes a new instance of the <see cref="ProcessBuilder"/> class.
     /// </summary>
-<<<<<<< HEAD
-    /// <param name="yaml">The declarative process in yaml.</param>
-    /// <returns>An instance of <see cref="KernelProcess"/></returns>
-    /// <exception cref="ArgumentException"></exception>
-    public static async Task<KernelProcess?> LoadFromYamlAsync(string yaml)
-=======
     /// <param name="yaml">Workflow definition in YAML format.</param>
     /// <returns>An instance of <see cref="KernelProcess"/></returns>
     public static Task<KernelProcess?> LoadFromYamlAsync(string yaml)
@@ -692,6 +555,19 @@
     public static Task<KernelProcess?> LoadFromYamlAsync(string yaml, List<string> assemblyPaths)
         => LoadFromYamlInternalAsync(yaml, assemblyPaths: assemblyPaths);
 
+        try
+        {
+            var workflow = WorkflowSerializer.DeserializeFromYaml(yaml);
+    var builder = new WorkflowBuilder();
+    var process = await builder.BuildProcessAsync(workflow, yaml).ConfigureAwait(false);
+
+            return process;
+        }
+        catch (Exception ex)
+        {
+            throw new ArgumentException("Failed to deserialize the process string.", ex);
+        }
+    }
     #endregion
 
     #region private
@@ -707,37 +583,30 @@
         string yaml,
         List<string>? assemblyPaths = null,
         Dictionary<string, Type>? stepTypes = null)
->>>>>>> c084b067
-    {
-        Verify.NotNullOrWhiteSpace(yaml);
-
-        try
-        {
-            var workflow = WorkflowSerializer.DeserializeFromYaml(yaml);
-            var builder = new WorkflowBuilder();
-<<<<<<< HEAD
-            var process = await builder.BuildProcessAsync(workflow, yaml).ConfigureAwait(false);
-
-            return process;
-=======
-
-            if (stepTypes is not null)
-            {
-                return await builder.BuildProcessAsync(workflow, yaml, stepTypes).ConfigureAwait(false);
-            }
-            else if (assemblyPaths is { Count: > 0 })
-            {
-                var loadedStepTypes = ProcessStepLoader.LoadStepTypesFromAssemblies(assemblyPaths);
-                return await builder.BuildProcessAsync(workflow, yaml, loadedStepTypes).ConfigureAwait(false);
-            }
-
-            return await builder.BuildProcessAsync(workflow, yaml).ConfigureAwait(false);
->>>>>>> c084b067
-        }
-        catch (Exception ex)
-        {
-            throw new ArgumentException("Failed to deserialize the process string.", ex);
-        }
-    }
+{
+    Verify.NotNullOrWhiteSpace(yaml);
+
+    try
+    {
+        var workflow = WorkflowSerializer.DeserializeFromYaml(yaml);
+        var builder = new WorkflowBuilder();
+
+        if (stepTypes is not null)
+        {
+            return await builder.BuildProcessAsync(workflow, yaml, stepTypes).ConfigureAwait(false);
+        }
+        else if (assemblyPaths is { Count: > 0 })
+        {
+            var loadedStepTypes = ProcessStepLoader.LoadStepTypesFromAssemblies(assemblyPaths);
+            return await builder.BuildProcessAsync(workflow, yaml, loadedStepTypes).ConfigureAwait(false);
+        }
+
+        return await builder.BuildProcessAsync(workflow, yaml).ConfigureAwait(false);
+    }
+    catch (Exception ex)
+    {
+        throw new ArgumentException("Failed to deserialize the process string.", ex);
+    }
+}
     #endregion
 }