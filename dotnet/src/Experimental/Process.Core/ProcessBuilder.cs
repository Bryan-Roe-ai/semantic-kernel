--- conflicted
+++ resolved
@@ -142,7 +142,6 @@
         return builder;
     }
 
-<<<<<<< HEAD
     /// <summary>
     /// Add the provided step builder to the process.
     /// </summary>
@@ -154,10 +153,64 @@
         this._steps.Add(stepBuilder);
     }
 
-    #region Public Interface
-
-    /// <summary>
-    /// A read-only collection of steps in the process.
+    /// <summary>
+    /// Check to ensure stepName is not used yet in another step
+    /// </summary>
+    private bool StepNameAlreadyExists(string stepName)
+    {
+        return this._steps.Select(step => step.Name).Contains(stepName);
+    }
+
+    /// <summary>
+    /// Verify step is unique and add to the process.
+    /// </summary>
+    private TBuilder AddStep<TBuilder>(TBuilder builder, IReadOnlyList<string>? aliases) where TBuilder : ProcessStepBuilder
+    {
+        if (this.StepNameAlreadyExists(builder.Name))
+        {
+            throw new InvalidOperationException($"Step name {builder.Name} is already used, assign a different name for step");
+        }
+
+        if (aliases != null && aliases.Count > 0)
+        {
+            builder.Aliases = aliases;
+        }
+
+        this._steps.Add(builder);
+
+        return builder;
+    }
+
+    /// <summary>
+    /// Check to ensure stepName is not used yet in another step
+    /// </summary>
+    private bool StepNameAlreadyExists(string stepName)
+    {
+        return this._steps.Select(step => step.Name).Contains(stepName);
+    }
+
+    /// <summary>
+    /// Verify step is unique and add to the process.
+    /// </summary>
+    private TBuilder AddStep<TBuilder>(TBuilder builder, IReadOnlyList<string>? aliases) where TBuilder : ProcessStepBuilder
+    {
+        if (this.StepNameAlreadyExists(builder.Name))
+        {
+            throw new InvalidOperationException($"Step name {builder.Name} is already used, assign a different name for step");
+        }
+
+        if (aliases != null && aliases.Count > 0)
+        {
+            builder.Aliases = aliases;
+        }
+
+        this._steps.Add(builder);
+
+        return builder;
+    }
+
+    /// <summary>
+    /// Add the provided step builder to the process.
     /// </summary>
     public IReadOnlyList<ProcessStepBuilder> Steps => this._steps.AsReadOnly();
 
@@ -169,29 +222,12 @@
     /// <param name="aliases">Aliases that have been used by previous versions of the step, used for supporting backward compatibility when reading old version Process States</param>
     /// <returns>An instance of <see cref="ProcessStepBuilder"/></returns>
     public ProcessStepBuilder AddStepFromType<TStep>(string? name = null, IReadOnlyList<string>? aliases = null) where TStep : KernelProcessStep
+    public ProcessStepBuilder AddStepFromType<TStep>(string? name = null, IReadOnlyList<string>? aliases = null) where TStep : KernelProcessStep
     {
         ProcessStepBuilder<TStep> stepBuilder = new(name);
-
-=======
-    #region Public Interface
-
-    /// <summary>
-    /// A read-only collection of steps in the process.
-    /// </summary>
-    public IReadOnlyList<ProcessStepBuilder> Steps => this._steps.AsReadOnly();
-
-    /// <summary>
-    /// Adds a step to the process.
-    /// </summary>
-    /// <typeparam name="TStep">The step Type.</typeparam>
-    /// <param name="name">The name of the step. This parameter is optional.</param>
-    /// <param name="aliases">Aliases that have been used by previous versions of the step, used for supporting backward compatibility when reading old version Process States</param>
-    /// <returns>An instance of <see cref="ProcessStepBuilder"/></returns>
-    public ProcessStepBuilder AddStepFromType<TStep>(string? name = null, IReadOnlyList<string>? aliases = null) where TStep : KernelProcessStep
-    {
         ProcessStepBuilder<TStep> stepBuilder = new(name);
 
->>>>>>> 644f4bb9
+        return this.AddStep(stepBuilder, aliases);
         return this.AddStep(stepBuilder, aliases);
     }
 
@@ -205,7 +241,11 @@
     /// <param name="aliases">Aliases that have been used by previous versions of the step, used for supporting backward compatibility when reading old version Process States</param>
     /// <returns>An instance of <see cref="ProcessStepBuilder"/></returns>
     public ProcessStepBuilder AddStepFromType<TStep, TState>(TState initialState, string? name = null, IReadOnlyList<string>? aliases = null) where TStep : KernelProcessStep<TState> where TState : class, new()
-    {
+    public ProcessStepBuilder AddStepFromType<TStep, TState>(TState initialState, string? name = null, IReadOnlyList<string>? aliases = null) where TStep : KernelProcessStep<TState> where TState : class, new()
+    {
+        ProcessStepBuilder<TStep> stepBuilder = new(name, initialState: initialState);
+
+        return this.AddStep(stepBuilder, aliases);
         ProcessStepBuilder<TStep> stepBuilder = new(name, initialState: initialState);
 
         return this.AddStep(stepBuilder, aliases);
@@ -218,6 +258,7 @@
     /// <param name="aliases">Aliases that have been used by previous versions of the step, used for supporting backward compatibility when reading old version Process States</param>
     /// <returns>An instance of <see cref="ProcessStepBuilder"/></returns>
     public ProcessBuilder AddStepFromProcess(ProcessBuilder kernelProcess, IReadOnlyList<string>? aliases = null)
+    public ProcessBuilder AddStepFromProcess(ProcessBuilder kernelProcess, IReadOnlyList<string>? aliases = null)
     {
         kernelProcess.HasParentProcess = true;
 
@@ -254,7 +295,42 @@
         ProcessStepBuilder<TStep> stepBuilder = new(name, initialState: initialState);
 
         ProcessMapBuilder mapBuilder = new(stepBuilder);
-<<<<<<< HEAD
+
+        return this.AddStep(mapBuilder, aliases);
+
+        return this.AddStep(kernelProcess, aliases);
+    }
+
+    /// <summary>
+    /// Adds a step to the process.
+    /// </summary>
+    /// <typeparam name="TStep">The step Type.</typeparam>
+    /// <param name="name">The name of the step. This parameter is optional.</param>
+    /// <param name="aliases">Aliases that have been used by previous versions of the step, used for supporting backward compatibility when reading old version Process States</param>
+    /// <returns>An instance of <see cref="ProcessMapBuilder"/></returns>
+    public ProcessMapBuilder AddMapStepFromType<TStep>(string? name = null, IReadOnlyList<string>? aliases = null) where TStep : KernelProcessStep
+    {
+        ProcessStepBuilder<TStep> stepBuilder = new(name);
+
+        ProcessMapBuilder mapBuilder = new(stepBuilder);
+
+        return this.AddStep(mapBuilder, aliases);
+    }
+
+    /// <summary>
+    /// Adds a step to the process and define it's initial user-defined state.
+    /// </summary>
+    /// <typeparam name="TStep">The step Type.</typeparam>
+    /// <typeparam name="TState">The state Type.</typeparam>
+    /// <param name="initialState">The initial state of the step.</param>
+    /// <param name="name">The name of the step. This parameter is optional.</param>
+    /// <param name="aliases">Aliases that have been used by previous versions of the step, used for supporting backward compatibility when reading old version Process States</param>
+    /// <returns>An instance of <see cref="ProcessMapBuilder"/></returns>
+    public ProcessMapBuilder AddMapStepFromType<TStep, TState>(TState initialState, string? name = null, IReadOnlyList<string>? aliases = null) where TStep : KernelProcessStep<TState> where TState : class, new()
+    {
+        ProcessStepBuilder<TStep> stepBuilder = new(name, initialState: initialState);
+
+        ProcessMapBuilder mapBuilder = new(stepBuilder);
 
         return this.AddStep(mapBuilder, aliases);
     }
@@ -273,9 +349,6 @@
 
         ProcessMapBuilder mapBuilder = new(process);
 
-=======
-
->>>>>>> 644f4bb9
         return this.AddStep(mapBuilder, aliases);
     }
 
@@ -333,6 +406,7 @@
     public ProcessFunctionTargetBuilder WhereInputEventIs(string eventId)
     {
         Verify.NotNullOrWhiteSpace(eventId, nameof(eventId));
+        Verify.NotNullOrWhiteSpace(eventId, nameof(eventId));
 
         if (!this._externalEventTargetMap.TryGetValue(eventId, out var target))
         {
