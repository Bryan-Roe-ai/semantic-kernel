--- conflicted
+++ resolved
@@ -100,8 +100,7 @@
     {
         // The step is a, process so we can return the step info directly.
         return this.Build(stateMetadata as KernelProcessStateMetadata);
-<<<<<<< HEAD
-=======
+        return this.Build(stateMetadata as KernelProcessStateMetadata);
     }
 
     /// <summary>
@@ -113,7 +112,34 @@
     internal void AddStepFromBuilder(ProcessStepBuilder stepBuilder)
     {
         this._steps.Add(stepBuilder);
->>>>>>> cc166421
+    }
+
+    /// <summary>
+    /// Check to ensure stepName is not used yet in another step
+    /// </summary>
+    private bool StepNameAlreadyExists(string stepName)
+    {
+        return this._steps.Select(step => step.Name).Contains(stepName);
+    }
+
+    /// <summary>
+    /// Verify step is unique and add to the process.
+    /// </summary>
+    private TBuilder AddStep<TBuilder>(TBuilder builder, IReadOnlyList<string>? aliases) where TBuilder : ProcessStepBuilder
+    {
+        if (this.StepNameAlreadyExists(builder.Name))
+        {
+            throw new InvalidOperationException($"Step name {builder.Name} is already used, assign a different name for step");
+        }
+
+        if (aliases != null && aliases.Count > 0)
+        {
+            builder.Aliases = aliases;
+        }
+
+        this._steps.Add(builder);
+
+        return builder;
     }
 
     /// <summary>
@@ -127,45 +153,6 @@
         this._steps.Add(stepBuilder);
     }
 
-    /// <summary>
-    /// Check to ensure stepName is not used yet in another step
-    /// </summary>
-    private bool StepNameAlreadyExists(string stepName)
-    {
-        return this._steps.Select(step => step.Name).Contains(stepName);
-    }
-
-    /// <summary>
-    /// Verify step is unique and add to the process.
-    /// </summary>
-    private TBuilder AddStep<TBuilder>(TBuilder builder, IReadOnlyList<string>? aliases) where TBuilder : ProcessStepBuilder
-    {
-        if (this.StepNameAlreadyExists(builder.Name))
-        {
-            throw new InvalidOperationException($"Step name {builder.Name} is already used, assign a different name for step");
-        }
-
-        if (aliases != null && aliases.Count > 0)
-        {
-            builder.Aliases = aliases;
-        }
-
-        this._steps.Add(builder);
-
-        return builder;
-    }
-
-    /// <summary>
-    /// Add the provided step builder to the process.
-    /// </summary>
-    /// <remarks>
-    /// Utilized by <see cref="ProcessMapBuilder"/> only.
-    /// </remarks>
-    internal void AddStepFromBuilder(ProcessStepBuilder stepBuilder)
-    {
-        this._steps.Add(stepBuilder);
-    }
-
     #region Public Interface
 
     /// <summary>
@@ -265,21 +252,6 @@
         ProcessMapBuilder mapBuilder = new(process);
 
         return this.AddStep(mapBuilder, aliases);
-    }
-
-    /// <summary>
-    /// Adds a map operation to the process that accepts an enumerable input parameter and
-    /// processes each individual parameter value by the specified map operation (TStep).
-    /// Results are coalesced into a result set of the same dimension as the input set.
-    /// </summary>
-    /// <param name="target">The target for the map operation</param>
-    /// <returns>An instance of <see cref="ProcessMapBuilder"/></returns>
-    public ProcessMapBuilder AddMapForTarget(ProcessFunctionTargetBuilder target)
-    {
-        var mapBuilder = new ProcessMapBuilder(target);
-        this._steps.Add(mapBuilder);
-
-        return mapBuilder;
     }
 
     /// <summary>
@@ -358,11 +330,15 @@
 
         // Build the steps and injecting initial state if any is provided
         var builtSteps = this.BuildWithStateMetadata(stateMetadata);
+        var builtSteps = this.BuildWithStateMetadata(stateMetadata);
 
         // Create the process
         KernelProcessState state = new(this.Name, version: this.Version, id: this.HasParentProcess ? this.Id : null);
         KernelProcess process = new(state, builtSteps, builtEdges);
 
+        KernelProcessState state = new(this.Name, version: this.Version, id: this.HasParentProcess ? this.Id : null);
+        KernelProcess process = new(state, builtSteps, builtEdges);
+
         return process;
     }
 
