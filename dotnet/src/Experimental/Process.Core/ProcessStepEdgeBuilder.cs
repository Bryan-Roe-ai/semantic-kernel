﻿// Copyright (c) Microsoft. All rights reserved.

using System;
<<<<<<< HEAD
using System.Collections.Generic;
=======
>>>>>>> c084b067
using System.Linq;
using Microsoft.SemanticKernel.Process.Internal;

namespace Microsoft.SemanticKernel;

/// <summary>
/// Provides functionality for incrementally defining a process edge.
/// </summary>
public class ProcessStepEdgeBuilder
{
    internal ProcessTargetBuilder? Target { get; set; }

    /// <summary>
    /// The event data that the edge fires on.
    /// </summary>
    internal ProcessEventData EventData { get; }

    /// <summary>
    /// The source step of the edge.
    /// </summary>
    internal ProcessStepBuilder Source { get; }

    /// <summary>
    /// The EdgeGroupBuilder for the edge
    /// </summary>
    internal KernelProcessEdgeGroupBuilder? EdgeGroupBuilder { get; set; }

    /// <summary>
    /// The condition that must be met for the edge to fire.
    /// </summary>
    internal KernelProcessEdgeCondition? Condition { get; set; }

    /// <summary>
<<<<<<< HEAD
    /// Optional metadata to include with the edge.
    /// </summary>
    internal Dictionary<string, object?> Metadata { get; set; }

    /// <summary>
=======
>>>>>>> c084b067
    /// An optional variable update to be performed when the edge fires.
    /// </summary>
    internal VariableUpdate? VariableUpdate { get; set; }

    /// <summary>
    /// Initializes a new instance of the <see cref="ProcessStepEdgeBuilder"/> class.
    /// </summary>
    /// <param name="source">The source step.</param>
    /// <param name="eventId">The Id of the event.</param>
    /// <param name="eventName"></param>
    /// <param name="edgeGroupBuilder">The group Id for the edge.</param>
    /// <param name="condition">The condition that must be met for the edge to fire.</param>
<<<<<<< HEAD
    /// <param name="metadata"> Optional metadata to include with the event.</param>
    internal ProcessStepEdgeBuilder(ProcessStepBuilder source, string eventId, string eventName, KernelProcessEdgeGroupBuilder? edgeGroupBuilder = null, KernelProcessEdgeCondition? condition = null, Dictionary<string, object?>? metadata = null)
=======
    internal ProcessStepEdgeBuilder(ProcessStepBuilder source, string eventId, string eventName, KernelProcessEdgeGroupBuilder? edgeGroupBuilder = null, KernelProcessEdgeCondition? condition = null)
>>>>>>> c084b067
    {
        Verify.NotNull(source, nameof(source));
        Verify.NotNullOrWhiteSpace(eventId, nameof(eventId));

        this.Source = source;
        this.EventData = new() { EventId = eventId, EventName = eventName };
        this.EdgeGroupBuilder = edgeGroupBuilder;
        this.Condition = condition;
<<<<<<< HEAD
        this.Metadata = metadata ?? [];
=======
>>>>>>> c084b067
    }

    /// <summary>
    /// Builds the edge.
    /// </summary>
    internal KernelProcessEdge Build(ProcessBuilder? processBuilder = null)
    {
        Verify.NotNull(this.Source?.Id);

        if (this.Target is null || this.Source?.Id is null)
        {
            throw new InvalidOperationException("A target and Source must be specified before building the edge.");
        }

        if (this.Target is ProcessFunctionTargetBuilder functionTargetBuilder)
        {
            if (this.EdgeGroupBuilder is not null && this.Target is ProcessStepTargetBuilder stepTargetBuilder)
            {
                var messageSources = this.EdgeGroupBuilder.MessageSources.Select(e => new KernelProcessMessageSource(e.MessageType, e.Source.Id)).ToList();
                var edgeGroup = new KernelProcessEdgeGroup(this.EdgeGroupBuilder.GroupId, messageSources, stepTargetBuilder.InputMapping);
                functionTargetBuilder.Step.RegisterGroupInputMapping(edgeGroup);
            }
        }

<<<<<<< HEAD
        return new KernelProcessEdge(this.Source.Id, this.Target.Build(processBuilder), groupId: this.EdgeGroupBuilder?.GroupId, this.Condition, this.Metadata, this.VariableUpdate);
=======
        return new KernelProcessEdge(this.Source.Id, this.Target.Build(processBuilder), groupId: this.EdgeGroupBuilder?.GroupId, this.Condition, this.VariableUpdate);
>>>>>>> c084b067
    }

    /// <summary>
    /// Signals that the output of the source step should be sent to the specified target when the associated event fires.
    /// </summary>
    /// <param name="target">The output target.</param>
    /// <param name="metadata"> Optional metadata to include with the event.</param>
    /// <returns>A fresh builder instance for fluid definition</returns>
    public ProcessStepEdgeBuilder SendEventTo(ProcessTargetBuilder target, Dictionary<string, object?>? metadata = null)
    {
        return this.SendEventTo_Internal(target, metadata);
    }

    /// <summary>
    /// Sets the condition for the edge.
    /// </summary>
    /// <param name="condition"></param>
    /// <returns></returns>
    public ProcessStepEdgeBuilder OnCondition(KernelProcessEdgeCondition condition)
    {
        Verify.NotNull(condition, nameof(condition));
        this.Condition = condition;
        return this;
    }

    /// <summary>
    /// Internally overridable implementation: Signals that the output of the source step should be sent to the specified target when the associated event fires.
    /// </summary>
    /// <param name="target">The output target.</param>
    /// <param name="metadata"> Optional metadata to include with the event.</param>
    /// <returns>A fresh builder instance for fluid definition</returns>
<<<<<<< HEAD
    /// <exception cref="InvalidOperationException"></exception>
    /// <exception cref="ArgumentException"></exception>
    internal virtual ProcessStepEdgeBuilder SendEventTo_Internal(ProcessTargetBuilder target, Dictionary<string, object?>? metadata = null)
=======
    public ProcessStepEdgeBuilder SendEventTo(ProcessTargetBuilder target)
    {
        return this.SendEventTo_Internal(target);
    }

    /// <summary>
    /// Sets the condition for the edge.
    /// </summary>
    /// <param name="condition"></param>
    /// <returns></returns>
    public ProcessStepEdgeBuilder OnCondition(KernelProcessEdgeCondition condition)
    {
        Verify.NotNull(condition, nameof(condition));
        this.Condition = condition;
        return this;
    }

    /// <summary>
    /// Internally overridable implementation: Signals that the output of the source step should be sent to the specified target when the associated event fires.
    /// </summary>
    /// <param name="target">The output target.</param>
    /// <returns>A fresh builder instance for fluid definition</returns>
    /// <exception cref="InvalidOperationException"></exception>
    /// <exception cref="ArgumentException"></exception>
    internal virtual ProcessStepEdgeBuilder SendEventTo_Internal(ProcessTargetBuilder target)
>>>>>>> c084b067
    {
        if (this.Target is not null)
        {
            throw new InvalidOperationException("An output target has already been set.");
        }

        if (target is ProcessFunctionTargetBuilder functionTargetBuilder)
        {
            if (functionTargetBuilder.Step is ProcessMapBuilder && this.Source is ProcessMapBuilder)
            {
                throw new ArgumentException($"{nameof(ProcessMapBuilder)} may not target another {nameof(ProcessMapBuilder)}.", nameof(target));
            }
        }

        this.Target = target;
        this.Source.LinkTo(this.EventData.EventId, this);

<<<<<<< HEAD
        return new ProcessStepEdgeBuilder(this.Source, this.EventData.EventId, this.EventData.EventName, this.EdgeGroupBuilder, this.Condition, metadata);
=======
        return new ProcessStepEdgeBuilder(this.Source, this.EventData.EventId, this.EventData.EventName, this.EdgeGroupBuilder, this.Condition);
>>>>>>> c084b067
    }

    /// <summary>
    /// Emit the SK step event as an external event with specific topic name
    /// </summary>
    /// <returns></returns>
    public ProcessStepEdgeBuilder EmitExternalEvent(ProcessProxyBuilder proxyStep, string topicName)
    {
        // 1. Link sk event and topic
        proxyStep.LinkTopicToStepEdgeInfo(topicName, this.Source, this.EventData);

        // 2. Regular SK step link step functions/edge connection
        var targetBuilder = proxyStep.GetExternalFunctionTargetBuilder();

        return this.SendEventTo(targetBuilder);
    }

    /// <summary>
    /// Emit the SK step event as an external event with specific topic name
    /// </summary>
    /// <returns></returns>
    public ProcessStepEdgeBuilder SentToAgentStep(ProcessAgentBuilder agentStep)
    {
        var targetBuilder = agentStep.GetInvokeAgentFunctionTargetBuilder();

        return this.SendEventTo(targetBuilder);
    }

    /// <summary>
    /// Signals that the process should be stopped.
    /// </summary>
    public virtual void StopProcess()
    {
        if (this.Target is not null)
        {
            throw new InvalidOperationException("An output target has already been set.");
        }

        var outputTarget = new ProcessFunctionTargetBuilder(EndStep.Instance);
        this.Target = outputTarget;
        this.Source.LinkTo(ProcessConstants.EndStepName, this);
    }
}<|MERGE_RESOLUTION|>--- conflicted
+++ resolved
@@ -1,10 +1,6 @@
 ﻿// Copyright (c) Microsoft. All rights reserved.
 
 using System;
-<<<<<<< HEAD
-using System.Collections.Generic;
-=======
->>>>>>> c084b067
 using System.Linq;
 using Microsoft.SemanticKernel.Process.Internal;
 
@@ -38,14 +34,6 @@
     internal KernelProcessEdgeCondition? Condition { get; set; }
 
     /// <summary>
-<<<<<<< HEAD
-    /// Optional metadata to include with the edge.
-    /// </summary>
-    internal Dictionary<string, object?> Metadata { get; set; }
-
-    /// <summary>
-=======
->>>>>>> c084b067
     /// An optional variable update to be performed when the edge fires.
     /// </summary>
     internal VariableUpdate? VariableUpdate { get; set; }
@@ -58,12 +46,7 @@
     /// <param name="eventName"></param>
     /// <param name="edgeGroupBuilder">The group Id for the edge.</param>
     /// <param name="condition">The condition that must be met for the edge to fire.</param>
-<<<<<<< HEAD
-    /// <param name="metadata"> Optional metadata to include with the event.</param>
-    internal ProcessStepEdgeBuilder(ProcessStepBuilder source, string eventId, string eventName, KernelProcessEdgeGroupBuilder? edgeGroupBuilder = null, KernelProcessEdgeCondition? condition = null, Dictionary<string, object?>? metadata = null)
-=======
     internal ProcessStepEdgeBuilder(ProcessStepBuilder source, string eventId, string eventName, KernelProcessEdgeGroupBuilder? edgeGroupBuilder = null, KernelProcessEdgeCondition? condition = null)
->>>>>>> c084b067
     {
         Verify.NotNull(source, nameof(source));
         Verify.NotNullOrWhiteSpace(eventId, nameof(eventId));
@@ -72,10 +55,6 @@
         this.EventData = new() { EventId = eventId, EventName = eventName };
         this.EdgeGroupBuilder = edgeGroupBuilder;
         this.Condition = condition;
-<<<<<<< HEAD
-        this.Metadata = metadata ?? [];
-=======
->>>>>>> c084b067
     }
 
     /// <summary>
@@ -100,11 +79,7 @@
             }
         }
 
-<<<<<<< HEAD
-        return new KernelProcessEdge(this.Source.Id, this.Target.Build(processBuilder), groupId: this.EdgeGroupBuilder?.GroupId, this.Condition, this.Metadata, this.VariableUpdate);
-=======
         return new KernelProcessEdge(this.Source.Id, this.Target.Build(processBuilder), groupId: this.EdgeGroupBuilder?.GroupId, this.Condition, this.VariableUpdate);
->>>>>>> c084b067
     }
 
     /// <summary>
@@ -113,34 +88,6 @@
     /// <param name="target">The output target.</param>
     /// <param name="metadata"> Optional metadata to include with the event.</param>
     /// <returns>A fresh builder instance for fluid definition</returns>
-    public ProcessStepEdgeBuilder SendEventTo(ProcessTargetBuilder target, Dictionary<string, object?>? metadata = null)
-    {
-        return this.SendEventTo_Internal(target, metadata);
-    }
-
-    /// <summary>
-    /// Sets the condition for the edge.
-    /// </summary>
-    /// <param name="condition"></param>
-    /// <returns></returns>
-    public ProcessStepEdgeBuilder OnCondition(KernelProcessEdgeCondition condition)
-    {
-        Verify.NotNull(condition, nameof(condition));
-        this.Condition = condition;
-        return this;
-    }
-
-    /// <summary>
-    /// Internally overridable implementation: Signals that the output of the source step should be sent to the specified target when the associated event fires.
-    /// </summary>
-    /// <param name="target">The output target.</param>
-    /// <param name="metadata"> Optional metadata to include with the event.</param>
-    /// <returns>A fresh builder instance for fluid definition</returns>
-<<<<<<< HEAD
-    /// <exception cref="InvalidOperationException"></exception>
-    /// <exception cref="ArgumentException"></exception>
-    internal virtual ProcessStepEdgeBuilder SendEventTo_Internal(ProcessTargetBuilder target, Dictionary<string, object?>? metadata = null)
-=======
     public ProcessStepEdgeBuilder SendEventTo(ProcessTargetBuilder target)
     {
         return this.SendEventTo_Internal(target);
@@ -166,7 +113,6 @@
     /// <exception cref="InvalidOperationException"></exception>
     /// <exception cref="ArgumentException"></exception>
     internal virtual ProcessStepEdgeBuilder SendEventTo_Internal(ProcessTargetBuilder target)
->>>>>>> c084b067
     {
         if (this.Target is not null)
         {
@@ -184,11 +130,7 @@
         this.Target = target;
         this.Source.LinkTo(this.EventData.EventId, this);
 
-<<<<<<< HEAD
-        return new ProcessStepEdgeBuilder(this.Source, this.EventData.EventId, this.EventData.EventName, this.EdgeGroupBuilder, this.Condition, metadata);
-=======
         return new ProcessStepEdgeBuilder(this.Source, this.EventData.EventId, this.EventData.EventName, this.EdgeGroupBuilder, this.Condition);
->>>>>>> c084b067
     }
 
     /// <summary>
