--- conflicted
+++ resolved
@@ -52,10 +52,6 @@
         }
 
         this.Target = target;
-<<<<<<< HEAD
-        this.Metadata = metadata ?? [];
-=======
->>>>>>> c084b067
         ProcessStepEdgeBuilder edgeBuilder = new(this.Source, this.EventData.EventId, this.EventData.EventId) { Target = this.Target };
         this.Source.LinkTo(this.EventData.EventId, edgeBuilder);
 
