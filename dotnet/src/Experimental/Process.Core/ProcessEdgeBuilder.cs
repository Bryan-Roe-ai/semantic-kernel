--- conflicted
+++ resolved
@@ -30,14 +30,11 @@
     /// <param name="eventId">The Id of the event.</param>
     internal ProcessEdgeBuilder(ProcessBuilder source, string eventId)
     {
-<<<<<<< HEAD
         this._source = source;
         this._eventId = eventId;
-=======
         Verify.NotNull(source, nameof(source));
         Verify.NotNullOrWhiteSpace(eventId, nameof(eventId));
 
->>>>>>> 488edb9b
         this.Source = source;
         this.EventId = eventId;
     }
@@ -45,15 +42,12 @@
     /// <summary>
     /// Sends the output of the source step to the specified target when the associated event fires.
     /// </summary>
-<<<<<<< main
     /// <param name="outputTarget">The output target.</param>
     public void SendEventTo(ProcessStepEdgeBuilder outputTarget)
     {
         this._source.LinkTo(this._eventId, outputTarget);
     public void SendEventTo(ProcessFunctionTargetBuilder target)
-=======
     public ProcessEdgeBuilder SendEventTo(ProcessFunctionTargetBuilder target)
->>>>>>> upstream/main
     {
         if (this.Target is not null)
         {
