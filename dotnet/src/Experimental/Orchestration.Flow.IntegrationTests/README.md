--- conflicted
+++ resolved
@@ -1,245 +1,10 @@
-<<<<<<< HEAD
-<<<<<<< div
-<<<<<<< div
-=======
-<<<<<<< Updated upstream
-<<<<<<< Updated upstream
-<<<<<<< head
->>>>>>> head
-<<<<<<< Updated upstream
-<<<<<<< Updated upstream
-<<<<<<< Updated upstream
-<<<<<<< Updated upstream
-<<<<<<< Updated upstream
-<<<<<<< Updated upstream
 # Experimental Flow Orchestrator Integration Tests
-=======
-=======
->>>>>>> Stashed changes
-=======
->>>>>>> Stashed changes
-=======
->>>>>>> Stashed changes
-=======
->>>>>>> Stashed changes
-=======
->>>>>>> Stashed changes
-<<<<<<< main
-# Experimental Flow Orchestrator Integration Tests
-=======
-=======
-<<<<<<< div
->>>>>>> main
-=======
->>>>>>> origin/main
-=======
-<<<<<<< main
-# Experimental Flow Orchestrator Integration Tests
-=======
->>>>>>> Stashed changes
-=======
-<<<<<<< main
-# Experimental Flow Orchestrator Integration Tests
-=======
->>>>>>> Stashed changes
->>>>>>> head
-<<<<<<< HEAD
-# Experimental Flow Orchestrator Integration Tests
-=======
-﻿# Experimental Flow Orchestrator Integration Tests
->>>>>>> 9cfcc609b1cbe6e1d6975df1d665fa0b064c5624
-<<<<<<< div
-<<<<<<< div
-=======
-<<<<<<< Updated upstream
-<<<<<<< Updated upstream
-<<<<<<< head
->>>>>>> head
->>>>>>> origin/main
-<<<<<<< Updated upstream
-<<<<<<< Updated upstream
-<<<<<<< Updated upstream
-<<<<<<< Updated upstream
-<<<<<<< Updated upstream
->>>>>>> Stashed changes
-=======
->>>>>>> Stashed changes
-=======
->>>>>>> Stashed changes
-=======
->>>>>>> Stashed changes
-=======
->>>>>>> Stashed changes
-=======
->>>>>>> Stashed changes
-=======
-<<<<<<< div
->>>>>>> main
-=======
-=======
->>>>>>> Stashed changes
-=======
->>>>>>> Stashed changes
->>>>>>> origin/main
->>>>>>> head
-=======
-# Experimental Flow Orchestrator Integration Tests
->>>>>>> 637c5bcc
 
 ## Requirements
 
 1. **Azure OpenAI**: go to the [Azure OpenAI Quickstart](https://learn.microsoft.com/en-us/azure/cognitive-services/openai/quickstart)
-<<<<<<< HEAD
-<<<<<<< div
-<<<<<<< div
-=======
->>>>>>> head
-<<<<<<< Updated upstream
-<<<<<<< Updated upstream
-<<<<<<< head
-<<<<<<< Updated upstream
-<<<<<<< Updated upstream
-<<<<<<< Updated upstream
-<<<<<<< Updated upstream
-<<<<<<< Updated upstream
-<<<<<<< Updated upstream
-=======
-=======
->>>>>>> Stashed changes
-=======
->>>>>>> Stashed changes
-=======
->>>>>>> Stashed changes
-=======
->>>>>>> Stashed changes
-=======
->>>>>>> Stashed changes
-=======
->>>>>>> Stashed changes
-=======
->>>>>>> Stashed changes
-=======
->>>>>>> Stashed changes
-<<<<<<< main
-   and deploy an instance of Azure OpenAI, deploy a model like "text-davinci-003" find your Endpoint and API key.
-=======
    and deploy an instance of Azure OpenAI, deploy a model like "gpt-35-turbo-instruct" find your Endpoint and API key.
->>>>>>> origin/111
 2. **OpenAI**: go to [OpenAI](https://platform.openai.com) to register and procure your API key.
-=======
-<<<<<<< HEAD
-<<<<<<< Updated upstream
-<<<<<<< Updated upstream
-<<<<<<< Updated upstream
-<<<<<<< Updated upstream
-<<<<<<< Updated upstream
-<<<<<<< Updated upstream
-<<<<<<< Updated upstream
-=======
->>>>>>> Stashed changes
-=======
->>>>>>> Stashed changes
->>>>>>> Stashed changes
-=======
->>>>>>> Stashed changes
-=======
->>>>>>> Stashed changes
-=======
->>>>>>> Stashed changes
-=======
->>>>>>> Stashed changes
-=======
-<<<<<<< HEAD
->>>>>>> origin/main
-=======
->>>>>>> Stashed changes
-=======
->>>>>>> Stashed changes
-<<<<<<< div
-=======
-<<<<<<< HEAD
->>>>>>> main
-=======
->>>>>>> head
-   and deploy an instance of Azure OpenAI, deploy a model like "text-davinci-003" find your Endpoint and API key.
-=======
-   and deploy an instance of Azure OpenAI, deploy a model like "gpt-35-turbo-instruct" find your Endpoint and API key.
->>>>>>> origin/111
-2. **OpenAI**: go to [OpenAI](https://platform.openai.com) to register and procure your API key.
-<<<<<<< div
-<<<<<<< div
-=======
-<<<<<<< Updated upstream
-<<<<<<< Updated upstream
-<<<<<<< head
->>>>>>> head
-<<<<<<< Updated upstream
-<<<<<<< Updated upstream
-<<<<<<< Updated upstream
-<<<<<<< Updated upstream
-<<<<<<< Updated upstream
-<<<<<<< Updated upstream
-=======
-=======
->>>>>>> Stashed changes
-=======
->>>>>>> Stashed changes
-=======
->>>>>>> Stashed changes
-=======
->>>>>>> Stashed changes
-=======
->>>>>>> Stashed changes
-=======
-<<<<<<< div
->>>>>>> main
-=======
->>>>>>> origin/main
-=======
->>>>>>> Stashed changes
-=======
->>>>>>> Stashed changes
->>>>>>> head
-=======
->>>>>>> Stashed changes
-=======
-   and deploy an instance of Azure OpenAI, deploy a model like "text-davinci-003" find your Endpoint and API key.
-2. **OpenAI**: go to [OpenAI](https://openai.com/product/) to register and procure your API key.
->>>>>>> 9cfcc609b1cbe6e1d6975df1d665fa0b064c5624
-<<<<<<< div
-<<<<<<< div
-=======
-<<<<<<< Updated upstream
-<<<<<<< Updated upstream
-<<<<<<< head
->>>>>>> head
->>>>>>> origin/main
-<<<<<<< Updated upstream
-<<<<<<< Updated upstream
-<<<<<<< Updated upstream
-<<<<<<< Updated upstream
-<<<<<<< Updated upstream
->>>>>>> Stashed changes
-=======
->>>>>>> Stashed changes
-=======
->>>>>>> Stashed changes
-=======
->>>>>>> Stashed changes
-=======
->>>>>>> Stashed changes
-=======
->>>>>>> Stashed changes
-=======
-<<<<<<< div
->>>>>>> main
-=======
-=======
->>>>>>> Stashed changes
-=======
->>>>>>> Stashed changes
->>>>>>> origin/main
->>>>>>> head
 3. **Azure Bing Web Search API**: go to [Bing Web Search API](https://www.microsoft.com/en-us/bing/apis/bing-web-search-api)
    and select `Try Now` to get started.
 
@@ -248,93 +13,7 @@
 ### Option 1: Use Secret Manager
 
 Integration tests will require secrets and credentials, to access OpenAI, Azure OpenAI,
-<<<<<<< HEAD
-<<<<<<< div
-<<<<<<< div
-=======
-<<<<<<< Updated upstream
-<<<<<<< Updated upstream
-<<<<<<< head
->>>>>>> head
-<<<<<<< Updated upstream
-<<<<<<< Updated upstream
-<<<<<<< Updated upstream
-<<<<<<< Updated upstream
-<<<<<<< Updated upstream
-<<<<<<< Updated upstream
 Bing and other resources.
-=======
-=======
->>>>>>> Stashed changes
-=======
->>>>>>> Stashed changes
-=======
->>>>>>> Stashed changes
-=======
->>>>>>> Stashed changes
-=======
->>>>>>> Stashed changes
-<<<<<<< main
-Bing and other resources.
-=======
-=======
-<<<<<<< div
->>>>>>> main
-=======
->>>>>>> origin/main
-=======
-<<<<<<< main
-Bing and other resources.
-=======
->>>>>>> Stashed changes
-=======
-<<<<<<< main
-Bing and other resources.
-=======
->>>>>>> Stashed changes
->>>>>>> head
-<<<<<<< HEAD
-Bing and other resources.
-=======
-Bing and other resources. 
->>>>>>> 9cfcc609b1cbe6e1d6975df1d665fa0b064c5624
-<<<<<<< div
-<<<<<<< div
-=======
-<<<<<<< Updated upstream
-<<<<<<< Updated upstream
-<<<<<<< head
->>>>>>> head
->>>>>>> origin/main
-<<<<<<< Updated upstream
-<<<<<<< Updated upstream
-<<<<<<< Updated upstream
-<<<<<<< Updated upstream
-<<<<<<< Updated upstream
->>>>>>> Stashed changes
-=======
->>>>>>> Stashed changes
-=======
->>>>>>> Stashed changes
-=======
->>>>>>> Stashed changes
-=======
->>>>>>> Stashed changes
-=======
->>>>>>> Stashed changes
-=======
-<<<<<<< div
->>>>>>> main
-=======
-=======
->>>>>>> Stashed changes
-=======
->>>>>>> Stashed changes
->>>>>>> origin/main
->>>>>>> head
-=======
-Bing and other resources.
->>>>>>> 637c5bcc
 
 We suggest using .NET [Secret Manager](https://learn.microsoft.com/en-us/aspnet/core/security/app-secrets)
 to avoid the risk of leaking secrets into the repository, branches and pull requests.
@@ -342,68 +21,6 @@
 
 To set your secrets with Secret Manager:
 
-<<<<<<< HEAD
-<<<<<<< div
-<<<<<<< div
-=======
-<<<<<<< Updated upstream
-<<<<<<< Updated upstream
-<<<<<<< head
->>>>>>> head
-<<<<<<< Updated upstream
-<<<<<<< Updated upstream
-<<<<<<< Updated upstream
-<<<<<<< Updated upstream
-<<<<<<< Updated upstream
-<<<<<<< Updated upstream
-=======
-=======
->>>>>>> Stashed changes
-=======
->>>>>>> Stashed changes
-=======
->>>>>>> Stashed changes
-=======
->>>>>>> Stashed changes
-=======
->>>>>>> Stashed changes
-=======
->>>>>>> Stashed changes
-=======
->>>>>>> Stashed changes
-<<<<<<< main
-```sh {"id":"01J6KPR1FAFBFPM4TCN6WEPFNE"}
-=======
-<<<<<<< HEAD
-<<<<<<< Updated upstream
-<<<<<<< Updated upstream
-<<<<<<< Updated upstream
-<<<<<<< Updated upstream
-<<<<<<< Updated upstream
-<<<<<<< Updated upstream
-<<<<<<< Updated upstream
-=======
->>>>>>> Stashed changes
->>>>>>> Stashed changes
-=======
->>>>>>> Stashed changes
-=======
->>>>>>> Stashed changes
-=======
->>>>>>> Stashed changes
-=======
->>>>>>> Stashed changes
-=======
-<<<<<<< HEAD
-<<<<<<< div
->>>>>>> main
-=======
->>>>>>> origin/main
-=======
->>>>>>> Stashed changes
-=======
->>>>>>> Stashed changes
->>>>>>> head
 ```sh {"id":"01J6KPR1FAFBFPM4TCN6WEPFNE"}
 cd dotnet/src/IntegrationTests
 
@@ -415,98 +32,6 @@
 
 dotnet user-secrets set "AzureOpenAI:ServiceId" "azure-gpt-35-turbo-instruct"
 dotnet user-secrets set "AzureOpenAI:DeploymentName" "gpt-35-turbo-instruct"
-<<<<<<< div
-<<<<<<< div
-=======
->>>>>>> head
-<<<<<<< Updated upstream
-<<<<<<< Updated upstream
-<<<<<<< head
-<<<<<<< Updated upstream
-<<<<<<< Updated upstream
-<<<<<<< Updated upstream
-<<<<<<< Updated upstream
-<<<<<<< Updated upstream
-<<<<<<< Updated upstream
-=======
-=======
->>>>>>> Stashed changes
-=======
->>>>>>> Stashed changes
-=======
->>>>>>> Stashed changes
-=======
->>>>>>> Stashed changes
-=======
-<<<<<<< Updated upstream
->>>>>>> origin/main
-=======
->>>>>>> Stashed changes
-=======
->>>>>>> Stashed changes
-<<<<<<< div
-=======
->>>>>>> main
-=======
->>>>>>> head
-=======
->>>>>>> Stashed changes
->>>>>>> Stashed changes
-=======
-```
->>>>>>> origin/main
-=======
-```sh {"id":"01J6KPR1FAFBFPM4TCN6WEPFNE"}
->>>>>>> 637c5bcc
-cd dotnet/src/IntegrationTests
-
-dotnet user-secrets init
-dotnet user-secrets set "OpenAI:ServiceId" "gpt-3.5-turbo-instruct"
-dotnet user-secrets set "OpenAI:ModelId" "gpt-3.5-turbo-instruct"
-dotnet user-secrets set "OpenAI:ChatModelId" "gpt-4"
-dotnet user-secrets set "OpenAI:ApiKey" "..."
-
-<<<<<<< main
-dotnet user-secrets set "AzureOpenAI:ServiceId" "azure-gpt-35-turbo-instruct"
-dotnet user-secrets set "AzureOpenAI:DeploymentName" "gpt-35-turbo-instruct"
-=======
-dotnet user-secrets set "AzureOpenAI:ServiceId" "azure-text-davinci-003"
-dotnet user-secrets set "AzureOpenAI:DeploymentName" "text-davinci-003"
->>>>>>> 9cfcc609b1cbe6e1d6975df1d665fa0b064c5624
-<<<<<<< div
-<<<<<<< div
-=======
-<<<<<<< Updated upstream
-<<<<<<< Updated upstream
-<<<<<<< head
->>>>>>> head
->>>>>>> origin/main
-<<<<<<< Updated upstream
-<<<<<<< Updated upstream
-<<<<<<< Updated upstream
-<<<<<<< Updated upstream
-<<<<<<< Updated upstream
->>>>>>> Stashed changes
-=======
->>>>>>> Stashed changes
-=======
->>>>>>> Stashed changes
-=======
->>>>>>> Stashed changes
-=======
->>>>>>> Stashed changes
-=======
->>>>>>> Stashed changes
-=======
-<<<<<<< div
->>>>>>> main
-=======
-=======
->>>>>>> Stashed changes
-=======
->>>>>>> Stashed changes
->>>>>>> origin/main
->>>>>>> head
 dotnet user-secrets set "AzureOpenAI:ChatDeploymentName" "gpt-4"
 dotnet user-secrets set "AzureOpenAI:Endpoint" "https://contoso.openai.azure.com/"
 dotnet user-secrets set "AzureOpenAI:ApiKey" "..."
@@ -520,74 +45,6 @@
 ```
 
 ### Option 2: Use Configuration File
-<<<<<<< HEAD
-<<<<<<< div
-<<<<<<< div
-=======
-<<<<<<< Updated upstream
-<<<<<<< Updated upstream
-<<<<<<< head
->>>>>>> head
-<<<<<<< Updated upstream
-<<<<<<< Updated upstream
-<<<<<<< Updated upstream
-<<<<<<< Updated upstream
-<<<<<<< Updated upstream
-<<<<<<< Updated upstream
-=======
-=======
->>>>>>> Stashed changes
-=======
->>>>>>> Stashed changes
-=======
->>>>>>> Stashed changes
-=======
->>>>>>> Stashed changes
-=======
->>>>>>> Stashed changes
-=======
->>>>>>> Stashed changes
-=======
->>>>>>> Stashed changes
-<<<<<<< main
-
-=======
-<<<<<<< HEAD
-<<<<<<< Updated upstream
-<<<<<<< Updated upstream
-<<<<<<< Updated upstream
-<<<<<<< Updated upstream
-<<<<<<< Updated upstream
-<<<<<<< Updated upstream
-<<<<<<< Updated upstream
-=======
->>>>>>> Stashed changes
-=======
->>>>>>> Stashed changes
->>>>>>> Stashed changes
-=======
->>>>>>> Stashed changes
-=======
->>>>>>> Stashed changes
-=======
->>>>>>> Stashed changes
-=======
->>>>>>> Stashed changes
-=======
-<<<<<<< HEAD
->>>>>>> origin/main
-=======
->>>>>>> Stashed changes
-=======
->>>>>>> Stashed changes
-<<<<<<< div
-=======
-<<<<<<< HEAD
->>>>>>> main
-=======
->>>>>>> head
-=======
->>>>>>> 637c5bcc
 
 1. Create a `testsettings.development.json` file next to `testsettings.json`. This file will be ignored by git,
    the content will not end up in pull requests, so it's safe for personal settings. Keep the file safe.
@@ -602,190 +59,12 @@
   "OpenAI": {
     "ServiceId": "gpt-3.5-turbo-instruct",
     "ModelId": "gpt-3.5-turbo-instruct",
-<<<<<<< div
-<<<<<<< div
-=======
-<<<<<<< Updated upstream
-<<<<<<< Updated upstream
-<<<<<<< head
->>>>>>> head
-<<<<<<< Updated upstream
-<<<<<<< Updated upstream
-<<<<<<< Updated upstream
-<<<<<<< Updated upstream
-<<<<<<< Updated upstream
-<<<<<<< Updated upstream
-=======
-=======
->>>>>>> Stashed changes
-=======
->>>>>>> Stashed changes
-=======
->>>>>>> Stashed changes
-=======
->>>>>>> Stashed changes
-=======
->>>>>>> Stashed changes
-=======
->>>>>>> origin/main
-=======
-=======
-<<<<<<< div
->>>>>>> main
-=======
->>>>>>> Stashed changes
-=======
->>>>>>> Stashed changes
-=======
->>>>>>> Stashed changes
-=======
->>>>>>> origin/main
->>>>>>> head
-1. Create a `testsettings.development.json` file next to `testsettings.json`. This file will be ignored by git,
-   the content will not end up in pull requests, so it's safe for personal settings. Keep the file safe.
-2. Edit `testsettings.development.json` and
-   1. set you Azure OpenAI and OpenAI keys and settings found in Azure portal and OpenAI website.
-   2. set the `Bing:ApiKey` using the API key you can find in the Azure portal.
-
-For example:
-
-```json {"id":"01J6KPR1FAFBFPM4TCN86NXX8S"}
-{
-  "OpenAI": {
-<<<<<<< main
-    "ServiceId": "gpt-3.5-turbo-instruct",
-    "ModelId": "gpt-3.5-turbo-instruct",
-=======
-    "ServiceId": "text-davinci-003",
-    "ModelId": "text-davinci-003",
->>>>>>> 9cfcc609b1cbe6e1d6975df1d665fa0b064c5624
-<<<<<<< div
-<<<<<<< div
-=======
-<<<<<<< Updated upstream
-<<<<<<< Updated upstream
-<<<<<<< head
->>>>>>> head
->>>>>>> origin/main
-<<<<<<< Updated upstream
-<<<<<<< Updated upstream
-<<<<<<< Updated upstream
-<<<<<<< Updated upstream
-<<<<<<< Updated upstream
->>>>>>> Stashed changes
-=======
->>>>>>> Stashed changes
-=======
->>>>>>> Stashed changes
-=======
->>>>>>> Stashed changes
-=======
->>>>>>> Stashed changes
-=======
->>>>>>> Stashed changes
-=======
-<<<<<<< div
->>>>>>> main
-=======
-=======
->>>>>>> Stashed changes
-=======
->>>>>>> Stashed changes
->>>>>>> origin/main
->>>>>>> head
     "ChatModelId": "gpt-4",
     "ApiKey": "sk-...."
   },
   "AzureOpenAI": {
-<<<<<<< div
-<<<<<<< div
-=======
-<<<<<<< Updated upstream
-<<<<<<< Updated upstream
-<<<<<<< head
->>>>>>> head
-<<<<<<< Updated upstream
-<<<<<<< Updated upstream
-<<<<<<< Updated upstream
-<<<<<<< Updated upstream
-<<<<<<< Updated upstream
-<<<<<<< Updated upstream
     "ServiceId": "gpt-35-turbo-instruct",
     "DeploymentName": "gpt-35-turbo-instruct",
-=======
-=======
->>>>>>> Stashed changes
-=======
->>>>>>> Stashed changes
-=======
->>>>>>> Stashed changes
-=======
->>>>>>> Stashed changes
-=======
->>>>>>> Stashed changes
-<<<<<<< Updated upstream
-=======
->>>>>>> Stashed changes
-=======
->>>>>>> Stashed changes
-<<<<<<< main
-    "ServiceId": "gpt-35-turbo-instruct",
-    "DeploymentName": "gpt-35-turbo-instruct",
-=======
-<<<<<<< div
-=======
->>>>>>> main
-=======
-<<<<<<< Updated upstream
-<<<<<<< Updated upstream
-=======
->>>>>>> origin/main
-=======
->>>>>>> Stashed changes
-=======
->>>>>>> Stashed changes
->>>>>>> head
-<<<<<<< HEAD
-    "ServiceId": "gpt-35-turbo-instruct",
-    "DeploymentName": "gpt-35-turbo-instruct",
-=======
-    "ServiceId": "azure-text-davinci-003",
-    "DeploymentName": "text-davinci-003",
->>>>>>> 9cfcc609b1cbe6e1d6975df1d665fa0b064c5624
-<<<<<<< div
-<<<<<<< div
-=======
-<<<<<<< Updated upstream
-<<<<<<< Updated upstream
-<<<<<<< head
->>>>>>> head
->>>>>>> origin/main
-<<<<<<< Updated upstream
-<<<<<<< Updated upstream
-<<<<<<< Updated upstream
-<<<<<<< Updated upstream
-<<<<<<< Updated upstream
->>>>>>> Stashed changes
-=======
->>>>>>> Stashed changes
-=======
->>>>>>> Stashed changes
-=======
->>>>>>> Stashed changes
-=======
->>>>>>> Stashed changes
-=======
->>>>>>> Stashed changes
-=======
-<<<<<<< div
->>>>>>> main
-=======
-=======
->>>>>>> Stashed changes
-=======
->>>>>>> Stashed changes
->>>>>>> origin/main
->>>>>>> head
     "ChatDeploymentName": "gpt-4",
     "Endpoint": "https://contoso.openai.azure.com/",
     "ApiKey": "...."
@@ -808,272 +87,17 @@
 ```
 
 ### Option 3: Use Environment Variables
-<<<<<<< HEAD
-<<<<<<< div
-<<<<<<< div
-=======
-<<<<<<< Updated upstream
-<<<<<<< Updated upstream
-<<<<<<< head
->>>>>>> head
-<<<<<<< Updated upstream
-<<<<<<< Updated upstream
-<<<<<<< Updated upstream
-<<<<<<< Updated upstream
-<<<<<<< Updated upstream
-<<<<<<< Updated upstream
 
-=======
-=======
->>>>>>> Stashed changes
-=======
->>>>>>> Stashed changes
-=======
->>>>>>> Stashed changes
-=======
->>>>>>> Stashed changes
-=======
->>>>>>> Stashed changes
-<<<<<<< main
-
-=======
-=======
-<<<<<<< div
->>>>>>> main
-=======
->>>>>>> origin/main
-=======
-<<<<<<< main
-
-=======
->>>>>>> Stashed changes
-=======
-<<<<<<< main
-
-=======
->>>>>>> Stashed changes
->>>>>>> head
-<<<<<<< HEAD
-
-=======
->>>>>>> 9cfcc609b1cbe6e1d6975df1d665fa0b064c5624
-<<<<<<< div
-<<<<<<< div
-=======
-<<<<<<< Updated upstream
-<<<<<<< Updated upstream
-<<<<<<< head
->>>>>>> head
->>>>>>> origin/main
-<<<<<<< Updated upstream
-<<<<<<< Updated upstream
-<<<<<<< Updated upstream
-<<<<<<< Updated upstream
-<<<<<<< Updated upstream
->>>>>>> Stashed changes
-=======
->>>>>>> Stashed changes
-=======
->>>>>>> Stashed changes
-=======
->>>>>>> Stashed changes
-=======
->>>>>>> Stashed changes
-=======
->>>>>>> Stashed changes
-=======
-<<<<<<< div
->>>>>>> main
-=======
-=======
->>>>>>> Stashed changes
-=======
->>>>>>> Stashed changes
->>>>>>> origin/main
->>>>>>> head
-=======
-
->>>>>>> 637c5bcc
 You may also set the test settings in your environment variables. The environment variables will override the settings in the `testsettings.development.json` file.
 
 When setting environment variables, use a double underscore (i.e. "\_\_") to delineate between parent and child properties. For example:
 
 - bash:
 
-<<<<<<< div
-<<<<<<< div
-=======
->>>>>>> head
-<<<<<<< Updated upstream
-<<<<<<< Updated upstream
-<<<<<<< head
-<<<<<<< Updated upstream
-<<<<<<< Updated upstream
-<<<<<<< Updated upstream
-<<<<<<< Updated upstream
-<<<<<<< Updated upstream
-<<<<<<< Updated upstream
-=======
-=======
->>>>>>> Stashed changes
-=======
->>>>>>> Stashed changes
-=======
->>>>>>> Stashed changes
-=======
->>>>>>> Stashed changes
-=======
->>>>>>> Stashed changes
-=======
->>>>>>> Stashed changes
-=======
->>>>>>> Stashed changes
-<<<<<<< main
-=======
-<<<<<<< HEAD
->>>>>>> origin/main
-<<<<<<< Updated upstream
-<<<<<<< Updated upstream
-<<<<<<< Updated upstream
-<<<<<<< Updated upstream
-<<<<<<< Updated upstream
-<<<<<<< Updated upstream
-<<<<<<< Updated upstream
->>>>>>> Stashed changes
-=======
-=======
->>>>>>> Stashed changes
->>>>>>> Stashed changes
-=======
->>>>>>> Stashed changes
-=======
->>>>>>> Stashed changes
-=======
->>>>>>> Stashed changes
-=======
-<<<<<<< HEAD
->>>>>>> origin/main
-=======
->>>>>>> Stashed changes
-=======
->>>>>>> Stashed changes
-<<<<<<< div
-=======
-<<<<<<< HEAD
->>>>>>> main
-=======
->>>>>>> head
-```bash {"id":"01J6KPR1FBXXPNFHK1MXCK9QN7"}
-export OpenAI__ApiKey="sk-...."
-export AzureOpenAI__ApiKey="...."
-export AzureOpenAI__DeploymentName="gpt-35-turbo-instruct"
-export AzureOpenAI__ChatDeploymentName="gpt-4"
-export AzureOpenAIEmbeddings__DeploymentName="azure-text-embedding-ada-002"
-export AzureOpenAI__Endpoint="https://contoso.openai.azure.com/"
-export Bing__ApiKey="...."
-```
-<<<<<<< div
-<<<<<<< div
-=======
-<<<<<<< Updated upstream
-<<<<<<< Updated upstream
-<<<<<<< head
->>>>>>> head
-<<<<<<< Updated upstream
-<<<<<<< Updated upstream
-<<<<<<< Updated upstream
-<<<<<<< Updated upstream
-<<<<<<< Updated upstream
-=======
-<<<<<<< main
->>>>>>> Stashed changes
-<<<<<<< Updated upstream
-=======
-<<<<<<< main
->>>>>>> Stashed changes
-=======
->>>>>>> Stashed changes
-=======
-<<<<<<< main
->>>>>>> Stashed changes
-=======
-<<<<<<< main
->>>>>>> Stashed changes
-=======
-<<<<<<< main
->>>>>>> Stashed changes
-=======
-<<<<<<< main
->>>>>>> Stashed changes
-=======
-<<<<<<< main
->>>>>>> Stashed changes
-
-- PowerShell:
-
-```ps {"id":"01J6KPR1FBXXPNFHK1MXX8YDH7"}
-$env:OpenAI__ApiKey = "sk-...."
-$env:AzureOpenAI__ApiKey = "...."
-$env:AzureOpenAI__DeploymentName = "gpt-35-turbo-instruct"
-$env:AzureOpenAI__ChatDeploymentName = "gpt-4"
-$env:AzureOpenAIEmbeddings__DeploymentName = "azure-text-embedding-ada-002"
-$env:AzureOpenAI__Endpoint = "https://contoso.openai.azure.com/"
-$env:Bing__ApiKey = "...."
-```
-<<<<<<< Updated upstream
-<<<<<<< Updated upstream
-<<<<<<< Updated upstream
-<<<<<<< Updated upstream
-<<<<<<< Updated upstream
-<<<<<<< Updated upstream
-<<<<<<< Updated upstream
-<<<<<<< Updated upstream
-=======
->>>>>>> Stashed changes
-=======
-=======
->>>>>>> Stashed changes
-=======
->>>>>>> Stashed changes
-=======
->>>>>>> Stashed changes
-=======
->>>>>>> Stashed changes
-=======
-<<<<<<< Updated upstream
-=======
->>>>>>> origin/main
-=======
-=======
->>>>>>> Stashed changes
-=======
-=======
-<<<<<<< div
->>>>>>> main
-=======
->>>>>>> Stashed changes
->>>>>>> head
-=======
->>>>>>> Stashed changes
-=======
->>>>>>> Stashed changes
-
-- PowerShell:
-
-```ps {"id":"01J6KPR1FBXXPNFHK1MXX8YDH7"}
-$env:OpenAI__ApiKey = "sk-...."
-$env:AzureOpenAI__ApiKey = "...."
-$env:AzureOpenAI__DeploymentName = "gpt-35-turbo-instruct"
-$env:AzureOpenAI__ChatDeploymentName = "gpt-4"
-$env:AzureOpenAIEmbeddings__DeploymentName = "azure-text-embedding-ada-002"
-$env:AzureOpenAI__Endpoint = "https://contoso.openai.azure.com/"
-$env:Bing__ApiKey = "...."
-```
-=======
   ```bash
   export OpenAI__ApiKey="sk-...."
   export AzureOpenAI__ApiKey="...."
-  export AzureOpenAI__DeploymentName="azure-text-davinci-003"
+  export AzureOpenAI__DeploymentName="gpt-35-turbo-instruct"
   export AzureOpenAI__ChatDeploymentName="gpt-4"
   export AzureOpenAIEmbeddings__DeploymentName="azure-text-embedding-ada-002"
   export AzureOpenAI__Endpoint="https://contoso.openai.azure.com/"
@@ -1085,44 +109,9 @@
   ```ps
   $env:OpenAI__ApiKey = "sk-...."
   $env:AzureOpenAI__ApiKey = "...."
-  $env:AzureOpenAI__DeploymentName = "azure-text-davinci-003"
+  $env:AzureOpenAI__DeploymentName = "gpt-35-turbo-instruct"
   $env:AzureOpenAI__ChatDeploymentName = "gpt-4"
   $env:AzureOpenAIEmbeddings__DeploymentName = "azure-text-embedding-ada-002"
   $env:AzureOpenAI__Endpoint = "https://contoso.openai.azure.com/"
   $env:Bing__ApiKey = "...."
-  ```
->>>>>>> 9cfcc609b1cbe6e1d6975df1d665fa0b064c5624
-<<<<<<< div
-<<<<<<< div
-=======
-<<<<<<< Updated upstream
-<<<<<<< Updated upstream
-<<<<<<< head
->>>>>>> head
->>>>>>> origin/main
-<<<<<<< Updated upstream
-<<<<<<< Updated upstream
-<<<<<<< Updated upstream
-<<<<<<< Updated upstream
-<<<<<<< Updated upstream
->>>>>>> Stashed changes
-=======
->>>>>>> Stashed changes
-=======
->>>>>>> Stashed changes
-=======
->>>>>>> Stashed changes
-=======
->>>>>>> Stashed changes
-=======
->>>>>>> Stashed changes
-=======
-<<<<<<< div
->>>>>>> main
-=======
-=======
->>>>>>> Stashed changes
-=======
->>>>>>> Stashed changes
->>>>>>> origin/main
->>>>>>> head+  ```