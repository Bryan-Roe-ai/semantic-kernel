﻿// Copyright (c) Microsoft. All rights reserved.

using Microsoft.Extensions.VectorData;
using PineconeIntegrationTests.Support;
using VectorDataSpecificationTests.Xunit;
using Xunit;

namespace PineconeIntegrationTests.CRUD;

public class PineconeAllSupportedTypesTests(PineconeFixture fixture) : IClassFixture<PineconeFixture>
{
    [ConditionalFact]
    public async Task AllTypesBatchGetAsync()
    {
        var collection = fixture.TestStore.DefaultVectorStore.GetCollection<string, PineconeAllTypes>("all-types", PineconeAllTypes.GetRecordDefinition());
        await collection.EnsureCollectionExistsAsync();

        List<PineconeAllTypes> records =
        [
            new()
            {
                Id = "all-types-1",
                BoolProperty = true,
                NullableBoolProperty = false,
                StringProperty = "string prop 1",
                NullableStringProperty = "nullable prop 1",
                IntProperty = 1,
                NullableIntProperty = 10,
                LongProperty = 100L,
                NullableLongProperty = 1000L,
                FloatProperty = 10.5f,
                NullableFloatProperty = 100.5f,
                DoubleProperty = 23.75d,
                NullableDoubleProperty = 233.75d,
                StringArray = ["one", "two"],
                NullableStringArray = ["five", "six"],
                StringList = ["eleven", "twelve"],
                NullableStringList = ["fifteen", "sixteen"],
                Embedding = new ReadOnlyMemory<float>([1.5f, 2.5f, 3.5f, 4.5f, 5.5f, 6.5f, 7.5f, 8.5f])
            },
            new()
            {
                Id = "all-types-2",
                BoolProperty = false,
                NullableBoolProperty = null,
                StringProperty = "string prop 2",
                NullableStringProperty = null,
                IntProperty = 2,
                NullableIntProperty = null,
                LongProperty = 200L,
                NullableLongProperty = null,
                FloatProperty = 20.5f,
                NullableFloatProperty = null,
                DoubleProperty = 43.75,
                NullableDoubleProperty = null,
                StringArray = [],
                NullableStringArray = null,
                StringList = [],
                NullableStringList = null,
                Embedding = new ReadOnlyMemory<float>([10.5f, 20.5f, 30.5f, 40.5f, 50.5f, 60.5f, 70.5f, 80.5f])
            }
        ];

        await collection.UpsertAsync(records);

<<<<<<< HEAD
        var allTypes = await collection.GetAsync(records.Select(r => r.Id), new GetRecordOptions { IncludeVectors = true }).ToListAsync();
=======
        var allTypes = await collection.GetAsync(records.Select(r => r.Id), new RecordRetrievalOptions { IncludeVectors = true }).ToListAsync();
>>>>>>> c084b067

        var allTypes1 = allTypes.Single(x => x.Id == records[0].Id);
        var allTypes2 = allTypes.Single(x => x.Id == records[1].Id);

        records[0].AssertEqual(allTypes1);
        records[1].AssertEqual(allTypes2);
    }
}<|MERGE_RESOLUTION|>--- conflicted
+++ resolved
@@ -63,11 +63,7 @@
 
         await collection.UpsertAsync(records);
 
-<<<<<<< HEAD
-        var allTypes = await collection.GetAsync(records.Select(r => r.Id), new GetRecordOptions { IncludeVectors = true }).ToListAsync();
-=======
         var allTypes = await collection.GetAsync(records.Select(r => r.Id), new RecordRetrievalOptions { IncludeVectors = true }).ToListAsync();
->>>>>>> c084b067
 
         var allTypes1 = allTypes.Single(x => x.Id == records[0].Id);
         var allTypes2 = allTypes.Single(x => x.Id == records[1].Id);
