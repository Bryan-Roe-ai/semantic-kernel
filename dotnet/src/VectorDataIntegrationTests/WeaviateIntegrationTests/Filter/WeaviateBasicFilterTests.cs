﻿// Copyright (c) Microsoft. All rights reserved.

using Microsoft.Extensions.VectorData;
using VectorDataSpecificationTests.Filter;
using VectorDataSpecificationTests.Support;
using WeaviateIntegrationTests.Support;
using Xunit;

namespace WeaviateIntegrationTests.Filter;

public class WeaviateBasicFilterTests(WeaviateBasicFilterTests.Fixture fixture)
    : BasicFilterTests<Guid>(fixture), IClassFixture<WeaviateBasicFilterTests.Fixture>
{
    #region Filter by null

    // Null-state indexing needs to be set up, but that's not supported yet (#10358).
    // We could interact with Weaviate directly (not via the abstraction) to do this.

    public override Task Equal_with_null_reference_type()
        => Assert.ThrowsAsync<VectorStoreException>(() => base.Equal_with_null_reference_type());

    public override Task Equal_with_null_captured()
        => Assert.ThrowsAsync<VectorStoreException>(() => base.Equal_with_null_captured());

    public override Task NotEqual_with_null_captured()
        => Assert.ThrowsAsync<VectorStoreException>(() => base.NotEqual_with_null_captured());

    public override Task NotEqual_with_null_reference_type()
        => Assert.ThrowsAsync<VectorStoreException>(() => base.NotEqual_with_null_reference_type());

    public override Task Equal_int_property_with_null_nullable_int()
        => Assert.ThrowsAsync<VectorStoreException>(() => base.Equal_int_property_with_null_nullable_int());

    #endregion

    #region Not

    // Weaviate currently doesn't support NOT (https://github.com/weaviate/weaviate/issues/3683)
    public override Task Not_over_And()
        => Assert.ThrowsAsync<NotSupportedException>(() => base.Not_over_And());

    public override Task Not_over_Or()
        => Assert.ThrowsAsync<NotSupportedException>(() => base.Not_over_Or());

    #endregion

    #region Unsupported Contains scenarios

    public override Task Contains_over_captured_string_array()
        => Assert.ThrowsAsync<NotSupportedException>(() => base.Contains_over_captured_string_array());

    public override Task Contains_over_inline_int_array()
        => Assert.ThrowsAsync<NotSupportedException>(() => base.Contains_over_inline_int_array());

    public override Task Contains_over_inline_string_array()
        => Assert.ThrowsAsync<NotSupportedException>(() => base.Contains_over_inline_int_array());

    public override Task Contains_over_inline_string_array_with_weird_chars()
        => Assert.ThrowsAsync<NotSupportedException>(() => base.Contains_over_inline_string_array_with_weird_chars());

    #endregion

<<<<<<< HEAD
    // In Weaviate, string equality on multi-word textual properties depends on tokenization
    // (https://weaviate.io/developers/weaviate/api/graphql/filters#multi-word-queries-in-equal-filters)
    public override Task Equal_with_string_is_not_Contains()
        => Assert.ThrowsAsync<FailException>(() => base.Equal_with_string_is_not_Contains());

=======
>>>>>>> c084b067
    public new class Fixture : BasicFilterTests<Guid>.Fixture
    {
        public override TestStore TestStore => WeaviateTestStore.NamedVectorsInstance;
    }
}<|MERGE_RESOLUTION|>--- conflicted
+++ resolved
@@ -60,14 +60,6 @@
 
     #endregion
 
-<<<<<<< HEAD
-    // In Weaviate, string equality on multi-word textual properties depends on tokenization
-    // (https://weaviate.io/developers/weaviate/api/graphql/filters#multi-word-queries-in-equal-filters)
-    public override Task Equal_with_string_is_not_Contains()
-        => Assert.ThrowsAsync<FailException>(() => base.Equal_with_string_is_not_Contains());
-
-=======
->>>>>>> c084b067
     public new class Fixture : BasicFilterTests<Guid>.Fixture
     {
         public override TestStore TestStore => WeaviateTestStore.NamedVectorsInstance;
