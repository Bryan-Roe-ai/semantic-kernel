﻿// Copyright (c) Microsoft. All rights reserved.

using System.Linq.Expressions;
using Microsoft.Extensions.VectorData;
using VectorDataSpecificationTests.Support;
using VectorDataSpecificationTests.Xunit;
using Xunit;

#pragma warning disable CS8605 // Unboxing a possibly null value.
#pragma warning disable CS0252 // Possible unintended reference comparison; left hand side needs cast
#pragma warning disable RCS1098 // Constant values should be placed on right side of comparisons

namespace VectorDataSpecificationTests.Filter;

public abstract class BasicFilterTests<TKey>(BasicFilterTests<TKey>.Fixture fixture)
    where TKey : notnull
{
    #region Equality

    [ConditionalFact]
    public virtual Task Equal_with_int()
        => this.TestFilterAsync(
            r => r.Int == 8,
            r => (int)r["Int"] == 8);

    [ConditionalFact]
    public virtual Task Equal_with_string()
        => this.TestFilterAsync(
            r => r.String == "foo",
            r => r["String"] == "foo");
<<<<<<< HEAD
=======

    [ConditionalFact]
    public virtual Task Equal_with_string_sql_injection_in_value()
    {
        string sqlInjection = $"foo; DROP TABLE {fixture.Collection.Name};";

        return this.TestFilterAsync(
            r => r.String == sqlInjection,
            r => r["String"] == sqlInjection,
            expectZeroResults: true);
    }

    [ConditionalFact]
    public virtual async Task Equal_with_string_sql_injection_in_name()
    {
        if (fixture.TestDynamic)
        {
            await Assert.ThrowsAsync<InvalidOperationException>(
                () => this.GetDynamicRecords(r => r["String = \"not\"; DROP TABLE FilterTests;"] == "",
            fixture.TestData.Count, new ReadOnlyMemory<float>([1, 2, 3])));
        }
    }
>>>>>>> c084b067

    [ConditionalFact]
    public virtual Task Equal_with_string_containing_special_characters()
        => this.TestFilterAsync(
<<<<<<< HEAD
            r => r.String == """with some special"characters'and\stuff""",
            r => r["String"] == """with some special"characters'and\stuff""");
=======
            r => r.String == fixture.SpecialCharactersText,
            r => r["String"] == fixture.SpecialCharactersText);
>>>>>>> c084b067

    [ConditionalFact]
    public virtual Task Equal_with_string_is_not_Contains()
        => this.TestFilterAsync(
            r => r.String == "some",
            r => r["String"] == "some",
            expectZeroResults: true);

    [ConditionalFact]
    public virtual Task Equal_reversed()
        => this.TestFilterAsync(
            r => 8 == r.Int,
            r => 8 == (int)r["Int"]);

    [ConditionalFact]
    public virtual Task Equal_with_null_reference_type()
        => this.TestFilterAsync(
            r => r.String == null,
            r => r["String"] == null);

    [ConditionalFact]
    public virtual Task Equal_with_null_captured()
    {
        string? s = null;

        return this.TestFilterAsync(
            r => r.String == s,
            r => r["String"] == s);
<<<<<<< HEAD
=======
    }

    [ConditionalFact]
    public virtual Task Equal_int_property_with_nonnull_nullable_int()
    {
        int? i = 8;

        return this.TestFilterAsync(
            r => r.Int == i,
            r => (int)r["Int"] == i);
    }

    [ConditionalFact]
    public virtual Task Equal_int_property_with_null_nullable_int()
    {
        int? i = null;

        return this.TestFilterAsync(
            r => r.Int == i,
            r => (int)r["Int"] == i,
            expectZeroResults: true);
>>>>>>> c084b067
    }

    [ConditionalFact]
    public virtual Task Equal_int_property_with_nonnull_nullable_int_Value()
    {
        int? i = 8;

        return this.TestFilterAsync(
            r => r.Int == i.Value,
            r => (int)r["Int"] == i.Value);
    }

#pragma warning disable CS8629 // Nullable value type may be null.
    [ConditionalFact]
    public virtual async Task Equal_int_property_with_null_nullable_int_Value()
    {
        int? i = null;

        // TODO: Some connectors wrap filter translation exceptions in a VectorStoreException (#11766)
        var exception = await Assert.ThrowsAnyAsync<Exception>(() => this.TestFilterAsync(
            r => r.Int == i.Value,
            r => (int)r["Int"] == i.Value,
            expectZeroResults: true));

        if (exception is not InvalidOperationException and not VectorStoreException { InnerException: InvalidOperationException })
        {
            Assert.Fail($"Expected {nameof(InvalidOperationException)} or {nameof(VectorStoreException)} but got {exception.GetType()}");
        }
    }
#pragma warning restore CS8629

    [ConditionalFact]
    public virtual Task NotEqual_with_int()
        => this.TestFilterAsync(
            r => r.Int != 8,
            r => (int)r["Int"] != 8);

    [ConditionalFact]
    public virtual Task NotEqual_with_string()
        => this.TestFilterAsync(
            r => r.String != "foo",
            r => r["String"] != "foo");

    [ConditionalFact]
    public virtual Task NotEqual_reversed()
        => this.TestFilterAsync(
            r => r.Int != 8,
            r => (int)r["Int"] != 8);

    [ConditionalFact]
    public virtual Task NotEqual_with_null_reference_type()
        => this.TestFilterAsync(
            r => r.String != null,
            r => r["String"] != null);

    [ConditionalFact]
    public virtual Task NotEqual_with_null_captured()
    {
        string? s = null;

        return this.TestFilterAsync(
            r => r.String != s,
            r => r["String"] != s);
    }

    [ConditionalFact]
    public virtual Task Bool()
        => this.TestFilterAsync(
            r => r.Bool,
            r => (bool)r["Bool"]);

    [ConditionalFact]
    public virtual Task Bool_And_Bool()
        => this.TestFilterAsync(
            r => r.Bool && r.Bool,
            r => (bool)r["Bool"] && (bool)r["Bool"]);

    [ConditionalFact]
    public virtual Task Bool_Or_Not_Bool()
        => this.TestFilterAsync(
            r => r.Bool || !r.Bool,
            r => (bool)r["Bool"] || !(bool)r["Bool"],
            expectAllResults: true);

    #endregion Equality

    #region Comparison

    [ConditionalFact]
    public virtual Task GreaterThan_with_int()
        => this.TestFilterAsync(
            r => r.Int > 9,
            r => (int)r["Int"] > 9);

    [ConditionalFact]
    public virtual Task GreaterThanOrEqual_with_int()
        => this.TestFilterAsync(
            r => r.Int >= 9,
            r => (int)r["Int"] >= 9);

    [ConditionalFact]
    public virtual Task LessThan_with_int()
        => this.TestFilterAsync(
            r => r.Int < 10,
            r => (int)r["Int"] < 10);

    [ConditionalFact]
    public virtual Task LessThanOrEqual_with_int()
        => this.TestFilterAsync(
            r => r.Int <= 10,
            r => (int)r["Int"] <= 10);

    #endregion Comparison

    #region Logical operators

    [ConditionalFact]
    public virtual Task And()
        => this.TestFilterAsync(
            r => r.Int == 8 && r.String == "foo",
            r => (int)r["Int"] == 8 && r["String"] == "foo");

    [ConditionalFact]
    public virtual Task Or()
        => this.TestFilterAsync(
            r => r.Int == 8 || r.String == "foo",
            r => (int)r["Int"] == 8 || r["String"] == "foo");

    [ConditionalFact]
    public virtual Task And_within_And()
        => this.TestFilterAsync(
            r => (r.Int == 8 && r.String == "foo") && r.Int2 == 80,
            r => ((int)r["Int"] == 8 && r["String"] == "foo") && (int)r["Int2"] == 80);

    [ConditionalFact]
    public virtual Task And_within_Or()
        => this.TestFilterAsync(
            r => (r.Int == 8 && r.String == "foo") || r.Int2 == 100,
            r => ((int)r["Int"] == 8 && r["String"] == "foo") || (int)r["Int2"] == 100);

    [ConditionalFact]
    public virtual Task Or_within_And()
        => this.TestFilterAsync(
            r => (r.Int == 8 || r.Int == 9) && r.String == "foo",
            r => ((int)r["Int"] == 8 || (int)r["Int"] == 9) && r["String"] == "foo");

    [ConditionalFact]
    public virtual Task Not_over_Equal()
        // ReSharper disable once NegativeEqualityExpression
        => this.TestFilterAsync(
            r => !(r.Int == 8),
            r => !((int)r["Int"] == 8));

    [ConditionalFact]
    public virtual Task Not_over_NotEqual()
        // ReSharper disable once NegativeEqualityExpression
        => this.TestFilterAsync(
            r => !(r.Int != 8),
            r => !((int)r["Int"] != 8));

    [ConditionalFact]
    public virtual Task Not_over_And()
        => this.TestFilterAsync(
            r => !(r.Int == 8 && r.String == "foo"),
            r => !((int)r["Int"] == 8 && r["String"] == "foo"));

    [ConditionalFact]
    public virtual Task Not_over_Or()
        => this.TestFilterAsync(
            r => !(r.Int == 8 || r.String == "foo"),
            r => !((int)r["Int"] == 8 || r["String"] == "foo"));

    [ConditionalFact]
    public virtual Task Not_over_bool()
        => this.TestFilterAsync(
            r => !r.Bool,
            r => !(bool)r["Bool"]);

    [ConditionalFact]
    public virtual Task Not_over_bool_And_Comparison()
        => this.TestFilterAsync(
            r => !r.Bool && r.Int != int.MaxValue,
            r => !(bool)r["Bool"] && (int)r["Int"] != int.MaxValue);

    #endregion Logical operators

    #region Contains

    [ConditionalFact]
    public virtual Task Contains_over_field_string_array()
        => this.TestFilterAsync(
            r => r.StringArray.Contains("x"),
            r => ((string[])r["StringArray"]!).Contains("x"));

    [ConditionalFact]
    public virtual Task Contains_over_field_string_List()
        => this.TestFilterAsync(
            r => r.StringList.Contains("x"),
            r => ((List<string>)r["StringList"]!).Contains("x"));

    [ConditionalFact]
    public virtual Task Contains_over_inline_int_array()
        => this.TestFilterAsync(
            r => new[] { 8, 10 }.Contains(r.Int),
            r => new[] { 8, 10 }.Contains((int)r["Int"]));

    [ConditionalFact]
    public virtual Task Contains_over_inline_string_array()
        => this.TestFilterAsync(
            r => new[] { "foo", "baz", "unknown" }.Contains(r.String),
            r => new[] { "foo", "baz", "unknown" }.Contains(r["String"]));

    [ConditionalFact]
    public virtual Task Contains_over_inline_string_array_with_weird_chars()
        => this.TestFilterAsync(
            r => new[] { "foo", "baz", "un  , ' \"" }.Contains(r.String),
            r => new[] { "foo", "baz", "un  , ' \"" }.Contains(r["String"]));

    [ConditionalFact]
    public virtual Task Contains_over_captured_string_array()
    {
        var array = new[] { "foo", "baz", "unknown" };

        return this.TestFilterAsync(
            r => array.Contains(r.String),
            r => array.Contains(r["String"]));
    }

    #endregion Contains

    #region Variable types

    [ConditionalFact]
    public virtual Task Captured_local_variable()
    {
        // ReSharper disable once ConvertToConstant.Local
        var i = 8;

        return this.TestFilterAsync(
            r => r.Int == i,
            r => (int)r["Int"] == i);
    }

    [ConditionalFact]
    public virtual Task Member_field()
        => this.TestFilterAsync(
            r => r.Int == this._memberField,
            r => (int)r["Int"] == this._memberField);

    [ConditionalFact]
    public virtual Task Member_readonly_field()
        => this.TestFilterAsync(
            r => r.Int == this._memberReadOnlyField,
            r => (int)r["Int"] == this._memberReadOnlyField);

    [ConditionalFact]
    public virtual Task Member_static_field()
        => this.TestFilterAsync(
            r => r.Int == _staticMemberField,
            r => (int)r["Int"] == _staticMemberField);

    [ConditionalFact]
    public virtual Task Member_static_readonly_field()
        => this.TestFilterAsync(
            r => r.Int == _staticMemberReadOnlyField,
            r => (int)r["Int"] == _staticMemberReadOnlyField);

    [ConditionalFact]
    public virtual Task Member_nested_access()
        => this.TestFilterAsync(
            r => r.Int == this._someWrapper.SomeWrappedValue,
            r => (int)r["Int"] == this._someWrapper.SomeWrappedValue);

#pragma warning disable RCS1169 // Make field read-only
#pragma warning disable IDE0044 // Make field read-only
#pragma warning disable RCS1187 // Use constant instead of field
#pragma warning disable CA1802 // Use literals where appropriate
    private int _memberField = 8;
    private readonly int _memberReadOnlyField = 8;

    private static int _staticMemberField = 8;
    private static readonly int _staticMemberReadOnlyField = 8;

    private SomeWrapper _someWrapper = new();
#pragma warning restore CA1802
#pragma warning restore RCS1187
#pragma warning restore RCS1169
#pragma warning restore IDE0044

    private sealed class SomeWrapper
    {
        public int SomeWrappedValue = 8;
    }

    #endregion Variable types

    #region Legacy filter support

    [ConditionalFact]
    [Obsolete("Legacy filter support")]
    public virtual Task Legacy_equality()
        => this.TestLegacyFilterAsync(
            new VectorSearchFilter().EqualTo("Int", 8),
            r => r.Int == 8);

    [ConditionalFact]
    [Obsolete("Legacy filter support")]
    public virtual Task Legacy_And()
        => this.TestLegacyFilterAsync(
            new VectorSearchFilter().EqualTo("Int", 8).EqualTo("String", "foo"),
            r => r.Int == 8);

    [ConditionalFact]
    [Obsolete("Legacy filter support")]
    public virtual Task Legacy_AnyTagEqualTo_array()
        => this.TestLegacyFilterAsync(
            new VectorSearchFilter().AnyTagEqualTo("StringArray", "x"),
            r => r.StringArray.Contains("x"));

    [ConditionalFact]
    [Obsolete("Legacy filter support")]
    public virtual Task Legacy_AnyTagEqualTo_List()
        => this.TestLegacyFilterAsync(
            new VectorSearchFilter().AnyTagEqualTo("StringList", "x"),
            r => r.StringArray.Contains("x"));

    #endregion Legacy filter support

    protected virtual async Task<List<FilterRecord>> GetRecords(
        Expression<Func<FilterRecord, bool>> filter, int top, ReadOnlyMemory<float> vector)
<<<<<<< HEAD
        => await fixture.Collection.SearchEmbeddingAsync(
=======
        => await fixture.Collection.SearchAsync(
>>>>>>> c084b067
                vector,
                top: top,
                new() { Filter = filter })
            .Select(r => r.Record).OrderBy(r => r.Key).ToListAsync();

    protected virtual async Task<List<Dictionary<string, object?>>> GetDynamicRecords(
        Expression<Func<Dictionary<string, object?>, bool>> dynamicFilter, int top, ReadOnlyMemory<float> vector)
<<<<<<< HEAD
        => await fixture.DynamicCollection.SearchEmbeddingAsync(
=======
        => await fixture.DynamicCollection.SearchAsync(
>>>>>>> c084b067
                vector,
                top: top,
                new() { Filter = dynamicFilter })
            .Select(r => r.Record).OrderBy(r => r[nameof(FilterRecord.Key)]).ToListAsync();

    protected virtual async Task TestFilterAsync(
        Expression<Func<FilterRecord, bool>> filter,
        Expression<Func<Dictionary<string, object?>, bool>> dynamicFilter,
        bool expectZeroResults = false,
        bool expectAllResults = false)
    {
        var expected = fixture.TestData.AsQueryable().Where(filter).OrderBy(r => r.Key).ToList();

        if (expected.Count == 0 && !expectZeroResults)
        {
            Assert.Fail("The test returns zero results, and so may be unreliable");
        }
        else if (expectZeroResults && expected.Count != 0)
        {
            Assert.Fail($"{nameof(expectZeroResults)} was true, but the test returned {expected.Count} results.");
        }

        if (expected.Count == fixture.TestData.Count && !expectAllResults)
        {
            Assert.Fail("The test returns all results, and so may be unreliable");
        }
        else if (expectAllResults && expected.Count != fixture.TestData.Count)
        {
            Assert.Fail($"{nameof(expectAllResults)} was true, but the test returned {expected.Count} results instead of the expected {fixture.TestData.Count}.");
        }

        // Execute the query against the vector store, once using the strongly typed filter
        // and once using the dynamic filter
        var actual = await this.GetRecords(filter, fixture.TestData.Count, new ReadOnlyMemory<float>([1, 2, 3]));
<<<<<<< HEAD

        if (actual.Count != expected.Count)
        {
            Assert.Fail($"Expected {expected.Count} results, but got {actual.Count}");
        }

        foreach (var (e, a) in expected.Zip(actual, (e, a) => (e, a)))
        {
            fixture.AssertEqualFilterRecord(e, a);
        }

        if (fixture.TestDynamic)
        {
            var dynamicActual = await this.GetDynamicRecords(dynamicFilter, fixture.TestData.Count, new ReadOnlyMemory<float>([1, 2, 3]));

            if (dynamicActual.Count != expected.Count)
            {
                Assert.Fail($"Expected {expected.Count} results, but got {actual.Count}");
            }

=======

        if (actual.Count != expected.Count)
        {
            Assert.Fail($"Expected {expected.Count} results, but got {actual.Count}");
        }

        foreach (var (e, a) in expected.Zip(actual, (e, a) => (e, a)))
        {
            fixture.AssertEqualFilterRecord(e, a);
        }

        if (fixture.TestDynamic)
        {
            var dynamicActual = await this.GetDynamicRecords(dynamicFilter, fixture.TestData.Count, new ReadOnlyMemory<float>([1, 2, 3]));

            if (dynamicActual.Count != expected.Count)
            {
                Assert.Fail($"Expected {expected.Count} results, but got {actual.Count}");
            }

>>>>>>> c084b067
            foreach (var (e, a) in expected.Zip(dynamicActual, (e, a) => (e, a)))
            {
                fixture.AssertEqualDynamic(e, a);
            }
        }
    }

    [Obsolete("Legacy filter support")]
    protected virtual async Task TestLegacyFilterAsync(
        VectorSearchFilter legacyFilter,
        Expression<Func<FilterRecord, bool>> expectedFilter,
        bool expectZeroResults = false,
        bool expectAllResults = false)
    {
        var expected = fixture.TestData.AsQueryable().Where(expectedFilter).OrderBy(r => r.Key).ToList();

        if (expected.Count == 0 && !expectZeroResults)
        {
            Assert.Fail("The test returns zero results, and so is unreliable");
        }

        if (expected.Count == fixture.TestData.Count && !expectAllResults)
        {
            Assert.Fail("The test returns all results, and so is unreliable");
        }

<<<<<<< HEAD
        var actual = await fixture.Collection.VectorizedSearchAsync(
=======
        var actual = await fixture.Collection.SearchAsync(
>>>>>>> c084b067
                new ReadOnlyMemory<float>([1, 2, 3]),
                top: fixture.TestData.Count,
                new()
                {
                    OldFilter = legacyFilter
                })
            .Select(r => r.Record).OrderBy(r => r.Key).ToListAsync();

        foreach (var (e, a) in expected.Zip(actual, (e, a) => (e, a)))
        {
            fixture.AssertEqualFilterRecord(e, a);
        }
    }

#pragma warning disable CS1819 // Properties should not return arrays
#pragma warning disable CA1819 // Properties should not return arrays
    public class FilterRecord
    {
        public TKey Key { get; set; } = default!;
        public ReadOnlyMemory<float>? Vector { get; set; }

        public int Int { get; set; }
        public string? String { get; set; }
        public bool Bool { get; set; }
        public int Int2 { get; set; }
        public string[] StringArray { get; set; } = null!;
        public List<string> StringList { get; set; } = null!;
    }
#pragma warning restore CA1819 // Properties should not return arrays
#pragma warning restore CS1819

    public abstract class Fixture : VectorStoreCollectionFixture<TKey, FilterRecord>
    {
        public override string CollectionName => "FilterTests";

<<<<<<< HEAD
=======
        public virtual string SpecialCharactersText => """>with $om[ specia]"chara<ters'and\stuff""";

>>>>>>> c084b067
        protected virtual ReadOnlyMemory<float> GetVector(int count)
            // All records have the same vector - this fixture is about testing criteria filtering only
            // Derived types may override this to provide different vectors for different records.
            => new(Enumerable.Range(1, count).Select(i => (float)i).ToArray());

<<<<<<< HEAD
        public virtual IVectorStoreRecordCollection<object, Dictionary<string, object?>> DynamicCollection { get; protected set; } = null!;

        public virtual bool TestDynamic => true;

        public override async Task InitializeAsync()
        {
            await base.InitializeAsync();

            if (this.TestDynamic)
            {
                this.DynamicCollection = this.TestStore.DefaultVectorStore.GetCollection<object, Dictionary<string, object?>>(this.CollectionName, this.GetRecordDefinition());
            }
        }

        public override VectorStoreRecordDefinition GetRecordDefinition()
=======
        public virtual VectorStoreCollection<object, Dictionary<string, object?>> DynamicCollection { get; protected set; } = null!;

        public virtual bool TestDynamic => true;

        public override async Task InitializeAsync()
        {
            await base.InitializeAsync();

            if (this.TestDynamic)
            {
                this.DynamicCollection = this.TestStore.DefaultVectorStore.GetDynamicCollection(this.CollectionName, this.CreateRecordDefinition());
            }
        }

        public override VectorStoreCollectionDefinition CreateRecordDefinition()
>>>>>>> c084b067
            => new()
            {
                Properties =
                [
<<<<<<< HEAD
                    new VectorStoreRecordKeyProperty(nameof(FilterRecord.Key), typeof(TKey)),
                    new VectorStoreRecordVectorProperty(nameof(FilterRecord.Vector), typeof(ReadOnlyMemory<float>?), 3)
=======
                    new VectorStoreKeyProperty(nameof(FilterRecord.Key), typeof(TKey)),
                    new VectorStoreVectorProperty(nameof(FilterRecord.Vector), typeof(ReadOnlyMemory<float>?), 3)
>>>>>>> c084b067
                    {
                        DistanceFunction = this.DistanceFunction,
                        IndexKind = this.IndexKind
                    },

<<<<<<< HEAD
                    new VectorStoreRecordDataProperty(nameof(FilterRecord.Int), typeof(int)) { IsIndexed = true },
                    new VectorStoreRecordDataProperty(nameof(FilterRecord.String), typeof(string)) { IsIndexed = true },
                    new VectorStoreRecordDataProperty(nameof(FilterRecord.Bool), typeof(bool)) { IsIndexed = true },
                    new VectorStoreRecordDataProperty(nameof(FilterRecord.Int2), typeof(int)) { IsIndexed = true },
                    new VectorStoreRecordDataProperty(nameof(FilterRecord.StringArray), typeof(string[])) { IsIndexed = true },
                    new VectorStoreRecordDataProperty(nameof(FilterRecord.StringList), typeof(List<string>)) { IsIndexed = true }
=======
                    new VectorStoreDataProperty(nameof(FilterRecord.Int), typeof(int)) { IsIndexed = true },
                    new VectorStoreDataProperty(nameof(FilterRecord.String), typeof(string)) { IsIndexed = true },
                    new VectorStoreDataProperty(nameof(FilterRecord.Bool), typeof(bool)) { IsIndexed = true },
                    new VectorStoreDataProperty(nameof(FilterRecord.Int2), typeof(int)) { IsIndexed = true },
                    new VectorStoreDataProperty(nameof(FilterRecord.StringArray), typeof(string[])) { IsIndexed = true },
                    new VectorStoreDataProperty(nameof(FilterRecord.StringList), typeof(List<string>)) { IsIndexed = true }
>>>>>>> c084b067
                ]
            };

        protected override List<FilterRecord> BuildTestData()
        {
            return
            [
                new()
                {
                    Key = this.GenerateNextKey<TKey>(),
                    Int = 8,
                    String = "foo",
                    Bool = true,
                    Int2 = 80,
                    StringArray = ["x", "y"],
                    StringList = ["x", "y"],
                    Vector = this.GetVector(3)
                },
                new()
                {
                    Key = this.GenerateNextKey<TKey>(),
                    Int = 9,
                    String = "bar",
                    Bool = false,
                    Int2 = 90,
                    StringArray = ["a", "b"],
                    StringList = ["a", "b"],
                    Vector = this.GetVector(3)
                },
                new()
                {
                    Key = this.GenerateNextKey<TKey>(),
                    Int = 9,
                    String = "foo",
                    Bool = true,
                    Int2 = 9,
                    StringArray = ["x"],
                    StringList = ["x"],
                    Vector = this.GetVector(3)
                },
                new()
                {
                    Key = this.GenerateNextKey<TKey>(),
                    Int = 10,
                    String = null,
                    Bool = false,
                    Int2 = 100,
                    StringArray = ["x", "y", "z"],
                    StringList = ["x", "y", "z"],
                    Vector = this.GetVector(3)
                },
                new()
                {
                    Key = this.GenerateNextKey<TKey>(),
                    Int = 11,
                    Bool = true,
                    String = this.SpecialCharactersText,
                    Int2 = 101,
                    StringArray = ["y", "z"],
                    StringList = ["y", "z"],
                    Vector = this.GetVector(3)
                }
            ];
        }

        public virtual void AssertEqualFilterRecord(FilterRecord x, FilterRecord y)
        {
<<<<<<< HEAD
            var definitionProperties = this.GetRecordDefinition().Properties;
=======
            var definitionProperties = this.CreateRecordDefinition().Properties;
>>>>>>> c084b067

            Assert.Equal(x.Key, y.Key);
            Assert.Equal(x.Int, y.Int);
            Assert.Equal(x.String, y.String);
            Assert.Equal(x.Int2, y.Int2);

<<<<<<< HEAD
            if (definitionProperties.Any(p => p.DataModelPropertyName == nameof(FilterRecord.Bool)))
=======
            if (definitionProperties.Any(p => p.Name == nameof(FilterRecord.Bool)))
>>>>>>> c084b067
            {
                Assert.Equal(x.Bool, y.Bool);
            }

<<<<<<< HEAD
            if (definitionProperties.Any(p => p.DataModelPropertyName == nameof(FilterRecord.StringArray)))
=======
            if (definitionProperties.Any(p => p.Name == nameof(FilterRecord.StringArray)))
>>>>>>> c084b067
            {
                Assert.Equivalent(x.StringArray, y.StringArray);
            }

<<<<<<< HEAD
            if (definitionProperties.Any(p => p.DataModelPropertyName == nameof(FilterRecord.StringList)))
=======
            if (definitionProperties.Any(p => p.Name == nameof(FilterRecord.StringList)))
>>>>>>> c084b067
            {
                Assert.Equivalent(x.StringList, y.StringList);
            }
        }

        public virtual void AssertEqualDynamic(FilterRecord x, Dictionary<string, object?> y)
        {
<<<<<<< HEAD
            var definitionProperties = this.GetRecordDefinition().Properties;
=======
            var definitionProperties = this.CreateRecordDefinition().Properties;
>>>>>>> c084b067

            Assert.Equal(x.Key, y["Key"]);
            Assert.Equal(x.Int, y["Int"]);
            Assert.Equal(x.String, y["String"]);
            Assert.Equal(x.Int2, y["Int2"]);

<<<<<<< HEAD
            if (definitionProperties.Any(p => p.DataModelPropertyName == nameof(FilterRecord.Bool)))
=======
            if (definitionProperties.Any(p => p.Name == nameof(FilterRecord.Bool)))
>>>>>>> c084b067
            {
                Assert.Equal(x.Bool, y["Bool"]);
            }

<<<<<<< HEAD
            if (definitionProperties.Any(p => p.DataModelPropertyName == nameof(FilterRecord.StringArray)))
=======
            if (definitionProperties.Any(p => p.Name == nameof(FilterRecord.StringArray)))
>>>>>>> c084b067
            {
                Assert.Equivalent(x.StringArray, y["StringArray"]);
            }

<<<<<<< HEAD
            if (definitionProperties.Any(p => p.DataModelPropertyName == nameof(FilterRecord.StringList)))
=======
            if (definitionProperties.Any(p => p.Name == nameof(FilterRecord.StringList)))
>>>>>>> c084b067
            {
                Assert.Equivalent(x.StringList, y["StringList"]);
            }
        }

        // In some databases (Azure AI Search), the data shows up but the filtering index isn't yet updated,
        // so filtered searches show empty results. Add a filter to the seed data check below.
        protected override Task WaitForDataAsync()
            => this.TestStore.WaitForDataAsync(this.Collection, recordCount: this.TestData.Count, r => r.Int > 0);
    }
}<|MERGE_RESOLUTION|>--- conflicted
+++ resolved
@@ -28,8 +28,6 @@
         => this.TestFilterAsync(
             r => r.String == "foo",
             r => r["String"] == "foo");
-<<<<<<< HEAD
-=======
 
     [ConditionalFact]
     public virtual Task Equal_with_string_sql_injection_in_value()
@@ -52,18 +50,12 @@
             fixture.TestData.Count, new ReadOnlyMemory<float>([1, 2, 3])));
         }
     }
->>>>>>> c084b067
 
     [ConditionalFact]
     public virtual Task Equal_with_string_containing_special_characters()
         => this.TestFilterAsync(
-<<<<<<< HEAD
-            r => r.String == """with some special"characters'and\stuff""",
-            r => r["String"] == """with some special"characters'and\stuff""");
-=======
             r => r.String == fixture.SpecialCharactersText,
             r => r["String"] == fixture.SpecialCharactersText);
->>>>>>> c084b067
 
     [ConditionalFact]
     public virtual Task Equal_with_string_is_not_Contains()
@@ -92,8 +84,6 @@
         return this.TestFilterAsync(
             r => r.String == s,
             r => r["String"] == s);
-<<<<<<< HEAD
-=======
     }
 
     [ConditionalFact]
@@ -115,7 +105,6 @@
             r => r.Int == i,
             r => (int)r["Int"] == i,
             expectZeroResults: true);
->>>>>>> c084b067
     }
 
     [ConditionalFact]
@@ -446,11 +435,7 @@
 
     protected virtual async Task<List<FilterRecord>> GetRecords(
         Expression<Func<FilterRecord, bool>> filter, int top, ReadOnlyMemory<float> vector)
-<<<<<<< HEAD
-        => await fixture.Collection.SearchEmbeddingAsync(
-=======
         => await fixture.Collection.SearchAsync(
->>>>>>> c084b067
                 vector,
                 top: top,
                 new() { Filter = filter })
@@ -458,11 +443,7 @@
 
     protected virtual async Task<List<Dictionary<string, object?>>> GetDynamicRecords(
         Expression<Func<Dictionary<string, object?>, bool>> dynamicFilter, int top, ReadOnlyMemory<float> vector)
-<<<<<<< HEAD
-        => await fixture.DynamicCollection.SearchEmbeddingAsync(
-=======
         => await fixture.DynamicCollection.SearchAsync(
->>>>>>> c084b067
                 vector,
                 top: top,
                 new() { Filter = dynamicFilter })
@@ -497,7 +478,6 @@
         // Execute the query against the vector store, once using the strongly typed filter
         // and once using the dynamic filter
         var actual = await this.GetRecords(filter, fixture.TestData.Count, new ReadOnlyMemory<float>([1, 2, 3]));
-<<<<<<< HEAD
 
         if (actual.Count != expected.Count)
         {
@@ -518,28 +498,6 @@
                 Assert.Fail($"Expected {expected.Count} results, but got {actual.Count}");
             }
 
-=======
-
-        if (actual.Count != expected.Count)
-        {
-            Assert.Fail($"Expected {expected.Count} results, but got {actual.Count}");
-        }
-
-        foreach (var (e, a) in expected.Zip(actual, (e, a) => (e, a)))
-        {
-            fixture.AssertEqualFilterRecord(e, a);
-        }
-
-        if (fixture.TestDynamic)
-        {
-            var dynamicActual = await this.GetDynamicRecords(dynamicFilter, fixture.TestData.Count, new ReadOnlyMemory<float>([1, 2, 3]));
-
-            if (dynamicActual.Count != expected.Count)
-            {
-                Assert.Fail($"Expected {expected.Count} results, but got {actual.Count}");
-            }
-
->>>>>>> c084b067
             foreach (var (e, a) in expected.Zip(dynamicActual, (e, a) => (e, a)))
             {
                 fixture.AssertEqualDynamic(e, a);
@@ -566,11 +524,7 @@
             Assert.Fail("The test returns all results, and so is unreliable");
         }
 
-<<<<<<< HEAD
-        var actual = await fixture.Collection.VectorizedSearchAsync(
-=======
         var actual = await fixture.Collection.SearchAsync(
->>>>>>> c084b067
                 new ReadOnlyMemory<float>([1, 2, 3]),
                 top: fixture.TestData.Count,
                 new()
@@ -606,18 +560,14 @@
     {
         public override string CollectionName => "FilterTests";
 
-<<<<<<< HEAD
-=======
         public virtual string SpecialCharactersText => """>with $om[ specia]"chara<ters'and\stuff""";
 
->>>>>>> c084b067
         protected virtual ReadOnlyMemory<float> GetVector(int count)
             // All records have the same vector - this fixture is about testing criteria filtering only
             // Derived types may override this to provide different vectors for different records.
             => new(Enumerable.Range(1, count).Select(i => (float)i).ToArray());
 
-<<<<<<< HEAD
-        public virtual IVectorStoreRecordCollection<object, Dictionary<string, object?>> DynamicCollection { get; protected set; } = null!;
+        public virtual VectorStoreCollection<object, Dictionary<string, object?>> DynamicCollection { get; protected set; } = null!;
 
         public virtual bool TestDynamic => true;
 
@@ -627,59 +577,28 @@
 
             if (this.TestDynamic)
             {
-                this.DynamicCollection = this.TestStore.DefaultVectorStore.GetCollection<object, Dictionary<string, object?>>(this.CollectionName, this.GetRecordDefinition());
-            }
-        }
-
-        public override VectorStoreRecordDefinition GetRecordDefinition()
-=======
-        public virtual VectorStoreCollection<object, Dictionary<string, object?>> DynamicCollection { get; protected set; } = null!;
-
-        public virtual bool TestDynamic => true;
-
-        public override async Task InitializeAsync()
-        {
-            await base.InitializeAsync();
-
-            if (this.TestDynamic)
-            {
                 this.DynamicCollection = this.TestStore.DefaultVectorStore.GetDynamicCollection(this.CollectionName, this.CreateRecordDefinition());
             }
         }
 
         public override VectorStoreCollectionDefinition CreateRecordDefinition()
->>>>>>> c084b067
             => new()
             {
                 Properties =
                 [
-<<<<<<< HEAD
-                    new VectorStoreRecordKeyProperty(nameof(FilterRecord.Key), typeof(TKey)),
-                    new VectorStoreRecordVectorProperty(nameof(FilterRecord.Vector), typeof(ReadOnlyMemory<float>?), 3)
-=======
                     new VectorStoreKeyProperty(nameof(FilterRecord.Key), typeof(TKey)),
                     new VectorStoreVectorProperty(nameof(FilterRecord.Vector), typeof(ReadOnlyMemory<float>?), 3)
->>>>>>> c084b067
                     {
                         DistanceFunction = this.DistanceFunction,
                         IndexKind = this.IndexKind
                     },
 
-<<<<<<< HEAD
-                    new VectorStoreRecordDataProperty(nameof(FilterRecord.Int), typeof(int)) { IsIndexed = true },
-                    new VectorStoreRecordDataProperty(nameof(FilterRecord.String), typeof(string)) { IsIndexed = true },
-                    new VectorStoreRecordDataProperty(nameof(FilterRecord.Bool), typeof(bool)) { IsIndexed = true },
-                    new VectorStoreRecordDataProperty(nameof(FilterRecord.Int2), typeof(int)) { IsIndexed = true },
-                    new VectorStoreRecordDataProperty(nameof(FilterRecord.StringArray), typeof(string[])) { IsIndexed = true },
-                    new VectorStoreRecordDataProperty(nameof(FilterRecord.StringList), typeof(List<string>)) { IsIndexed = true }
-=======
                     new VectorStoreDataProperty(nameof(FilterRecord.Int), typeof(int)) { IsIndexed = true },
                     new VectorStoreDataProperty(nameof(FilterRecord.String), typeof(string)) { IsIndexed = true },
                     new VectorStoreDataProperty(nameof(FilterRecord.Bool), typeof(bool)) { IsIndexed = true },
                     new VectorStoreDataProperty(nameof(FilterRecord.Int2), typeof(int)) { IsIndexed = true },
                     new VectorStoreDataProperty(nameof(FilterRecord.StringArray), typeof(string[])) { IsIndexed = true },
                     new VectorStoreDataProperty(nameof(FilterRecord.StringList), typeof(List<string>)) { IsIndexed = true }
->>>>>>> c084b067
                 ]
             };
 
@@ -747,40 +666,24 @@
 
         public virtual void AssertEqualFilterRecord(FilterRecord x, FilterRecord y)
         {
-<<<<<<< HEAD
-            var definitionProperties = this.GetRecordDefinition().Properties;
-=======
             var definitionProperties = this.CreateRecordDefinition().Properties;
->>>>>>> c084b067
 
             Assert.Equal(x.Key, y.Key);
             Assert.Equal(x.Int, y.Int);
             Assert.Equal(x.String, y.String);
             Assert.Equal(x.Int2, y.Int2);
 
-<<<<<<< HEAD
-            if (definitionProperties.Any(p => p.DataModelPropertyName == nameof(FilterRecord.Bool)))
-=======
             if (definitionProperties.Any(p => p.Name == nameof(FilterRecord.Bool)))
->>>>>>> c084b067
             {
                 Assert.Equal(x.Bool, y.Bool);
             }
 
-<<<<<<< HEAD
-            if (definitionProperties.Any(p => p.DataModelPropertyName == nameof(FilterRecord.StringArray)))
-=======
             if (definitionProperties.Any(p => p.Name == nameof(FilterRecord.StringArray)))
->>>>>>> c084b067
             {
                 Assert.Equivalent(x.StringArray, y.StringArray);
             }
 
-<<<<<<< HEAD
-            if (definitionProperties.Any(p => p.DataModelPropertyName == nameof(FilterRecord.StringList)))
-=======
             if (definitionProperties.Any(p => p.Name == nameof(FilterRecord.StringList)))
->>>>>>> c084b067
             {
                 Assert.Equivalent(x.StringList, y.StringList);
             }
@@ -788,40 +691,24 @@
 
         public virtual void AssertEqualDynamic(FilterRecord x, Dictionary<string, object?> y)
         {
-<<<<<<< HEAD
-            var definitionProperties = this.GetRecordDefinition().Properties;
-=======
             var definitionProperties = this.CreateRecordDefinition().Properties;
->>>>>>> c084b067
 
             Assert.Equal(x.Key, y["Key"]);
             Assert.Equal(x.Int, y["Int"]);
             Assert.Equal(x.String, y["String"]);
             Assert.Equal(x.Int2, y["Int2"]);
 
-<<<<<<< HEAD
-            if (definitionProperties.Any(p => p.DataModelPropertyName == nameof(FilterRecord.Bool)))
-=======
             if (definitionProperties.Any(p => p.Name == nameof(FilterRecord.Bool)))
->>>>>>> c084b067
             {
                 Assert.Equal(x.Bool, y["Bool"]);
             }
 
-<<<<<<< HEAD
-            if (definitionProperties.Any(p => p.DataModelPropertyName == nameof(FilterRecord.StringArray)))
-=======
             if (definitionProperties.Any(p => p.Name == nameof(FilterRecord.StringArray)))
->>>>>>> c084b067
             {
                 Assert.Equivalent(x.StringArray, y["StringArray"]);
             }
 
-<<<<<<< HEAD
-            if (definitionProperties.Any(p => p.DataModelPropertyName == nameof(FilterRecord.StringList)))
-=======
             if (definitionProperties.Any(p => p.Name == nameof(FilterRecord.StringList)))
->>>>>>> c084b067
             {
                 Assert.Equivalent(x.StringList, y["StringList"]);
             }
