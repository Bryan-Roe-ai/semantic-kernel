--- conflicted
+++ resolved
@@ -101,19 +101,11 @@
         {
             await collection.UpsertAsync(insertedRecords);
 
-<<<<<<< HEAD
-            var searchResult = collection.SearchEmbeddingAsync(baseVector, top: 3);
-            var results = await searchResult.ToListAsync();
-            VerifySearchResults(expectedRecords, expectedScores, results, includeVectors: false);
-
-            searchResult = collection.SearchEmbeddingAsync(baseVector, top: 3, new() { IncludeVectors = true });
-=======
             var searchResult = collection.SearchAsync(baseVector, top: 3);
             var results = await searchResult.ToListAsync();
             VerifySearchResults(expectedRecords, expectedScores, results, includeVectors: false);
 
             searchResult = collection.SearchAsync(baseVector, top: 3, new() { IncludeVectors = true });
->>>>>>> c084b067
             results = await searchResult.ToListAsync();
             VerifySearchResults(expectedRecords, expectedScores, results, includeVectors: true);
 
@@ -121,11 +113,7 @@
             {
                 for (int top = Math.Max(1, skip); top <= insertedRecords.Count; top++)
                 {
-<<<<<<< HEAD
-                    searchResult = collection.SearchEmbeddingAsync(baseVector,
-=======
                     searchResult = collection.SearchAsync(baseVector,
->>>>>>> c084b067
                         top: top,
                         new()
                         {
@@ -174,24 +162,14 @@
         {
             Properties =
             [
-<<<<<<< HEAD
-                new VectorStoreRecordKeyProperty(nameof(SearchRecord.Key), typeof(TKey)),
-                new VectorStoreRecordVectorProperty(nameof(SearchRecord.Vector), typeof(ReadOnlyMemory<float>), 4)
-=======
                 new VectorStoreKeyProperty(nameof(SearchRecord.Key), typeof(TKey)),
                 new VectorStoreVectorProperty(nameof(SearchRecord.Vector), typeof(ReadOnlyMemory<float>), 4)
->>>>>>> c084b067
                 {
                     DistanceFunction = distanceFunction,
                     IndexKind = this.IndexKind
                 },
-<<<<<<< HEAD
-                new VectorStoreRecordDataProperty(nameof(SearchRecord.Int), typeof(int)) { IsIndexed = true },
-                new VectorStoreRecordDataProperty(nameof(SearchRecord.String), typeof(string)) { IsIndexed = true },
-=======
                 new VectorStoreDataProperty(nameof(SearchRecord.Int), typeof(int)) { IsIndexed = true },
                 new VectorStoreDataProperty(nameof(SearchRecord.String), typeof(string)) { IsIndexed = true },
->>>>>>> c084b067
             ]
         };
 
