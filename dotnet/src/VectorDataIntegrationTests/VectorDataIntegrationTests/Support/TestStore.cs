--- conflicted
+++ resolved
@@ -87,11 +87,7 @@
         int? vectorSize = null,
         object? dummyVector = null)
         where TKey : notnull
-<<<<<<< HEAD
-        where TRecord : notnull
-=======
         where TRecord : class
->>>>>>> c084b067
     {
         if (vectorSize is not null && dummyVector is not null)
         {
@@ -102,15 +98,9 @@
 
         for (var i = 0; i < 20; i++)
         {
-<<<<<<< HEAD
-            var results = collection.SearchEmbeddingAsync(
-                new ReadOnlyMemory<float>(vector),
-                top: 1000, // TODO: this should be recordCount, but see #11655
-=======
             var results = collection.SearchAsync(
                 vector,
                 top: recordCount,
->>>>>>> c084b067
                 new() { Filter = filter });
             var count = await results.CountAsync();
             if (count == recordCount)
