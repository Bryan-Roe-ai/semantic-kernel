﻿// Copyright (c) Microsoft. All rights reserved.

using AzureAISearchIntegrationTests.Support;
using VectorDataSpecificationTests.Filter;
using VectorDataSpecificationTests.Support;
using Xunit;

namespace AzureAISearchIntegrationTests.Filter;

public class AzureAISearchBasicFilterTests(AzureAISearchBasicFilterTests.Fixture fixture)
    : BasicFilterTests<string>(fixture), IClassFixture<AzureAISearchBasicFilterTests.Fixture>
{
    // Azure AI Search only supports search.in() over strings
    public override Task Contains_over_inline_int_array()
        => Assert.ThrowsAsync<NotSupportedException>(() => base.Contains_over_inline_int_array());

    public new class Fixture : BasicFilterTests<string>.Fixture
    {
        public override TestStore TestStore => AzureAISearchTestStore.Instance;

        // Azure AI search only supports lowercase letters, digits or dashes.
<<<<<<< HEAD
        public override string CollectionName => "filter-tests";
=======
        public override string CollectionName => "filter-tests" + AzureAISearchTestEnvironment.TestIndexPostfix;
>>>>>>> c084b067
    }
}<|MERGE_RESOLUTION|>--- conflicted
+++ resolved
@@ -19,10 +19,6 @@
         public override TestStore TestStore => AzureAISearchTestStore.Instance;
 
         // Azure AI search only supports lowercase letters, digits or dashes.
-<<<<<<< HEAD
-        public override string CollectionName => "filter-tests";
-=======
         public override string CollectionName => "filter-tests" + AzureAISearchTestEnvironment.TestIndexPostfix;
->>>>>>> c084b067
     }
 }