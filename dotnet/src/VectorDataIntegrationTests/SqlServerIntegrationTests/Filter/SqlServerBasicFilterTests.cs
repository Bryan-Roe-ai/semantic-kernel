﻿// Copyright (c) Microsoft. All rights reserved.

using Microsoft.Extensions.VectorData;
using SqlServerIntegrationTests.Support;
using VectorDataSpecificationTests.Filter;
using VectorDataSpecificationTests.Support;
using Xunit;
using Xunit.Sdk;

namespace SqlServerIntegrationTests.Filter;

#pragma warning disable CS0252 // Possible unintended reference comparison; left hand side needs cast

public class SqlServerBasicFilterTests(SqlServerBasicFilterTests.Fixture fixture)
    : BasicFilterTests<int>(fixture), IClassFixture<SqlServerBasicFilterTests.Fixture>
{
    public override async Task Not_over_Or()
    {
        // Test sends: WHERE (NOT (("Int" = 8) OR ("String" = 'foo')))
        // There's a NULL string in the database, and relational null semantics in conjunction with negation makes the default implementation fail.
        await Assert.ThrowsAsync<FailException>(() => base.Not_over_Or());

        // Compensate by adding a null check:
        await this.TestFilterAsync(
            r => r.String != null && !(r.Int == 8 || r.String == "foo"),
            r => r["String"] != null && !((int)r["Int"]! == 8 || r["String"] == "foo"));
    }

    public override async Task NotEqual_with_string()
    {
        // As above, null semantics + negation
        await Assert.ThrowsAsync<FailException>(() => base.NotEqual_with_string());

        await this.TestFilterAsync(
            r => r.String != null && r.String != "foo",
            r => r["String"] != null && r["String"] != "foo");
    }

    public override Task Contains_over_field_string_array()
        => Assert.ThrowsAsync<InvalidOperationException>(() => base.Contains_over_field_string_array());

    public override Task Contains_over_field_string_List()
        => Assert.ThrowsAsync<InvalidOperationException>(() => base.Contains_over_field_string_List());

    [Fact(Skip = "Not supported")]
    [Obsolete("Legacy filters are not supported")]
    public override Task Legacy_And() => throw new NotSupportedException();

    [Fact(Skip = "Not supported")]
    [Obsolete("Legacy filters are not supported")]
    public override Task Legacy_AnyTagEqualTo_array() => throw new NotSupportedException();

    [Fact(Skip = "Not supported")]
    [Obsolete("Legacy filters are not supported")]
    public override Task Legacy_AnyTagEqualTo_List() => throw new NotSupportedException();

    [Fact(Skip = "Not supported")]
    [Obsolete("Legacy filters are not supported")]
    public override Task Legacy_equality() => throw new NotSupportedException();

    public new class Fixture : BasicFilterTests<int>.Fixture
    {
        private static readonly string s_uniqueName = Guid.NewGuid().ToString();

        public override TestStore TestStore => SqlServerTestStore.Instance;

        public override string CollectionName => s_uniqueName;

        // Override to remove the string collection properties, which aren't (currently) supported on SqlServer
<<<<<<< HEAD
        public override VectorStoreRecordDefinition GetRecordDefinition()
=======
        public override VectorStoreCollectionDefinition CreateRecordDefinition()
>>>>>>> c084b067
            => new()
            {
                Properties = base.CreateRecordDefinition().Properties.Where(p => p.Type != typeof(string[]) && p.Type != typeof(List<string>)).ToList()
            };
    }
}<|MERGE_RESOLUTION|>--- conflicted
+++ resolved
@@ -67,11 +67,7 @@
         public override string CollectionName => s_uniqueName;
 
         // Override to remove the string collection properties, which aren't (currently) supported on SqlServer
-<<<<<<< HEAD
-        public override VectorStoreRecordDefinition GetRecordDefinition()
-=======
         public override VectorStoreCollectionDefinition CreateRecordDefinition()
->>>>>>> c084b067
             => new()
             {
                 Properties = base.CreateRecordDefinition().Properties.Where(p => p.Type != typeof(string[]) && p.Type != typeof(List<string>)).ToList()
