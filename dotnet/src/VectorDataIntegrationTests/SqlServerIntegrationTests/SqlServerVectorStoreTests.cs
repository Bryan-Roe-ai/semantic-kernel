﻿// Copyright (c) Microsoft. All rights reserved.

using Microsoft.Data.SqlClient;
using Microsoft.Extensions.VectorData;
using SqlServerIntegrationTests.Support;
using VectorDataSpecificationTests.Xunit;
using Xunit;

namespace SqlServerIntegrationTests;

public class SqlServerVectorStoreTests(SqlServerFixture fixture) : IClassFixture<SqlServerFixture>
{
    // this test may be once executed by multiple users against a shared db instance
    private static string GetUniqueCollectionName() => Guid.NewGuid().ToString();

    [ConditionalFact]
    public async Task CollectionCRUD()
    {
        string collectionName = GetUniqueCollectionName();
        var testStore = fixture.TestStore;
        var collection = testStore.DefaultVectorStore.GetCollection<string, TestModel>(collectionName);

        try
        {
            Assert.False(await collection.CollectionExistsAsync());

            Assert.False(await testStore.DefaultVectorStore.ListCollectionNamesAsync().ContainsAsync(collectionName));

            await collection.EnsureCollectionExistsAsync();

            Assert.True(await collection.CollectionExistsAsync());
            Assert.True(await testStore.DefaultVectorStore.ListCollectionNamesAsync().ContainsAsync(collectionName));

            await collection.EnsureCollectionExistsAsync();

            Assert.True(await collection.CollectionExistsAsync());

            await collection.EnsureCollectionDeletedAsync();

            Assert.False(await collection.CollectionExistsAsync());
            Assert.False(await testStore.DefaultVectorStore.ListCollectionNamesAsync().ContainsAsync(collectionName));
        }
        finally
        {
            await collection.EnsureCollectionDeletedAsync();
        }
    }

    [ConditionalFact]
    public async Task RecordCRUD()
    {
        string collectionName = GetUniqueCollectionName();
        var testStore = fixture.TestStore;
        var collection = testStore.DefaultVectorStore.GetCollection<string, TestModel>(collectionName);

        try
        {
            await collection.EnsureCollectionExistsAsync();

            TestModel inserted = new()
            {
                Id = "MyId",
                Number = 100,
                Floats = Enumerable.Range(0, 10).Select(i => (float)i).ToArray()
            };
            await collection.UpsertAsync(inserted);

            TestModel? received = await collection.GetAsync(inserted.Id, new() { IncludeVectors = true });
            AssertEquality(inserted, received);

            TestModel updated = new()
            {
                Id = inserted.Id,
                Number = inserted.Number + 200, // change one property
                Floats = inserted.Floats
            };
            await collection.UpsertAsync(updated);

            received = await collection.GetAsync(updated.Id, new() { IncludeVectors = true });
            AssertEquality(updated, received);

<<<<<<< HEAD
            VectorSearchResult<TestModel> vectorSearchResult = await (collection.SearchEmbeddingAsync(inserted.Floats, top: 3, new()
=======
            VectorSearchResult<TestModel> vectorSearchResult = await (collection.SearchAsync(inserted.Floats, top: 3, new()
>>>>>>> c084b067
            {
                VectorProperty = r => r.Floats,
                IncludeVectors = true
            })).SingleAsync();
            AssertEquality(updated, vectorSearchResult.Record);

<<<<<<< HEAD
            vectorSearchResult = await (collection.SearchEmbeddingAsync(inserted.Floats, top: 3, new()
=======
            vectorSearchResult = await (collection.SearchAsync(inserted.Floats, top: 3, new()
>>>>>>> c084b067
            {
                VectorProperty = r => r.Floats,
                IncludeVectors = false
            })).SingleAsync();
            // Make sure the vectors are not included in the result.
            Assert.Equal(0, vectorSearchResult.Record.Floats.Length);

            await collection.DeleteAsync(inserted.Id);

            Assert.Null(await collection.GetAsync(inserted.Id));
        }
        finally
        {
            await collection.EnsureCollectionDeletedAsync();
        }
    }

    [ConditionalFact]
    public async Task WrongModels()
    {
        string collectionName = GetUniqueCollectionName();
        var testStore = fixture.TestStore;
        var collection = testStore.DefaultVectorStore.GetCollection<string, TestModel>(collectionName);

        try
        {
            await collection.EnsureCollectionExistsAsync();

            TestModel inserted = new()
            {
                Id = "MyId",
                Text = "NotAnInt",
                Number = 100,
                Floats = Enumerable.Range(0, 10).Select(i => (float)i).ToArray()
            };
            await collection.UpsertAsync(inserted);

            // Let's use a model with different storage names to trigger an SQL exception
            // which should be mapped to VectorStoreException.
            var differentNamesCollection = testStore.DefaultVectorStore.GetCollection<string, DifferentStorageNames>(collectionName);
            VectorStoreException operationEx = await Assert.ThrowsAsync<VectorStoreException>(() => differentNamesCollection.GetAsync(inserted.Id));
            Assert.IsType<SqlException>(operationEx.InnerException);

            // Let's use a model with the same storage names, but different types
            // to trigger a mapping exception (casting a string to an int).
            var sameNameDifferentModelCollection = testStore.DefaultVectorStore.GetCollection<string, SameStorageNameButDifferentType>(collectionName);
            InvalidOperationException mappingEx = await Assert.ThrowsAsync<InvalidOperationException>(() => sameNameDifferentModelCollection.GetAsync(inserted.Id));
            Assert.IsType<ArgumentException>(mappingEx.InnerException);

            // Let's use a model with the same storage names, but different types
            // to trigger a mapping exception (deserializing a string to Memory<float>).
            var invalidJsonCollection = testStore.DefaultVectorStore.GetCollection<string, SameStorageNameButInvalidVector>(collectionName);
            await Assert.ThrowsAsync<InvalidOperationException>(() => invalidJsonCollection.GetAsync(inserted.Id, new() { IncludeVectors = true }));
        }
        finally
        {
<<<<<<< HEAD
            await collection.DeleteCollectionAsync();
=======
            await collection.EnsureCollectionDeletedAsync();
>>>>>>> c084b067
        }
    }

    [ConditionalFact]
    public async Task BatchCRUD()
    {
        string collectionName = GetUniqueCollectionName();
        var testStore = fixture.TestStore;
        var collection = testStore.DefaultVectorStore.GetCollection<string, TestModel>(collectionName);

        try
        {
            await collection.EnsureCollectionExistsAsync();

            var keys = Enumerable.Range(0, 10).Select(i => $"MyId{i}").ToArray();
            TestModel[] inserted = Enumerable.Range(0, 10).Select(i => new TestModel()
            {
                Id = keys[i],
                Number = 100 + i,
                Floats = Enumerable.Range(0, 10).Select(j => (float)(i + j)).ToArray()
            }).ToArray();

<<<<<<< HEAD
            var keys = await collection.UpsertAsync(inserted);
            for (int i = 0; i < inserted.Length; i++)
            {
                Assert.Equal(inserted[i].Id, keys[i]);
            }
=======
            await collection.UpsertAsync(inserted);
>>>>>>> c084b067

            TestModel[] received = await collection.GetAsync(keys, new() { IncludeVectors = true }).ToArrayAsync();
            for (int i = 0; i < inserted.Length; i++)
            {
                AssertEquality(inserted[i], received[i]);
            }

            TestModel[] updated = inserted.Select(i => new TestModel()
            {
                Id = i.Id,
                Number = i.Number + 200, // change one property
                Floats = i.Floats
            }).ToArray();

<<<<<<< HEAD
            keys = await collection.UpsertAsync(updated);
            for (int i = 0; i < updated.Length; i++)
            {
                Assert.Equal(updated[i].Id, keys[i]);
            }
=======
            await collection.UpsertAsync(updated);
>>>>>>> c084b067

            received = await collection.GetAsync(keys, new() { IncludeVectors = true }).ToArrayAsync();
            for (int i = 0; i < updated.Length; i++)
            {
                AssertEquality(updated[i], received[i]);
            }

            await collection.DeleteAsync(keys);

            Assert.False(await collection.GetAsync(keys).AnyAsync());
        }
        finally
        {
            await collection.EnsureCollectionDeletedAsync();
        }
    }

    private static void AssertEquality(TestModel inserted, TestModel? received)
    {
        Assert.NotNull(received);
        Assert.Equal(inserted.Number, received.Number);
        Assert.Equal(inserted.Id, received.Id);
        Assert.Equal(inserted.Floats.ToArray(), received.Floats.ToArray());
        Assert.Null(received.Text); // testing DBNull code path
    }

    public sealed class TestModel
    {
        [VectorStoreKey(StorageName = "key")]
        public string? Id { get; set; }

        [VectorStoreData(StorageName = "text")]
        public string? Text { get; set; }

        [VectorStoreData(StorageName = "column")]
        public int Number { get; set; }

        [VectorStoreVector(Dimensions: 10, StorageName = "embedding")]
        public ReadOnlyMemory<float> Floats { get; set; }
    }

    public sealed class SameStorageNameButDifferentType
    {
        [VectorStoreKey(StorageName = "key")]
        public string? Id { get; set; }

        [VectorStoreData(StorageName = "text")]
        public int Number { get; set; }
    }

    public sealed class SameStorageNameButInvalidVector
    {
        [VectorStoreKey(StorageName = "key")]
        public string? Id { get; set; }

        [VectorStoreVector(Dimensions: 10, StorageName = "text")]
        public ReadOnlyMemory<float> Floats { get; set; }
    }

    public sealed class DifferentStorageNames
    {
        [VectorStoreKey(StorageName = "key")]
        public string? Id { get; set; }

        [VectorStoreData(StorageName = "text2")]
        public string? Text { get; set; }

        [VectorStoreData(StorageName = "column2")]
        public int Number { get; set; }

        [VectorStoreVector(Dimensions: 10, StorageName = "embedding2")]
        public ReadOnlyMemory<float> Floats { get; set; }
    }

#if NETFRAMEWORK
    [ConditionalFact]
    public void TimeSpanIsNotSupported()
    {
        string collectionName = GetUniqueCollectionName();
        var testStore = fixture.TestStore;

        Assert.Throws<NotSupportedException>(() => testStore.DefaultVectorStore.GetCollection<string, TimeModel>(collectionName));
    }
#else
    [ConditionalFact]
    public async Task TimeOnlyIsSupported()
    {
        string collectionName = GetUniqueCollectionName();
        var testStore = fixture.TestStore;

        var collection = testStore.DefaultVectorStore.GetCollection<string, TimeModel>(collectionName);

        try
        {
            await collection.EnsureCollectionExistsAsync();

            TimeModel inserted = new()
            {
                Id = "MyId",
                Time = new TimeOnly(12, 34, 56)
            };
            await collection.UpsertAsync(inserted);

            TimeModel? received = await collection.GetAsync(inserted.Id, new() { IncludeVectors = true });
            Assert.NotNull(received);
            Assert.Equal(inserted.Time, received.Time);
        }
        finally
        {
            await collection.EnsureCollectionDeletedAsync();
        }
    }
#endif

    public sealed class TimeModel
    {
        [VectorStoreKey(StorageName = "key")]
        public string? Id { get; set; }

        [VectorStoreData(StorageName = "time")]
#if NETFRAMEWORK
        public TimeSpan Time { get; set; }
#else
        public TimeOnly Time { get; set; }
#endif
    }

    [ConditionalFact]
    public Task CanUseFancyModels_Int() => this.CanUseFancyModels<int>();

    [ConditionalFact]
    public Task CanUseFancyModels_Long() => this.CanUseFancyModels<long>();

    [ConditionalFact]
    public Task CanUseFancyModels_Guid() => this.CanUseFancyModels<Guid>();

    private async Task CanUseFancyModels<TKey>() where TKey : notnull
    {
        string collectionName = GetUniqueCollectionName();
        var testStore = fixture.TestStore;
        var collection = testStore.DefaultVectorStore.GetCollection<TKey, FancyTestModel<TKey>>(collectionName);

        try
        {
            await collection.EnsureCollectionExistsAsync();

            var key = testStore.GenerateKey<TKey>(1);
            FancyTestModel<TKey> inserted = new()
            {
                Id = key,
                Number8 = byte.MaxValue,
                Number16 = short.MaxValue,
                Number32 = int.MaxValue,
                Number64 = long.MaxValue,
                Floats = Enumerable.Range(0, 10).Select(i => (float)i).ToArray(),
                Bytes = [1, 2, 3],
            };
            await collection.UpsertAsync(inserted);

            FancyTestModel<TKey>? received = await collection.GetAsync(key, new() { IncludeVectors = true });
            AssertEquality(inserted, received, key);

            FancyTestModel<TKey> updated = new()
            {
                Id = key,
                Number16 = short.MinValue, // change one property
                Floats = inserted.Floats
            };
            await collection.UpsertAsync(updated);

            received = await collection.GetAsync(updated.Id, new() { IncludeVectors = true });
            AssertEquality(updated, received, key);

            await collection.DeleteAsync(key);

            Assert.Null(await collection.GetAsync(key));
        }
        finally
        {
            await collection.EnsureCollectionDeletedAsync();
        }

        void AssertEquality(FancyTestModel<TKey> expected, FancyTestModel<TKey>? received, TKey expectedKey)
        {
            Assert.NotNull(received);
            Assert.Equal(expectedKey, received.Id);
            Assert.Equal(expected.Number8, received.Number8);
            Assert.Equal(expected.Number16, received.Number16);
            Assert.Equal(expected.Number32, received.Number32);
            Assert.Equal(expected.Number64, received.Number64);
            Assert.Equal(expected.Floats.ToArray(), received.Floats.ToArray());
            Assert.Equal(expected.Bytes, received.Bytes);
        }
    }

    public sealed class FancyTestModel<TKey>
    {
        [VectorStoreKey(StorageName = "key")]
        public TKey? Id { get; set; }

        [VectorStoreData(StorageName = "byte")]
        public byte Number8 { get; set; }

        [VectorStoreData(StorageName = "short")]
        public short Number16 { get; set; }

        [VectorStoreData(StorageName = "int")]
        public int Number32 { get; set; }

        [VectorStoreData(StorageName = "long")]
        public long Number64 { get; set; }

        [VectorStoreData(StorageName = "bytes")]
#pragma warning disable CA1819 // Properties should not return arrays
        public byte[]? Bytes { get; set; }
#pragma warning restore CA1819 // Properties should not return arrays

        [VectorStoreVector(Dimensions: 10, StorageName = "embedding")]
        public ReadOnlyMemory<float> Floats { get; set; }
    }
}<|MERGE_RESOLUTION|>--- conflicted
+++ resolved
@@ -79,22 +79,14 @@
             received = await collection.GetAsync(updated.Id, new() { IncludeVectors = true });
             AssertEquality(updated, received);
 
-<<<<<<< HEAD
-            VectorSearchResult<TestModel> vectorSearchResult = await (collection.SearchEmbeddingAsync(inserted.Floats, top: 3, new()
-=======
             VectorSearchResult<TestModel> vectorSearchResult = await (collection.SearchAsync(inserted.Floats, top: 3, new()
->>>>>>> c084b067
             {
                 VectorProperty = r => r.Floats,
                 IncludeVectors = true
             })).SingleAsync();
             AssertEquality(updated, vectorSearchResult.Record);
 
-<<<<<<< HEAD
-            vectorSearchResult = await (collection.SearchEmbeddingAsync(inserted.Floats, top: 3, new()
-=======
             vectorSearchResult = await (collection.SearchAsync(inserted.Floats, top: 3, new()
->>>>>>> c084b067
             {
                 VectorProperty = r => r.Floats,
                 IncludeVectors = false
@@ -151,11 +143,7 @@
         }
         finally
         {
-<<<<<<< HEAD
-            await collection.DeleteCollectionAsync();
-=======
-            await collection.EnsureCollectionDeletedAsync();
->>>>>>> c084b067
+            await collection.EnsureCollectionDeletedAsync();
         }
     }
 
@@ -178,15 +166,7 @@
                 Floats = Enumerable.Range(0, 10).Select(j => (float)(i + j)).ToArray()
             }).ToArray();
 
-<<<<<<< HEAD
-            var keys = await collection.UpsertAsync(inserted);
-            for (int i = 0; i < inserted.Length; i++)
-            {
-                Assert.Equal(inserted[i].Id, keys[i]);
-            }
-=======
             await collection.UpsertAsync(inserted);
->>>>>>> c084b067
 
             TestModel[] received = await collection.GetAsync(keys, new() { IncludeVectors = true }).ToArrayAsync();
             for (int i = 0; i < inserted.Length; i++)
@@ -201,15 +181,7 @@
                 Floats = i.Floats
             }).ToArray();
 
-<<<<<<< HEAD
-            keys = await collection.UpsertAsync(updated);
-            for (int i = 0; i < updated.Length; i++)
-            {
-                Assert.Equal(updated[i].Id, keys[i]);
-            }
-=======
             await collection.UpsertAsync(updated);
->>>>>>> c084b067
 
             received = await collection.GetAsync(keys, new() { IncludeVectors = true }).ToArrayAsync();
             for (int i = 0; i < updated.Length; i++)
