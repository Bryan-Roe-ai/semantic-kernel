--- conflicted
+++ resolved
@@ -35,12 +35,7 @@
         var keys = inserted.Select(record => record.Id).ToArray();
 
         Assert.Empty(await collection.GetAsync(keys).ToArrayAsync());
-<<<<<<< HEAD
-        var receivedKeys = await collection.UpsertAsync(inserted);
-        Assert.Equal(keys.ToHashSet(), receivedKeys.ToHashSet()); // .ToHashSet() to ignore order
-=======
         await collection.UpsertAsync(inserted);
->>>>>>> c084b067
 
         var received = await collection.GetAsync(keys, new() { IncludeVectors = includeVectors }).ToArrayAsync();
         foreach (var record in inserted)
@@ -68,17 +63,10 @@
         var keys = inserted.Select(record => record.Id).Where(key => key is not null).ToArray();
         Assert.Empty(await collection.GetAsync(keys).ToArrayAsync());
 
-<<<<<<< HEAD
-        VectorStoreOperationException ex = await Assert.ThrowsAsync<VectorStoreOperationException>(() => collection.UpsertAsync(inserted));
-        Assert.Equal("UpsertBatch", ex.OperationName);
-
-        var metadata = collection.GetService(typeof(VectorStoreRecordCollectionMetadata)) as VectorStoreRecordCollectionMetadata;
-=======
         VectorStoreException ex = await Assert.ThrowsAsync<VectorStoreException>(() => collection.UpsertAsync(inserted));
         Assert.Equal("UpsertBatch", ex.OperationName);
 
         var metadata = collection.GetService(typeof(VectorStoreCollectionMetadata)) as VectorStoreCollectionMetadata;
->>>>>>> c084b067
 
         Assert.NotNull(metadata?.CollectionName);
         Assert.Equal(metadata.CollectionName, ex.CollectionName);
