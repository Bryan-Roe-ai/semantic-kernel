--- conflicted
+++ resolved
@@ -1,4 +1,4 @@
-﻿// Copyright (c) Microsoft. All rights reserved.
+// Copyright (c) Microsoft. All rights reserved.
 using System.Reflection;
 using System.Text;
 using System.Text.Json;
@@ -84,7 +84,6 @@
     public override void WriteLine(object? value = null)
         => this.Output.WriteLine(value ?? string.Empty);
 
-<<<<<<< HEAD
     /// <summary>
     /// This method can be substituted by Console.WriteLine when used in Console apps.
     /// </summary>
@@ -109,7 +108,6 @@
 public void WriteLine(string? message = null)
     => this.Output.WriteLine(message ?? string.Empty);
         => this.Output.WriteLine(message ?? string.Empty);
-=======
     /// <inheritdoc/>
     public override void WriteLine(string? format, params object?[] arg)
         => this.Output.WriteLine(format ?? string.Empty, arg);
@@ -117,7 +115,6 @@
     /// <inheritdoc/>
     public override void WriteLine(string? value)
         => this.Output.WriteLine(value ?? string.Empty);
->>>>>>> 6d5aa6e0
 
     /// <inheritdoc/>
     public override void Write(object? value = null)
