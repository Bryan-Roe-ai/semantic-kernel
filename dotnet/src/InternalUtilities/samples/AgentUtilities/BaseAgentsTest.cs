<<<<<<< HEAD
﻿// Copyright (c) Microsoft. All rights reserved.
<<<<<<< HEAD
<<<<<<< div
=======
<<<<<<< Updated upstream
<<<<<<< Updated upstream
>>>>>>> head
<<<<<<< Updated upstream
<<<<<<< Updated upstream
<<<<<<< Updated upstream
<<<<<<< Updated upstream
<<<<<<< Updated upstream
<<<<<<< Updated upstream
=======
=======
>>>>>>> Stashed changes
=======
>>>>>>> Stashed changes
=======
>>>>>>> Stashed changes
=======
>>>>>>> Stashed changes
=======
>>>>>>> Stashed changes
<<<<<<< HEAD
=======
>>>>>>> Stashed changes
=======
>>>>>>> Stashed changes
=======
=======
// Copyright (c) Microsoft. All rights reserved.
>>>>>>> 637c5bcc

using System.ClientModel;
>>>>>>> main
<<<<<<< Updated upstream
<<<<<<< Updated upstream
<<<<<<< Updated upstream
<<<<<<< Updated upstream
<<<<<<< Updated upstream
<<<<<<< Updated upstream
<<<<<<< Updated upstream
=======
>>>>>>> Stashed changes
=======
>>>>>>> Stashed changes
>>>>>>> Stashed changes
=======
>>>>>>> Stashed changes
=======
>>>>>>> Stashed changes
=======
>>>>>>> Stashed changes
=======
>>>>>>> Stashed changes
=======

using System.ClientModel;
>>>>>>> eab985c52d058dc92abc75034bc790079131ce75
=======
>>>>>>> Stashed changes
=======
>>>>>>> Stashed changes
<<<<<<< div
=======

using System.ClientModel;
>>>>>>> eab985c52d058dc92abc75034bc790079131ce75
=======
>>>>>>> head
using System.Collections.ObjectModel;
using System.Diagnostics;
using Microsoft.SemanticKernel;
using Microsoft.SemanticKernel.Agents.OpenAI;
using Microsoft.SemanticKernel.ChatCompletion;
using OpenAI.Assistants;
using OpenAI.Files;
using ChatTokenUsage = OpenAI.Chat.ChatTokenUsage;

/// <summary>
/// Base class for samples that demonstrate the usage of agents.
/// </summary>
public abstract class BaseAgentsTest(ITestOutputHelper output) : BaseTest(output)
{
    /// <summary>
    /// Metadata key to indicate the assistant as created for a sample.
    /// </summary>
    protected const string AssistantSampleMetadataKey = "sksample";

    /// <summary>
    /// Metadata to indicate the assistant as created for a sample.
    /// </summary>
    /// <remarks>
    /// While the samples do attempt delete the assistants it creates, it is possible
    /// that some assistants may remain.  This metadata can be used to identify and sample
    /// agents for clean-up.
    /// </remarks>
    protected static readonly ReadOnlyDictionary<string, string> AssistantSampleMetadata =
        new(new Dictionary<string, string>
        {
            { AssistantSampleMetadataKey, bool.TrueString }
        });

    /// <summary>
    /// Provide a <see cref="OpenAIClientProvider"/> according to the configuration settings.
    /// </summary>
    protected OpenAIClientProvider GetClientProvider()
        =>
            this.UseOpenAIConfig ?
<<<<<<< HEAD
<<<<<<< HEAD
<<<<<<< div
=======
<<<<<<< Updated upstream
<<<<<<< Updated upstream
>>>>>>> head
<<<<<<< Updated upstream
<<<<<<< Updated upstream
<<<<<<< Updated upstream
<<<<<<< Updated upstream
<<<<<<< Updated upstream
<<<<<<< Updated upstream
                OpenAIClientProvider.ForOpenAI(this.ApiKey) :
                OpenAIClientProvider.ForAzureOpenAI(this.ApiKey, new Uri(this.Endpoint!));
=======
=======
>>>>>>> Stashed changes
=======
>>>>>>> Stashed changes
=======
>>>>>>> Stashed changes
=======
>>>>>>> Stashed changes
=======
>>>>>>> Stashed changes
<<<<<<< HEAD
=======
>>>>>>> Stashed changes
=======
>>>>>>> Stashed changes
                OpenAIClientProvider.ForOpenAI(this.ApiKey) :
                OpenAIClientProvider.ForAzureOpenAI(this.ApiKey, new Uri(this.Endpoint!));
=======
                OpenAIClientProvider.ForOpenAI(new ApiKeyCredential(this.ApiKey)) :
                OpenAIClientProvider.ForAzureOpenAI(new ApiKeyCredential(this.ApiKey), new Uri(this.Endpoint!));
>>>>>>> main
<<<<<<< Updated upstream
<<<<<<< Updated upstream
<<<<<<< Updated upstream
<<<<<<< Updated upstream
<<<<<<< Updated upstream
<<<<<<< Updated upstream
<<<<<<< Updated upstream
>>>>>>> Stashed changes
=======
=======
>>>>>>> Stashed changes
>>>>>>> Stashed changes
=======
>>>>>>> Stashed changes
=======
>>>>>>> Stashed changes
=======
>>>>>>> Stashed changes
=======
                OpenAIClientProvider.ForOpenAI(new ApiKeyCredential(this.ApiKey)) :
                OpenAIClientProvider.ForAzureOpenAI(new ApiKeyCredential(this.ApiKey), new Uri(this.Endpoint!));
>>>>>>> eab985c52d058dc92abc75034bc790079131ce75
=======
>>>>>>> Stashed changes
=======
>>>>>>> Stashed changes
<<<<<<< div
=======
=======
                OpenAIClientProvider.ForOpenAI(this.ApiKey) :
                OpenAIClientProvider.ForAzureOpenAI(this.ApiKey, new Uri(this.Endpoint!));
                OpenAIClientProvider.ForOpenAI(this.ApiKey) :
                OpenAIClientProvider.ForAzureOpenAI(this.ApiKey, new Uri(this.Endpoint!));
                OpenAIClientProvider.ForOpenAI(new ApiKeyCredential(this.ApiKey)) :
                OpenAIClientProvider.ForAzureOpenAI(new ApiKeyCredential(this.ApiKey), new Uri(this.Endpoint!));
                OpenAIClientProvider.ForOpenAI(new ApiKeyCredential(this.ApiKey)) :
                OpenAIClientProvider.ForAzureOpenAI(new ApiKeyCredential(this.ApiKey), new Uri(this.Endpoint!));
                OpenAIClientProvider.ForOpenAI(new ApiKeyCredential(this.ApiKey)) :
                OpenAIClientProvider.ForAzureOpenAI(new ApiKeyCredential(this.ApiKey), new Uri(this.Endpoint!));
>>>>>>> 637c5bcc
                OpenAIClientProvider.ForOpenAI(new ApiKeyCredential(this.ApiKey)) :
                OpenAIClientProvider.ForAzureOpenAI(new ApiKeyCredential(this.ApiKey), new Uri(this.Endpoint!));
>>>>>>> eab985c52d058dc92abc75034bc790079131ce75
=======
>>>>>>> head

    /// <summary>
    /// Common method to write formatted agent chat content to the console.
    /// </summary>
    protected void WriteAgentChatMessage(ChatMessageContent message)
    {
        // Include ChatMessageContent.AuthorName in output, if present.
        string authorExpression = message.Role == AuthorRole.User ? string.Empty : $" - {message.AuthorName ?? "*"}";
        // Include TextContent (via ChatMessageContent.Content), if present.
        string contentExpression = string.IsNullOrWhiteSpace(message.Content) ? string.Empty : message.Content;
        bool isCode = message.Metadata?.ContainsKey(OpenAIAssistantAgent.CodeInterpreterMetadataKey) ?? false;
        string codeMarker = isCode ? "\n  [CODE]\n" : " ";
        Console.WriteLine($"\n# {message.Role}{authorExpression}:{codeMarker}{contentExpression}");

        // Provide visibility for inner content (that isn't TextContent).
        foreach (KernelContent item in message.Items)
        {
            if (item is AnnotationContent annotation)
            {
                Console.WriteLine($"  [{item.GetType().Name}] {annotation.Quote}: File #{annotation.FileId}");
            }
            else if (item is FileReferenceContent fileReference)
            {
                Console.WriteLine($"  [{item.GetType().Name}] File #{fileReference.FileId}");
            }
            else if (item is ImageContent image)
            {
                Console.WriteLine($"  [{item.GetType().Name}] {image.Uri?.ToString() ?? image.DataUri ?? $"{image.Data?.Length} bytes"}");
            }
            else if (item is FunctionCallContent functionCall)
            {
                Console.WriteLine($"  [{item.GetType().Name}] {functionCall.Id}");
            }
            else if (item is FunctionResultContent functionResult)
            {
                Console.WriteLine($"  [{item.GetType().Name}] {functionResult.CallId}");
            }
        }

        if (message.Metadata?.TryGetValue("Usage", out object? usage) ?? false)
        {
            if (usage is RunStepTokenUsage assistantUsage)
            {
                WriteUsage(assistantUsage.TotalTokenCount, assistantUsage.InputTokenCount, assistantUsage.OutputTokenCount);
            }
            else if (usage is ChatTokenUsage chatUsage)
            {
                WriteUsage(chatUsage.TotalTokenCount, chatUsage.InputTokenCount, chatUsage.OutputTokenCount);
            }
        }

        void WriteUsage(int totalTokens, int inputTokens, int outputTokens)
        {
            Console.WriteLine($"  [Usage] Tokens: {totalTokens}, Input: {inputTokens}, Output: {outputTokens}");
        }
    }

<<<<<<< HEAD
<<<<<<< HEAD
<<<<<<< div
=======
<<<<<<< Updated upstream
<<<<<<< Updated upstream
>>>>>>> head
<<<<<<< Updated upstream
<<<<<<< Updated upstream
<<<<<<< Updated upstream
<<<<<<< Updated upstream
<<<<<<< Updated upstream
<<<<<<< Updated upstream
    protected async Task DownloadResponseContentAsync(FileClient client, ChatMessageContent message)
=======
=======
>>>>>>> Stashed changes
=======
>>>>>>> Stashed changes
=======
>>>>>>> Stashed changes
=======
>>>>>>> Stashed changes
=======
>>>>>>> Stashed changes
<<<<<<< HEAD
=======
>>>>>>> Stashed changes
=======
>>>>>>> Stashed changes
    protected async Task DownloadResponseContentAsync(FileClient client, ChatMessageContent message)
=======
=======
    protected async Task DownloadResponseContentAsync(FileClient client, ChatMessageContent message)
    protected async Task DownloadResponseContentAsync(FileClient client, ChatMessageContent message)
    protected async Task DownloadResponseContentAsync(OpenAIFileClient client, ChatMessageContent message)
    protected async Task DownloadResponseContentAsync(OpenAIFileClient client, ChatMessageContent message)
>>>>>>> 637c5bcc
    protected async Task DownloadResponseContentAsync(OpenAIFileClient client, ChatMessageContent message)
>>>>>>> main
<<<<<<< Updated upstream
<<<<<<< Updated upstream
<<<<<<< Updated upstream
<<<<<<< Updated upstream
<<<<<<< Updated upstream
<<<<<<< Updated upstream
<<<<<<< Updated upstream
>>>>>>> Stashed changes
=======
=======
>>>>>>> Stashed changes
>>>>>>> Stashed changes
=======
>>>>>>> Stashed changes
=======
>>>>>>> Stashed changes
=======
>>>>>>> Stashed changes
=======
    protected async Task DownloadResponseContentAsync(OpenAIFileClient client, ChatMessageContent message)
>>>>>>> eab985c52d058dc92abc75034bc790079131ce75
=======
>>>>>>> Stashed changes
=======
>>>>>>> Stashed changes
<<<<<<< div
=======
    protected async Task DownloadResponseContentAsync(OpenAIFileClient client, ChatMessageContent message)
>>>>>>> eab985c52d058dc92abc75034bc790079131ce75
=======
>>>>>>> head
    {
        foreach (KernelContent item in message.Items)
        {
            if (item is AnnotationContent annotation)
            {
                await this.DownloadFileContentAsync(client, annotation.FileId!);
            }
        }
    }

<<<<<<< HEAD
<<<<<<< HEAD
<<<<<<< div
=======
<<<<<<< Updated upstream
<<<<<<< Updated upstream
>>>>>>> head
<<<<<<< Updated upstream
<<<<<<< Updated upstream
<<<<<<< Updated upstream
<<<<<<< Updated upstream
<<<<<<< Updated upstream
<<<<<<< Updated upstream
    protected async Task DownloadResponseImageAsync(FileClient client, ChatMessageContent message)
=======
=======
>>>>>>> Stashed changes
=======
>>>>>>> Stashed changes
=======
>>>>>>> Stashed changes
=======
>>>>>>> Stashed changes
=======
>>>>>>> Stashed changes
<<<<<<< HEAD
=======
>>>>>>> Stashed changes
=======
>>>>>>> Stashed changes
    protected async Task DownloadResponseImageAsync(FileClient client, ChatMessageContent message)
=======
    protected async Task DownloadResponseImageAsync(OpenAIFileClient client, ChatMessageContent message)
>>>>>>> main
<<<<<<< Updated upstream
<<<<<<< Updated upstream
<<<<<<< Updated upstream
<<<<<<< Updated upstream
<<<<<<< Updated upstream
<<<<<<< Updated upstream
<<<<<<< Updated upstream
=======
>>>>>>> Stashed changes
>>>>>>> Stashed changes
=======
>>>>>>> Stashed changes
=======
>>>>>>> Stashed changes
=======
>>>>>>> Stashed changes
=======
>>>>>>> Stashed changes
=======
    protected async Task DownloadResponseImageAsync(OpenAIFileClient client, ChatMessageContent message)
>>>>>>> eab985c52d058dc92abc75034bc790079131ce75
=======
>>>>>>> Stashed changes
=======
>>>>>>> Stashed changes
<<<<<<< div
=======
=======
    protected async Task DownloadResponseImageAsync(FileClient client, ChatMessageContent message)
    protected async Task DownloadResponseImageAsync(FileClient client, ChatMessageContent message)
    protected async Task DownloadResponseImageAsync(OpenAIFileClient client, ChatMessageContent message)
    protected async Task DownloadResponseImageAsync(OpenAIFileClient client, ChatMessageContent message)
>>>>>>> 637c5bcc
    protected async Task DownloadResponseImageAsync(OpenAIFileClient client, ChatMessageContent message)
>>>>>>> eab985c52d058dc92abc75034bc790079131ce75
=======
>>>>>>> head
    {
        foreach (KernelContent item in message.Items)
        {
            if (item is FileReferenceContent fileReference)
            {
                await this.DownloadFileContentAsync(client, fileReference.FileId, launchViewer: true);
            }
        }
    }

<<<<<<< HEAD
<<<<<<< HEAD
<<<<<<< div
=======
<<<<<<< Updated upstream
<<<<<<< Updated upstream
>>>>>>> head
<<<<<<< Updated upstream
<<<<<<< Updated upstream
<<<<<<< Updated upstream
<<<<<<< Updated upstream
<<<<<<< Updated upstream
<<<<<<< Updated upstream
=======
<<<<<<< HEAD
>>>>>>> Stashed changes
=======
<<<<<<< HEAD
>>>>>>> Stashed changes
=======
<<<<<<< HEAD
>>>>>>> Stashed changes
=======
<<<<<<< HEAD
>>>>>>> Stashed changes
=======
<<<<<<< HEAD
>>>>>>> Stashed changes
=======
<<<<<<< HEAD
>>>>>>> Stashed changes
=======
>>>>>>> Stashed changes
=======
>>>>>>> Stashed changes
=======
>>>>>>> 637c5bcc
    private async Task DownloadFileContentAsync(FileClient client, string fileId, bool launchViewer = false)
    {
        OpenAIFileInfo fileInfo = client.GetFile(fileId);
        if (fileInfo.Purpose == OpenAIFilePurpose.AssistantsOutput)
<<<<<<< HEAD
<<<<<<< Updated upstream
<<<<<<< Updated upstream
<<<<<<< Updated upstream
<<<<<<< Updated upstream
<<<<<<< Updated upstream
<<<<<<< Updated upstream
<<<<<<< Updated upstream
<<<<<<< Updated upstream
=======
=======
>>>>>>> Stashed changes
=======
>>>>>>> Stashed changes
=======
>>>>>>> Stashed changes
=======
>>>>>>> Stashed changes
=======
>>>>>>> Stashed changes
=======
>>>>>>> Stashed changes
=======
=======
>>>>>>> eab985c52d058dc92abc75034bc790079131ce75
<<<<<<< div
=======
=======
=======
>>>>>>> Stashed changes
=======
=======
>>>>>>> Stashed changes
>>>>>>> head
=======
>>>>>>> 637c5bcc
    private async Task DownloadFileContentAsync(OpenAIFileClient client, string fileId, bool launchViewer = false)
    {
        OpenAIFile fileInfo = client.GetFile(fileId);
        if (fileInfo.Purpose == FilePurpose.AssistantsOutput)
<<<<<<< div
=======
<<<<<<< Updated upstream
<<<<<<< Updated upstream
>>>>>>> head
<<<<<<< HEAD
>>>>>>> main
<<<<<<< Updated upstream
<<<<<<< Updated upstream
<<<<<<< Updated upstream
<<<<<<< Updated upstream
<<<<<<< Updated upstream
>>>>>>> Stashed changes
=======
>>>>>>> Stashed changes
=======
>>>>>>> Stashed changes
=======
>>>>>>> Stashed changes
=======
>>>>>>> Stashed changes
=======
>>>>>>> Stashed changes
=======
>>>>>>> eab985c52d058dc92abc75034bc790079131ce75
<<<<<<< div
=======
=======
>>>>>>> main
>>>>>>> Stashed changes
=======
>>>>>>> main
>>>>>>> Stashed changes
>>>>>>> head
        {
            string filePath = Path.Combine(Path.GetTempPath(), Path.GetFileName(fileInfo.Filename));
            if (launchViewer)
            {
                filePath = Path.ChangeExtension(filePath, ".png");
            }

            BinaryData content = await client.DownloadFileAsync(fileId);
            File.WriteAllBytes(filePath, content.ToArray());
            Console.WriteLine($"  File #{fileId} saved to: {filePath}");

            if (launchViewer)
            {
                Process.Start(
                    new ProcessStartInfo
                    {
<<<<<<< HEAD
<<<<<<< div
=======
<<<<<<< Updated upstream
<<<<<<< Updated upstream
>>>>>>> head
<<<<<<< Updated upstream
<<<<<<< Updated upstream
<<<<<<< Updated upstream
<<<<<<< Updated upstream
<<<<<<< Updated upstream
<<<<<<< Updated upstream
                        FileName = "cmd.exe",
                        Arguments = $"/C start {filePath}"
=======
=======
>>>>>>> Stashed changes
=======
>>>>>>> Stashed changes
=======
>>>>>>> Stashed changes
=======
>>>>>>> Stashed changes
=======
>>>>>>> Stashed changes
<<<<<<< HEAD
=======
>>>>>>> Stashed changes
=======
>>>>>>> Stashed changes
                        FileName = "cmd.exe",
                        Arguments = $"/C start {filePath}"
<<<<<<< HEAD
=======
                        FileName = filePath,
                        UseShellExecute = true
>>>>>>> main
<<<<<<< Updated upstream
<<<<<<< Updated upstream
<<<<<<< Updated upstream
<<<<<<< Updated upstream
<<<<<<< Updated upstream
<<<<<<< Updated upstream
<<<<<<< Updated upstream
=======
>>>>>>> Stashed changes
=======
>>>>>>> Stashed changes
>>>>>>> Stashed changes
=======
>>>>>>> Stashed changes
=======
>>>>>>> Stashed changes
=======
>>>>>>> Stashed changes
=======
>>>>>>> Stashed changes
=======
                        FileName = filePath,
                        UseShellExecute = true
>>>>>>> eab985c52d058dc92abc75034bc790079131ce75
<<<<<<< div
=======
=======
>>>>>>> Stashed changes
=======
>>>>>>> Stashed changes
>>>>>>> head
=======
                        FileName = "cmd.exe",
                        Arguments = $"/C start {filePath}"
                        FileName = filePath,
                        UseShellExecute = true
                        FileName = filePath,
                        UseShellExecute = true
>>>>>>> 637c5bcc
                    });
            }
        }
    }
}<|MERGE_RESOLUTION|>--- conflicted
+++ resolved
@@ -1,75 +1,6 @@
-<<<<<<< HEAD
-﻿// Copyright (c) Microsoft. All rights reserved.
-<<<<<<< HEAD
-<<<<<<< div
-=======
-<<<<<<< Updated upstream
-<<<<<<< Updated upstream
->>>>>>> head
-<<<<<<< Updated upstream
-<<<<<<< Updated upstream
-<<<<<<< Updated upstream
-<<<<<<< Updated upstream
-<<<<<<< Updated upstream
-<<<<<<< Updated upstream
-=======
-=======
->>>>>>> Stashed changes
-=======
->>>>>>> Stashed changes
-=======
->>>>>>> Stashed changes
-=======
->>>>>>> Stashed changes
-=======
->>>>>>> Stashed changes
-<<<<<<< HEAD
-=======
->>>>>>> Stashed changes
-=======
->>>>>>> Stashed changes
-=======
-=======
 // Copyright (c) Microsoft. All rights reserved.
->>>>>>> 637c5bcc
 
 using System.ClientModel;
->>>>>>> main
-<<<<<<< Updated upstream
-<<<<<<< Updated upstream
-<<<<<<< Updated upstream
-<<<<<<< Updated upstream
-<<<<<<< Updated upstream
-<<<<<<< Updated upstream
-<<<<<<< Updated upstream
-=======
->>>>>>> Stashed changes
-=======
->>>>>>> Stashed changes
->>>>>>> Stashed changes
-=======
->>>>>>> Stashed changes
-=======
->>>>>>> Stashed changes
-=======
->>>>>>> Stashed changes
-=======
->>>>>>> Stashed changes
-=======
-
-using System.ClientModel;
->>>>>>> eab985c52d058dc92abc75034bc790079131ce75
-=======
->>>>>>> Stashed changes
-=======
->>>>>>> Stashed changes
-<<<<<<< div
-=======
-
-using System.ClientModel;
->>>>>>> eab985c52d058dc92abc75034bc790079131ce75
-=======
->>>>>>> head
 using System.Collections.ObjectModel;
 using System.Diagnostics;
 using Microsoft.SemanticKernel;
@@ -109,72 +40,6 @@
     protected OpenAIClientProvider GetClientProvider()
         =>
             this.UseOpenAIConfig ?
-<<<<<<< HEAD
-<<<<<<< HEAD
-<<<<<<< div
-=======
-<<<<<<< Updated upstream
-<<<<<<< Updated upstream
->>>>>>> head
-<<<<<<< Updated upstream
-<<<<<<< Updated upstream
-<<<<<<< Updated upstream
-<<<<<<< Updated upstream
-<<<<<<< Updated upstream
-<<<<<<< Updated upstream
-                OpenAIClientProvider.ForOpenAI(this.ApiKey) :
-                OpenAIClientProvider.ForAzureOpenAI(this.ApiKey, new Uri(this.Endpoint!));
-=======
-=======
->>>>>>> Stashed changes
-=======
->>>>>>> Stashed changes
-=======
->>>>>>> Stashed changes
-=======
->>>>>>> Stashed changes
-=======
->>>>>>> Stashed changes
-<<<<<<< HEAD
-=======
->>>>>>> Stashed changes
-=======
->>>>>>> Stashed changes
-                OpenAIClientProvider.ForOpenAI(this.ApiKey) :
-                OpenAIClientProvider.ForAzureOpenAI(this.ApiKey, new Uri(this.Endpoint!));
-=======
-                OpenAIClientProvider.ForOpenAI(new ApiKeyCredential(this.ApiKey)) :
-                OpenAIClientProvider.ForAzureOpenAI(new ApiKeyCredential(this.ApiKey), new Uri(this.Endpoint!));
->>>>>>> main
-<<<<<<< Updated upstream
-<<<<<<< Updated upstream
-<<<<<<< Updated upstream
-<<<<<<< Updated upstream
-<<<<<<< Updated upstream
-<<<<<<< Updated upstream
-<<<<<<< Updated upstream
->>>>>>> Stashed changes
-=======
-=======
->>>>>>> Stashed changes
->>>>>>> Stashed changes
-=======
->>>>>>> Stashed changes
-=======
->>>>>>> Stashed changes
-=======
->>>>>>> Stashed changes
-=======
-                OpenAIClientProvider.ForOpenAI(new ApiKeyCredential(this.ApiKey)) :
-                OpenAIClientProvider.ForAzureOpenAI(new ApiKeyCredential(this.ApiKey), new Uri(this.Endpoint!));
->>>>>>> eab985c52d058dc92abc75034bc790079131ce75
-=======
->>>>>>> Stashed changes
-=======
->>>>>>> Stashed changes
-<<<<<<< div
-=======
-=======
                 OpenAIClientProvider.ForOpenAI(this.ApiKey) :
                 OpenAIClientProvider.ForAzureOpenAI(this.ApiKey, new Uri(this.Endpoint!));
                 OpenAIClientProvider.ForOpenAI(this.ApiKey) :
@@ -185,12 +50,8 @@
                 OpenAIClientProvider.ForAzureOpenAI(new ApiKeyCredential(this.ApiKey), new Uri(this.Endpoint!));
                 OpenAIClientProvider.ForOpenAI(new ApiKeyCredential(this.ApiKey)) :
                 OpenAIClientProvider.ForAzureOpenAI(new ApiKeyCredential(this.ApiKey), new Uri(this.Endpoint!));
->>>>>>> 637c5bcc
                 OpenAIClientProvider.ForOpenAI(new ApiKeyCredential(this.ApiKey)) :
                 OpenAIClientProvider.ForAzureOpenAI(new ApiKeyCredential(this.ApiKey), new Uri(this.Endpoint!));
->>>>>>> eab985c52d058dc92abc75034bc790079131ce75
-=======
->>>>>>> head
 
     /// <summary>
     /// Common method to write formatted agent chat content to the console.
@@ -248,77 +109,11 @@
         }
     }
 
-<<<<<<< HEAD
-<<<<<<< HEAD
-<<<<<<< div
-=======
-<<<<<<< Updated upstream
-<<<<<<< Updated upstream
->>>>>>> head
-<<<<<<< Updated upstream
-<<<<<<< Updated upstream
-<<<<<<< Updated upstream
-<<<<<<< Updated upstream
-<<<<<<< Updated upstream
-<<<<<<< Updated upstream
-    protected async Task DownloadResponseContentAsync(FileClient client, ChatMessageContent message)
-=======
-=======
->>>>>>> Stashed changes
-=======
->>>>>>> Stashed changes
-=======
->>>>>>> Stashed changes
-=======
->>>>>>> Stashed changes
-=======
->>>>>>> Stashed changes
-<<<<<<< HEAD
-=======
->>>>>>> Stashed changes
-=======
->>>>>>> Stashed changes
-    protected async Task DownloadResponseContentAsync(FileClient client, ChatMessageContent message)
-=======
-=======
     protected async Task DownloadResponseContentAsync(FileClient client, ChatMessageContent message)
     protected async Task DownloadResponseContentAsync(FileClient client, ChatMessageContent message)
     protected async Task DownloadResponseContentAsync(OpenAIFileClient client, ChatMessageContent message)
     protected async Task DownloadResponseContentAsync(OpenAIFileClient client, ChatMessageContent message)
->>>>>>> 637c5bcc
     protected async Task DownloadResponseContentAsync(OpenAIFileClient client, ChatMessageContent message)
->>>>>>> main
-<<<<<<< Updated upstream
-<<<<<<< Updated upstream
-<<<<<<< Updated upstream
-<<<<<<< Updated upstream
-<<<<<<< Updated upstream
-<<<<<<< Updated upstream
-<<<<<<< Updated upstream
->>>>>>> Stashed changes
-=======
-=======
->>>>>>> Stashed changes
->>>>>>> Stashed changes
-=======
->>>>>>> Stashed changes
-=======
->>>>>>> Stashed changes
-=======
->>>>>>> Stashed changes
-=======
-    protected async Task DownloadResponseContentAsync(OpenAIFileClient client, ChatMessageContent message)
->>>>>>> eab985c52d058dc92abc75034bc790079131ce75
-=======
->>>>>>> Stashed changes
-=======
->>>>>>> Stashed changes
-<<<<<<< div
-=======
-    protected async Task DownloadResponseContentAsync(OpenAIFileClient client, ChatMessageContent message)
->>>>>>> eab985c52d058dc92abc75034bc790079131ce75
-=======
->>>>>>> head
     {
         foreach (KernelContent item in message.Items)
         {
@@ -329,77 +124,11 @@
         }
     }
 
-<<<<<<< HEAD
-<<<<<<< HEAD
-<<<<<<< div
-=======
-<<<<<<< Updated upstream
-<<<<<<< Updated upstream
->>>>>>> head
-<<<<<<< Updated upstream
-<<<<<<< Updated upstream
-<<<<<<< Updated upstream
-<<<<<<< Updated upstream
-<<<<<<< Updated upstream
-<<<<<<< Updated upstream
-    protected async Task DownloadResponseImageAsync(FileClient client, ChatMessageContent message)
-=======
-=======
->>>>>>> Stashed changes
-=======
->>>>>>> Stashed changes
-=======
->>>>>>> Stashed changes
-=======
->>>>>>> Stashed changes
-=======
->>>>>>> Stashed changes
-<<<<<<< HEAD
-=======
->>>>>>> Stashed changes
-=======
->>>>>>> Stashed changes
-    protected async Task DownloadResponseImageAsync(FileClient client, ChatMessageContent message)
-=======
-    protected async Task DownloadResponseImageAsync(OpenAIFileClient client, ChatMessageContent message)
->>>>>>> main
-<<<<<<< Updated upstream
-<<<<<<< Updated upstream
-<<<<<<< Updated upstream
-<<<<<<< Updated upstream
-<<<<<<< Updated upstream
-<<<<<<< Updated upstream
-<<<<<<< Updated upstream
-=======
->>>>>>> Stashed changes
->>>>>>> Stashed changes
-=======
->>>>>>> Stashed changes
-=======
->>>>>>> Stashed changes
-=======
->>>>>>> Stashed changes
-=======
->>>>>>> Stashed changes
-=======
-    protected async Task DownloadResponseImageAsync(OpenAIFileClient client, ChatMessageContent message)
->>>>>>> eab985c52d058dc92abc75034bc790079131ce75
-=======
->>>>>>> Stashed changes
-=======
->>>>>>> Stashed changes
-<<<<<<< div
-=======
-=======
     protected async Task DownloadResponseImageAsync(FileClient client, ChatMessageContent message)
     protected async Task DownloadResponseImageAsync(FileClient client, ChatMessageContent message)
     protected async Task DownloadResponseImageAsync(OpenAIFileClient client, ChatMessageContent message)
     protected async Task DownloadResponseImageAsync(OpenAIFileClient client, ChatMessageContent message)
->>>>>>> 637c5bcc
     protected async Task DownloadResponseImageAsync(OpenAIFileClient client, ChatMessageContent message)
->>>>>>> eab985c52d058dc92abc75034bc790079131ce75
-=======
->>>>>>> head
     {
         foreach (KernelContent item in message.Items)
         {
@@ -410,121 +139,14 @@
         }
     }
 
-<<<<<<< HEAD
-<<<<<<< HEAD
-<<<<<<< div
-=======
-<<<<<<< Updated upstream
-<<<<<<< Updated upstream
->>>>>>> head
-<<<<<<< Updated upstream
-<<<<<<< Updated upstream
-<<<<<<< Updated upstream
-<<<<<<< Updated upstream
-<<<<<<< Updated upstream
-<<<<<<< Updated upstream
-=======
-<<<<<<< HEAD
->>>>>>> Stashed changes
-=======
-<<<<<<< HEAD
->>>>>>> Stashed changes
-=======
-<<<<<<< HEAD
->>>>>>> Stashed changes
-=======
-<<<<<<< HEAD
->>>>>>> Stashed changes
-=======
-<<<<<<< HEAD
->>>>>>> Stashed changes
-=======
-<<<<<<< HEAD
->>>>>>> Stashed changes
-=======
->>>>>>> Stashed changes
-=======
->>>>>>> Stashed changes
-=======
->>>>>>> 637c5bcc
     private async Task DownloadFileContentAsync(FileClient client, string fileId, bool launchViewer = false)
     {
         OpenAIFileInfo fileInfo = client.GetFile(fileId);
         if (fileInfo.Purpose == OpenAIFilePurpose.AssistantsOutput)
-<<<<<<< HEAD
-<<<<<<< Updated upstream
-<<<<<<< Updated upstream
-<<<<<<< Updated upstream
-<<<<<<< Updated upstream
-<<<<<<< Updated upstream
-<<<<<<< Updated upstream
-<<<<<<< Updated upstream
-<<<<<<< Updated upstream
-=======
-=======
->>>>>>> Stashed changes
-=======
->>>>>>> Stashed changes
-=======
->>>>>>> Stashed changes
-=======
->>>>>>> Stashed changes
-=======
->>>>>>> Stashed changes
-=======
->>>>>>> Stashed changes
-=======
-=======
->>>>>>> eab985c52d058dc92abc75034bc790079131ce75
-<<<<<<< div
-=======
-=======
-=======
->>>>>>> Stashed changes
-=======
-=======
->>>>>>> Stashed changes
->>>>>>> head
-=======
->>>>>>> 637c5bcc
     private async Task DownloadFileContentAsync(OpenAIFileClient client, string fileId, bool launchViewer = false)
     {
         OpenAIFile fileInfo = client.GetFile(fileId);
         if (fileInfo.Purpose == FilePurpose.AssistantsOutput)
-<<<<<<< div
-=======
-<<<<<<< Updated upstream
-<<<<<<< Updated upstream
->>>>>>> head
-<<<<<<< HEAD
->>>>>>> main
-<<<<<<< Updated upstream
-<<<<<<< Updated upstream
-<<<<<<< Updated upstream
-<<<<<<< Updated upstream
-<<<<<<< Updated upstream
->>>>>>> Stashed changes
-=======
->>>>>>> Stashed changes
-=======
->>>>>>> Stashed changes
-=======
->>>>>>> Stashed changes
-=======
->>>>>>> Stashed changes
-=======
->>>>>>> Stashed changes
-=======
->>>>>>> eab985c52d058dc92abc75034bc790079131ce75
-<<<<<<< div
-=======
-=======
->>>>>>> main
->>>>>>> Stashed changes
-=======
->>>>>>> main
->>>>>>> Stashed changes
->>>>>>> head
         {
             string filePath = Path.Combine(Path.GetTempPath(), Path.GetFileName(fileInfo.Filename));
             if (launchViewer)
@@ -541,82 +163,14 @@
                 Process.Start(
                     new ProcessStartInfo
                     {
-<<<<<<< HEAD
-<<<<<<< div
-=======
-<<<<<<< Updated upstream
-<<<<<<< Updated upstream
->>>>>>> head
-<<<<<<< Updated upstream
-<<<<<<< Updated upstream
-<<<<<<< Updated upstream
-<<<<<<< Updated upstream
-<<<<<<< Updated upstream
-<<<<<<< Updated upstream
                         FileName = "cmd.exe",
                         Arguments = $"/C start {filePath}"
-=======
-=======
->>>>>>> Stashed changes
-=======
->>>>>>> Stashed changes
-=======
->>>>>>> Stashed changes
-=======
->>>>>>> Stashed changes
-=======
->>>>>>> Stashed changes
-<<<<<<< HEAD
-=======
->>>>>>> Stashed changes
-=======
->>>>>>> Stashed changes
-                        FileName = "cmd.exe",
-                        Arguments = $"/C start {filePath}"
-<<<<<<< HEAD
-=======
-                        FileName = filePath,
-                        UseShellExecute = true
->>>>>>> main
-<<<<<<< Updated upstream
-<<<<<<< Updated upstream
-<<<<<<< Updated upstream
-<<<<<<< Updated upstream
-<<<<<<< Updated upstream
-<<<<<<< Updated upstream
-<<<<<<< Updated upstream
-=======
->>>>>>> Stashed changes
-=======
->>>>>>> Stashed changes
->>>>>>> Stashed changes
-=======
->>>>>>> Stashed changes
-=======
->>>>>>> Stashed changes
-=======
->>>>>>> Stashed changes
-=======
->>>>>>> Stashed changes
-=======
-                        FileName = filePath,
-                        UseShellExecute = true
->>>>>>> eab985c52d058dc92abc75034bc790079131ce75
-<<<<<<< div
-=======
-=======
->>>>>>> Stashed changes
-=======
->>>>>>> Stashed changes
->>>>>>> head
-=======
                         FileName = "cmd.exe",
                         Arguments = $"/C start {filePath}"
                         FileName = filePath,
                         UseShellExecute = true
                         FileName = filePath,
                         UseShellExecute = true
->>>>>>> 637c5bcc
                     });
             }
         }
