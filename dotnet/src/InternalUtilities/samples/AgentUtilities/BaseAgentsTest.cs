--- conflicted
+++ resolved
@@ -5,10 +5,7 @@
 using Azure.AI.Agents.Persistent;
 using Microsoft.SemanticKernel;
 using Microsoft.SemanticKernel.Agents;
-<<<<<<< HEAD
 using Microsoft.SemanticKernel.Agents.AzureAI;
-=======
->>>>>>> 6829cc1483570aacfbb75d1065c9f2de96c1d77e
 using Microsoft.SemanticKernel.Agents.OpenAI;
 using Microsoft.SemanticKernel.ChatCompletion;
 using OpenAI.Assistants;
@@ -65,7 +62,6 @@
     }
 
     /// <summary>
-<<<<<<< HEAD
     /// Provide a <see cref="OpenAIClientProvider"/> according to the configuration settings.
     /// </summary>
     protected AzureAIClientProvider GetAzureProvider()
@@ -101,14 +97,9 @@
                 !string.IsNullOrWhiteSpace(this.ApiKey) ?
                     OpenAIClientProvider.ForAzureOpenAI(new ApiKeyCredential(this.ApiKey), new Uri(this.Endpoint!)) :
                     OpenAIClientProvider.ForAzureOpenAI(new AzureCliCredential(), new Uri(this.Endpoint!));
-<<<<<<< main
-=======
-    }
->>>>>>> upstream/agents-azureai
-
-    /// <summary>
-=======
->>>>>>> 6829cc1483570aacfbb75d1065c9f2de96c1d77e
+    }
+
+    /// <summary>
     /// Common method to write formatted agent chat content to the console.
     /// </summary>
     protected void WriteAgentChatMessage(ChatMessageContent message)
@@ -189,12 +180,10 @@
         }
     }
 
-<<<<<<< HEAD
     protected async Task DownloadResponseContentAsync(FileClient client, ChatMessageContent message)
     protected async Task DownloadResponseContentAsync(FileClient client, ChatMessageContent message)
     protected async Task DownloadResponseContentAsync(OpenAIFileClient client, ChatMessageContent message)
     protected async Task DownloadResponseContentAsync(OpenAIFileClient client, ChatMessageContent message)
-=======
     /// <summary>
     /// Common method to write formatted agent streaming chat content to the console.
     /// </summary>
@@ -218,7 +207,6 @@
         return thread;
     }
 
->>>>>>> ef912a9e
     protected async Task DownloadResponseContentAsync(OpenAIFileClient client, ChatMessageContent message)
     {
         foreach (KernelContent item in message.Items)
