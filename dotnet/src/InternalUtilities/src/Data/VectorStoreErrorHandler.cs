﻿// Copyright (c) Microsoft. All rights reserved.

using System;
using System.Collections.Generic;
using System.Data.Common;
using System.Diagnostics.CodeAnalysis;
using System.IO;
using System.Runtime.CompilerServices;
using System.Threading;
using System.Threading.Tasks;

namespace Microsoft.Extensions.VectorData;

#pragma warning disable MEVD9000 // Type is for evaluation purposes only and is subject to change or removal in future updates. Suppress this diagnostic to proceed.

/// <summary>
/// Contains helpers for reading vector store model properties and their attributes.
/// </summary>
[ExcludeFromCodeCoverage]
internal static class VectorStoreErrorHandler
{
<<<<<<< HEAD
    /// <summary>
    /// Run the given model conversion and wrap any exceptions with <see cref="VectorStoreRecordMappingException"/>.
    /// </summary>
    /// <typeparam name="T">The response type of the operation.</typeparam>
    /// <param name="vectorStoreSystemName">The name of the vector store system the operation is being run on.</param>
    /// <param name="vectorStoreName">The name of the vector store the operation is being run on.</param>
    /// <param name="collectionName">The name of the collection the operation is being run on.</param>
    /// <param name="operationName">The type of database operation being run.</param>
    /// <param name="operation">The operation to run.</param>
    /// <returns>The result of the operation.</returns>
    [MethodImpl(MethodImplOptions.AggressiveInlining)]
    public static T RunModelConversion<T>(
        string vectorStoreSystemName,
        string? vectorStoreName,
        string collectionName,
        string operationName,
        Func<T> operation)
=======
    [MethodImpl(MethodImplOptions.AggressiveInlining)]
    public static Task<TResult> RunOperationAsync<TResult, TException>(
        VectorStoreMetadata metadata,
        string operationName,
        Func<Task<TResult>> operation)
        where TException : Exception
    {
        return RunOperationAsync<TResult, TException>(
            new VectorStoreCollectionMetadata()
            {
                CollectionName = null,
                VectorStoreName = metadata.VectorStoreName,
                VectorStoreSystemName = metadata.VectorStoreSystemName,
            },
            operationName,
            operation);
    }

    [MethodImpl(MethodImplOptions.AggressiveInlining)]
    public static async Task<TResult> RunOperationAsync<TResult, TException>(
        VectorStoreCollectionMetadata metadata,
        string operationName,
        Func<Task<TResult>> operation)
        where TException : Exception
    {
        try
        {
            return await operation.Invoke().ConfigureAwait(false);
        }
        catch (AggregateException ex) when (ex.InnerException is TException innerEx)
        {
            throw new VectorStoreException("Call to vector store failed.", ex)
            {
                VectorStoreSystemName = metadata.VectorStoreSystemName,
                VectorStoreName = metadata.VectorStoreName,
                CollectionName = metadata.CollectionName,
                OperationName = operationName
            };
        }
        catch (TException ex)
        {
            throw new VectorStoreException("Call to vector store failed.", ex)
            {
                VectorStoreSystemName = metadata.VectorStoreSystemName,
                VectorStoreName = metadata.VectorStoreName,
                CollectionName = metadata.CollectionName,
                OperationName = operationName
            };
        }
    }

    [MethodImpl(MethodImplOptions.AggressiveInlining)]
    public static TResult RunOperation<TResult, TException>(
        VectorStoreMetadata metadata,
        string operationName,
        Func<TResult> operation)
        where TException : Exception
    {
        return RunOperation<TResult, TException>(
            new VectorStoreCollectionMetadata()
            {
                CollectionName = null,
                VectorStoreName = metadata.VectorStoreName,
                VectorStoreSystemName = metadata.VectorStoreSystemName,
            },
            operationName,
            operation);
    }

    [MethodImpl(MethodImplOptions.AggressiveInlining)]
    public static TResult RunOperation<TResult, TException>(
        VectorStoreCollectionMetadata metadata,
        string operationName,
        Func<TResult> operation)
        where TException : Exception
>>>>>>> c084b067
    {
        try
        {
            return operation.Invoke();
        }
        catch (AggregateException ex) when (ex.InnerException is TException innerEx)
        {
            throw new VectorStoreException("Call to vector store failed.", ex)
            {
                VectorStoreSystemName = metadata.VectorStoreSystemName,
                VectorStoreName = metadata.VectorStoreName,
                CollectionName = metadata.CollectionName,
                OperationName = operationName
            };
        }
        catch (TException ex)
        {
            throw new VectorStoreException("Call to vector store failed.", ex)
            {
                VectorStoreSystemName = metadata.VectorStoreSystemName,
                VectorStoreName = metadata.VectorStoreName,
                CollectionName = metadata.CollectionName,
                OperationName = operationName
            };
        }
    }

    [MethodImpl(MethodImplOptions.AggressiveInlining)]
    public static async Task<TResult> RunOperationWithRetryAsync<TResult, TException>(
        VectorStoreCollectionMetadata metadata,
        string operationName,
        int maxRetries,
        int delayInMilliseconds,
        Func<Task<TResult>> operation,
        CancellationToken cancellationToken)
        where TException : Exception
    {
        var retries = 0;

        var exceptions = new List<Exception>();

        while (retries < maxRetries)
        {
            try
            {
                return await operation.Invoke().ConfigureAwait(false);
            }
            catch (AggregateException ex) when (ex.InnerException is TException innerEx)
            {
                retries++;
                exceptions.Add(ex);

                if (retries >= maxRetries)
                {
                    throw new VectorStoreException("Call to vector store failed.", new AggregateException(exceptions))
                    {
                        VectorStoreSystemName = metadata.VectorStoreSystemName,
                        VectorStoreName = metadata.VectorStoreName,
                        CollectionName = metadata.CollectionName,
                        OperationName = operationName
                    };
                }

                await Task.Delay(delayInMilliseconds, cancellationToken).ConfigureAwait(false);
            }
            catch (TException ex)
            {
                retries++;
                exceptions.Add(ex);

                if (retries >= maxRetries)
                {
                    throw new VectorStoreException("Call to vector store failed.", new AggregateException(exceptions))
                    {
                        VectorStoreSystemName = metadata.VectorStoreSystemName,
                        VectorStoreName = metadata.VectorStoreName,
                        CollectionName = metadata.CollectionName,
                        OperationName = operationName
                    };
                }

                await Task.Delay(delayInMilliseconds, cancellationToken).ConfigureAwait(false);
            }
        }

        throw new VectorStoreException("Call to vector store failed.", new AggregateException(exceptions))
        {
            VectorStoreSystemName = metadata.VectorStoreSystemName,
            VectorStoreName = metadata.VectorStoreName,
            CollectionName = metadata.CollectionName,
            OperationName = operationName
        };
    }

    [MethodImpl(MethodImplOptions.AggressiveInlining)]
    public static async Task RunOperationAsync<TException>(
        VectorStoreCollectionMetadata metadata,
        string operationName,
        Func<Task> operation)
        where TException : Exception
    {
        try
        {
            await operation.Invoke().ConfigureAwait(false);
        }
        catch (AggregateException ex) when (ex.InnerException is TException innerEx)
        {
            throw new VectorStoreException("Call to vector store failed.", ex)
            {
                VectorStoreSystemName = metadata.VectorStoreSystemName,
                VectorStoreName = metadata.VectorStoreName,
                CollectionName = metadata.CollectionName,
                OperationName = operationName
            };
        }
        catch (TException ex)
        {
            throw new VectorStoreException("Call to vector store failed.", ex)
            {
<<<<<<< HEAD
                VectorStoreSystemName = vectorStoreSystemName,
                VectorStoreName = vectorStoreName,
                CollectionName = collectionName,
=======
                VectorStoreSystemName = metadata.VectorStoreSystemName,
                VectorStoreName = metadata.VectorStoreName,
                CollectionName = metadata.CollectionName,
>>>>>>> c084b067
                OperationName = operationName
            };
        }
    }

    [MethodImpl(MethodImplOptions.AggressiveInlining)]
    public static async Task RunOperationWithRetryAsync<TException>(
        VectorStoreCollectionMetadata metadata,
        string operationName,
        int maxRetries,
        int delayInMilliseconds,
        Func<Task> operation,
        CancellationToken cancellationToken)
        where TException : Exception
    {
        var retries = 0;

        var exceptions = new List<Exception>();

        while (retries < maxRetries)
        {
            try
            {
                await operation.Invoke().ConfigureAwait(false);
                return;
            }
            catch (AggregateException ex) when (ex.InnerException is TException innerEx)
            {
                retries++;
                exceptions.Add(ex);

                if (retries >= maxRetries)
                {
                    throw new VectorStoreException("Call to vector store failed.", new AggregateException(exceptions))
                    {
                        VectorStoreSystemName = metadata.VectorStoreSystemName,
                        VectorStoreName = metadata.VectorStoreName,
                        CollectionName = metadata.CollectionName,
                        OperationName = operationName
                    };
                }

                await Task.Delay(delayInMilliseconds, cancellationToken).ConfigureAwait(false);
            }
            catch (TException ex)
            {
                retries++;
                exceptions.Add(ex);

                if (retries >= maxRetries)
                {
                    throw new VectorStoreException("Call to vector store failed.", new AggregateException(exceptions))
                    {
                        VectorStoreSystemName = metadata.VectorStoreSystemName,
                        VectorStoreName = metadata.VectorStoreName,
                        CollectionName = metadata.CollectionName,
                        OperationName = operationName
                    };
                }

                await Task.Delay(delayInMilliseconds, cancellationToken).ConfigureAwait(false);
            }
        }

        throw new VectorStoreException("Call to vector store failed.", new AggregateException(exceptions))
        {
            VectorStoreSystemName = metadata.VectorStoreSystemName,
            VectorStoreName = metadata.VectorStoreName,
            CollectionName = metadata.CollectionName,
            OperationName = operationName
        };
    }

    public struct ConfiguredCancelableErrorHandlingAsyncEnumerable<TResult, TException>
        where TException : Exception
    {
        private readonly ConfiguredCancelableAsyncEnumerable<TResult> _enumerable;
        private readonly VectorStoreCollectionMetadata _metadata;
        private readonly string _operationName;

        public ConfiguredCancelableErrorHandlingAsyncEnumerable(
            ConfiguredCancelableAsyncEnumerable<TResult> enumerable,
            VectorStoreCollectionMetadata metadata,
            string operationName)
        {
            this._enumerable = enumerable;
            this._metadata = metadata;
            this._operationName = operationName;
        }

        public ConfiguredCancelableErrorHandlingAsyncEnumerable(
            ConfiguredCancelableAsyncEnumerable<TResult> enumerable,
            VectorStoreMetadata metadata,
            string operationName)
        {
            this._enumerable = enumerable;
            this._metadata = new()
            {
                CollectionName = null,
                VectorStoreName = metadata.VectorStoreName,
                VectorStoreSystemName = metadata.VectorStoreSystemName,
            };
            this._operationName = operationName;
        }

        public ConfiguredCancelableErrorHandlingAsyncEnumerable<TResult, TException>.Enumerator GetAsyncEnumerator(CancellationToken cancellationToken = default)
        {
            return new Enumerator(this._enumerable.WithCancellation(cancellationToken).GetAsyncEnumerator(), this._metadata, this._operationName);
        }

        public ConfiguredCancelableErrorHandlingAsyncEnumerable<TResult, TException> ConfigureAwait(bool continueOnCapturedContext)
        {
            return new ConfiguredCancelableErrorHandlingAsyncEnumerable<TResult, TException>(this._enumerable.ConfigureAwait(continueOnCapturedContext), this._metadata, this._operationName);
        }

        public struct Enumerator(
            ConfiguredCancelableAsyncEnumerable<TResult>.Enumerator enumerator,
            VectorStoreCollectionMetadata metadata,
            string operationName)
        {
            public async ValueTask<bool> MoveNextAsync()
            {
                try
                {
                    return await enumerator.MoveNextAsync();
                }
                catch (AggregateException ex) when (ex.InnerException is TException innerEx)
                {
                    throw new VectorStoreException("Call to vector store failed.", ex)
                    {
                        VectorStoreSystemName = metadata.VectorStoreSystemName,
                        VectorStoreName = metadata.VectorStoreName,
                        CollectionName = metadata.CollectionName,
                        OperationName = operationName
                    };
                }
                catch (TException ex)
                {
                    throw new VectorStoreException("Call to vector store failed.", ex)
                    {
                        VectorStoreSystemName = metadata.VectorStoreSystemName,
                        VectorStoreName = metadata.VectorStoreName,
                        CollectionName = metadata.CollectionName,
                        OperationName = operationName
                    };
                }
            }
            public TResult Current => enumerator.Current;
        }
    }

    internal static Task<bool> ReadWithErrorHandlingAsync(
        this DbDataReader reader,
        VectorStoreCollectionMetadata metadata,
        string operationName,
        CancellationToken cancellationToken)
        => VectorStoreErrorHandler.RunOperationAsync<bool, DbException>(
            metadata,
            operationName,
            () => reader.ReadAsync(cancellationToken));

    internal static Task<bool> ReadWithErrorHandlingAsync(
        this DbDataReader reader,
        VectorStoreMetadata metadata,
        string operationName,
        CancellationToken cancellationToken)
        => VectorStoreErrorHandler.RunOperationAsync<bool, DbException>(
            metadata,
            operationName,
            () => reader.ReadAsync(cancellationToken));

    internal static async Task<TResult> ExecuteWithErrorHandlingAsync<TResult>(
        this DbConnection connection,
        VectorStoreMetadata metadata,
        string operationName,
        Func<Task<TResult>> operation,
        CancellationToken cancellationToken)
    {
        return await ExecuteWithErrorHandlingAsync(
            connection,
            new VectorStoreCollectionMetadata
            {
                VectorStoreSystemName = metadata.VectorStoreSystemName,
                VectorStoreName = metadata.VectorStoreName,
                CollectionName = null
            },
            operationName,
            operation,
            cancellationToken).ConfigureAwait(false);
    }

    internal static async Task<TResult> ExecuteWithErrorHandlingAsync<TResult>(
        this DbConnection connection,
        VectorStoreCollectionMetadata metadata,
        string operationName,
        Func<Task<TResult>> operation,
        CancellationToken cancellationToken)
    {
        if (connection.State != System.Data.ConnectionState.Open)
        {
            await connection.OpenAsync(cancellationToken).ConfigureAwait(false);
        }

        try
        {
            return await operation().ConfigureAwait(false);
        }
        catch (DbException ex)
        {
#if NET
            await connection.DisposeAsync().ConfigureAwait(false);
#else
            connection.Dispose();
#endif

            throw new VectorStoreException("Call to vector store failed.", ex)
            {
                VectorStoreSystemName = metadata.VectorStoreSystemName,
                VectorStoreName = metadata.VectorStoreName,
                CollectionName = metadata.CollectionName,
                OperationName = operationName
            };
        }
        catch (IOException ex)
        {
#if NET
            await connection.DisposeAsync().ConfigureAwait(false);
#else
            connection.Dispose();
#endif

            throw new VectorStoreException("Call to vector store failed.", ex)
            {
                VectorStoreSystemName = metadata.VectorStoreSystemName,
                VectorStoreName = metadata.VectorStoreName,
                CollectionName = metadata.CollectionName,
                OperationName = operationName
            };
        }
        catch (Exception)
        {
#if NET
            await connection.DisposeAsync().ConfigureAwait(false);
#else
            connection.Dispose();
#endif
            throw;
        }
    }
}<|MERGE_RESOLUTION|>--- conflicted
+++ resolved
@@ -19,25 +19,6 @@
 [ExcludeFromCodeCoverage]
 internal static class VectorStoreErrorHandler
 {
-<<<<<<< HEAD
-    /// <summary>
-    /// Run the given model conversion and wrap any exceptions with <see cref="VectorStoreRecordMappingException"/>.
-    /// </summary>
-    /// <typeparam name="T">The response type of the operation.</typeparam>
-    /// <param name="vectorStoreSystemName">The name of the vector store system the operation is being run on.</param>
-    /// <param name="vectorStoreName">The name of the vector store the operation is being run on.</param>
-    /// <param name="collectionName">The name of the collection the operation is being run on.</param>
-    /// <param name="operationName">The type of database operation being run.</param>
-    /// <param name="operation">The operation to run.</param>
-    /// <returns>The result of the operation.</returns>
-    [MethodImpl(MethodImplOptions.AggressiveInlining)]
-    public static T RunModelConversion<T>(
-        string vectorStoreSystemName,
-        string? vectorStoreName,
-        string collectionName,
-        string operationName,
-        Func<T> operation)
-=======
     [MethodImpl(MethodImplOptions.AggressiveInlining)]
     public static Task<TResult> RunOperationAsync<TResult, TException>(
         VectorStoreMetadata metadata,
@@ -113,7 +94,6 @@
         string operationName,
         Func<TResult> operation)
         where TException : Exception
->>>>>>> c084b067
     {
         try
         {
@@ -233,15 +213,9 @@
         {
             throw new VectorStoreException("Call to vector store failed.", ex)
             {
-<<<<<<< HEAD
-                VectorStoreSystemName = vectorStoreSystemName,
-                VectorStoreName = vectorStoreName,
-                CollectionName = collectionName,
-=======
-                VectorStoreSystemName = metadata.VectorStoreSystemName,
-                VectorStoreName = metadata.VectorStoreName,
-                CollectionName = metadata.CollectionName,
->>>>>>> c084b067
+                VectorStoreSystemName = metadata.VectorStoreSystemName,
+                VectorStoreName = metadata.VectorStoreName,
+                CollectionName = metadata.CollectionName,
                 OperationName = operationName
             };
         }
