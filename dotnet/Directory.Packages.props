--- conflicted
+++ resolved
@@ -5,7 +5,6 @@
     <ManagePackageVersionsCentrally>true</ManagePackageVersionsCentrally>
   </PropertyGroup>
   <ItemGroup>
-<<<<<<< HEAD
     <PackageVersion Include="Azure.AI.Inference" Version="1.0.0-beta.1" />
     <PackageVersion Include="Dapr.Actors" Version="1.14.0" />
     <PackageVersion Include="Dapr.Actors.AspNetCore" Version="1.14.0" />
@@ -1397,7 +1396,6 @@
     <PackageVersion Include="OpenAI" Version="[2.1.0-beta.2]" />
     <PackageVersion Include="Handlebars.Net.Helpers" Version="2.4.6" />
     <PackageVersion Include="Markdig" Version="0.37.0" />
-=======
     <PackageVersion Include="Aspire.Azure.AI.OpenAI" Version="9.1.0-preview.1.25121.10" />
     <PackageVersion Include="Aspire.Azure.Search.Documents" Version="9.2.1" />
     <PackageVersion Include="Aspire.Hosting.AppHost" Version="9.2.0" />
@@ -1434,7 +1432,6 @@
     <PackageVersion Include="Grpc.Net.Client" Version="2.70.0" />
     <PackageVersion Include="Grpc.Tools" Version="2.71.0" />
     <PackageVersion Include="Handlebars.Net.Helpers" Version="2.4.10" />
->>>>>>> 6829cc1483570aacfbb75d1065c9f2de96c1d77e
     <PackageVersion Include="Handlebars.Net" Version="2.1.6" />
     <PackageVersion Include="HtmlAgilityPack" Version="1.11.72" />
     <PackageVersion Include="JmesPath.Net" Version="1.0.330" />
@@ -1547,21 +1544,15 @@
     <PackageVersion Include="DuckDB.NET.Data" Version="1.1.3" />
     <PackageVersion Include="MongoDB.Driver" Version="2.30.0" />
     <PackageVersion Include="Microsoft.Graph" Version="4.51.0" />
-<<<<<<< main
-<<<<<<< HEAD
     <PackageVersion Include="Microsoft.Identity.Client.Extensions.Msal" Version="4.61.3" />
     <PackageVersion Include="Microsoft.OpenApi" Version="1.6.22" />
     <PackageVersion Include="Microsoft.OpenApi.Readers" Version="1.6.22" />
     <PackageVersion Include="Microsoft.Identity.Client.Extensions.Msal" Version="2.28.0" />
     <PackageVersion Include="Microsoft.OpenApi" Version="2.0.0-preview2" />
     <PackageVersion Include="Microsoft.OpenApi.Readers" Version="2.0.0-preview2" />
-=======
     <PackageVersion Include="Microsoft.Identity.Client.Extensions.Msal" Version="4.67.2" />
-=======
->>>>>>> upstream/main
     <PackageVersion Include="Microsoft.OpenApi" Version="1.6.23" />
     <PackageVersion Include="Microsoft.OpenApi.Readers" Version="1.6.23" />
->>>>>>> 6829cc1483570aacfbb75d1065c9f2de96c1d77e
     <PackageVersion Include="Microsoft.OpenApi.ApiManifest" Version="0.5.6-preview" />
     <PackageVersion Include="Microsoft.Plugins.Manifest" Version="1.0.0-rc3" />
     <PackageVersion Include="protobuf-net" Version="3.2.45" />
@@ -1622,27 +1613,21 @@
       <IncludeAssets>runtime; build; native; contentfiles; analyzers; buildtransitive</IncludeAssets>
     </PackageReference>
     <!-- OnnxRuntimeGenAI -->
-<<<<<<< HEAD
-<<<<<<< HEAD
     <PackageVersion Include="Microsoft.ML.OnnxRuntimeGenAI" Version="0.5.2" />
     <PackageVersion Include="Microsoft.ML.OnnxRuntimeGenAI.Cuda" Version="0.5.2" />
     <PackageVersion Include="Microsoft.ML.OnnxRuntimeGenAI.DirectML" Version="0.5.2" />
     <PackageVersion Include="Microsoft.ML.OnnxRuntimeGenAI" Version="0.4.0" />
     <PackageVersion Include="Microsoft.ML.OnnxRuntimeGenAI.Cuda" Version="0.4.0" />
     <PackageVersion Include="Microsoft.ML.OnnxRuntimeGenAI.DirectML" Version="0.4.0" />
-=======
     <PackageVersion Include="Microsoft.ML.OnnxRuntimeGenAI" Version="0.7.0-rc2" />
     <PackageVersion Include="Microsoft.ML.OnnxRuntimeGenAI.Cuda" Version="0.7.0-rc2" />
     <PackageVersion Include="Microsoft.ML.OnnxRuntimeGenAI.DirectML" Version="0.7.0-rc2" />
-=======
     <PackageVersion Include="Microsoft.ML.OnnxRuntimeGenAI" Version="0.8.1" />
     <PackageVersion Include="Microsoft.ML.OnnxRuntimeGenAI.Cuda" Version="0.8.1" />
     <PackageVersion Include="Microsoft.ML.OnnxRuntimeGenAI.DirectML" Version="0.8.1" />
->>>>>>> ef912a9e
     <!-- SpectreConsole-->
     <PackageVersion Include="Spectre.Console" Version="0.49.1" />
     <PackageVersion Include="Spectre.Console.Cli" Version="0.49.1" />
     <PackageVersion Include="Spectre.Console.Json" Version="0.49.1" />
->>>>>>> 6829cc1483570aacfbb75d1065c9f2de96c1d77e
   </ItemGroup>
 </Project>