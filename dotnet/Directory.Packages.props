--- conflicted
+++ resolved
@@ -84,35 +84,23 @@
     <PackageVersion Include="coverlet.collector" Version="6.0.2" />
     <PackageVersion Include="Docker.DotNet" Version="3.125.15" />
     <!-- Plugins -->
-<<<<<<< main
     <PackageVersion Include="DocumentFormat.OpenXml" Version="3.0.2" />
     <PackageVersion Include="Microsoft.Data.Sqlite" Version="8.0.7" />
-=======
     <PackageVersion Include="DocumentFormat.OpenXml" Version="3.1.0" />
     <PackageVersion Include="Microsoft.Data.Sqlite" Version="8.0.2" />
->>>>>>> upstream/main
     <PackageVersion Include="DuckDB.NET.Data.Full" Version="1.0.2" />
     <PackageVersion Include="DuckDB.NET.Data" Version="1.0.1" />
     <PackageVersion Include="MongoDB.Driver" Version="2.27.0" />
     <PackageVersion Include="Microsoft.Graph" Version="[4.51.0, 5)" />
     <PackageVersion Include="Microsoft.Identity.Client.Extensions.Msal" Version="[2.28.0, )" />
-<<<<<<< main
-    <PackageVersion Include="Microsoft.OpenApi" Version="1.6.15" />
-    <PackageVersion Include="Microsoft.OpenApi.Readers" Version="1.6.15" />
-=======
     <PackageVersion Include="Microsoft.OpenApi" Version="1.6.16" />
     <PackageVersion Include="Microsoft.OpenApi.Readers" Version="1.6.16" />
->>>>>>> upstream/main
     <PackageVersion Include="Microsoft.OpenApi.ApiManifest" Version="0.5.4-preview" />
     <PackageVersion Include="Google.Apis.CustomSearchAPI.v1" Version="[1.60.0.3001, )" />
     <PackageVersion Include="Grpc.Net.Client" Version="2.64.0" />
     <PackageVersion Include="protobuf-net" Version="3.2.30" />
     <PackageVersion Include="protobuf-net.Reflection" Version="3.2.12" />
-<<<<<<< HEAD
     <PackageVersion Include="YamlDotNet" Version="16.0.0" />
-=======
-    <PackageVersion Include="YamlDotNet" Version="15.3.0" />
->>>>>>> 53dcf39e
     <PackageVersion Include="Fluid.Core" Version="2.11.1" />
     <!-- Memory stores -->
     <PackageVersion Include="Microsoft.Azure.Cosmos" Version="3.42.0" />
@@ -125,11 +113,7 @@
     <!-- Symbols -->
     <PackageVersion Include="Microsoft.SourceLink.GitHub" Version="8.0.0" />
     <!-- Toolset -->
-<<<<<<< HEAD
-    <PackageVersion Include="Microsoft.CodeAnalysis.NetAnalyzers" Version="9.0.0-preview.24318.1" />
-=======
     <PackageVersion Include="Microsoft.CodeAnalysis.NetAnalyzers" Version="9.0.0-preview.24324.1" />
->>>>>>> 53dcf39e
     <PackageReference Include="Microsoft.CodeAnalysis.NetAnalyzers">
       <PrivateAssets>all</PrivateAssets>
       <IncludeAssets>runtime; build; native; contentfiles; analyzers; buildtransitive</IncludeAssets>
