<Project>
  <PropertyGroup>
    <!-- Enable central package management -->
    <!-- https://learn.microsoft.com/en-us/nuget/consume-packages/Central-Package-Management -->
    <ManagePackageVersionsCentrally>true</ManagePackageVersionsCentrally>
  </PropertyGroup>
  <ItemGroup>
    <PackageVersion Include="Aspire.Azure.AI.OpenAI" Version="9.3.1-preview.1.25305.6" />
<<<<<<< HEAD
    <PackageVersion Include="Aspire.Azure.Search.Documents" Version="9.5.1" />
    <PackageVersion Include="Aspire.Hosting.AppHost" Version="9.5.2" />
=======
    <PackageVersion Include="Aspire.Azure.Search.Documents" Version="9.5.2" />
    <PackageVersion Include="Aspire.Hosting.AppHost" Version="9.3.1" />
>>>>>>> 99a890ca
    <PackageVersion Include="Aspire.Hosting.Azure.CognitiveServices" Version="9.5.1" />
    <PackageVersion Include="Aspire.Hosting.NodeJs" Version="9.5.2" />
    <PackageVersion Include="CommunityToolkit.Aspire.Hosting.Dapr" Version="9.3.0" />
    <PackageVersion Include="CommunityToolkit.Aspire.Hosting.NodeJS.Extensions" Version="9.3.0" />
    <PackageVersion Include="Aspire.Hosting.Azure.Search" Version="9.5.1" />
    <PackageVersion Include="AWSSDK.BedrockAgent" Version="4.0.4.1" />
    <PackageVersion Include="AWSSDK.BedrockAgentRuntime" Version="4.0.4.10" />
    <PackageVersion Include="AWSSDK.BedrockRuntime" Version="4.0.2.1" />
    <PackageVersion Include="AWSSDK.Core" Version="4.0.0.17" />
    <PackageVersion Include="AWSSDK.Extensions.Bedrock.MEAI" Version="4.0.2" />
    <PackageVersion Include="AWSSDK.Extensions.NETCore.Setup" Version="4.0.2" />
    <PackageVersion Include="AWSSDK.SecurityToken" Version="4.0.1.6" />
    <PackageVersion Include="Azure.AI.Agents.Persistent" Version="1.0.0" />
    <PackageVersion Include="Azure.AI.ContentSafety" Version="1.0.0" />
    <PackageVersion Include="Azure.AI.OpenAI" Version="[2.3.0-beta.2]" />
    <PackageVersion Include="Azure.AI.Projects" Version="1.0.0-beta.9" />
    <PackageVersion Include="Azure.Identity" Version="1.14.2" />
    <PackageVersion Include="Azure.Monitor.OpenTelemetry.Exporter" Version="1.4.0" />
    <PackageVersion Include="Azure.Search.Documents" Version="11.6.1" />
    <PackageVersion Include="Community.OData.Linq" Version="2.1.0" />
    <PackageVersion Include="Dapr.Actors" Version="1.14.0" />
    <PackageVersion Include="Dapr.Actors.AspNetCore" Version="1.14.0" />
    <PackageVersion Include="Dapr.AspNetCore" Version="1.14.0" />
    <PackageVersion Include="EntityFramework" Version="6.5.1" />
    <PackageVersion Include="FastBertTokenizer" Version="1.0.28" />
    <PackageVersion Include="Google.Apis.Auth" Version="1.69.0" />
    <PackageVersion Include="Google.Apis.CustomSearchAPI.v1" Version="1.68.0.3520" />
    <PackageVersion Include="Google.Protobuf" Version="3.31.1" />
    <PackageVersion Include="Grpc.AspNetCore" Version="2.71.0" />
    <PackageVersion Include="Grpc.AspNetCore.Server" Version="2.70.0" />
    <PackageVersion Include="Grpc.AspNetCore.Server.Reflection" Version="2.71.0" />
    <PackageVersion Include="Grpc.AspNetCore.Web" Version="2.71.0" />
    <PackageVersion Include="Grpc.Net.Client" Version="2.71.0" />
    <PackageVersion Include="Grpc.Tools" Version="2.72.0" />
    <PackageVersion Include="Handlebars.Net.Helpers" Version="2.5.2" />
    <PackageVersion Include="Handlebars.Net" Version="2.1.6" />
    <PackageVersion Include="HtmlAgilityPack" Version="1.11.72" />
    <PackageVersion Include="JmesPath.Net" Version="1.0.330" />
    <PackageVersion Include="JsonSchema.Net" Version="7.3.4" />
    <PackageVersion Include="JsonSchema.Net.Generation" Version="5.0.2" />
    <PackageVersion Include="Markdig" Version="0.40.0" />
    <PackageVersion Include="Microsoft.Agents.CopilotStudio.Client" Version="1.1.107-beta" />
    <PackageVersion Include="Microsoft.AspNetCore.Mvc.Testing" Version="8.0.13" />
    <PackageVersion Include="Microsoft.AspNetCore.OpenApi" Version="8.0.14" />
    <PackageVersion Include="Microsoft.Azure.Functions.Worker" Version="2.0.0" />
    <PackageVersion Include="Microsoft.Azure.Functions.Worker.Extensions.Http" Version="3.3.0" />
    <PackageVersion Include="Microsoft.Azure.Functions.Worker.Extensions.Http.AspNetCore"
      Version="2.0.0" />
    <PackageVersion Include="Microsoft.Azure.Functions.Worker.Extensions.Storage.Queues"
      Version="5.5.0" />
    <PackageVersion Include="Microsoft.Azure.Functions.Worker.SDK" Version="2.0.0" />
    <PackageVersion Include="Microsoft.Azure.Kusto.Data" Version="12.2.8" />
    <PackageVersion Include="Microsoft.Azure.WebJobs.Extensions.OpenApi" Version="1.5.1" />
    <PackageVersion Include="Microsoft.Azure.WebJobs.Extensions.Storage" Version="5.3.2" />
    <PackageVersion Include="Microsoft.Bcl.AsyncInterfaces" Version="9.0.5" />
    <PackageVersion Include="Microsoft.Bcl.HashCode" Version="1.1.1" />
    <PackageVersion Include="Microsoft.Bcl.Numerics" Version="9.0.5" />
    <PackageVersion Include="Microsoft.CodeAnalysis.Common" Version="4.13.0" />
    <PackageVersion Include="Microsoft.CodeAnalysis.CSharp" Version="4.13.0" />
    <PackageVersion Include="Microsoft.Identity.Client" Version="4.74.1" />
    <PackageVersion Include="Microsoft.Identity.Client.Extensions.Msal" Version="4.74.1" />
    <PackageVersion Include="Microsoft.IdentityModel.JsonWebTokens" Version="8.13.0" />
    <PackageVersion Include="Microsoft.ML.OnnxRuntime" Version="1.22.1" />
    <PackageVersion Include="Microsoft.ML.OnnxRuntime.Gpu" Version="1.22.1" />
    <PackageVersion Include="Microsoft.ML.Tokenizers.Data.Cl100kBase" Version="1.0.1" />
    <PackageVersion Include="Microsoft.SemanticKernel.Abstractions" Version="1.58.0" />
    <PackageVersion Include="Microsoft.SemanticKernel.Connectors.OpenAI" Version="1.58.0" />
    <PackageVersion Include="Microsoft.SemanticKernel.Core" Version="1.58.0" />
    <PackageVersion Include="Microsoft.SemanticKernel.Planners.OpenAI" Version="1.47.0-preview" />
    <PackageVersion Include="Microsoft.VisualStudio.Threading" Version="17.12.19" />
    <PackageVersion Include="Microsoft.AspNetCore.SignalR.Client" Version="9.0.3" />
    <PackageVersion Include="ModelContextProtocol" Version="0.3.0-preview.2" />
    <PackageVersion Include="MSTest.TestFramework" Version="3.8.0" />
    <PackageVersion Include="Newtonsoft.Json" Version="13.0.3" />
    <PackageVersion Include="Npgsql" Version="8.0.7" />
    <PackageVersion Include="OData2Linq" Version="2.2.0" />
    <PackageVersion Include="OllamaSharp" Version="5.3.5" />
    <PackageVersion Include="OpenAI" Version="[2.4.0]" />
    <PackageVersion Include="OpenTelemetry.Exporter.Console" Version="1.12.0" />
    <PackageVersion Include="OpenTelemetry.Exporter.OpenTelemetryProtocol" Version="1.12.0" />
    <PackageVersion Include="OpenTelemetry.Extensions.Hosting" Version="1.12.0" />
    <PackageVersion Include="OpenTelemetry.Instrumentation.AspNetCore" Version="1.12.0" />
    <PackageVersion Include="OpenTelemetry.Instrumentation.Http" Version="1.12.0" />
    <PackageVersion Include="OpenTelemetry.Instrumentation.Runtime" Version="1.12.0" />
    <PackageVersion Include="PdfPig" Version="0.1.10" />
    <PackageVersion Include="Pinecone.Client" Version="3.1.0" />
    <PackageVersion Include="Prompty.Core" Version="0.2.3-beta" />
    <PackageVersion Include="PuppeteerSharp" Version="20.0.5" />
    <PackageVersion Include="System.Diagnostics.DiagnosticSource" Version="8.0.1" />
    <PackageVersion Include="System.IdentityModel.Tokens.Jwt" Version="8.6.1" />
    <PackageVersion Include="System.IO.Packaging" Version="8.0.1" />
    <PackageVersion Include="System.Linq.AsyncEnumerable" Version="10.0.0-preview.5.25277.114" />
    <PackageVersion Include="System.Memory.Data" Version="8.0.1" />
    <PackageVersion Include="System.Net.Http" Version="4.3.4" />
    <PackageVersion Include="System.Numerics.Tensors" Version="9.0.8" />
    <PackageVersion Include="System.Text.Json" Version="8.0.6" />
    <PackageVersion Include="System.ValueTuple" Version="4.6.1" />
    <PackageVersion Include="System.Threading.Tasks.Extensions" Version="4.6.3" />
    <PackageVersion Include="A2A" Version="0.1.0-preview.2" />
    <PackageVersion Include="A2A.AspNetCore" Version="0.1.0-preview.2" />
    <PackageVersion Include="System.CommandLine" Version="2.0.0-beta4.22272.1" />
    <!-- Tokenizers -->
    <PackageVersion Include="Microsoft.ML.Tokenizers" Version="1.0.2" />
    <!-- Microsoft.Extensions.* -->
    <PackageVersion Include="Microsoft.Extensions.AI" Version="9.9.0" />
    <PackageVersion Include="Microsoft.Extensions.AI.Abstractions" Version="9.9.0" />
    <PackageVersion Include="Microsoft.Extensions.AI.AzureAIInference" Version="9.9.0-preview.1.25458.4" />
    <PackageVersion Include="Microsoft.Extensions.AI.OpenAI" Version="9.9.0-preview.1.25458.4" />
    <PackageVersion Include="Microsoft.Extensions.Configuration" Version="8.0.0" />
    <PackageVersion Include="Microsoft.Extensions.Configuration.Abstractions" Version="8.0.0" />
    <PackageVersion Include="Microsoft.Extensions.Configuration.Binder" Version="8.0.2" />
    <PackageVersion Include="Microsoft.Extensions.Configuration.EnvironmentVariables"
      Version="8.0.0" />
    <PackageVersion Include="Microsoft.Extensions.Configuration.FileExtensions" Version="8.0.0" />
    <PackageVersion Include="Microsoft.Extensions.Configuration.Json" Version="8.0.1" />
    <PackageVersion Include="Microsoft.Extensions.Configuration.UserSecrets" Version="8.0.1" />
    <PackageVersion Include="Microsoft.Extensions.DependencyInjection" Version="8.0.1" />
    <PackageVersion Include="Microsoft.Extensions.DependencyInjection.Abstractions" Version="9.0.8" />
    <PackageVersion Include="Microsoft.Extensions.Diagnostics.Testing" Version="9.0.0" />
    <PackageVersion Include="Microsoft.Extensions.Hosting" Version="8.0.1" />
    <PackageVersion Include="Microsoft.Extensions.Http" Version="8.0.1" />
    <PackageVersion Include="Microsoft.Extensions.Http.Resilience" Version="8.9.1" />
    <PackageVersion Include="Microsoft.Extensions.ServiceDiscovery" Version="9.0.0" />
    <PackageVersion Include="Microsoft.Extensions.Logging" Version="8.0.1" />
    <PackageVersion Include="Microsoft.Extensions.Logging.Abstractions" Version="9.0.8" />
    <PackageVersion Include="Microsoft.Extensions.Logging.Console" Version="8.0.1" />
    <PackageVersion Include="Microsoft.Extensions.Logging.Debug" Version="8.0.1" />
    <PackageVersion Include="Microsoft.Extensions.Options.DataAnnotations" Version="8.0.0" />
    <PackageVersion Include="Microsoft.Extensions.TimeProvider.Testing" Version="8.10.0" />
    <PackageVersion Include="Microsoft.Extensions.FileProviders.Physical" Version="8.0.0" />
    <PackageVersion Include="Microsoft.Extensions.FileProviders.Embedded" Version="8.0.11" />
    <!-- Test -->
    <PackageVersion Include="Microsoft.NET.Test.Sdk" Version="17.14.1" />
    <PackageVersion Include="Moq" Version="[4.18.4]" />
    <PackageVersion Include="FluentAssertions" Version="8.2.0" />
    <PackageVersion Include="System.Text.RegularExpressions" Version="4.3.1" />
    <PackageVersion Include="System.Threading.Channels" Version="9.0.3" />
    <PackageVersion Include="System.Threading.Tasks.Dataflow" Version="8.0.0" />
    <PackageVersion Include="xunit" Version="2.9.3" />
    <PackageVersion Include="xunit.abstractions" Version="2.0.3" />
    <PackageVersion Include="xunit.runner.visualstudio" Version="3.1.3" />
    <PackageVersion Include="xretry" Version="1.9.0" />
    <PackageVersion Include="coverlet.collector" Version="6.0.4" />
    <PackageVersion Include="Docker.DotNet" Version="3.125.15" />
    <!-- Plugins -->
    <PackageVersion Include="DocumentFormat.OpenXml" Version="3.3.0" />
    <PackageVersion Include="Microsoft.Data.Sqlite" Version="9.0.6" />
    <PackageVersion Include="DuckDB.NET.Data.Full" Version="1.2.0" />
    <PackageVersion Include="DuckDB.NET.Data" Version="1.1.3" />
    <PackageVersion Include="MongoDB.Driver" Version="2.30.0" />
    <PackageVersion Include="Microsoft.Graph" Version="5.90.0" />
    <PackageVersion Include="Microsoft.OpenApi" Version="1.6.24" />
    <PackageVersion Include="Microsoft.OpenApi.Readers" Version="1.6.24" />
    <PackageVersion Include="Microsoft.OpenApi.ApiManifest" Version="0.5.6-preview" />
    <PackageVersion Include="Microsoft.Plugins.Manifest" Version="1.0.0-rc3" />
    <PackageVersion Include="protobuf-net" Version="3.2.45" />
    <PackageVersion Include="protobuf-net.Reflection" Version="3.2.12" />
    <PackageVersion Include="YamlDotNet" Version="16.3.0" />
    <PackageVersion Include="Fluid.Core" Version="2.24.0" />
    <!-- Memory stores -->
    <PackageVersion Include="Microsoft.Azure.Cosmos" Version="3.52.0" />
    <PackageVersion Include="Pgvector" Version="0.3.2" />
    <PackageVersion Include="sqlite-vec" Version="0.1.7-alpha.2.1" />
    <PackageVersion Include="NRedisStack" Version="1.0.0" />
    <PackageVersion Include="Milvus.Client" Version="2.3.0-preview.1" />
    <PackageVersion Include="Testcontainers" Version="4.6.0" />
    <PackageVersion Include="Testcontainers.Milvus" Version="4.6.0" />
    <PackageVersion Include="Testcontainers.MongoDB" Version="4.6.0" />
    <PackageVersion Include="Testcontainers.PostgreSql" Version="4.6.0" />
    <PackageVersion Include="Testcontainers.Qdrant" Version="4.6.0" />
    <PackageVersion Include="Testcontainers.Redis" Version="4.6.0" />
    <PackageVersion Include="Microsoft.Data.SqlClient" Version="5.2.2" />
    <PackageVersion Include="Qdrant.Client" Version="1.14.1" />
    <!-- Symbols -->
    <PackageVersion Include="Microsoft.SourceLink.GitHub" Version="8.0.0" />
    <!-- Toolset -->
    <PackageVersion Include="Microsoft.Net.Compilers.Toolset" Version="4.14.0" />
    <PackageVersion Include="Microsoft.CodeAnalysis.NetAnalyzers" Version="9.0.0" />
    <PackageReference Include="Microsoft.CodeAnalysis.NetAnalyzers">
      <PrivateAssets>all</PrivateAssets>
      <IncludeAssets>runtime; build; native; contentfiles; analyzers; buildtransitive</IncludeAssets>
    </PackageReference>
    <PackageVersion Include="Microsoft.VisualStudio.Threading.Analyzers" Version="17.14.15" />
    <PackageReference Include="Microsoft.VisualStudio.Threading.Analyzers">
      <PrivateAssets>all</PrivateAssets>
      <IncludeAssets>runtime; build; native; contentfiles; analyzers; buildtransitive</IncludeAssets>
    </PackageReference>
    <PackageVersion Include="xunit.analyzers" Version="1.23.0" />
    <PackageReference Include="xunit.analyzers">
      <PrivateAssets>all</PrivateAssets>
      <IncludeAssets>runtime; build; native; contentfiles; analyzers; buildtransitive</IncludeAssets>
    </PackageReference>
    <PackageVersion Include="Moq.Analyzers" Version="0.3.0" />
    <PackageReference Include="Moq.Analyzers">
      <PrivateAssets>all</PrivateAssets>
      <IncludeAssets>runtime; build; native; contentfiles; analyzers; buildtransitive</IncludeAssets>
    </PackageReference>
    <PackageVersion Include="Roslynator.Analyzers" Version="[4.13.1]" />
    <PackageReference Include="Roslynator.Analyzers">
      <PrivateAssets>all</PrivateAssets>
      <IncludeAssets>runtime; build; native; contentfiles; analyzers; buildtransitive</IncludeAssets>
    </PackageReference>
    <PackageVersion Include="Roslynator.CodeAnalysis.Analyzers" Version="[4.13.1]" />
    <PackageReference Include="Roslynator.CodeAnalysis.Analyzers">
      <PrivateAssets>all</PrivateAssets>
      <IncludeAssets>runtime; build; native; contentfiles; analyzers; buildtransitive</IncludeAssets>
    </PackageReference>
    <PackageVersion Include="Roslynator.Formatting.Analyzers" Version="[4.13.1]" />
    <PackageReference Include="Roslynator.Formatting.Analyzers">
      <PrivateAssets>all</PrivateAssets>
      <IncludeAssets>runtime; build; native; contentfiles; analyzers; buildtransitive</IncludeAssets>
    </PackageReference>
    <!-- OnnxRuntimeGenAI -->
    <PackageVersion Include="Microsoft.ML.OnnxRuntimeGenAI" Version="0.8.3" />
    <PackageVersion Include="Microsoft.ML.OnnxRuntimeGenAI.Cuda" Version="0.8.1" />
    <PackageVersion Include="Microsoft.ML.OnnxRuntimeGenAI.DirectML" Version="0.8.1" />
    <!-- SpectreConsole-->
    <PackageVersion Include="Spectre.Console" Version="0.49.1" />
    <PackageVersion Include="Spectre.Console.Cli" Version="0.49.1" />
    <PackageVersion Include="Spectre.Console.Json" Version="0.49.1" />
  </ItemGroup>
</Project><|MERGE_RESOLUTION|>--- conflicted
+++ resolved
@@ -6,13 +6,10 @@
   </PropertyGroup>
   <ItemGroup>
     <PackageVersion Include="Aspire.Azure.AI.OpenAI" Version="9.3.1-preview.1.25305.6" />
-<<<<<<< HEAD
     <PackageVersion Include="Aspire.Azure.Search.Documents" Version="9.5.1" />
     <PackageVersion Include="Aspire.Hosting.AppHost" Version="9.5.2" />
-=======
     <PackageVersion Include="Aspire.Azure.Search.Documents" Version="9.5.2" />
     <PackageVersion Include="Aspire.Hosting.AppHost" Version="9.3.1" />
->>>>>>> 99a890ca
     <PackageVersion Include="Aspire.Hosting.Azure.CognitiveServices" Version="9.5.1" />
     <PackageVersion Include="Aspire.Hosting.NodeJs" Version="9.5.2" />
     <PackageVersion Include="CommunityToolkit.Aspire.Hosting.Dapr" Version="9.3.0" />
