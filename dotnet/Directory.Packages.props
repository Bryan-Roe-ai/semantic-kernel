--- conflicted
+++ resolved
@@ -919,7 +919,6 @@
     <PackageVersion Include="Microsoft.CodeAnalysis.Common" Version="4.3.0" />
     <PackageVersion Include="Microsoft.CodeAnalysis.CSharp" Version="4.3.0" />
     <PackageVersion Include="Microsoft.Bcl.TimeProvider" Version="8.0.1" />
-<<<<<<< HEAD
     <PackageVersion Include="Microsoft.Extensions.Logging.Debug" Version="8.0.0" />
     <PackageVersion Include="Microsoft.Identity.Client" Version="4.64.0" />
     <PackageVersion Include="Microsoft.Identity.Client" Version="4.65.0" />
@@ -932,10 +931,8 @@
     <PackageVersion Include="Microsoft.ML.OnnxRuntime" Version="1.18.1" />
     <PackageVersion Include="Microsoft.ML.OnnxRuntime" Version="1.18.1" />
     <PackageVersion Include="Microsoft.ML.OnnxRuntime" Version="1.18.1" />
-=======
     <PackageVersion Include="Microsoft.Identity.Client" Version="4.66.1" />
     <PackageVersion Include="Microsoft.ML.OnnxRuntime" Version="1.19.2" />
->>>>>>> 0337c18e
     <PackageVersion Include="FastBertTokenizer" Version="1.0.28" />
     <PackageVersion Include="PdfPig" Version="0.1.9" />
     <PackageVersion Include="Pinecone.NET" Version="2.1.1" />
@@ -1535,14 +1532,11 @@
       <IncludeAssets>runtime; build; native; contentfiles; analyzers; buildtransitive</IncludeAssets>
     </PackageReference>
     <!-- OnnxRuntimeGenAI -->
-<<<<<<< HEAD
     <PackageVersion Include="Microsoft.ML.OnnxRuntimeGenAI" Version="0.5.2" />
     <PackageVersion Include="Microsoft.ML.OnnxRuntimeGenAI.Cuda" Version="0.5.2" />
     <PackageVersion Include="Microsoft.ML.OnnxRuntimeGenAI.DirectML" Version="0.5.2" />
-=======
     <PackageVersion Include="Microsoft.ML.OnnxRuntimeGenAI" Version="0.4.0" />
     <PackageVersion Include="Microsoft.ML.OnnxRuntimeGenAI.Cuda" Version="0.4.0" />
     <PackageVersion Include="Microsoft.ML.OnnxRuntimeGenAI.DirectML" Version="0.4.0" />
->>>>>>> 0337c18e
   </ItemGroup>
 </Project>