--- conflicted
+++ resolved
@@ -386,11 +386,8 @@
     <PackageVersion Include="Microsoft.OpenApi.Readers" Version="1.6.16" />
     <PackageVersion Include="Microsoft.OpenApi.ApiManifest" Version="0.5.4-preview" />
     <PackageVersion Include="Google.Apis.CustomSearchAPI.v1" Version="[1.60.0.3001, )" />
-<<<<<<< HEAD
-    <PackageVersion Include="Grpc.Net.Client" Version="2.64.0" />
-=======
+    <PackageVersion Include="Grpc.Net.Client" Version="2.64.0" />
     <PackageVersion Include="Grpc.Net.Client" Version="2.58.0" />
->>>>>>> e4cbbbf0
     <PackageVersion Include="protobuf-net" Version="3.2.30" />
     <PackageVersion Include="protobuf-net.Reflection" Version="3.2.12" />
     <PackageVersion Include="YamlDotNet" Version="16.0.0" />
