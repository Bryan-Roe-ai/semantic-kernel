<Project>
  <PropertyGroup>
    <!-- Enable central package management -->
    <!-- https://learn.microsoft.com/en-us/nuget/consume-packages/Central-Package-Management -->
    <ManagePackageVersionsCentrally>true</ManagePackageVersionsCentrally>
  </PropertyGroup>
  <ItemGroup>
    <PackageVersion Include="Azure.AI.Inference" Version="1.0.0-beta.2" />
    <PackageVersion Include="Dapr.Actors" Version="1.14.0" />
    <PackageVersion Include="Dapr.Actors.AspNetCore" Version="1.14.0" />
    <PackageVersion Include="Dapr.AspNetCore" Version="1.14.0" />
    <PackageVersion Include="Microsoft.VisualStudio.Threading" Version="17.11.20" />
    <PackageVersion Include="OpenAI" Version="[2.1.0-beta.1]" />
    <PackageVersion Include="Azure.AI.ContentSafety" Version="1.0.0" />
    <PackageVersion Include="Azure.AI.OpenAI" Version="2.0.0-beta.4" />
    <PackageVersion Include="OpenAI" Version="2.0.0-beta.10" />
    <PackageVersion Include="System.ClientModel" Version="1.1.0-beta.7" />
    <PackageVersion Include="Azure.AI.ContentSafety" Version="1.0.0" />
    <PackageVersion Include="Azure.AI.OpenAI" Version="2.0.0-beta.4" />
    <PackageVersion Include="Azure.AI.OpenAI" Version="[2.1.0-beta.1]" />
    <PackageVersion Include="Azure.Identity" Version="1.13.1" />
    <PackageVersion Include="Azure.Monitor.OpenTelemetry.Exporter" Version="1.3.0" />
    <PackageVersion Include="Azure.Search.Documents" Version="11.6.0" />
    <PackageVersion Include="Handlebars.Net.Helpers" Version="2.4.6" />
    <PackageVersion Include="Markdig" Version="0.37.0" />
    <PackageVersion Include="Handlebars.Net" Version="2.1.6" />
    <PackageVersion Include="HtmlAgilityPack" Version="1.11.67" />
    <PackageVersion Include="Microsoft.AspNet.WebApi.Client" Version="6.0.0" />
    <PackageVersion Include="JsonSchema.Net" Version="7.1.2" />
    <PackageVersion Include="Azure.Search.Documents" Version="11.5.1" />
    <PackageVersion Include="Handlebars.Net.Helpers" Version="2.4.1.4" />
    <PackageVersion Include="Markdig" Version="0.35.0" />
    <PackageVersion Include="Handlebars.Net" Version="2.1.4" />
    <PackageVersion Include="JsonSchema.Net.Generation" Version="4.3.0.2" />
    <PackageVersion Include="Microsoft.Azure.Functions.Worker" Version="1.20.1" />
    <PackageVersion Include="Microsoft.Azure.Functions.Worker.Extensions.Http" Version="3.1.0" />
    <PackageVersion Include="Microsoft.Azure.Kusto.Data" Version="12.2.5" />
    <PackageVersion Include="Microsoft.Azure.WebJobs.Extensions.OpenApi" Version="1.5.1" />
    <PackageVersion Include="Microsoft.Bcl.HashCode" Version="1.1.1" />
    <PackageVersion Include="Microsoft.Bcl.AsyncInterfaces" Version="8.0.0" />
    <PackageVersion Include="Microsoft.Bcl.Numerics" Version="8.0.0" />
    <PackageVersion Include="Microsoft.CodeAnalysis.Common" Version="4.3.0" />
    <PackageVersion Include="Microsoft.CodeAnalysis.CSharp" Version="4.3.0" />
    <PackageVersion Include="Microsoft.Bcl.TimeProvider" Version="8.0.1" />
    <PackageVersion Include="Microsoft.Extensions.Logging.Debug" Version="8.0.0" />
    <PackageVersion Include="Microsoft.Identity.Client" Version="4.64.0" />
    <PackageVersion Include="Microsoft.ML.OnnxRuntime" Version="1.19.2" />
    <PackageVersion Include="FastBertTokenizer" Version="1.0.28" />
    <PackageVersion Include="Pinecone.NET" Version="2.1.1" />
    <PackageVersion Include="System.Diagnostics.DiagnosticSource" Version="8.0.1" />
    <PackageVersion Include="System.Linq.Async" Version="6.0.1" />
    <PackageVersion Include="System.Memory.Data" Version="8.0.0" />
    <PackageVersion Include="System.Numerics.Tensors" Version="8.0.0" />
    <PackageVersion Include="System.Text.Json" Version="8.0.4" />
    <PackageVersion Include="OllamaSharp" Version="3.0.10" />
    <!-- Tokenizers -->
    <PackageVersion Include="Microsoft.ML.Tokenizers" Version="0.22.0-preview.24378.1" />
    <PackageVersion Include="Microsoft.DeepDev.TokenizerLib" Version="1.3.3" />
    <PackageVersion Include="SharpToken" Version="2.0.3" />
    <!-- Microsoft.Extensions.* -->
    <PackageVersion Include="Microsoft.Extensions.Configuration" Version="8.0.0" />
    <PackageVersion Include="Microsoft.Extensions.Configuration.Binder" Version="8.0.2" />
    <PackageVersion Include="Microsoft.Extensions.Configuration.EnvironmentVariables" Version="8.0.0" />
    <PackageVersion Include="Microsoft.Extensions.Configuration.Json" Version="8.0.0" />
    <PackageVersion Include="Microsoft.Extensions.Configuration.UserSecrets" Version="8.0.0" />
    <PackageVersion Include="Microsoft.Extensions.DependencyInjection" Version="8.0.0" />
    <PackageVersion Include="Microsoft.Extensions.DependencyInjection.Abstractions" Version="8.0.1" />
    <PackageVersion Include="Microsoft.Extensions.Hosting" Version="8.0.0" />
    <PackageVersion Include="Microsoft.Extensions.Http" Version="8.0.0" />
    <PackageVersion Include="Microsoft.Extensions.Http.Resilience" Version="8.8.0" />
    <PackageVersion Include="Microsoft.Extensions.Logging" Version="8.0.0" />
    <PackageVersion Include="Microsoft.Extensions.Logging.Abstractions" Version="8.0.1" />
    <PackageVersion Include="Microsoft.Extensions.Logging.Console" Version="8.0.0" />
    <PackageVersion Include="Microsoft.Extensions.Options.DataAnnotations" Version="8.0.0" />
    <PackageVersion Include="Microsoft.Extensions.TimeProvider.Testing" Version="8.9.1" />
    <PackageVersion Include="Microsoft.Extensions.Options.DataAnnotations" Version="8.0.0" />
    <PackageVersion Include="Microsoft.Extensions.TimeProvider.Testing" Version="8.5.0" />
    <PackageVersion Include="System.Text.Json" Version="6.0.8" />
    <PackageVersion Include="Microsoft.PowerShell.SDK" Version="6.2.7" />
    <PackageVersion Include="Azure.Search.Documents" Version="11.5.0-beta.2" />
    <PackageVersion Include="Microsoft.Bcl.HashCode" Version="[1.1.0, )" />
    <PackageVersion Include="Microsoft.Bcl.AsyncInterfaces" Version="[7.0.0, )" />
    <PackageVersion Include="Pgvector" Version="0.1.3" />
    <PackageVersion Include="System.Linq.Async" Version="6.0.1" />
    <PackageVersion Include="System.Text.Json" Version="[7.0.2, )" />
    <PackageVersion Include="Azure.AI.OpenAI" Version="[1.0.0-beta.5, )" />
    <!-- Microsoft.Extensions.Logging -->
    <PackageVersion Include="Microsoft.Extensions.Logging.Abstractions" Version="6.0.4" />
    <PackageVersion Include="Microsoft.Extensions.Logging.Console" Version="6.0.0" />
    <!-- Microsoft.Extensions.Configuration -->
    <PackageVersion Include="Microsoft.Extensions.Configuration" Version="6.0.1" />
    <PackageVersion Include="Microsoft.Extensions.Configuration.Binder" Version="7.0.4" />
    <PackageVersion Include="Microsoft.Extensions.Configuration.EnvironmentVariables" Version="6.0.1" />
    <PackageVersion Include="Microsoft.Extensions.Configuration.Json" Version="6.0.0" />
    <PackageVersion Include="Microsoft.Extensions.Configuration.UserSecrets" Version="6.0.1" />
    <PackageVersion Include="Microsoft.Extensions.DependencyInjection" Version="6.0.1" />
    <PackageVersion Include="Microsoft.Extensions.TimeProvider.Testing" Version="8.7.0" />
    <PackageVersion Include="Microsoft.Extensions.TimeProvider.Testing" Version="8.8.0" />
    <PackageVersion Include="Microsoft.Extensions.TimeProvider.Testing" Version="8.8.0" />
    <PackageVersion Include="Microsoft.Extensions.TimeProvider.Testing" Version="8.8.0" />
    <PackageVersion Include="Microsoft.Extensions.TimeProvider.Testing" Version="8.8.0" />
    <PackageVersion Include="Microsoft.Extensions.TimeProvider.Testing" Version="8.8.0" />
    <PackageVersion Include="Microsoft.Extensions.TimeProvider.Testing" Version="8.8.0" />
    <PackageVersion Include="Microsoft.Extensions.TimeProvider.Testing" Version="8.7.0" />
    <PackageVersion Include="Microsoft.Extensions.TimeProvider.Testing" Version="8.8.0" />
    <PackageVersion Include="Microsoft.Extensions.TimeProvider.Testing" Version="8.8.0" />

    <!-- Test -->
    <PackageVersion Include="Microsoft.NET.Test.Sdk" Version="17.11.1" />
    <PackageVersion Include="Moq" Version="[4.18.4]" />
    <PackageVersion Include="System.Threading.Channels" Version="8.0.0" />
    <PackageVersion Include="System.Threading.Tasks.Dataflow" Version="8.0.0" />
    <PackageVersion Include="Verify.Xunit" Version="26.1.5" />
    <PackageVersion Include="xunit" Version="2.9.0" />
    <PackageVersion Include="xunit.abstractions" Version="2.0.3" />
    <PackageVersion Include="xunit.runner.visualstudio" Version="2.8.2" />
    <PackageVersion Include="xretry" Version="1.9.0" />
    <PackageVersion Include="coverlet.collector" Version="6.0.2" />
    <PackageVersion Include="Docker.DotNet" Version="3.125.15" />
    <!-- Plugins -->
    <PackageVersion Include="DocumentFormat.OpenXml" Version="3.1.0" />
    <PackageVersion Include="Microsoft.Data.Sqlite" Version="8.0.8" />
    <PackageVersion Include="DuckDB.NET.Data.Full" Version="1.0.2" />
    <PackageVersion Include="DuckDB.NET.Data" Version="1.1.1" />
    <PackageVersion Include="MongoDB.Driver" Version="2.29.0" />
    <PackageVersion Include="DuckDB.NET.Data.Full" Version="1.1.1" />
    <PackageVersion Include="DuckDB.NET.Data" Version="1.1.1" />
    <PackageVersion Include="MongoDB.Driver" Version="2.28.0" />
    <PackageVersion Include="Microsoft.Graph" Version="[4.51.0, 5)" />
    <PackageVersion Include="Microsoft.Identity.Client.Extensions.Msal" Version="[2.28.0, )" />
    <PackageVersion Include="Microsoft.OpenApi" Version="1.6.21" />
    <PackageVersion Include="Microsoft.OpenApi.Readers" Version="1.6.21" />
    <PackageVersion Include="Microsoft.OpenApi.ApiManifest" Version="0.5.4-preview" />
    <PackageVersion Include="Google.Apis.CustomSearchAPI.v1" Version="[1.60.0.3001, )" />
    <PackageVersion Include="Grpc.Net.Client" Version="2.65.0" />
    <PackageVersion Include="protobuf-net" Version="3.2.30" />
    <PackageVersion Include="protobuf-net.Reflection" Version="3.2.12" />
    <PackageVersion Include="YamlDotNet" Version="16.0.0" />
    <PackageVersion Include="DocumentFormat.OpenXml" Version="3.1.0" />
    <PackageVersion Include="Microsoft.Data.Sqlite" Version="8.0.7" /> 
    <PackageVersion Include="DocumentFormat.OpenXml" Version="3.1.0" />
    <PackageVersion Include="Microsoft.Data.Sqlite" Version="8.0.7" /> 
    <PackageVersion Include="DocumentFormat.OpenXml" Version="3.1.0" />
    <PackageVersion Include="Microsoft.Data.Sqlite" Version="8.0.7" /> 
    <PackageVersion Include="DocumentFormat.OpenXml" Version="3.0.2" />
    <PackageVersion Include="Microsoft.Data.Sqlite" Version="8.0.7" />
    <PackageVersion Include="DocumentFormat.OpenXml" Version="3.1.0" />
    <PackageVersion Include="Microsoft.Data.Sqlite" Version="8.0.2" />
    <PackageVersion Include="DuckDB.NET.Data.Full" Version="1.0.2" />
    <PackageVersion Include="DuckDB.NET.Data" Version="1.0.1" />
    <PackageVersion Include="MongoDB.Driver" Version="2.27.0" />
    <PackageVersion Include="Microsoft.Graph" Version="[4.51.0, 5)" />
    <PackageVersion Include="Microsoft.Identity.Client.Extensions.Msal" Version="[2.28.0, )" />
    <PackageVersion Include="Microsoft.OpenApi" Version="1.6.16" />
    <PackageVersion Include="Microsoft.OpenApi.Readers" Version="1.6.16" />
    <PackageVersion Include="Microsoft.OpenApi.ApiManifest" Version="0.5.4-preview" />
    <PackageVersion Include="Google.Apis.CustomSearchAPI.v1" Version="[1.60.0.3001, )" />
    <PackageVersion Include="Grpc.Net.Client" Version="2.64.0" />
    <PackageVersion Include="protobuf-net" Version="3.2.30" />
    <PackageVersion Include="protobuf-net.Reflection" Version="3.2.12" />
    <PackageVersion Include="YamlDotNet" Version="16.0.0" />
    <PackageVersion Include="Microsoft.Extensions.TimeProvider.Testing" Version="8.5.0" />
    <PackageVersion Include="System.Text.Json" Version="6.0.8" />
    <PackageVersion Include="Microsoft.PowerShell.SDK" Version="6.2.7" />
    <!-- Microsoft.Extensions.Logging -->
    <PackageVersion Include="Microsoft.Extensions.Logging.Abstractions" Version="6.0.4" />
    <PackageVersion Include="Microsoft.Extensions.Logging.Console" Version="6.0.0" />
    <!-- Microsoft.Extensions.Configuration -->
    <PackageVersion Include="Microsoft.Extensions.Configuration" Version="6.0.1" />
    <PackageVersion Include="Microsoft.Extensions.Configuration.Binder" Version="7.0.4" />
    <PackageVersion Include="Microsoft.Extensions.Configuration.EnvironmentVariables" Version="6.0.1" />
    <PackageVersion Include="Microsoft.Extensions.Configuration.Json" Version="6.0.0" />
    <PackageVersion Include="Microsoft.Extensions.Configuration.UserSecrets" Version="6.0.1" />
    <PackageVersion Include="Microsoft.Extensions.DependencyInjection" Version="6.0.1" />
    <PackageVersion Include="Microsoft.Extensions.TimeProvider.Testing" Version="8.8.0" />
    <PackageVersion Include="Microsoft.Extensions.TimeProvider.Testing" Version="8.7.0" />
    <PackageVersion Include="Microsoft.Extensions.TimeProvider.Testing" Version="8.8.0" />
    <PackageVersion Include="Microsoft.Extensions.TimeProvider.Testing" Version="8.8.0" />
    <!-- Test -->
    <PackageVersion Include="Microsoft.NET.Test.Sdk" Version="17.11.0" />
    <PackageVersion Include="Moq" Version="[4.18.4]" />
    <PackageVersion Include="System.Threading.Channels" Version="8.0.0" />
    <PackageVersion Include="System.Threading.Tasks.Dataflow" Version="8.0.0" />
    <PackageVersion Include="Verify.Xunit" Version="26.1.5" />
    <PackageVersion Include="xunit" Version="2.9.0" />
    <PackageVersion Include="xunit.abstractions" Version="2.0.3" />
    <PackageVersion Include="xunit.runner.visualstudio" Version="2.8.2" />
    <PackageVersion Include="xretry" Version="1.9.0" />
    <PackageVersion Include="coverlet.collector" Version="6.0.2" />
    <PackageVersion Include="Docker.DotNet" Version="3.125.15" />
    <!-- Plugins -->
    <PackageVersion Include="DocumentFormat.OpenXml" Version="3.1.0" />
    <PackageVersion Include="Microsoft.Data.Sqlite" Version="8.0.7" /> 
    <PackageVersion Include="DuckDB.NET.Data.Full" Version="1.0.2" />
    <PackageVersion Include="DuckDB.NET.Data" Version="1.0.1" />
    <PackageVersion Include="MongoDB.Driver" Version="2.27.0" />
    <PackageVersion Include="Microsoft.Graph" Version="[4.51.0, 5)" />
    <PackageVersion Include="Microsoft.Identity.Client.Extensions.Msal" Version="[2.28.0, )" />
    <PackageVersion Include="Microsoft.OpenApi" Version="1.6.16" />
    <PackageVersion Include="Microsoft.OpenApi.Readers" Version="1.6.16" />
    <PackageVersion Include="Microsoft.OpenApi" Version="1.6.16" />
    <PackageVersion Include="Microsoft.OpenApi.Readers" Version="1.6.16" /> Include="Microsoft.OpenApi.ApiManifest" Version="0.5.4-preview" />
    <PackageVersion Include="Google.Apis.CustomSearchAPI.v1" Version="[1.60.0.3001, )" />
    <PackageVersion Include="Grpc.Net.Client" Version="2.64.0" />
    <PackageVersion Include="protobuf-net" Version="3.2.30" />
    <PackageVersion Include="protobuf-net.Reflection" Version="3.2.12" />
    <PackageVersion Include="YamlDotNet" Version="16.0.0" />
    <PackageVersion Include="Fluid.Core" Version="2.11.1" />
    <!-- Memory stores -->
    <PackageVersion Include="Microsoft.Azure.Cosmos" Version="3.42.0" />
    <PackageVersion Include="Pgvector" Version="0.2.0" />
    <PackageVersion Include="NRedisStack" Version="0.12.0" />
    <PackageVersion Include="Milvus.Client" Version="2.3.0-preview.1" />
    <PackageVersion Include="Testcontainers.Milvus" Version="3.10.0" />
    <PackageVersion Include="Microsoft.Data.SqlClient" Version="5.2.1" />
    <PackageVersion Include="Qdrant.Client" Version="1.11.0" />
    <!-- Symbols -->
    <PackageVersion Include="Microsoft.SourceLink.GitHub" Version="8.0.0" />
    <!-- Toolset -->
    <PackageVersion Include="Microsoft.CodeAnalysis.NetAnalyzers" Version="9.0.0-preview.24324.1" />
    <PackageVersion Include="Microsoft.Extensions.Options.DataAnnotations" Version="8.0.0" />
    <PackageVersion Include="Microsoft.Extensions.TimeProvider.Testing" Version="8.5.0" />
    <PackageVersion Include="System.Text.Json" Version="6.0.8" />
    <PackageVersion Include="Microsoft.PowerShell.SDK" Version="6.2.7" />
    <!-- Microsoft.Extensions.Logging -->
    <PackageVersion Include="Microsoft.Extensions.Logging.Abstractions" Version="6.0.4" />
    <PackageVersion Include="Microsoft.Extensions.Logging.Console" Version="6.0.0" />
    <!-- Microsoft.Extensions.Configuration -->
    <PackageVersion Include="Microsoft.Extensions.Configuration" Version="6.0.1" />
    <PackageVersion Include="Microsoft.Extensions.Configuration.Binder" Version="7.0.4" />
    <PackageVersion Include="Microsoft.Extensions.Configuration.EnvironmentVariables" Version="6.0.1" />
    <PackageVersion Include="Microsoft.Extensions.Configuration.Json" Version="6.0.0" />
    <PackageVersion Include="Microsoft.Extensions.Configuration.UserSecrets" Version="6.0.1" />
    <PackageVersion Include="Microsoft.Extensions.DependencyInjection" Version="6.0.1" />
    <PackageVersion Include="Microsoft.Extensions.TimeProvider.Testing" Version="8.8.0" />
    <!-- Test -->
    <PackageVersion Include="Microsoft.NET.Test.Sdk" Version="17.11.0" />
    <PackageVersion Include="Moq" Version="[4.18.4]" />
    <PackageVersion Include="System.Threading.Channels" Version="8.0.0" />
    <PackageVersion Include="System.Threading.Tasks.Dataflow" Version="8.0.0" />
    <PackageVersion Include="Verify.Xunit" Version="26.1.5" />
    <PackageVersion Include="xunit" Version="2.9.0" />
    <PackageVersion Include="xunit.abstractions" Version="2.0.3" />
    <PackageVersion Include="xunit.runner.visualstudio" Version="2.8.2" />
    <PackageVersion Include="xretry" Version="1.9.0" />
    <PackageVersion Include="coverlet.collector" Version="6.0.2" />
    <PackageVersion Include="Docker.DotNet" Version="3.125.15" />
    <!-- Plugins -->
    <PackageVersion Include="DocumentFormat.OpenXml" Version="3.1.0" />
    <PackageVersion Include="Microsoft.Data.Sqlite" Version="8.0.7" /> 
    <PackageVersion Include="DuckDB.NET.Data.Full" Version="1.0.2" />
    <PackageVersion Include="DuckDB.NET.Data" Version="1.0.1" />
    <PackageVersion Include="MongoDB.Driver" Version="2.27.0" />
    <PackageVersion Include="Microsoft.Graph" Version="[4.51.0, 5)" />
    <PackageVersion Include="Microsoft.Identity.Client.Extensions.Msal" Version="[2.28.0, )" />
    <PackageVersion Include="Microsoft.OpenApi" Version="1.6.16" />
    <PackageVersion Include="Microsoft.OpenApi.Readers" Version="1.6.16" />
    <PackageVersion Include="Microsoft.Extensions.TimeProvider.Testing" Version="8.8.0" />
    <!-- Test -->
    <PackageVersion Include="Microsoft.NET.Test.Sdk" Version="17.11.0" />
    <PackageVersion Include="Moq" Version="[4.18.4]" />
    <PackageVersion Include="System.Threading.Channels" Version="8.0.0" />
    <PackageVersion Include="System.Threading.Tasks.Dataflow" Version="8.0.0" />
    <PackageVersion Include="Verify.Xunit" Version="26.1.5" />
    <PackageVersion Include="xunit" Version="2.9.0" />
    <PackageVersion Include="xunit.abstractions" Version="2.0.3" />
    <PackageVersion Include="xunit.runner.visualstudio" Version="2.8.2" />
    <PackageVersion Include="xretry" Version="1.9.0" />
    <PackageVersion Include="coverlet.collector" Version="6.0.2" />
    <PackageVersion Include="Docker.DotNet" Version="3.125.15" />
    <!-- Plugins -->
    <PackageVersion Include="DocumentFormat.OpenXml" Version="3.1.0" />
    <PackageVersion Include="Microsoft.Data.Sqlite" Version="8.0.7" /> 
    <PackageVersion Include="DuckDB.NET.Data.Full" Version="1.0.2" />
    <PackageVersion Include="DuckDB.NET.Data" Version="1.0.1" />
    <PackageVersion Include="MongoDB.Driver" Version="2.27.0" />
    <PackageVersion Include="Microsoft.Graph" Version="[4.51.0, 5)" />
    <PackageVersion Include="Microsoft.Identity.Client.Extensions.Msal" Version="[2.28.0, )" />
    <PackageVersion Include="Microsoft.OpenApi" Version="1.6.16" />
    <PackageVersion Include="Microsoft.OpenApi.Readers" Version="1.6.16" />
    <PackageVersion Include="Microsoft.OpenApi.ApiManifest" Version="0.5.4-preview" />
    <PackageVersion Include="Google.Apis.CustomSearchAPI.v1" Version="[1.60.0.3001, )" />
    <PackageVersion Include="Grpc.Net.Client" Version="2.64.0" />
    <PackageVersion Include="protobuf-net" Version="3.2.30" />
    <PackageVersion Include="protobuf-net.Reflection" Version="3.2.12" />
    <PackageVersion Include="YamlDotNet" Version="16.0.0" />
    <PackageVersion Include="Fluid.Core" Version="2.11.1" />
    <!-- Memory stores -->
    <PackageVersion Include="Microsoft.Azure.Cosmos" Version="3.42.0" />
    <PackageVersion Include="Pgvector" Version="0.2.0" />
    <PackageVersion Include="NRedisStack" Version="0.12.0" />
    <PackageVersion Include="Milvus.Client" Version="2.3.0-preview.1" />
    <PackageVersion Include="Testcontainers.Milvus" Version="3.9.0" />
    <PackageVersion Include="Microsoft.Data.SqlClient" Version="5.2.1" />
    <PackageVersion Include="Qdrant.Client" Version="1.9.0" />
    <!-- Symbols -->
    <PackageVersion Include="Microsoft.SourceLink.GitHub" Version="8.0.0" />
    <!-- Toolset -->
    <PackageVersion Include="Microsoft.CodeAnalysis.NetAnalyzers" Version="9.0.0-preview.24324.1" />
    <PackageVersion Include="OpenAI" Version="2.0.0-beta.10" />
    <PackageVersion Include="System.ClientModel" Version="1.1.0-beta.7" />
    <PackageVersion Include="Azure.AI.ContentSafety" Version="1.0.0" />
    <PackageVersion Include="Azure.AI.OpenAI" Version="2.0.0-beta.4" />
    <PackageVersion Include="Azure.Identity" Version="1.12.0" />
    <PackageVersion Include="Azure.Monitor.OpenTelemetry.Exporter" Version="1.3.0" />
    <PackageVersion Include="Azure.Search.Documents" Version="11.6.0" />
    <PackageVersion Include="Handlebars.Net.Helpers" Version="2.4.5" />
    <PackageVersion Include="Markdig" Version="0.37.0" />
    <PackageVersion Include="Handlebars.Net" Version="2.1.6" />
    <PackageVersion Include="Microsoft.AspNet.WebApi.Client" Version="6.0.0" />
    <PackageVersion Include="JsonSchema.Net" Version="7.1.2" />
    <PackageVersion Include="Microsoft.Azure.Functions.Worker" Version="1.20.1" />
    <PackageVersion Include="Microsoft.Azure.Functions.Worker.Extensions.Http" Version="3.1.0" />
    <PackageVersion Include="Microsoft.Azure.Kusto.Data" Version="12.2.5" />
    <PackageVersion Include="Microsoft.Azure.WebJobs.Extensions.OpenApi" Version="1.5.1" />
    <PackageVersion Include="Microsoft.Bcl.HashCode" Version="1.1.1" />
    <PackageVersion Include="Microsoft.Bcl.AsyncInterfaces" Version="8.0.0" />
    <PackageVersion Include="Microsoft.Bcl.Numerics" Version="8.0.0" />
    <PackageVersion Include="Microsoft.CodeAnalysis.Common" Version="4.3.0" />
    <PackageVersion Include="Microsoft.CodeAnalysis.CSharp" Version="4.3.0" />
    <PackageVersion Include="Microsoft.Bcl.TimeProvider" Version="8.0.1" />
    <PackageVersion Include="Microsoft.Extensions.Logging.Debug" Version="8.0.0" />
    <PackageVersion Include="Microsoft.Identity.Client" Version="4.64.0" />
    <PackageVersion Include="Microsoft.ML.OnnxRuntime" Version="1.19.2" />
    <PackageVersion Include="Microsoft.ML.OnnxRuntime" Version="1.18.1" />
    <PackageVersion Include="Microsoft.ML.OnnxRuntime" Version="1.18.1" />
    <PackageVersion Include="Microsoft.ML.OnnxRuntime" Version="1.18.1" />
    <PackageVersion Include="FastBertTokenizer" Version="1.0.28" />
    <PackageVersion Include="Pinecone.NET" Version="2.1.1" />
    <PackageVersion Include="System.Diagnostics.DiagnosticSource" Version="8.0.1" />
    <PackageVersion Include="System.Linq.Async" Version="6.0.1" />
    <PackageVersion Include="System.Memory.Data" Version="8.0.0" />
    <PackageVersion Include="System.Numerics.Tensors" Version="8.0.0" />
    <PackageVersion Include="System.Text.Json" Version="8.0.4" />
    <PackageVersion Include="System.Threading.Tasks.Extensions" Version="4.5.4" />
    <PackageVersion Include="System.ValueTuple" Version="4.5.0" />
    <PackageVersion Include="OllamaSharp" Version="3.0.1" />
    <!-- Tokenizers -->
    <PackageVersion Include="Microsoft.ML.Tokenizers" Version="0.22.0-preview.24378.1" />
    <PackageVersion Include="Microsoft.DeepDev.TokenizerLib" Version="1.3.3" />
    <PackageVersion Include="SharpToken" Version="2.0.3" />
    <!-- Microsoft.Extensions.* -->
    <PackageVersion Include="Microsoft.Extensions.Configuration" Version="8.0.0" />
    <PackageVersion Include="Microsoft.Extensions.Configuration.Binder" Version="8.0.2" />
    <PackageVersion Include="Microsoft.Extensions.Configuration.EnvironmentVariables" Version="8.0.0" />
    <PackageVersion Include="Microsoft.Extensions.Configuration.Json" Version="8.0.0" />
    <PackageVersion Include="Microsoft.Extensions.Configuration.UserSecrets" Version="8.0.0" />
    <PackageVersion Include="Microsoft.Extensions.DependencyInjection" Version="8.0.0" />
    <PackageVersion Include="Microsoft.Extensions.DependencyInjection.Abstractions" Version="8.0.1" />
    <PackageVersion Include="Microsoft.Extensions.Hosting" Version="8.0.0" />
    <PackageVersion Include="Microsoft.Extensions.Http" Version="8.0.0" />
    <PackageVersion Include="Microsoft.Extensions.Http.Resilience" Version="8.8.0" />
    <PackageVersion Include="Microsoft.Extensions.Logging" Version="8.0.0" />
    <PackageVersion Include="Microsoft.Extensions.Logging.Abstractions" Version="8.0.1" />
    <PackageVersion Include="Microsoft.Extensions.Logging.Console" Version="8.0.0" />
    <PackageVersion Include="Microsoft.Extensions.Options.DataAnnotations" Version="8.0.0" />
    <PackageVersion Include="Microsoft.Extensions.TimeProvider.Testing" Version="8.9.1" />
    <PackageVersion Include="Microsoft.Extensions.TimeProvider.Testing" Version="8.5.0" />
    <PackageVersion Include="Microsoft.Extensions.TimeProvider.Testing" Version="8.5.0" />
    <PackageVersion Include="Microsoft.Extensions.TimeProvider.Testing" Version="8.5.0" />
    <PackageVersion Include="System.Text.Json" Version="6.0.8" />
    <PackageVersion Include="Microsoft.PowerShell.SDK" Version="6.2.7" />
    <!-- Microsoft.Extensions.Logging -->
    <PackageVersion Include="Microsoft.Extensions.Logging.Abstractions" Version="6.0.4" />
    <PackageVersion Include="Microsoft.Extensions.Logging.Console" Version="6.0.0" />
    <!-- Microsoft.Extensions.Configuration -->
    <PackageVersion Include="Microsoft.Extensions.Configuration" Version="6.0.1" />
    <PackageVersion Include="Microsoft.Extensions.Configuration.Binder" Version="7.0.4" />
    <PackageVersion Include="Microsoft.Extensions.Configuration.EnvironmentVariables" Version="6.0.1" />
    <PackageVersion Include="Microsoft.Extensions.Configuration.Json" Version="6.0.0" />
    <PackageVersion Include="Microsoft.Extensions.Configuration.UserSecrets" Version="6.0.1" />
    <PackageVersion Include="Microsoft.Extensions.DependencyInjection" Version="6.0.1" />
    <PackageVersion Include="Microsoft.Extensions.TimeProvider.Testing" Version="8.7.0" />
    <PackageVersion Include="Microsoft.Extensions.TimeProvider.Testing" Version="8.8.0" />
    <PackageVersion Include="Microsoft.Extensions.TimeProvider.Testing" Version="8.8.0" />
    <PackageVersion Include="Microsoft.Extensions.TimeProvider.Testing" Version="8.8.0" />
    <PackageVersion Include="Microsoft.Extensions.TimeProvider.Testing" Version="8.8.0" />
    <!-- Test -->
    <PackageVersion Include="Microsoft.NET.Test.Sdk" Version="17.11.0" />
    <PackageVersion Include="Moq" Version="[4.18.4]" />
    <PackageVersion Include="System.Threading.Channels" Version="8.0.0" />
    <PackageVersion Include="System.Threading.Tasks.Dataflow" Version="8.0.0" />
    <PackageVersion Include="Verify.Xunit" Version="26.1.5" />
    <PackageVersion Include="Verify.Xunit" Version="23.5.2" />
    <PackageVersion Include="Verify.Xunit" Version="23.5.2" />
    <PackageVersion Include="Verify.Xunit" Version="23.5.2" />
    <PackageVersion Include="xunit" Version="2.9.0" />
    <PackageVersion Include="xunit.abstractions" Version="2.0.3" />
    <PackageVersion Include="xunit.runner.visualstudio" Version="2.8.2" />
    <PackageVersion Include="xretry" Version="1.9.0" />
    <PackageVersion Include="coverlet.collector" Version="6.0.2" />
    <PackageVersion Include="Docker.DotNet" Version="3.125.15" />
    <!-- Plugins -->
    <PackageVersion Include="DocumentFormat.OpenXml" Version="3.1.0" />
    <PackageVersion Include="Microsoft.Data.Sqlite" Version="8.0.7" />
    <PackageVersion Include="DuckDB.NET.Data.Full" Version="1.0.2" />
    <PackageVersion Include="DuckDB.NET.Data" Version="1.0.1" />
    <PackageVersion Include="MongoDB.Driver" Version="2.28.0" />
    <PackageVersion Include="Microsoft.Graph" Version="[4.51.0, 5)" />
    <PackageVersion Include="Microsoft.Identity.Client.Extensions.Msal" Version="[2.28.0, )" />
    <PackageVersion Include="Microsoft.OpenApi" Version="1.6.21" />
    <PackageVersion Include="Microsoft.OpenApi.Readers" Version="1.6.21" />
    <PackageVersion Include="Microsoft.OpenApi.ApiManifest" Version="0.5.4-preview" />
    <PackageVersion Include="Google.Apis.CustomSearchAPI.v1" Version="[1.60.0.3001, )" />
    <PackageVersion Include="Grpc.Net.Client" Version="2.65.0" />
    <PackageVersion Include="protobuf-net" Version="3.2.30" />
    <PackageVersion Include="protobuf-net.Reflection" Version="3.2.12" />
    <PackageVersion Include="YamlDotNet" Version="16.0.0" />
    <PackageVersion Include="Microsoft.Data.Sqlite" Version="8.0.7" /> 
    <PackageVersion Include="DuckDB.NET.Data.Full" Version="1.0.2" />
    <PackageVersion Include="DuckDB.NET.Data" Version="1.0.1" />
    <PackageVersion Include="MongoDB.Driver" Version="2.27.0" />
    <PackageVersion Include="Microsoft.Graph" Version="[4.51.0, 5)" />
    <PackageVersion Include="Microsoft.Identity.Client.Extensions.Msal" Version="[2.28.0, )" />
    <PackageVersion Include="Microsoft.OpenApi" Version="1.6.16" />
    <PackageVersion Include="Microsoft.OpenApi.Readers" Version="1.6.16" />
    <PackageVersion Include="Microsoft.OpenApi.ApiManifest" Version="0.5.4-preview" />
    <PackageVersion Include="Google.Apis.CustomSearchAPI.v1" Version="[1.60.0.3001, )" />
    <PackageVersion Include="Grpc.Net.Client" Version="2.64.0" />
    <PackageVersion Include="Grpc.Net.Client" Version="2.58.0" />
    <PackageVersion Include="protobuf-net" Version="3.2.30" />
    <PackageVersion Include="protobuf-net.Reflection" Version="3.2.12" />
    <PackageVersion Include="YamlDotNet" Version="16.0.0" />
    <PackageVersion Include="Fluid.Core" Version="2.11.1" />
    <!-- Memory stores -->
    <PackageVersion Include="Microsoft.Azure.Cosmos" Version="3.42.0" />
    <PackageVersion Include="Pgvector" Version="0.2.0" />
    <PackageVersion Include="NRedisStack" Version="0.12.0" />
    <PackageVersion Include="Milvus.Client" Version="2.3.0-preview.1" />
    <PackageVersion Include="Testcontainers.Milvus" Version="3.9.0" />
    <PackageVersion Include="Microsoft.Data.SqlClient" Version="5.2.1" />
    <PackageVersion Include="Qdrant.Client" Version="1.9.0" />
    <!-- Symbols -->
    <PackageVersion Include="Microsoft.SourceLink.GitHub" Version="8.0.0" />
    <!-- Toolset --> Include="Microsoft.CodeAnalysis.NetAnalyzers" Version="9.0.0-preview.24324.1" />
    <PackageVersion Include="Microsoft.CodeAnalysis.NetAnalyzers" Version="9.0.0-preview.24324.1" />
    <PackageVersion Include="Microsoft.Extensions.TimeProvider.Testing" Version="8.5.0" />
    <PackageVersion Include="System.Text.Json" Version="6.0.8" />
    <PackageVersion Include="Microsoft.PowerShell.SDK" Version="6.2.7" />
    <!-- Microsoft.Extensions.Logging -->
    <PackageVersion Include="Microsoft.Extensions.Logging.Abstractions" Version="6.0.4" />
    <PackageVersion Include="Microsoft.Extensions.Logging.Console" Version="6.0.0" />
    <!-- Microsoft.Extensions.Configuration -->
    <PackageVersion Include="Microsoft.Extensions.Configuration" Version="6.0.1" />
    <PackageVersion Include="Microsoft.Extensions.Configuration.Binder" Version="7.0.4" />
    <PackageVersion Include="Microsoft.Extensions.Configuration.EnvironmentVariables" Version="6.0.1" />
    <PackageVersion Include="Microsoft.Extensions.Configuration.Json" Version="6.0.0" />
    <PackageVersion Include="Microsoft.Extensions.Configuration.UserSecrets" Version="6.0.1" />
    <PackageVersion Include="Microsoft.Extensions.DependencyInjection" Version="6.0.1" />
    <PackageVersion Include="Microsoft.Extensions.TimeProvider.Testing" Version="8.8.0" />
    <!-- Test -->
    <PackageVersion Include="Microsoft.NET.Test.Sdk" Version="17.11.0" />
    <PackageVersion Include="Moq" Version="[4.18.4]" />
    <PackageVersion Include="System.Threading.Channels" Version="8.0.0" />
    <PackageVersion Include="System.Threading.Tasks.Dataflow" Version="8.0.0" />
    <PackageVersion Include="Verify.Xunit" Version="26.1.5" />
    <PackageVersion Include="xunit" Version="2.9.0" />
    <PackageVersion Include="xunit.abstractions" Version="2.0.3" />
    <PackageVersion Include="xunit.runner.visualstudio" Version="2.8.2" />
    <PackageVersion Include="xretry" Version="1.9.0" />
    <PackageVersion Include="coverlet.collector" Version="6.0.2" />
    <PackageVersion Include="Docker.DotNet" Version="3.125.15" />
    <!-- Plugins -->
    <PackageVersion Include="DocumentFormat.OpenXml" Version="3.1.0" />
    <PackageVersion Include="Microsoft.Data.Sqlite" Version="8.0.7" /> 
    <PackageVersion Include="DuckDB.NET.Data.Full" Version="1.0.2" />
    <PackageVersion Include="DuckDB.NET.Data" Version="1.0.1" />
    <PackageVersion Include="MongoDB.Driver" Version="2.27.0" />
    <PackageVersion Include="Microsoft.Graph" Version="[4.51.0, 5)" />
    <PackageVersion Include="Microsoft.Identity.Client.Extensions.Msal" Version="[2.28.0, )" />
    <PackageVersion Include="Microsoft.OpenApi" Version="1.6.16" />
    <PackageVersion Include="Microsoft.OpenApi.Readers" Version="1.6.16" />
    <PackageVersion Include="Microsoft.OpenApi.ApiManifest" Version="0.5.4-preview" />
    <PackageVersion Include="Google.Apis.CustomSearchAPI.v1" Version="[1.60.0.3001, )" />
    <PackageVersion Include="Grpc.Net.Client" Version="2.64.0" />
    <PackageVersion Include="protobuf-net" Version="3.2.30" />
    <PackageVersion Include="protobuf-net.Reflection" Version="3.2.12" />
    <PackageVersion Include="YamlDotNet" Version="16.0.0" />
    <PackageVersion Include="Fluid.Core" Version="2.11.1" />
    <PackageVersion Include="Fluid.Core" Version="2.11.1" />
    <PackageVersion Include="CoreCLR-NCalc" Version="2.2.113" />
    <PackageVersion Include="YamlDotNet" Version="13.1.1" />
    <!-- Memory stores -->
    <PackageVersion Include="Microsoft.Azure.Cosmos" Version="3.42.0" />
    <PackageVersion Include="Pgvector" Version="0.2.0" />
    <PackageVersion Include="NRedisStack" Version="0.12.0" />
    <PackageVersion Include="Milvus.Client" Version="2.3.0-preview.1" />
    <PackageVersion Include="Testcontainers.Milvus" Version="3.10.0" />
    <PackageVersion Include="Microsoft.Data.SqlClient" Version="5.2.1" />
    <PackageVersion Include="Qdrant.Client" Version="1.10.0" />
    <!-- Symbols -->
    <PackageVersion Include="Microsoft.SourceLink.GitHub" Version="8.0.0" />
    <!-- Toolset -->
    <PackageVersion Include="Microsoft.CodeAnalysis.NetAnalyzers" Version="9.0.0-preview.24324.1" />
    <PackageVersion Include="Testcontainers.Milvus" Version="3.9.0" />
    <PackageVersion Include="Microsoft.Data.SqlClient" Version="5.2.1" />
    <PackageVersion Include="Qdrant.Client" Version="1.9.0" />
    <!-- Symbols -->
    <PackageVersion Include="Microsoft.SourceLink.GitHub" Version="8.0.0" />
    <!-- Toolset -->
    <PackageVersion Include="Microsoft.CodeAnalysis.NetAnalyzers" Version="9.0.0-preview.24324.1" />
    <PackageVersion Include="Microsoft.CodeAnalysis.NetAnalyzers" Version="9.0.0-preview.24324.1" />
    <PackageVersion Include="DocumentFormat.OpenXml" Version="3.1.0" />
    <PackageVersion Include="Microsoft.Data.Sqlite" Version="8.0.7" />
    <PackageVersion Include="DuckDB.NET.Data.Full" Version="1.0.2" />
    <PackageVersion Include="DuckDB.NET.Data" Version="1.0.1" />
    <PackageVersion Include="MongoDB.Driver" Version="2.27.0" />
    <PackageVersion Include="Microsoft.Graph" Version="[4.51.0, 5)" />
    <PackageVersion Include="Microsoft.Identity.Client.Extensions.Msal" Version="[2.28.0, )" />
    <PackageVersion Include="Microsoft.OpenApi" Version="1.6.16" />
    <PackageVersion Include="Microsoft.OpenApi.Readers" Version="1.6.16" />
    <PackageVersion Include="Microsoft.OpenApi.ApiManifest" Version="0.5.4-preview" />
    <PackageVersion Include="Google.Apis.CustomSearchAPI.v1" Version="[1.60.0.3001, )" />
    <PackageVersion Include="Grpc.Net.Client" Version="2.64.0" />
    <PackageVersion Include="protobuf-net" Version="3.2.30" />
    <PackageVersion Include="protobuf-net.Reflection" Version="3.2.12" />
    <PackageVersion Include="DuckDB.NET.Data.Full" Version="1.0.2" />
    <PackageVersion Include="DuckDB.NET.Data" Version="1.0.1" />
    <PackageVersion Include="MongoDB.Driver" Version="2.27.0" />
    <PackageVersion Include="Microsoft.Graph" Version="[4.51.0, 5)" />
    <PackageVersion Include="Microsoft.Identity.Client.Extensions.Msal" Version="[2.28.0, )" />
    <PackageVersion Include="Microsoft.OpenApi" Version="1.6.16" />
    <PackageVersion Include="Microsoft.OpenApi.Readers" Version="1.6.16" />
    <PackageVersion Include="DuckDB.NET.Data.Full" Version="1.0.2" />
    <PackageVersion Include="DuckDB.NET.Data" Version="1.0.1" />
    <PackageVersion Include="MongoDB.Driver" Version="2.27.0" />
    <PackageVersion Include="Microsoft.Graph" Version="[4.51.0, 5)" />
    <PackageVersion Include="Microsoft.Identity.Client.Extensions.Msal" Version="[2.28.0, )" />
    <PackageVersion Include="Microsoft.OpenApi" Version="1.6.16" />
    <PackageVersion Include="Microsoft.OpenApi.Readers" Version="1.6.16" />
    <PackageVersion Include="xunit" Version="2.9.0" />
    <PackageVersion Include="xunit.abstractions" Version="2.0.3" />
    <PackageVersion Include="xunit.runner.visualstudio" Version="2.8.2" />
    <PackageVersion Include="xretry" Version="1.9.0" />
    <PackageVersion Include="coverlet.collector" Version="6.0.2" />
    <PackageVersion Include="Docker.DotNet" Version="3.125.15" />
    <!-- Plugins -->
    <PackageVersion Include="DocumentFormat.OpenXml" Version="3.1.0" />
    <PackageVersion Include="Microsoft.Data.Sqlite" Version="8.0.7" />
    <PackageVersion Include="DuckDB.NET.Data.Full" Version="1.0.2" />
    <PackageVersion Include="DuckDB.NET.Data" Version="1.0.1" />
    <PackageVersion Include="MongoDB.Driver" Version="2.27.0" />
    <PackageVersion Include="Microsoft.Graph" Version="[4.51.0, 5)" />
    <PackageVersion Include="Microsoft.Identity.Client.Extensions.Msal" Version="[2.28.0, )" />
    <PackageVersion Include="Microsoft.OpenApi" Version="1.6.16" />
    <PackageVersion Include="Microsoft.OpenApi.Readers" Version="1.6.16" />
    <PackageVersion Include="Microsoft.OpenApi.ApiManifest" Version="0.5.4-preview" />
    <PackageVersion Include="Google.Apis.CustomSearchAPI.v1" Version="[1.60.0.3001, )" />
    <PackageVersion Include="Grpc.Net.Client" Version="2.64.0" />
    <PackageVersion Include="protobuf-net" Version="3.2.30" />
    <PackageVersion Include="protobuf-net.Reflection" Version="3.2.12" />
    <PackageVersion Include="YamlDotNet" Version="16.0.0" />
    <PackageVersion Include="Fluid.Core" Version="2.11.1" />
    <PackageVersion Include="Microsoft.Data.Sqlite" Version="8.0.7" /> 
    <PackageVersion Include="DuckDB.NET.Data.Full" Version="1.0.2" />
    <PackageVersion Include="DuckDB.NET.Data" Version="1.0.1" />
    <PackageVersion Include="MongoDB.Driver" Version="2.27.0" />
    <PackageVersion Include="Microsoft.Graph" Version="[4.51.0, 5)" />
    <PackageVersion Include="Microsoft.Identity.Client.Extensions.Msal" Version="[2.28.0, )" />
    <PackageVersion Include="Microsoft.OpenApi" Version="1.6.16" />
    <PackageVersion Include="Microsoft.OpenApi.Readers" Version="1.6.16" />
    <PackageVersion Include="Microsoft.OpenApi.ApiManifest" Version="0.5.4-preview" />
    <PackageVersion Include="Google.Apis.CustomSearchAPI.v1" Version="[1.60.0.3001, )" />
    <PackageVersion Include="Grpc.Net.Client" Version="2.64.0" />
    <PackageVersion Include="Grpc.Net.Client" Version="2.58.0" />
    <PackageVersion Include="protobuf-net" Version="3.2.30" />
    <PackageVersion Include="protobuf-net.Reflection" Version="3.2.12" />
    <PackageVersion Include="YamlDotNet" Version="16.0.0" />
    <PackageVersion Include="Fluid.Core" Version="2.11.1" />
    <!-- Memory stores -->
    <PackageVersion Include="Microsoft.Azure.Cosmos" Version="3.42.0" />
    <PackageVersion Include="Pgvector" Version="0.2.0" />
    <PackageVersion Include="NRedisStack" Version="0.12.0" />
    <PackageVersion Include="Milvus.Client" Version="2.3.0-preview.1" />
    <PackageVersion Include="Testcontainers.Milvus" Version="3.9.0" />
    <PackageVersion Include="Microsoft.Data.SqlClient" Version="5.2.1" />
    <PackageVersion Include="Qdrant.Client" Version="1.9.0" />
    <!-- Symbols -->
    <PackageVersion Include="Microsoft.SourceLink.GitHub" Version="8.0.0" />
    <!-- Toolset --> Include="Microsoft.CodeAnalysis.NetAnalyzers" Version="9.0.0-preview.24324.1" />
    <PackageVersion Include="Microsoft.CodeAnalysis.NetAnalyzers" Version="9.0.0-preview.24324.1" />
    <PackageVersion Include="Microsoft.Extensions.TimeProvider.Testing" Version="8.5.0" />
    <PackageVersion Include="System.Text.Json" Version="6.0.8" />
    <PackageVersion Include="Microsoft.PowerShell.SDK" Version="6.2.7" />
    <!-- Microsoft.Extensions.Logging -->
    <PackageVersion Include="Microsoft.Extensions.Logging.Abstractions" Version="6.0.4" />
    <PackageVersion Include="Microsoft.Extensions.Logging.Console" Version="6.0.0" />
    <!-- Microsoft.Extensions.Configuration -->
    <PackageVersion Include="Microsoft.Extensions.Configuration" Version="6.0.1" />
    <PackageVersion Include="Microsoft.Extensions.Configuration.Binder" Version="7.0.4" />
    <PackageVersion Include="Microsoft.Extensions.Configuration.EnvironmentVariables" Version="6.0.1" />
    <PackageVersion Include="Microsoft.Extensions.Configuration.Json" Version="6.0.0" />
    <PackageVersion Include="Microsoft.Extensions.Configuration.UserSecrets" Version="6.0.1" />
    <PackageVersion Include="Microsoft.Extensions.DependencyInjection" Version="6.0.1" />
    <PackageVersion Include="Microsoft.Extensions.TimeProvider.Testing" Version="8.8.0" />
    <!-- Test -->
    <PackageVersion Include="Microsoft.NET.Test.Sdk" Version="17.11.0" />
    <PackageVersion Include="Moq" Version="[4.18.4]" />
    <PackageVersion Include="System.Threading.Channels" Version="8.0.0" />
    <PackageVersion Include="System.Threading.Tasks.Dataflow" Version="8.0.0" />
    <PackageVersion Include="Verify.Xunit" Version="26.1.5" />
    <PackageVersion Include="xunit" Version="2.9.0" />
    <PackageVersion Include="xunit.abstractions" Version="2.0.3" />
    <PackageVersion Include="xunit.runner.visualstudio" Version="2.8.2" />
    <PackageVersion Include="xretry" Version="1.9.0" />
    <PackageVersion Include="coverlet.collector" Version="6.0.2" />
    <PackageVersion Include="Docker.DotNet" Version="3.125.15" />
    <!-- Plugins -->
    <PackageVersion Include="DocumentFormat.OpenXml" Version="3.1.0" />
    <PackageVersion Include="Microsoft.Data.Sqlite" Version="8.0.7" /> 
    <PackageVersion Include="DuckDB.NET.Data.Full" Version="1.0.2" />
    <PackageVersion Include="DuckDB.NET.Data" Version="1.0.1" />
    <PackageVersion Include="MongoDB.Driver" Version="2.27.0" />
    <PackageVersion Include="Microsoft.Graph" Version="[4.51.0, 5)" />
    <PackageVersion Include="Microsoft.Identity.Client.Extensions.Msal" Version="[2.28.0, )" />
    <PackageVersion Include="Microsoft.OpenApi" Version="1.6.16" />
    <PackageVersion Include="Microsoft.OpenApi.Readers" Version="1.6.16" />
    <PackageVersion Include="Microsoft.OpenApi.ApiManifest" Version="0.5.4-preview" />
    <PackageVersion Include="Google.Apis.CustomSearchAPI.v1" Version="[1.60.0.3001, )" />
    <PackageVersion Include="Grpc.Net.Client" Version="2.64.0" />
    <PackageVersion Include="protobuf-net" Version="3.2.30" />
    <PackageVersion Include="protobuf-net.Reflection" Version="3.2.12" />
    <PackageVersion Include="YamlDotNet" Version="16.0.0" />
    <PackageVersion Include="Fluid.Core" Version="2.11.1" />
    <PackageVersion Include="CoreCLR-NCalc" Version="2.2.113" />
    <PackageVersion Include="YamlDotNet" Version="13.1.1" />
    <!-- Memory stores -->
    <PackageVersion Include="Microsoft.Azure.Cosmos" Version="3.42.0" />
    <PackageVersion Include="Pgvector" Version="0.2.0" />
    <PackageVersion Include="NRedisStack" Version="0.12.0" />
    <PackageVersion Include="Milvus.Client" Version="2.3.0-preview.1" />
    <PackageVersion Include="Testcontainers.Milvus" Version="3.9.0" />
    <PackageVersion Include="Microsoft.Data.SqlClient" Version="5.2.1" />
    <PackageVersion Include="Qdrant.Client" Version="1.9.0" />
    <!-- Symbols -->
    <PackageVersion Include="Microsoft.SourceLink.GitHub" Version="8.0.0" />
    <!-- Toolset -->
    <PackageVersion Include="Microsoft.CodeAnalysis.NetAnalyzers" Version="9.0.0-preview.24324.1" />
    <PackageVersion Include="Microsoft.CodeAnalysis.NetAnalyzers" Version="9.0.0-preview.24324.1" />
    <PackageVersion Include="DocumentFormat.OpenXml" Version="3.1.0" />
    <PackageVersion Include="Microsoft.Data.Sqlite" Version="8.0.7" />
    <PackageVersion Include="DuckDB.NET.Data.Full" Version="1.0.2" />
    <PackageVersion Include="DuckDB.NET.Data" Version="1.0.1" />
    <PackageVersion Include="MongoDB.Driver" Version="2.27.0" />
    <PackageVersion Include="Microsoft.Graph" Version="[4.51.0, 5)" />
    <PackageVersion Include="Microsoft.Identity.Client.Extensions.Msal" Version="[2.28.0, )" />
    <PackageVersion Include="Microsoft.OpenApi" Version="1.6.16" />
    <PackageVersion Include="Microsoft.OpenApi.Readers" Version="1.6.16" />
    <PackageVersion Include="Microsoft.OpenApi.ApiManifest" Version="0.5.4-preview" />
    <PackageVersion Include="Google.Apis.CustomSearchAPI.v1" Version="[1.60.0.3001, )" />
    <PackageVersion Include="Grpc.Net.Client" Version="2.64.0" />
    <PackageVersion Include="protobuf-net" Version="3.2.30" />
    <PackageVersion Include="protobuf-net.Reflection" Version="3.2.12" />
    <PackageVersion Include="DuckDB.NET.Data.Full" Version="1.0.2" />
    <PackageVersion Include="DuckDB.NET.Data" Version="1.0.1" />
    <PackageVersion Include="MongoDB.Driver" Version="2.27.0" />
    <PackageVersion Include="Microsoft.Graph" Version="[4.51.0, 5)" />
    <PackageVersion Include="Microsoft.Identity.Client.Extensions.Msal" Version="[2.28.0, )" />
    <PackageVersion Include="Microsoft.OpenApi" Version="1.6.16" />
    <PackageVersion Include="Microsoft.OpenApi.Readers" Version="1.6.16" />
    <PackageVersion Include="DuckDB.NET.Data.Full" Version="1.0.2" />
    <PackageVersion Include="DuckDB.NET.Data" Version="1.0.1" />
    <PackageVersion Include="MongoDB.Driver" Version="2.27.0" />
    <PackageVersion Include="Microsoft.Graph" Version="[4.51.0, 5)" />
    <PackageVersion Include="Microsoft.Identity.Client.Extensions.Msal" Version="[2.28.0, )" />
    <PackageVersion Include="Microsoft.OpenApi" Version="1.6.16" />
    <PackageVersion Include="Microsoft.OpenApi.Readers" Version="1.6.16" />
    <PackageVersion Include="xunit" Version="2.9.0" />
    <PackageVersion Include="xunit.abstractions" Version="2.0.3" />
    <PackageVersion Include="xunit.runner.visualstudio" Version="2.8.2" />
    <PackageVersion Include="xretry" Version="1.9.0" />
    <PackageVersion Include="coverlet.collector" Version="6.0.2" />
    <PackageVersion Include="Docker.DotNet" Version="3.125.15" />
    <!-- Plugins -->
    <PackageVersion Include="DocumentFormat.OpenXml" Version="3.1.0" />
    <PackageVersion Include="Microsoft.Data.Sqlite" Version="8.0.7" />
    <PackageVersion Include="DuckDB.NET.Data.Full" Version="1.0.2" />
    <PackageVersion Include="DuckDB.NET.Data" Version="1.0.1" />
    <PackageVersion Include="MongoDB.Driver" Version="2.27.0" />
    <PackageVersion Include="Microsoft.Graph" Version="[4.51.0, 5)" />
    <PackageVersion Include="Microsoft.Identity.Client.Extensions.Msal" Version="[2.28.0, )" />
    <PackageVersion Include="Microsoft.OpenApi" Version="1.6.16" />
    <PackageVersion Include="Microsoft.OpenApi.Readers" Version="1.6.16" />
    <PackageVersion Include="Microsoft.OpenApi.ApiManifest" Version="0.5.4-preview" />
    <PackageVersion Include="Google.Apis.CustomSearchAPI.v1" Version="[1.60.0.3001, )" />
    <PackageVersion Include="Grpc.Net.Client" Version="2.64.0" />
    <PackageVersion Include="protobuf-net" Version="3.2.30" />
    <PackageVersion Include="protobuf-net.Reflection" Version="3.2.12" />
    <PackageVersion Include="YamlDotNet" Version="16.0.0" />
    <PackageVersion Include="Fluid.Core" Version="2.11.1" />
    <!-- Memory stores -->
    <PackageVersion Include="Microsoft.Azure.Cosmos" Version="3.42.0" />
    <PackageVersion Include="Pgvector" Version="0.2.0" />
    <PackageVersion Include="NRedisStack" Version="0.12.0" />
    <PackageVersion Include="Milvus.Client" Version="2.3.0-preview.1" />
    <PackageVersion Include="Testcontainers.Milvus" Version="3.9.0" />
    <PackageVersion Include="Microsoft.Data.SqlClient" Version="5.2.1" />
    <PackageVersion Include="Qdrant.Client" Version="1.9.0" />
    <!-- Symbols -->
    <PackageVersion Include="Microsoft.SourceLink.GitHub" Version="8.0.0" />
    <!-- Toolset -->
    <PackageVersion Include="Microsoft.CodeAnalysis.NetAnalyzers" Version="9.0.0-preview.24415.1" />
    <PackageReference Include="Microsoft.CodeAnalysis.NetAnalyzers">
      <PrivateAssets>all</PrivateAssets>
      <IncludeAssets>runtime; build; native; contentfiles; analyzers; buildtransitive</IncludeAssets>
    </PackageReference>
    <PackageVersion Include="Microsoft.VisualStudio.Threading.Analyzers" Version="17.11.20" />
    <PackageReference Include="Microsoft.VisualStudio.Threading.Analyzers">
    <PackageVersion Include="Microsoft.SourceLink.GitHub" Version="1.1.1" />
    <!-- Analyzers -->
    <!-- TODO: Not working with .NET Standard 2.0
    <PackageVersion Include="Microsoft.CodeDom.Providers.DotNetCompilerPlatform" Version="4.1.0" />
    <PackageReference Include="Microsoft.CodeDom.Providers.DotNetCompilerPlatform">
      <PrivateAssets>all</PrivateAssets>
      <IncludeAssets>runtime; build; native; contentfiles; analyzers; buildtransitive</IncludeAssets>
    </PackageReference>
    <PackageVersion Include="xunit.analyzers" Version="1.16.0" />
    <PackageReference Include="xunit.analyzers">
      <PrivateAssets>all</PrivateAssets>
      <IncludeAssets>runtime; build; native; contentfiles; analyzers; buildtransitive</IncludeAssets>
    </PackageReference>
    <PackageVersion Include="Moq.Analyzers" Version="0.1.2" />
    <PackageVersion Include="Microsoft.Extensions.Options.DataAnnotations" Version="8.0.0" />
    <PackageVersion Include="OpenAI" Version="2.0.0-beta.10" />
    <PackageVersion Include="System.ClientModel" Version="1.1.0-beta.7" />
    <PackageVersion Include="Azure.AI.ContentSafety" Version="1.0.0" />
    <PackageVersion Include="Azure.AI.OpenAI" Version="2.0.0-beta.4" />
    <PackageVersion Include="Azure.Identity" Version="1.12.0" />
    <PackageVersion Include="Azure.Monitor.OpenTelemetry.Exporter" Version="1.3.0" />
    <PackageVersion Include="Azure.Search.Documents" Version="11.6.0" />
    <PackageVersion Include="Handlebars.Net.Helpers" Version="2.4.5" />
    <PackageVersion Include="Markdig" Version="0.37.0" />
    <PackageVersion Include="Handlebars.Net" Version="2.1.6" />
    <PackageVersion Include="Microsoft.AspNet.WebApi.Client" Version="6.0.0" />
    <PackageVersion Include="JsonSchema.Net" Version="7.1.2" />
    <PackageVersion Include="Microsoft.Azure.Functions.Worker" Version="1.20.1" />
    <PackageVersion Include="Microsoft.Azure.Functions.Worker.Extensions.Http" Version="3.1.0" />
    <PackageVersion Include="Microsoft.Azure.Kusto.Data" Version="12.2.5" />
    <PackageVersion Include="Microsoft.Azure.WebJobs.Extensions.OpenApi" Version="1.5.1" />
    <PackageVersion Include="Microsoft.Bcl.HashCode" Version="1.1.1" />
    <PackageVersion Include="Microsoft.Bcl.AsyncInterfaces" Version="8.0.0" />
    <PackageVersion Include="Microsoft.Bcl.Numerics" Version="8.0.0" />
    <PackageVersion Include="Microsoft.CodeAnalysis.Common" Version="4.3.0" />
    <PackageVersion Include="Microsoft.CodeAnalysis.CSharp" Version="4.3.0" />
    <PackageVersion Include="Microsoft.Bcl.TimeProvider" Version="8.0.1" />
    <PackageVersion Include="Microsoft.Extensions.Logging.Debug" Version="8.0.0" />
    <PackageVersion Include="Microsoft.Identity.Client" Version="4.64.0" />
    <PackageVersion Include="Microsoft.ML.OnnxRuntime" Version="1.18.1" />
    <PackageVersion Include="FastBertTokenizer" Version="1.0.28" />
    <PackageVersion Include="Pinecone.NET" Version="2.1.1" />
    <PackageVersion Include="System.Diagnostics.DiagnosticSource" Version="8.0.1" />
    <PackageVersion Include="System.Linq.Async" Version="6.0.1" />
    <PackageVersion Include="System.Memory.Data" Version="8.0.0" />
    <PackageVersion Include="System.Numerics.Tensors" Version="8.0.0" />
    <PackageVersion Include="System.Text.Json" Version="8.0.4" />
    <PackageVersion Include="System.Threading.Tasks.Extensions" Version="4.5.4" />
    <PackageVersion Include="System.ValueTuple" Version="4.5.0" />
    <PackageVersion Include="OllamaSharp" Version="3.0.1" />
    <!-- Tokenizers -->
    <PackageVersion Include="Microsoft.ML.Tokenizers" Version="0.22.0-preview.24378.1" />
    <PackageVersion Include="Microsoft.DeepDev.TokenizerLib" Version="1.3.3" />
    <PackageVersion Include="SharpToken" Version="2.0.3" />
    <!-- Microsoft.Extensions.* -->
    <PackageVersion Include="Microsoft.Extensions.Configuration" Version="8.0.0" />
    <PackageVersion Include="Microsoft.Extensions.Configuration.Binder" Version="8.0.2" />
    <PackageVersion Include="Microsoft.Extensions.Configuration.EnvironmentVariables" Version="8.0.0" />
    <PackageVersion Include="Microsoft.Extensions.Configuration.Json" Version="8.0.0" />
    <PackageVersion Include="Microsoft.Extensions.Configuration.UserSecrets" Version="8.0.0" />
    <PackageVersion Include="Microsoft.Extensions.DependencyInjection" Version="8.0.0" />
    <PackageVersion Include="Microsoft.Extensions.DependencyInjection.Abstractions" Version="8.0.1" />
    <PackageVersion Include="Microsoft.Extensions.Hosting" Version="8.0.0" />
    <PackageVersion Include="Microsoft.Extensions.Http" Version="8.0.0" />
    <PackageVersion Include="Microsoft.Extensions.Http.Resilience" Version="8.8.0" />
    <PackageVersion Include="Microsoft.Extensions.Logging" Version="8.0.0" />
    <PackageVersion Include="Microsoft.Extensions.Logging.Abstractions" Version="8.0.1" />
    <PackageVersion Include="Microsoft.Extensions.Logging.Console" Version="8.0.0" />
    <PackageVersion Include="Microsoft.Extensions.Options.DataAnnotations" Version="8.0.0" />
    <PackageVersion Include="Microsoft.Extensions.TimeProvider.Testing" Version="8.5.0" />
    <PackageVersion Include="System.Text.Json" Version="6.0.8" />
    <PackageVersion Include="Microsoft.PowerShell.SDK" Version="6.2.7" />
    <!-- Microsoft.Extensions.Logging -->
    <PackageVersion Include="Microsoft.Extensions.Logging.Abstractions" Version="6.0.4" />
    <PackageVersion Include="Microsoft.Extensions.Logging.Console" Version="6.0.0" />
    <!-- Microsoft.Extensions.Configuration -->
    <PackageVersion Include="Microsoft.Extensions.Configuration" Version="6.0.1" />
    <PackageVersion Include="Microsoft.Extensions.Configuration.Binder" Version="7.0.4" />
    <PackageVersion Include="Microsoft.Extensions.Configuration.EnvironmentVariables" Version="6.0.1" />
    <PackageVersion Include="Microsoft.Extensions.Configuration.Json" Version="6.0.0" />
    <PackageVersion Include="Microsoft.Extensions.Configuration.UserSecrets" Version="6.0.1" />
    <PackageVersion Include="Microsoft.Extensions.DependencyInjection" Version="6.0.1" />
    <PackageVersion Include="Microsoft.Extensions.TimeProvider.Testing" Version="8.8.0" />
    <PackageVersion Include="Microsoft.Extensions.Options.DataAnnotations" Version="8.0.0" /> Include="Microsoft.Extensions.TimeProvider.Testing" Version="8.5.0" />
    <PackageVersion Include="System.Text.Json" Version="6.0.8" />
    <PackageVersion Include="Microsoft.PowerShell.SDK" Version="6.2.7" />
    <!-- Microsoft.Extensions.Logging -->
    <PackageVersion Include="Microsoft.Extensions.Logging.Abstractions" Version="6.0.4" />
    <PackageVersion Include="Microsoft.Extensions.Logging.Console" Version="6.0.0" />
    <!-- Microsoft.Extensions.Configuration -->
    <PackageVersion Include="Microsoft.Extensions.Configuration" Version="6.0.1" />
    <PackageVersion Include="Microsoft.Extensions.Configuration.Binder" Version="7.0.4" />
    <PackageVersion Include="Microsoft.Extensions.Configuration.EnvironmentVariables" Version="6.0.1" />
    <PackageVersion Include="Microsoft.Extensions.Configuration.Json" Version="6.0.0" />
    <PackageVersion Include="Microsoft.Extensions.Configuration.UserSecrets" Version="6.0.1" />
    <PackageVersion Include="Microsoft.Extensions.DependencyInjection" Version="6.0.1" />
    <PackageVersion Include="Microsoft.Extensions.TimeProvider.Testing" Version="8.8.0" />
    <!-- Test -->
    <PackageVersion Include="Microsoft.NET.Test.Sdk" Version="17.11.0" />
    <PackageVersion Include="Moq" Version="[4.18.4]" />
    <PackageVersion Include="System.Threading.Channels" Version="8.0.0" />
    <PackageVersion Include="System.Threading.Tasks.Dataflow" Version="8.0.0" />
    <PackageVersion Include="Verify.Xunit" Version="26.1.5" />
    <PackageVersion Include="xunit" Version="2.9.0" />
    <PackageVersion Include="xunit.abstractions" Version="2.0.3" />
    <PackageVersion Include="xunit.runner.visualstudio" Version="2.8.2" />
    <PackageVersion Include="xretry" Version="1.9.0" />
    <PackageVersion Include="coverlet.collector" Version="6.0.2" />
    <PackageVersion Include="Docker.DotNet" Version="3.125.15" />
    <!-- Plugins -->
    <PackageVersion Include="DocumentFormat.OpenXml" Version="3.1.0" />
    <PackageVersion Include="Microsoft.Data.Sqlite" Version="8.0.7" /> 
    <PackageVersion Include="Microsoft.Extensions.Logging.Console" Version="6.0.0" />
    <!-- Microsoft.Extensions.Configuration -->
    <PackageVersion Include="Microsoft.Extensions.Configuration" Version="6.0.1" />
    <PackageVersion Include="Microsoft.Extensions.Configuration.Binder" Version="7.0.4" />
    <PackageVersion Include="Microsoft.Extensions.Configuration.EnvironmentVariables" Version="6.0.1" />
    <PackageVersion Include="Microsoft.Extensions.Configuration.Json" Version="6.0.0" />
    <PackageVersion Include="Microsoft.Extensions.Configuration.UserSecrets" Version="6.0.1" />
    <PackageVersion Include="Microsoft.Extensions.DependencyInjection" Version="6.0.1" /> Include="Microsoft.Extensions.TimeProvider.Testing" Version="8.8.0" />
    <!-- Test -->
    <PackageVersion Include="Microsoft.NET.Test.Sdk" Version="17.11.0" />
    <PackageVersion Include="Moq" Version="[4.18.4]" />
    <PackageVersion Include="System.Threading.Channels" Version="8.0.0" />
    <PackageVersion Include="System.Threading.Tasks.Dataflow" Version="8.0.0" />
    <PackageVersion Include="Verify.Xunit" Version="26.1.5" />
    <PackageVersion Include="xunit" Version="2.9.0" />
    <PackageVersion Include="xunit.abstractions" Version="2.0.3" />
    <PackageVersion Include="xunit.runner.visualstudio" Version="2.8.2" />
    <PackageVersion Include="xretry" Version="1.9.0" />
    <PackageVersion Include="coverlet.collector" Version="6.0.2" />
    <PackageVersion Include="Docker.DotNet" Version="3.125.15" />
    <!-- Plugins -->
    <PackageVersion Include="DocumentFormat.OpenXml" Version="3.1.0" />
    <PackageVersion Include="Microsoft.Data.Sqlite" Version="8.0.7" /> 
    <PackageVersion Include="DuckDB.NET.Data.Full" Version="1.0.2" />
    <PackageVersion Include="DuckDB.NET.Data" Version="1.0.1" />
    <PackageVersion Include="MongoDB.Driver" Version="2.27.0" />
    <PackageVersion Include="Microsoft.Graph" Version="[4.51.0, 5)" />
    <PackageVersion Include="Microsoft.Identity.Client.Extensions.Msal" Version="[2.28.0, )" />
    <PackageVersion Include="Microsoft.OpenApi" Version="1.6.16" />
    <PackageVersion Include="Microsoft.OpenApi.Readers" Version="1.6.16" />
    <PackageVersion Include="Microsoft.OpenApi.ApiManifest" Version="0.5.4-preview" />
    <PackageVersion Include="Google.Apis.CustomSearchAPI.v1" Version="[1.60.0.3001, )" />
    <PackageVersion Include="Grpc.Net.Client" Version="2.64.0" />
    <PackageVersion Include="protobuf-net" Version="3.2.30" />
    <PackageVersion Include="protobuf-net.Reflection" Version="3.2.12" />
    <PackageVersion Include="YamlDotNet" Version="16.0.0" />
    <PackageVersion Include="Microsoft.OpenApi.ApiManifest" Version="0.5.4-preview" />
    <PackageVersion Include="Google.Apis.CustomSearchAPI.v1" Version="[1.60.0.3001, )" />
    <PackageVersion Include="Grpc.Net.Client" Version="2.64.0" />
    <PackageVersion Include="protobuf-net" Version="3.2.30" />
    <PackageVersion Include="protobuf-net.Reflection" Version="3.2.12" />
    <PackageVersion Include="YamlDotNet" Version="16.0.0" />
    <PackageVersion Include="Fluid.Core" Version="2.11.1" />
    <!-- Memory stores -->
    <PackageVersion Include="Microsoft.Azure.Cosmos" Version="3.42.0" />
    <PackageVersion Include="Pgvector" Version="0.2.0" />
    <PackageVersion Include="NRedisStack" Version="0.12.0" />
    <PackageVersion Include="Milvus.Client" Version="2.3.0-preview.1" />
    <PackageVersion Include="Testcontainers.Milvus" Version="3.9.0" />
    <PackageVersion Include="Microsoft.Data.SqlClient" Version="5.2.1" />
    <PackageVersion Include="Qdrant.Client" Version="1.9.0" />
    <!-- Symbols -->
    <PackageVersion Include="Microsoft.SourceLink.GitHub" Version="8.0.0" />
    <!-- Toolset -->
    <PackageVersion Include="Microsoft.CodeAnalysis.NetAnalyzers" Version="9.0.0-preview.24324.1" />
    <PackageVersion Include="Microsoft.OpenApi" Version="1.6.16" />
    <PackageVersion Include="Microsoft.OpenApi.Readers" Version="1.6.16" />
    <PackageVersion Include="Microsoft.OpenApi.ApiManifest" Version="0.5.4-preview" />
    <PackageVersion Include="Google.Apis.CustomSearchAPI.v1" Version="[1.60.0.3001, )" />
    <PackageVersion Include="Grpc.Net.Client" Version="2.64.0" />
    <PackageVersion Include="protobuf-net" Version="3.2.30" />
    <PackageVersion Include="protobuf-net.Reflection" Version="3.2.12" />
    <PackageVersion Include="YamlDotNet" Version="16.0.0" />
    <PackageVersion Include="Fluid.Core" Version="2.11.1" />
    <!-- Memory stores -->
    <PackageVersion Include="Microsoft.Azure.Cosmos" Version="3.42.0" />
    <PackageVersion Include="Pgvector" Version="0.2.0" />
    <PackageVersion Include="NRedisStack" Version="0.12.0" />
    <PackageVersion Include="Milvus.Client" Version="2.3.0-preview.1" />
    <PackageVersion Include="Testcontainers.Milvus" Version="3.9.0" />
    <PackageVersion Include="Microsoft.Data.SqlClient" Version="5.2.1" />
    <PackageVersion Include="Qdrant.Client" Version="1.9.0" />
    <!-- Symbols -->
    <PackageVersion Include="Microsoft.SourceLink.GitHub" Version="8.0.0" />
    <!-- Toolset -->
    <PackageVersion Include="Microsoft.CodeAnalysis.NetAnalyzers" Version="9.0.0-preview.24324.1" />
    <PackageVersion Include="OpenAI" Version="2.0.0-beta.10" />
    <PackageVersion Include="System.ClientModel" Version="1.1.0-beta.7" />
    <PackageVersion Include="Azure.AI.ContentSafety" Version="1.0.0" />
    <PackageVersion Include="Azure.AI.OpenAI" Version="2.0.0-beta.4" />
    <PackageVersion Include="OpenAI" Version="[2.0.0-beta.12]" />
    <PackageVersion Include="Azure.AI.ContentSafety" Version="1.0.0" />
    <PackageVersion Include="Azure.AI.OpenAI" Version="[2.0.0-beta.6]" />
    <PackageVersion Include="Azure.Identity" Version="1.12.0" />
    <PackageVersion Include="Azure.Monitor.OpenTelemetry.Exporter" Version="1.3.0" />
    <PackageVersion Include="Azure.Search.Documents" Version="11.6.0" />
    <PackageVersion Include="Handlebars.Net.Helpers" Version="2.4.5" />
    <PackageVersion Include="Markdig" Version="0.37.0" />
    <PackageVersion Include="Handlebars.Net" Version="2.1.6" />
    <PackageVersion Include="Microsoft.AspNet.WebApi.Client" Version="6.0.0" />
    <PackageVersion Include="JsonSchema.Net" Version="7.1.2" />
    <PackageVersion Include="Microsoft.Azure.Functions.Worker" Version="1.20.1" />
    <PackageVersion Include="Microsoft.Azure.Functions.Worker.Extensions.Http" Version="3.1.0" />
    <PackageVersion Include="Microsoft.Azure.Kusto.Data" Version="12.2.6" />
    <PackageVersion Include="Microsoft.Azure.WebJobs.Extensions.OpenApi" Version="1.5.1" />
    <PackageVersion Include="Microsoft.Bcl.HashCode" Version="1.1.1" />
    <PackageVersion Include="Microsoft.Bcl.AsyncInterfaces" Version="8.0.0" />
    <PackageVersion Include="Microsoft.Bcl.Numerics" Version="8.0.0" />
    <PackageVersion Include="Microsoft.CodeAnalysis.Common" Version="4.3.0" />
    <PackageVersion Include="Microsoft.CodeAnalysis.CSharp" Version="4.3.0" />
    <PackageVersion Include="Microsoft.Bcl.TimeProvider" Version="8.0.1" />
    <PackageVersion Include="Microsoft.Extensions.Logging.Debug" Version="8.0.0" />
    <PackageVersion Include="Microsoft.Identity.Client" Version="4.64.0" />
    <PackageVersion Include="Microsoft.Identity.Client" Version="4.65.0" />
    <PackageVersion Include="Microsoft.Identity.Client" Version="4.66.1" />
    <PackageVersion Include="Microsoft.ML.OnnxRuntime" Version="1.19.2" />
    <PackageVersion Include="Microsoft.ML.OnnxRuntime" Version="1.18.1" />
    <PackageVersion Include="Microsoft.ML.OnnxRuntime" Version="1.18.1" />
    <PackageVersion Include="Microsoft.ML.OnnxRuntime" Version="1.18.1" />
    <PackageVersion Include="Microsoft.ML.OnnxRuntime" Version="1.18.1" />
    <PackageVersion Include="Microsoft.ML.OnnxRuntime" Version="1.18.1" />
    <PackageVersion Include="Microsoft.ML.OnnxRuntime" Version="1.18.1" />
    <PackageVersion Include="Microsoft.ML.OnnxRuntime" Version="1.18.1" />
    <PackageVersion Include="Microsoft.ML.OnnxRuntime" Version="1.18.1" />
    <PackageVersion Include="FastBertTokenizer" Version="1.0.28" />
    <PackageVersion Include="PdfPig" Version="0.1.9" />
    <PackageVersion Include="Pinecone.NET" Version="2.1.1" />
    <PackageVersion Include="System.Diagnostics.DiagnosticSource" Version="8.0.1" />
    <PackageVersion Include="System.Linq.Async" Version="6.0.1" />
    <PackageVersion Include="System.Memory.Data" Version="8.0.0" />
    <PackageVersion Include="System.Numerics.Tensors" Version="8.0.0" />
    <PackageVersion Include="System.Text.Json" Version="8.0.4" />
    <PackageVersion Include="System.Threading.Tasks.Extensions" Version="4.5.4" />
    <PackageVersion Include="System.ValueTuple" Version="4.5.0" />
    <PackageVersion Include="OllamaSharp" Version="3.0.1" />
    <PackageVersion Include="System.Text.Json" Version="8.0.5" />
<<<<<<< HEAD
    <PackageVersion Include="OllamaSharp" Version="3.0.10" />
    <PackageVersion Include="OllamaSharp" Version="3.0.12" />
=======
    <PackageVersion Include="OllamaSharp" Version="4.0.3" />
>>>>>>> 6bcc375e
    <!-- Tokenizers -->
    <PackageVersion Include="Microsoft.ML.Tokenizers" Version="0.22.0-preview.24378.1" />
    <PackageVersion Include="Microsoft.DeepDev.TokenizerLib" Version="1.3.3" />
    <PackageVersion Include="SharpToken" Version="2.0.3" />
    <!-- Microsoft.Extensions.* -->
    <PackageVersion Include="Microsoft.Extensions.AI.Abstractions" Version="9.0.0-preview.9.24525.1" />
    <PackageVersion Include="Microsoft.Extensions.Configuration" Version="8.0.0" />
    <PackageVersion Include="Microsoft.Extensions.Configuration.Binder" Version="8.0.2" />
    <PackageVersion Include="Microsoft.Extensions.Configuration.EnvironmentVariables" Version="8.0.0" />
    <PackageVersion Include="Microsoft.Extensions.Configuration.Json" Version="8.0.0" />
    <PackageVersion Include="Microsoft.Extensions.Configuration.UserSecrets" Version="8.0.0" />
    <PackageVersion Include="Microsoft.Extensions.DependencyInjection" Version="8.0.0" />
    <PackageVersion Include="Microsoft.Extensions.DependencyInjection.Abstractions" Version="8.0.2" />
    <PackageVersion Include="Microsoft.Extensions.Hosting" Version="8.0.0" />
    <PackageVersion Include="Microsoft.Extensions.Http" Version="8.0.0" />
    <PackageVersion Include="Microsoft.Extensions.Http.Resilience" Version="8.9.1" />
    <PackageVersion Include="Microsoft.Extensions.Logging" Version="8.0.0" />
    <PackageVersion Include="Microsoft.Extensions.Logging.Abstractions" Version="8.0.2" />
    <PackageVersion Include="Microsoft.Extensions.Logging.Console" Version="8.0.0" />
    <PackageVersion Include="Microsoft.Extensions.Options.DataAnnotations" Version="8.0.0" />
    <PackageVersion Include="Microsoft.Extensions.TimeProvider.Testing" Version="8.9.1" />
    <PackageVersion Include="Microsoft.Extensions.TimeProvider.Testing" Version="8.5.0" />
    <PackageVersion Include="Microsoft.Extensions.TimeProvider.Testing" Version="8.5.0" />
    <PackageVersion Include="Microsoft.Extensions.TimeProvider.Testing" Version="8.5.0" />
    <PackageVersion Include="Microsoft.Extensions.TimeProvider.Testing" Version="8.5.0" />
    <PackageVersion Include="Microsoft.Extensions.TimeProvider.Testing" Version="8.5.0" />
    <PackageVersion Include="Microsoft.Extensions.TimeProvider.Testing" Version="8.5.0" />
    <PackageVersion Include="Microsoft.Extensions.TimeProvider.Testing" Version="8.5.0" />
    <PackageVersion Include="Microsoft.Extensions.TimeProvider.Testing" Version="8.5.0" />
    <PackageVersion Include="System.Text.Json" Version="6.0.8" />
    <PackageVersion Include="Microsoft.PowerShell.SDK" Version="6.2.7" />
    <!-- Microsoft.Extensions.Logging -->
    <PackageVersion Include="Microsoft.Extensions.Logging.Abstractions" Version="6.0.4" />
    <PackageVersion Include="Microsoft.Extensions.Logging.Console" Version="6.0.0" />
    <!-- Microsoft.Extensions.Configuration -->
    <PackageVersion Include="Microsoft.Extensions.Configuration" Version="6.0.1" />
    <PackageVersion Include="Microsoft.Extensions.Configuration.Binder" Version="7.0.4" />
    <PackageVersion Include="Microsoft.Extensions.Configuration.EnvironmentVariables" Version="6.0.1" />
    <PackageVersion Include="Microsoft.Extensions.Configuration.Json" Version="6.0.0" />
    <PackageVersion Include="Microsoft.Extensions.Configuration.UserSecrets" Version="6.0.1" />
    <PackageVersion Include="Microsoft.Extensions.DependencyInjection" Version="6.0.1" />
    <PackageVersion Include="Microsoft.Extensions.TimeProvider.Testing" Version="8.7.0" />
    <PackageVersion Include="Microsoft.Extensions.TimeProvider.Testing" Version="8.8.0" />
    <PackageVersion Include="Microsoft.Extensions.TimeProvider.Testing" Version="8.8.0" />
    <PackageVersion Include="Microsoft.Extensions.TimeProvider.Testing" Version="8.8.0" />
    <PackageVersion Include="Microsoft.Extensions.TimeProvider.Testing" Version="8.8.0" />
    <PackageVersion Include="Microsoft.Extensions.TimeProvider.Testing" Version="8.8.0" />
    <PackageVersion Include="Microsoft.Extensions.TimeProvider.Testing" Version="8.8.0" />
    <PackageVersion Include="Microsoft.Extensions.TimeProvider.Testing" Version="8.8.0" />
    <PackageVersion Include="Microsoft.Extensions.TimeProvider.Testing" Version="8.8.0" />
    <PackageVersion Include="Microsoft.Extensions.TimeProvider.Testing" Version="8.8.0" />
    <!-- Test -->
    <PackageVersion Include="Microsoft.NET.Test.Sdk" Version="17.11.0" />
    <PackageVersion Include="Moq" Version="[4.18.4]" />
    <PackageVersion Include="System.Threading.Channels" Version="8.0.0" />
    <PackageVersion Include="System.Threading.Tasks.Dataflow" Version="8.0.0" />
    <PackageVersion Include="Verify.Xunit" Version="26.1.5" />
    <PackageVersion Include="xunit" Version="2.9.0" />
    <PackageVersion Include="Verify.Xunit" Version="23.5.2" />
    <PackageVersion Include="xunit" Version="2.9.2" />
    <PackageVersion Include="xunit.abstractions" Version="2.0.3" />
    <PackageVersion Include="xunit.runner.visualstudio" Version="2.8.2" />
    <PackageVersion Include="xretry" Version="1.9.0" />
    <PackageVersion Include="coverlet.collector" Version="6.0.2" />
    <PackageVersion Include="Docker.DotNet" Version="3.125.15" />
    <!-- Plugins -->
    <PackageVersion Include="DocumentFormat.OpenXml" Version="3.1.0" />
    <PackageVersion Include="Microsoft.Data.Sqlite" Version="8.0.7" />
    <PackageVersion Include="DuckDB.NET.Data.Full" Version="1.0.2" />
    <PackageVersion Include="DuckDB.NET.Data" Version="1.0.1" />
    <PackageVersion Include="MongoDB.Driver" Version="2.28.0" />
    <PackageVersion Include="Microsoft.Data.Sqlite" Version="8.0.10" />
    <PackageVersion Include="DuckDB.NET.Data.Full" Version="1.1.1" />
    <PackageVersion Include="DuckDB.NET.Data" Version="1.1.1" />
    <PackageVersion Include="MongoDB.Driver" Version="2.29.0" />
    <PackageVersion Include="DuckDB.NET.Data.Full" Version="1.1.2.1" />
    <PackageVersion Include="DuckDB.NET.Data" Version="1.1.2.1" />
    <PackageVersion Include="MongoDB.Driver" Version="2.30.0" />
    <PackageVersion Include="Microsoft.Graph" Version="[4.51.0, 5)" />
    <PackageVersion Include="Microsoft.Identity.Client.Extensions.Msal" Version="[2.28.0, )" />
    <PackageVersion Include="Microsoft.OpenApi" Version="1.6.21" />
    <PackageVersion Include="Microsoft.OpenApi.Readers" Version="1.6.21" />
    <PackageVersion Include="Microsoft.OpenApi.ApiManifest" Version="0.5.4-preview" />
    <PackageVersion Include="Google.Apis.CustomSearchAPI.v1" Version="[1.60.0.3001, )" />
    <PackageVersion Include="Grpc.Net.Client" Version="2.66.0" />
    <PackageVersion Include="protobuf-net" Version="3.2.30" />
    <PackageVersion Include="protobuf-net.Reflection" Version="3.2.12" />
    <PackageVersion Include="YamlDotNet" Version="16.0.0" />
    <PackageVersion Include="Microsoft.Data.Sqlite" Version="8.0.7" /> 
    <PackageVersion Include="DuckDB.NET.Data.Full" Version="1.0.2" />
    <PackageVersion Include="DuckDB.NET.Data" Version="1.0.1" />
    <PackageVersion Include="MongoDB.Driver" Version="2.27.0" />
    <PackageVersion Include="Microsoft.Graph" Version="[4.51.0, 5)" />
    <PackageVersion Include="Microsoft.Identity.Client.Extensions.Msal" Version="[2.28.0, )" />
    <PackageVersion Include="Microsoft.OpenApi" Version="1.6.16" />
    <PackageVersion Include="Microsoft.OpenApi.Readers" Version="1.6.16" />
    <PackageVersion Include="Microsoft.OpenApi" Version="1.6.14" />
    <PackageVersion Include="Microsoft.OpenApi.Readers" Version="1.6.13" />
    <PackageVersion Include="Microsoft.OpenApi.ApiManifest" Version="0.5.4-preview" />
    <PackageVersion Include="Google.Apis.CustomSearchAPI.v1" Version="[1.60.0.3001, )" />
    <PackageVersion Include="Grpc.Net.Client" Version="2.64.0" />
    <PackageVersion Include="protobuf-net" Version="3.2.30" />
    <PackageVersion Include="protobuf-net.Reflection" Version="3.2.12" />
    <PackageVersion Include="YamlDotNet" Version="16.0.0" />
    <PackageVersion Include="Fluid.Core" Version="2.11.1" />
    <!-- Memory stores -->
    <PackageVersion Include="Microsoft.Azure.Cosmos" Version="3.42.0" />
    <PackageVersion Include="Pgvector" Version="0.2.0" />
    <PackageVersion Include="NRedisStack" Version="0.12.0" />
    <PackageVersion Include="Milvus.Client" Version="2.3.0-preview.1" />
    <PackageVersion Include="Testcontainers.Milvus" Version="3.9.0" />
    <PackageVersion Include="Microsoft.Data.SqlClient" Version="5.2.1" />
    <PackageVersion Include="Qdrant.Client" Version="1.9.0" />
    <!-- Symbols -->
    <PackageVersion Include="Microsoft.SourceLink.GitHub" Version="8.0.0" />
    <!-- Toolset -->
    <PackageVersion Include="Microsoft.CodeAnalysis.NetAnalyzers" Version="9.0.0-preview.24324.1" />
    <PackageVersion Include="Microsoft.Extensions.TimeProvider.Testing" Version="8.8.0" />
    <!-- Test -->
    <PackageVersion Include="Microsoft.NET.Test.Sdk" Version="17.11.0" />
    <PackageVersion Include="Moq" Version="[4.18.4]" />
    <PackageVersion Include="System.Threading.Channels" Version="8.0.0" />
    <PackageVersion Include="System.Threading.Tasks.Dataflow" Version="8.0.0" />
    <PackageVersion Include="Verify.Xunit" Version="26.1.5" />
    <PackageVersion Include="xunit" Version="2.9.0" />
    <PackageVersion Include="xunit.abstractions" Version="2.0.3" />
    <PackageVersion Include="xunit.runner.visualstudio" Version="2.8.2" />
    <PackageVersion Include="xretry" Version="1.9.0" />
    <PackageVersion Include="coverlet.collector" Version="6.0.2" />
    <PackageVersion Include="Docker.DotNet" Version="3.125.15" />
    <!-- Plugins -->
    <PackageVersion Include="DocumentFormat.OpenXml" Version="3.1.0" />
    <PackageVersion Include="Microsoft.Data.Sqlite" Version="8.0.7" /> 
    <PackageVersion Include="DuckDB.NET.Data.Full" Version="1.0.2" />
    <PackageVersion Include="DuckDB.NET.Data" Version="1.1.0.1" />
    <PackageVersion Include="MongoDB.Driver" Version="2.28.0" />
    <PackageVersion Include="Microsoft.Graph" Version="[4.51.0, 5)" />
    <PackageVersion Include="Microsoft.Identity.Client.Extensions.Msal" Version="[2.28.0, )" />
    <PackageVersion Include="Microsoft.OpenApi" Version="1.6.16" />
    <PackageVersion Include="Microsoft.OpenApi.Readers" Version="1.6.16" />
    <PackageVersion Include="Microsoft.OpenApi.ApiManifest" Version="0.5.4-preview" />
    <PackageVersion Include="Google.Apis.CustomSearchAPI.v1" Version="[1.60.0.3001, )" />
    <PackageVersion Include="Grpc.Net.Client" Version="2.64.0" />
    <PackageVersion Include="protobuf-net" Version="3.2.30" />
    <PackageVersion Include="protobuf-net.Reflection" Version="3.2.12" />
    <PackageVersion Include="YamlDotNet" Version="16.0.0" />
    <PackageVersion Include="Fluid.Core" Version="2.11.1" />
    <!-- Memory stores -->
    <PackageVersion Include="Microsoft.Azure.Cosmos" Version="3.42.0" />
    <PackageVersion Include="Pgvector" Version="0.2.0" />
    <PackageVersion Include="NRedisStack" Version="0.12.0" />
    <PackageVersion Include="Milvus.Client" Version="2.3.0-preview.1" />
    <PackageVersion Include="Testcontainers.Milvus" Version="3.9.0" />
    <PackageVersion Include="Microsoft.Data.SqlClient" Version="5.2.1" />
    <PackageVersion Include="Qdrant.Client" Version="1.9.0" />
    <!-- Symbols -->
    <PackageVersion Include="Microsoft.SourceLink.GitHub" Version="8.0.0" />
    <!-- Toolset -->
    <PackageVersion Include="Microsoft.CodeAnalysis.NetAnalyzers" Version="9.0.0-preview.24324.1" />
    <PackageVersion Include="Microsoft.Extensions.TimeProvider.Testing" Version="8.8.0" />
    <!-- Test -->
    <PackageVersion Include="Microsoft.NET.Test.Sdk" Version="17.11.0" />
    <PackageVersion Include="Moq" Version="[4.18.4]" />
    <PackageVersion Include="System.Threading.Channels" Version="8.0.0" />
    <PackageVersion Include="System.Threading.Tasks.Dataflow" Version="8.0.0" /
    <PackageVersion Include="Verify.Xunit" Version="26.1.5" />
    <PackageVersion Include="xunit" Version="2.9.0" />
    <PackageVersion Include="xunit.abstractions" Version="2.0.3" />
    <PackageVersion Include="xunit.runner.visualstudio" Version="2.8.2" />
    <PackageVersion Include="xretry" Version="1.9.0" />
    <PackageVersion Include="coverlet.collector" Version="6.0.2" />
    <PackageVersion Include="Docker.DotNet" Version="3.125.15" />
    <!-- Plugins -->
    <PackageVersion Include="DocumentFormat.OpenXml" Version="3.1.0" />
    <PackageVersion Include="Microsoft.Data.Sqlite" Version="8.0.7" /> 
    <PackageVersion Include="DuckDB.NET.Data.Full" Version="1.0.2" />
    <PackageVersion Include="DuckDB.NET.Data" Version="1.0.1" />
    <PackageVersion Include="MongoDB.Driver" Version="2.27.0" />
    <PackageVersion Include="Microsoft.Graph" Version="[4.51.0, 5)" />
    <PackageVersion Include="Microsoft.Identity.Client.Extensions.Msal" Version="[2.28.0, )" />
    <PackageVersion Include="Microsoft.OpenApi" Version="1.6.16" />
    <PackageVersion Include="Microsoft.OpenApi.Readers" Version="1.6.16" />
    <PackageVersion Include="Microsoft.OpenApi.ApiManifest" Version="0.5.4-preview" />
    <PackageVersion Include="Google.Apis.CustomSearchAPI.v1" Version="[1.60.0.3001, )" />
    <PackageVersion Include="Grpc.Net.Client" Version="2.64.0" />
    <PackageVersion Include="protobuf-net" Version="3.2.30" />
    <PackageVersion Include="protobuf-net.Reflection" Version="3.2.12" />
    <PackageVersion Include="YamlDotNet" Version="16.0.0" />
    <PackageVersion Include="Fluid.Core" Version="2.11.1" />
    <!-- Memory stores -->
    <PackageVersion Include="Microsoft.Azure.Cosmos" Version="3.42.0" />
    <PackageVersion Include="Microsoft.Azure.Cosmos" Version="3.44.0-preview.1" />
    <PackageVersion Include="Pgvector" Version="0.2.0" />
    <PackageVersion Include="NRedisStack" Version="0.12.0" />
    <PackageVersion Include="Milvus.Client" Version="2.3.0-preview.1" />
    <PackageVersion Include="Testcontainers.Milvus" Version="3.10.0" />
    <PackageVersion Include="Microsoft.Data.SqlClient" Version="5.2.1" />
    <PackageVersion Include="Qdrant.Client" Version="1.10.0" />
    <PackageVersion Include="Testcontainers.Milvus" Version="3.9.0" />
    <PackageVersion Include="Microsoft.Data.SqlClient" Version="5.2.1" />
    <PackageVersion Include="Qdrant.Client" Version="1.9.0" />
    <PackageVersion Include="Testcontainers.Milvus" Version="3.9.0" />
    <PackageVersion Include="Microsoft.Data.SqlClient" Version="5.2.1" />
    <PackageVersion Include="Qdrant.Client" Version="1.9.0" />
    <PackageVersion Include="Testcontainers.Milvus" Version="3.9.0" />
    <PackageVersion Include="Microsoft.Data.SqlClient" Version="5.2.1" />
    <PackageVersion Include="Qdrant.Client" Version="1.9.0" />
    <PackageVersion Include="Testcontainers.Milvus" Version="3.9.0" />
    <PackageVersion Include="Microsoft.Data.SqlClient" Version="5.2.1" />
    <PackageVersion Include="Qdrant.Client" Version="1.9.0" />
    <PackageVersion Include="Testcontainers.Milvus" Version="3.9.0" />
    <PackageVersion Include="Microsoft.Data.SqlClient" Version="5.2.1" />
    <PackageVersion Include="Qdrant.Client" Version="1.9.0" />
    <PackageVersion Include="Testcontainers.Milvus" Version="3.9.0" />
    <PackageVersion Include="Microsoft.Data.SqlClient" Version="5.2.1" />
    <PackageVersion Include="Qdrant.Client" Version="1.9.0" />
    <PackageVersion Include="Testcontainers.Milvus" Version="3.9.0" />
    <PackageVersion Include="Microsoft.Data.SqlClient" Version="5.2.1" />
    <PackageVersion Include="Qdrant.Client" Version="1.9.0" />
    <PackageVersion Include="Testcontainers.Milvus" Version="3.9.0" />
    <PackageVersion Include="Microsoft.Data.SqlClient" Version="5.2.1" />
    <PackageVersion Include="Qdrant.Client" Version="1.9.0" />
    <PackageVersion Include="Microsoft.Data.SqlClient" Version="5.2.2" />
    <PackageVersion Include="Qdrant.Client" Version="1.11.0" />
    <!-- Symbols -->
    <PackageVersion Include="Microsoft.SourceLink.GitHub" Version="8.0.0" />
    <!-- Toolset -->
    <PackageVersion Include="Microsoft.CodeAnalysis.NetAnalyzers" Version="9.0.0-preview.24324.1" />
    <PackageReference Include="Microsoft.CodeAnalysis.NetAnalyzers">
      <PrivateAssets>all</PrivateAssets>
      <IncludeAssets>runtime; build; native; contentfiles; analyzers; buildtransitive</IncludeAssets>
    </PackageReference>
    <PackageVersion Include="Microsoft.VisualStudio.Threading.Analyzers" Version="17.11.20" />
    <PackageReference Include="Microsoft.VisualStudio.Threading.Analyzers">
      <PrivateAssets>all</PrivateAssets>
      <IncludeAssets>runtime; build; native; contentfiles; analyzers; buildtransitive</IncludeAssets>
    </PackageReference>
    <PackageVersion Include="xunit.analyzers" Version="1.16.0" />
    <PackageReference Include="xunit.analyzers">
      <PrivateAssets>all</PrivateAssets>
      <IncludeAssets>runtime; build; native; contentfiles; analyzers; buildtransitive</IncludeAssets>
    </PackageReference>
    <PackageVersion Include="Moq.Analyzers" Version="0.1.2" />
    <PackageVersion Include="Moq.Analyzers" Version="0.1.1" />
    <PackageVersion Include="Microsoft.Extensions.TimeProvider.Testing" Version="8.8.0" />
    <PackageVersion Include="OpenAI" Version="2.0.0-beta.10" />
    <PackageVersion Include="System.ClientModel" Version="1.1.0-beta.7" />
    <PackageVersion Include="Azure.AI.ContentSafety" Version="1.0.0" />
    <PackageVersion Include="Azure.AI.OpenAI" Version="2.0.0-beta.4" />
    <PackageVersion Include="Azure.Identity" Version="1.12.0" />
    <PackageVersion Include="Azure.Monitor.OpenTelemetry.Exporter" Version="1.3.0" />
    <PackageVersion Include="Azure.Search.Documents" Version="11.6.0" />
    <PackageVersion Include="Handlebars.Net.Helpers" Version="2.4.5" />
    <PackageVersion Include="Markdig" Version="0.37.0" />
    <PackageVersion Include="Handlebars.Net" Version="2.1.6" />
    <PackageVersion Include="Microsoft.AspNet.WebApi.Client" Version="6.0.0" />
    <PackageVersion Include="JsonSchema.Net" Version="7.1.2" />
    <PackageVersion Include="Microsoft.Azure.Functions.Worker" Version="1.20.1" />
    <PackageVersion Include="Microsoft.Azure.Functions.Worker.Extensions.Http" Version="3.1.0" />
    <PackageVersion Include="Microsoft.Azure.Kusto.Data" Version="12.2.5" />
    <PackageVersion Include="Microsoft.Azure.WebJobs.Extensions.OpenApi" Version="1.5.1" />
    <PackageVersion Include="Microsoft.Bcl.HashCode" Version="1.1.1" />
    <PackageVersion Include="Microsoft.Bcl.AsyncInterfaces" Version="8.0.0" />
    <PackageVersion Include="Microsoft.Bcl.Numerics" Version="8.0.0" />
    <PackageVersion Include="Microsoft.CodeAnalysis.Common" Version="4.3.0" />
    <PackageVersion Include="Microsoft.CodeAnalysis.CSharp" Version="4.3.0" />
    <PackageVersion Include="Microsoft.Bcl.TimeProvider" Version="8.0.1" />
    <PackageVersion Include="Microsoft.Extensions.Logging.Debug" Version="8.0.0" />
    <PackageVersion Include="Microsoft.Identity.Client" Version="4.64.0" />
    <PackageVersion Include="Microsoft.ML.OnnxRuntime" Version="1.18.1" />
    <PackageVersion Include="FastBertTokenizer" Version="1.0.28" />
    <PackageVersion Include="Pinecone.NET" Version="2.1.1" />
    <PackageVersion Include="System.Diagnostics.DiagnosticSource" Version="8.0.1" />
    <PackageVersion Include="System.Linq.Async" Version="6.0.1" />
    <PackageVersion Include="System.Memory.Data" Version="8.0.0" />
    <PackageVersion Include="System.Numerics.Tensors" Version="8.0.0" />
    <PackageVersion Include="System.Text.Json" Version="8.0.4" />
    <PackageVersion Include="System.Threading.Tasks.Extensions" Version="4.5.4" />
    <PackageVersion Include="System.ValueTuple" Version="4.5.0" />
    <PackageVersion Include="OllamaSharp" Version="3.0.1" />
    <!-- Tokenizers -->
    <PackageVersion Include="Microsoft.ML.Tokenizers" Version="0.22.0-preview.24378.1" />
    <PackageVersion Include="Microsoft.DeepDev.TokenizerLib" Version="1.3.3" />
    <PackageVersion Include="SharpToken" Version="2.0.3" />
    <!-- Microsoft.Extensions.* -->
    <PackageVersion Include="Microsoft.Extensions.Configuration" Version="8.0.0" />
    <PackageVersion Include="Microsoft.Extensions.Configuration.Binder" Version="8.0.2" />
    <PackageVersion Include="Microsoft.Extensions.Configuration.EnvironmentVariables" Version="8.0.0" />
    <PackageVersion Include="Microsoft.Extensions.Configuration.Json" Version="8.0.0" />
    <PackageVersion Include="Microsoft.Extensions.Configuration.UserSecrets" Version="8.0.0" />
    <PackageVersion Include="Microsoft.Extensions.DependencyInjection" Version="8.0.0" />
    <PackageVersion Include="Microsoft.Extensions.DependencyInjection.Abstractions" Version="8.0.1" />
    <PackageVersion Include="Microsoft.Extensions.Hosting" Version="8.0.0" />
    <PackageVersion Include="Microsoft.Extensions.Http" Version="8.0.0" />
    <PackageVersion Include="Microsoft.Extensions.Http.Resilience" Version="8.8.0" />
    <PackageVersion Include="Microsoft.Extensions.Logging" Version="8.0.0" />
    <PackageVersion Include="Microsoft.Extensions.Logging.Abstractions" Version="8.0.1" />
    <PackageVersion Include="Microsoft.Extensions.Logging.Console" Version="8.0.0" />
    <PackageVersion Include="Microsoft.Extensions.Options.DataAnnotations" Version="8.0.0" />
    <PackageVersion Include="Microsoft.Extensions.TimeProvider.Testing" Version="8.5.0" />
    <PackageVersion Include="System.Text.Json" Version="6.0.8" />
    <PackageVersion Include="Microsoft.PowerShell.SDK" Version="6.2.7" />
    <!-- Microsoft.Extensions.Logging -->
    <PackageVersion Include="Microsoft.Extensions.Logging.Abstractions" Version="6.0.4" />
    <PackageVersion Include="Microsoft.Extensions.Logging.Console" Version="6.0.0" />
    <!-- Microsoft.Extensions.Configuration -->
    <PackageVersion Include="Microsoft.Extensions.Configuration" Version="6.0.1" />
    <PackageVersion Include="Microsoft.Extensions.Configuration.Binder" Version="7.0.4" />
    <PackageVersion Include="Microsoft.Extensions.Configuration.EnvironmentVariables" Version="6.0.1" />
    <PackageVersion Include="Microsoft.Extensions.Configuration.Json" Version="6.0.0" />
    <PackageVersion Include="Microsoft.Extensions.Configuration.UserSecrets" Version="6.0.1" />
    <PackageVersion Include="Microsoft.Extensions.DependencyInjection" Version="6.0.1" />
    <PackageVersion Include="Microsoft.Extensions.TimeProvider.Testing" Version="8.8.0" />
    <!-- Test -->
    <PackageVersion Include="Microsoft.NET.Test.Sdk" Version="17.11.0" />
    <PackageVersion Include="Moq" Version="[4.18.4]" />
    <PackageVersion Include="System.Threading.Channels" Version="8.0.0" />
    <PackageVersion Include="System.Threading.Tasks.Dataflow" Version="8.0.0" />
    <PackageVersion Include="Verify.Xunit" Version="26.1.5" />
    <PackageVersion Include="xunit" Version="2.9.0" />
    <PackageVersion Include="xunit.abstractions" Version="2.0.3" />
    <PackageVersion Include="xunit.runner.visualstudio" Version="2.8.2" />
    <PackageVersion Include="xretry" Version="1.9.0" />
    <PackageVersion Include="coverlet.collector" Version="6.0.2" />
    <PackageVersion Include="Docker.DotNet" Version="3.125.15" />
    <!-- Plugins -->
    <PackageVersion Include="DocumentFormat.OpenXml" Version="3.1.0" />
    <PackageVersion Include="Microsoft.Data.Sqlite" Version="8.0.7" /> 
    <PackageVersion Include="DuckDB.NET.Data.Full" Version="1.0.2" />
    <PackageVersion Include="DuckDB.NET.Data" Version="1.0.1" />
    <PackageVersion Include="MongoDB.Driver" Version="2.27.0" />
    <PackageVersion Include="Microsoft.Graph" Version="[4.51.0, 5)" />
    <PackageVersion Include="Microsoft.Identity.Client.Extensions.Msal" Version="[2.28.0, )" />
    <PackageVersion Include="Microsoft.OpenApi" Version="1.6.16" />
    <PackageVersion Include="Microsoft.OpenApi.Readers" Version="1.6.16" />
    <PackageVersion Include="Microsoft.OpenApi.ApiManifest" Version="0.5.4-preview" />
    <PackageVersion Include="Google.Apis.CustomSearchAPI.v1" Version="[1.60.0.3001, )" />
    <PackageVersion Include="Grpc.Net.Client" Version="2.64.0" />
    <PackageVersion Include="protobuf-net" Version="3.2.30" />
    <PackageVersion Include="protobuf-net.Reflection" Version="3.2.12" />
    <PackageVersion Include="YamlDotNet" Version="16.0.0" />
    <PackageVersion Include="Fluid.Core" Version="2.11.1" />
    <!-- Memory stores -->
    <PackageVersion Include="Microsoft.Azure.Cosmos" Version="3.42.0" />
    <PackageVersion Include="Pgvector" Version="0.2.0" />
    <PackageVersion Include="NRedisStack" Version="0.12.0" />
    <PackageVersion Include="Milvus.Client" Version="2.3.0-preview.1" />
    <PackageVersion Include="Testcontainers.Milvus" Version="3.9.0" />
    <PackageVersion Include="Microsoft.Data.SqlClient" Version="5.2.1" />
    <PackageVersion Include="Qdrant.Client" Version="1.9.0" />
    <!-- Symbols -->
    <PackageVersion Include="Microsoft.SourceLink.GitHub" Version="8.0.0" />
    <!-- Toolset -->
    <PackageVersion Include="Microsoft.CodeAnalysis.NetAnalyzers" Version="9.0.0-preview.24324.1" />
    <PackageReference Include="Microsoft.CodeAnalysis.NetAnalyzers">
      <PrivateAssets>all</PrivateAssets>
      <IncludeAssets>runtime; build; native; contentfiles; analyzers; buildtransitive</IncludeAssets>
    </PackageReference>
    <PackageVersion Include="Microsoft.VisualStudio.Threading.Analyzers" Version="17.11.20" />
    <PackageVersion Include="Microsoft.CodeAnalysis.Analyzers" Version="3.3.4" />
    <PackageReference Include="Microsoft.CodeAnalysis.Analyzers">
      <PrivateAssets>all</PrivateAssets>
      <IncludeAssets>runtime; build; native; contentfiles; analyzers; buildtransitive</IncludeAssets>
    </PackageReference>
    <PackageVersion Include="Microsoft.VisualStudio.Threading.Analyzers" Version="17.6.40" />
    <PackageReference Include="Microsoft.VisualStudio.Threading.Analyzers">
      <PrivateAssets>all</PrivateAssets>
      <IncludeAssets>runtime; build; native; contentfiles; analyzers; buildtransitive</IncludeAssets>
    </PackageReference>
    <PackageVersion Include="xunit.analyzers" Version="1.16.0" />
    <PackageVersion Include="xunit.analyzers" Version="1.1.0" />
    <PackageVersion Include="xunit.analyzers" Version="1.1.0" />
    <PackageVersion Include="xunit.analyzers" Version="1.1.0" />
    <PackageReference Include="xunit.analyzers">
      <PrivateAssets>all</PrivateAssets>
      <IncludeAssets>runtime; build; native; contentfiles; analyzers; buildtransitive</IncludeAssets>
    </PackageReference>
    <PackageVersion Include="Moq.Analyzers" Version="0.1.2" />
    <PackageVersion Include="Moq.Analyzers" Version="0.1.1" />
    <PackageVersion Include="Moq.Analyzers" Version="0.0.9" />
    <PackageVersion Include="Moq.Analyzers" Version="0.1.2" />
    <PackageVersion Include="Moq.Analyzers" Version="0.1.1" />
    <PackageVersion Include="Moq.Analyzers" Version="0.0.9" />
    <PackageReference Include="Moq.Analyzers">
      <PrivateAssets>all</PrivateAssets>
      <IncludeAssets>runtime; build; native; contentfiles; analyzers; buildtransitive</IncludeAssets>
    </PackageReference>
    <PackageVersion Include="Roslynator.Analyzers" Version="[4.12.4]" />
    <PackageVersion Include="Roslynator.Analyzers" Version="4.3.0" />
    <PackageVersion Include="Roslynator.Analyzers" Version="4.3.0" />
    <PackageVersion Include="Roslynator.Analyzers" Version="4.3.0" />
    <PackageReference Include="Roslynator.Analyzers">
      <PrivateAssets>all</PrivateAssets>
      <IncludeAssets>runtime; build; native; contentfiles; analyzers; buildtransitive</IncludeAssets>
    </PackageReference>
    <PackageVersion Include="Roslynator.CodeAnalysis.Analyzers" Version="[4.12.4]" />
    <PackageVersion Include="Roslynator.CodeAnalysis.Analyzers" Version="4.3.0" />
    <PackageVersion Include="Roslynator.CodeAnalysis.Analyzers" Version="4.3.0" />
    <PackageReference Include="Roslynator.CodeAnalysis.Analyzers">
      <PrivateAssets>all</PrivateAssets>
      <IncludeAssets>runtime; build; native; contentfiles; analyzers; buildtransitive</IncludeAssets>
    </PackageReference>
    <PackageVersion Include="Roslynator.Formatting.Analyzers" Version="[4.12.4]" />
    <PackageVersion Include="Roslynator.Formatting.Analyzers" Version="4.3.0" />
    <PackageVersion Include="Roslynator.Formatting.Analyzers" Version="4.3.0" />
    <PackageVersion Include="Roslynator.Formatting.Analyzers" Version="4.3.0" />
    <PackageReference Include="Roslynator.Formatting.Analyzers">
      <PrivateAssets>all</PrivateAssets>
      <IncludeAssets>runtime; build; native; contentfiles; analyzers; buildtransitive</IncludeAssets>
    </PackageReference>
    <!-- OnnxRuntimeGenAI -->
    <PackageVersion Include="Microsoft.ML.OnnxRuntimeGenAI" Version="0.4.0" />
    <PackageVersion Include="Microsoft.ML.OnnxRuntimeGenAI" Version="0.3.0" />
    <PackageVersion Include="Microsoft.ML.OnnxRuntimeGenAI.Cuda" Version="0.3.0" />
	  <PackageVersion Include="Microsoft.ML.OnnxRuntimeGenAI.DirectML" Version="0.4.0"/>
    <PackageVersion Include="Microsoft.ML.OnnxRuntimeGenAI" Version="0.4.0" />
    <PackageVersion Include="Microsoft.ML.OnnxRuntimeGenAI" Version="0.3.0" />
    <PackageVersion Include="Microsoft.ML.OnnxRuntimeGenAI.Cuda" Version="0.3.0" />
    <PackageVersion Include="Microsoft.ML.OnnxRuntimeGenAI.Cuda" Version="0.4.0" />
    <PackageVersion Include="Microsoft.ML.OnnxRuntimeGenAI.DirectML" Version="0.4.0" />
  </ItemGroup>
</Project><|MERGE_RESOLUTION|>--- conflicted
+++ resolved
@@ -944,12 +944,9 @@
     <PackageVersion Include="System.ValueTuple" Version="4.5.0" />
     <PackageVersion Include="OllamaSharp" Version="3.0.1" />
     <PackageVersion Include="System.Text.Json" Version="8.0.5" />
-<<<<<<< HEAD
     <PackageVersion Include="OllamaSharp" Version="3.0.10" />
     <PackageVersion Include="OllamaSharp" Version="3.0.12" />
-=======
     <PackageVersion Include="OllamaSharp" Version="4.0.3" />
->>>>>>> 6bcc375e
     <!-- Tokenizers -->
     <PackageVersion Include="Microsoft.ML.Tokenizers" Version="0.22.0-preview.24378.1" />
     <PackageVersion Include="Microsoft.DeepDev.TokenizerLib" Version="1.3.3" />
