<Project>
  <PropertyGroup>
    <!-- Enable central package management -->
    <!-- https://learn.microsoft.com/en-us/nuget/consume-packages/Central-Package-Management -->
    <ManagePackageVersionsCentrally>true</ManagePackageVersionsCentrally>
  </PropertyGroup>
  <ItemGroup>
    <PackageVersion Include="Azure.AI.Inference" Version="1.0.0-beta.1" />
    <PackageVersion Include="Dapr.Actors" Version="1.14.0" />
    <PackageVersion Include="Dapr.Actors.AspNetCore" Version="1.14.0" />
    <PackageVersion Include="Dapr.AspNetCore" Version="1.14.0" />
    <PackageVersion Include="Microsoft.VisualStudio.Threading" Version="17.11.20" />
<<<<<<< HEAD
    <PackageVersion Include="OpenAI" Version="[2.1.0-beta.1]" />
    <PackageVersion Include="Azure.AI.ContentSafety" Version="1.0.0" />
    <PackageVersion Include="Azure.AI.OpenAI" Version="2.0.0-beta.4" />
    <PackageVersion Include="OpenAI" Version="2.0.0-beta.10" />
    <PackageVersion Include="System.ClientModel" Version="1.1.0-beta.7" />
    <PackageVersion Include="Azure.AI.ContentSafety" Version="1.0.0" />
    <PackageVersion Include="Azure.AI.OpenAI" Version="2.0.0-beta.4" />
    <PackageVersion Include="Azure.AI.OpenAI" Version="[2.1.0-beta.1]" />
    <PackageVersion Include="Azure.Identity" Version="1.12.0" />
    <PackageVersion Include="Azure.Monitor.OpenTelemetry.Exporter" Version="1.3.0" />
    <PackageVersion Include="Azure.Search.Documents" Version="11.6.0" />
    <PackageVersion Include="Handlebars.Net.Helpers" Version="2.4.6" />
    <PackageVersion Include="Markdig" Version="0.37.0" />
    <PackageVersion Include="Handlebars.Net" Version="2.1.6" />
    <PackageVersion Include="HtmlAgilityPack" Version="1.11.67" />
    <PackageVersion Include="Microsoft.AspNet.WebApi.Client" Version="6.0.0" />
    <PackageVersion Include="JsonSchema.Net" Version="7.1.2" />
    <PackageVersion Include="Azure.Search.Documents" Version="11.5.1" />
    <PackageVersion Include="Handlebars.Net.Helpers" Version="2.4.1.4" />
    <PackageVersion Include="Markdig" Version="0.35.0" />
    <PackageVersion Include="Handlebars.Net" Version="2.1.4" />
    <PackageVersion Include="JsonSchema.Net.Generation" Version="4.3.0.2" />
    <PackageVersion Include="Microsoft.Azure.Functions.Worker" Version="1.20.1" />
    <PackageVersion Include="Microsoft.Azure.Functions.Worker.Extensions.Http" Version="3.1.0" />
    <PackageVersion Include="Microsoft.Azure.Kusto.Data" Version="12.2.5" />
    <PackageVersion Include="Microsoft.Azure.WebJobs.Extensions.OpenApi" Version="1.5.1" />
    <PackageVersion Include="Microsoft.Bcl.HashCode" Version="1.1.1" />
    <PackageVersion Include="Microsoft.Bcl.AsyncInterfaces" Version="8.0.0" />
    <PackageVersion Include="Microsoft.Bcl.Numerics" Version="8.0.0" />
    <PackageVersion Include="Microsoft.CodeAnalysis.Common" Version="4.3.0" />
    <PackageVersion Include="Microsoft.CodeAnalysis.CSharp" Version="4.3.0" />
    <PackageVersion Include="Microsoft.Bcl.TimeProvider" Version="8.0.1" />
    <PackageVersion Include="Microsoft.Extensions.Logging.Debug" Version="8.0.0" />
    <PackageVersion Include="Microsoft.Identity.Client" Version="4.64.0" />
    <PackageVersion Include="Microsoft.ML.OnnxRuntime" Version="1.19.2" />
    <PackageVersion Include="FastBertTokenizer" Version="1.0.28" />
    <PackageVersion Include="Pinecone.NET" Version="2.1.1" />
    <PackageVersion Include="System.Diagnostics.DiagnosticSource" Version="8.0.1" />
    <PackageVersion Include="System.Linq.Async" Version="6.0.1" />
    <PackageVersion Include="System.Memory.Data" Version="8.0.0" />
    <PackageVersion Include="System.Numerics.Tensors" Version="8.0.0" />
    <PackageVersion Include="System.Text.Json" Version="8.0.4" />
    <PackageVersion Include="OllamaSharp" Version="3.0.10" />
    <!-- Tokenizers -->
    <PackageVersion Include="Microsoft.ML.Tokenizers" Version="0.22.0-preview.24378.1" />
    <PackageVersion Include="Microsoft.DeepDev.TokenizerLib" Version="1.3.3" />
    <PackageVersion Include="SharpToken" Version="2.0.3" />
    <!-- Microsoft.Extensions.* -->
    <PackageVersion Include="Microsoft.Extensions.Configuration" Version="8.0.0" />
    <PackageVersion Include="Microsoft.Extensions.Configuration.Binder" Version="8.0.2" />
    <PackageVersion Include="Microsoft.Extensions.Configuration.EnvironmentVariables" Version="8.0.0" />
    <PackageVersion Include="Microsoft.Extensions.Configuration.Json" Version="8.0.0" />
    <PackageVersion Include="Microsoft.Extensions.Configuration.UserSecrets" Version="8.0.0" />
    <PackageVersion Include="Microsoft.Extensions.DependencyInjection" Version="8.0.0" />
    <PackageVersion Include="Microsoft.Extensions.DependencyInjection.Abstractions" Version="8.0.1" />
    <PackageVersion Include="Microsoft.Extensions.Hosting" Version="8.0.0" />
    <PackageVersion Include="Microsoft.Extensions.Http" Version="8.0.0" />
    <PackageVersion Include="Microsoft.Extensions.Http.Resilience" Version="8.8.0" />
    <PackageVersion Include="Microsoft.Extensions.Logging" Version="8.0.0" />
    <PackageVersion Include="Microsoft.Extensions.Logging.Abstractions" Version="8.0.1" />
    <PackageVersion Include="Microsoft.Extensions.Logging.Console" Version="8.0.0" />
    <PackageVersion Include="Microsoft.Extensions.Options.DataAnnotations" Version="8.0.0" />
    <PackageVersion Include="Microsoft.Extensions.TimeProvider.Testing" Version="8.9.1" />
    <PackageVersion Include="Microsoft.Extensions.Options.DataAnnotations" Version="8.0.0" />
    <PackageVersion Include="Microsoft.Extensions.TimeProvider.Testing" Version="8.5.0" />
    <PackageVersion Include="System.Text.Json" Version="6.0.8" />
    <PackageVersion Include="Microsoft.PowerShell.SDK" Version="6.2.7" />
    <PackageVersion Include="Azure.Search.Documents" Version="11.5.0-beta.2" />
    <PackageVersion Include="Microsoft.Bcl.HashCode" Version="[1.1.0, )" />
    <PackageVersion Include="Microsoft.Bcl.AsyncInterfaces" Version="[7.0.0, )" />
    <PackageVersion Include="Pgvector" Version="0.1.3" />
    <PackageVersion Include="System.Linq.Async" Version="6.0.1" />
    <PackageVersion Include="System.Text.Json" Version="[7.0.2, )" />
    <PackageVersion Include="Azure.AI.OpenAI" Version="[1.0.0-beta.5, )" />
    <!-- Microsoft.Extensions.Logging -->
    <PackageVersion Include="Microsoft.Extensions.Logging.Abstractions" Version="6.0.4" />
    <PackageVersion Include="Microsoft.Extensions.Logging.Console" Version="6.0.0" />
    <!-- Microsoft.Extensions.Configuration -->
    <PackageVersion Include="Microsoft.Extensions.Configuration" Version="6.0.1" />
    <PackageVersion Include="Microsoft.Extensions.Configuration.Binder" Version="7.0.4" />
    <PackageVersion Include="Microsoft.Extensions.Configuration.EnvironmentVariables" Version="6.0.1" />
    <PackageVersion Include="Microsoft.Extensions.Configuration.Json" Version="6.0.0" />
    <PackageVersion Include="Microsoft.Extensions.Configuration.UserSecrets" Version="6.0.1" />
    <PackageVersion Include="Microsoft.Extensions.DependencyInjection" Version="6.0.1" />
    <PackageVersion Include="Microsoft.Extensions.TimeProvider.Testing" Version="8.7.0" />
    <PackageVersion Include="Microsoft.Extensions.TimeProvider.Testing" Version="8.8.0" />
    <PackageVersion Include="Microsoft.Extensions.TimeProvider.Testing" Version="8.8.0" />
    <PackageVersion Include="Microsoft.Extensions.TimeProvider.Testing" Version="8.8.0" />
    <PackageVersion Include="Microsoft.Extensions.TimeProvider.Testing" Version="8.8.0" />
    <PackageVersion Include="Microsoft.Extensions.TimeProvider.Testing" Version="8.8.0" />
    <PackageVersion Include="Microsoft.Extensions.TimeProvider.Testing" Version="8.8.0" />
    <PackageVersion Include="Microsoft.Extensions.TimeProvider.Testing" Version="8.7.0" />
    <PackageVersion Include="Microsoft.Extensions.TimeProvider.Testing" Version="8.8.0" />
    <PackageVersion Include="Microsoft.Extensions.TimeProvider.Testing" Version="8.8.0" />

    <!-- Test -->
    <PackageVersion Include="Microsoft.NET.Test.Sdk" Version="17.11.1" />
    <PackageVersion Include="Moq" Version="[4.18.4]" />
    <PackageVersion Include="System.Threading.Channels" Version="8.0.0" />
    <PackageVersion Include="System.Threading.Tasks.Dataflow" Version="8.0.0" />
    <PackageVersion Include="Verify.Xunit" Version="26.1.5" />
    <PackageVersion Include="xunit" Version="2.9.0" />
    <PackageVersion Include="xunit.abstractions" Version="2.0.3" />
    <PackageVersion Include="xunit.runner.visualstudio" Version="2.8.2" />
    <PackageVersion Include="xretry" Version="1.9.0" />
    <PackageVersion Include="coverlet.collector" Version="6.0.2" />
    <PackageVersion Include="Docker.DotNet" Version="3.125.15" />
    <!-- Plugins -->
    <PackageVersion Include="DocumentFormat.OpenXml" Version="3.1.0" />
    <PackageVersion Include="Microsoft.Data.Sqlite" Version="8.0.8" />
    <PackageVersion Include="DuckDB.NET.Data.Full" Version="1.0.2" />
    <PackageVersion Include="DuckDB.NET.Data" Version="1.1.1" />
    <PackageVersion Include="MongoDB.Driver" Version="2.29.0" />
    <PackageVersion Include="DuckDB.NET.Data.Full" Version="1.1.1" />
    <PackageVersion Include="DuckDB.NET.Data" Version="1.1.1" />
    <PackageVersion Include="MongoDB.Driver" Version="2.28.0" />
    <PackageVersion Include="Microsoft.Graph" Version="[4.51.0, 5)" />
    <PackageVersion Include="Microsoft.Identity.Client.Extensions.Msal" Version="[2.28.0, )" />
    <PackageVersion Include="Microsoft.OpenApi" Version="1.6.21" />
    <PackageVersion Include="Microsoft.OpenApi.Readers" Version="1.6.21" />
    <PackageVersion Include="Microsoft.OpenApi.ApiManifest" Version="0.5.4-preview" />
    <PackageVersion Include="Google.Apis.CustomSearchAPI.v1" Version="[1.60.0.3001, )" />
    <PackageVersion Include="Grpc.Net.Client" Version="2.65.0" />
    <PackageVersion Include="protobuf-net" Version="3.2.30" />
    <PackageVersion Include="protobuf-net.Reflection" Version="3.2.12" />
    <PackageVersion Include="YamlDotNet" Version="16.0.0" />
    <PackageVersion Include="DocumentFormat.OpenXml" Version="3.1.0" />
    <PackageVersion Include="Microsoft.Data.Sqlite" Version="8.0.7" /> 
    <PackageVersion Include="DocumentFormat.OpenXml" Version="3.1.0" />
    <PackageVersion Include="Microsoft.Data.Sqlite" Version="8.0.7" /> 
    <PackageVersion Include="DocumentFormat.OpenXml" Version="3.1.0" />
    <PackageVersion Include="Microsoft.Data.Sqlite" Version="8.0.7" /> 
    <PackageVersion Include="DocumentFormat.OpenXml" Version="3.0.2" />
    <PackageVersion Include="Microsoft.Data.Sqlite" Version="8.0.7" />
    <PackageVersion Include="DocumentFormat.OpenXml" Version="3.1.0" />
    <PackageVersion Include="Microsoft.Data.Sqlite" Version="8.0.2" />
    <PackageVersion Include="DuckDB.NET.Data.Full" Version="1.0.2" />
    <PackageVersion Include="DuckDB.NET.Data" Version="1.0.1" />
    <PackageVersion Include="MongoDB.Driver" Version="2.27.0" />
    <PackageVersion Include="Microsoft.Graph" Version="[4.51.0, 5)" />
    <PackageVersion Include="Microsoft.Identity.Client.Extensions.Msal" Version="[2.28.0, )" />
    <PackageVersion Include="Microsoft.OpenApi" Version="1.6.16" />
    <PackageVersion Include="Microsoft.OpenApi.Readers" Version="1.6.16" />
    <PackageVersion Include="Microsoft.OpenApi.ApiManifest" Version="0.5.4-preview" />
    <PackageVersion Include="Google.Apis.CustomSearchAPI.v1" Version="[1.60.0.3001, )" />
    <PackageVersion Include="Grpc.Net.Client" Version="2.64.0" />
    <PackageVersion Include="protobuf-net" Version="3.2.30" />
    <PackageVersion Include="protobuf-net.Reflection" Version="3.2.12" />
    <PackageVersion Include="YamlDotNet" Version="16.0.0" />
    <PackageVersion Include="Microsoft.Extensions.TimeProvider.Testing" Version="8.5.0" />
    <PackageVersion Include="System.Text.Json" Version="6.0.8" />
    <PackageVersion Include="Microsoft.PowerShell.SDK" Version="6.2.7" />
    <!-- Microsoft.Extensions.Logging -->
    <PackageVersion Include="Microsoft.Extensions.Logging.Abstractions" Version="6.0.4" />
    <PackageVersion Include="Microsoft.Extensions.Logging.Console" Version="6.0.0" />
    <!-- Microsoft.Extensions.Configuration -->
    <PackageVersion Include="Microsoft.Extensions.Configuration" Version="6.0.1" />
    <PackageVersion Include="Microsoft.Extensions.Configuration.Binder" Version="7.0.4" />
    <PackageVersion Include="Microsoft.Extensions.Configuration.EnvironmentVariables" Version="6.0.1" />
    <PackageVersion Include="Microsoft.Extensions.Configuration.Json" Version="6.0.0" />
    <PackageVersion Include="Microsoft.Extensions.Configuration.UserSecrets" Version="6.0.1" />
    <PackageVersion Include="Microsoft.Extensions.DependencyInjection" Version="6.0.1" />
    <PackageVersion Include="Microsoft.Extensions.TimeProvider.Testing" Version="8.8.0" />
    <PackageVersion Include="Microsoft.Extensions.TimeProvider.Testing" Version="8.7.0" />
    <PackageVersion Include="Microsoft.Extensions.TimeProvider.Testing" Version="8.8.0" />
    <PackageVersion Include="Microsoft.Extensions.TimeProvider.Testing" Version="8.8.0" />
    <!-- Test -->
    <PackageVersion Include="Microsoft.NET.Test.Sdk" Version="17.11.0" />
    <PackageVersion Include="Moq" Version="[4.18.4]" />
    <PackageVersion Include="System.Threading.Channels" Version="8.0.0" />
    <PackageVersion Include="System.Threading.Tasks.Dataflow" Version="8.0.0" />
    <PackageVersion Include="Verify.Xunit" Version="26.1.5" />
    <PackageVersion Include="xunit" Version="2.9.0" />
    <PackageVersion Include="xunit.abstractions" Version="2.0.3" />
    <PackageVersion Include="xunit.runner.visualstudio" Version="2.8.2" />
    <PackageVersion Include="xretry" Version="1.9.0" />
    <PackageVersion Include="coverlet.collector" Version="6.0.2" />
    <PackageVersion Include="Docker.DotNet" Version="3.125.15" />
    <!-- Plugins -->
    <PackageVersion Include="DocumentFormat.OpenXml" Version="3.1.0" />
    <PackageVersion Include="Microsoft.Data.Sqlite" Version="8.0.7" /> 
    <PackageVersion Include="DuckDB.NET.Data.Full" Version="1.0.2" />
    <PackageVersion Include="DuckDB.NET.Data" Version="1.0.1" />
    <PackageVersion Include="MongoDB.Driver" Version="2.27.0" />
    <PackageVersion Include="Microsoft.Graph" Version="[4.51.0, 5)" />
    <PackageVersion Include="Microsoft.Identity.Client.Extensions.Msal" Version="[2.28.0, )" />
    <PackageVersion Include="Microsoft.OpenApi" Version="1.6.16" />
    <PackageVersion Include="Microsoft.OpenApi.Readers" Version="1.6.16" />
    <PackageVersion Include="Microsoft.OpenApi" Version="1.6.16" />
    <PackageVersion Include="Microsoft.OpenApi.Readers" Version="1.6.16" /> Include="Microsoft.OpenApi.ApiManifest" Version="0.5.4-preview" />
    <PackageVersion Include="Google.Apis.CustomSearchAPI.v1" Version="[1.60.0.3001, )" />
    <PackageVersion Include="Grpc.Net.Client" Version="2.64.0" />
    <PackageVersion Include="protobuf-net" Version="3.2.30" />
    <PackageVersion Include="protobuf-net.Reflection" Version="3.2.12" />
    <PackageVersion Include="YamlDotNet" Version="16.0.0" />
    <PackageVersion Include="Fluid.Core" Version="2.11.1" />
    <!-- Memory stores -->
    <PackageVersion Include="Microsoft.Azure.Cosmos" Version="3.42.0" />
    <PackageVersion Include="Pgvector" Version="0.2.0" />
    <PackageVersion Include="NRedisStack" Version="0.12.0" />
    <PackageVersion Include="Milvus.Client" Version="2.3.0-preview.1" />
    <PackageVersion Include="Testcontainers.Milvus" Version="3.10.0" />
    <PackageVersion Include="Microsoft.Data.SqlClient" Version="5.2.1" />
    <PackageVersion Include="Qdrant.Client" Version="1.11.0" />
    <!-- Symbols -->
    <PackageVersion Include="Microsoft.SourceLink.GitHub" Version="8.0.0" />
    <!-- Toolset -->
    <PackageVersion Include="Microsoft.CodeAnalysis.NetAnalyzers" Version="9.0.0-preview.24324.1" />
    <PackageVersion Include="Microsoft.Extensions.Options.DataAnnotations" Version="8.0.0" />
    <PackageVersion Include="Microsoft.Extensions.TimeProvider.Testing" Version="8.5.0" />
    <PackageVersion Include="System.Text.Json" Version="6.0.8" />
    <PackageVersion Include="Microsoft.PowerShell.SDK" Version="6.2.7" />
    <!-- Microsoft.Extensions.Logging -->
    <PackageVersion Include="Microsoft.Extensions.Logging.Abstractions" Version="6.0.4" />
    <PackageVersion Include="Microsoft.Extensions.Logging.Console" Version="6.0.0" />
    <!-- Microsoft.Extensions.Configuration -->
    <PackageVersion Include="Microsoft.Extensions.Configuration" Version="6.0.1" />
    <PackageVersion Include="Microsoft.Extensions.Configuration.Binder" Version="7.0.4" />
    <PackageVersion Include="Microsoft.Extensions.Configuration.EnvironmentVariables" Version="6.0.1" />
    <PackageVersion Include="Microsoft.Extensions.Configuration.Json" Version="6.0.0" />
    <PackageVersion Include="Microsoft.Extensions.Configuration.UserSecrets" Version="6.0.1" />
    <PackageVersion Include="Microsoft.Extensions.DependencyInjection" Version="6.0.1" />
    <PackageVersion Include="Microsoft.Extensions.TimeProvider.Testing" Version="8.8.0" />
    <!-- Test -->
    <PackageVersion Include="Microsoft.NET.Test.Sdk" Version="17.11.0" />
    <PackageVersion Include="Moq" Version="[4.18.4]" />
    <PackageVersion Include="System.Threading.Channels" Version="8.0.0" />
    <PackageVersion Include="System.Threading.Tasks.Dataflow" Version="8.0.0" />
    <PackageVersion Include="Verify.Xunit" Version="26.1.5" />
    <PackageVersion Include="xunit" Version="2.9.0" />
    <PackageVersion Include="xunit.abstractions" Version="2.0.3" />
    <PackageVersion Include="xunit.runner.visualstudio" Version="2.8.2" />
    <PackageVersion Include="xretry" Version="1.9.0" />
    <PackageVersion Include="coverlet.collector" Version="6.0.2" />
    <PackageVersion Include="Docker.DotNet" Version="3.125.15" />
    <!-- Plugins -->
    <PackageVersion Include="DocumentFormat.OpenXml" Version="3.1.0" />
    <PackageVersion Include="Microsoft.Data.Sqlite" Version="8.0.7" /> 
    <PackageVersion Include="DuckDB.NET.Data.Full" Version="1.0.2" />
    <PackageVersion Include="DuckDB.NET.Data" Version="1.0.1" />
    <PackageVersion Include="MongoDB.Driver" Version="2.27.0" />
    <PackageVersion Include="Microsoft.Graph" Version="[4.51.0, 5)" />
    <PackageVersion Include="Microsoft.Identity.Client.Extensions.Msal" Version="[2.28.0, )" />
    <PackageVersion Include="Microsoft.OpenApi" Version="1.6.16" />
    <PackageVersion Include="Microsoft.OpenApi.Readers" Version="1.6.16" />
    <PackageVersion Include="Microsoft.Extensions.TimeProvider.Testing" Version="8.8.0" />
    <!-- Test -->
    <PackageVersion Include="Microsoft.NET.Test.Sdk" Version="17.11.0" />
    <PackageVersion Include="Moq" Version="[4.18.4]" />
    <PackageVersion Include="System.Threading.Channels" Version="8.0.0" />
    <PackageVersion Include="System.Threading.Tasks.Dataflow" Version="8.0.0" />
    <PackageVersion Include="Verify.Xunit" Version="26.1.5" />
    <PackageVersion Include="xunit" Version="2.9.0" />
    <PackageVersion Include="xunit.abstractions" Version="2.0.3" />
    <PackageVersion Include="xunit.runner.visualstudio" Version="2.8.2" />
    <PackageVersion Include="xretry" Version="1.9.0" />
    <PackageVersion Include="coverlet.collector" Version="6.0.2" />
    <PackageVersion Include="Docker.DotNet" Version="3.125.15" />
    <!-- Plugins -->
    <PackageVersion Include="DocumentFormat.OpenXml" Version="3.1.0" />
    <PackageVersion Include="Microsoft.Data.Sqlite" Version="8.0.7" /> 
    <PackageVersion Include="DuckDB.NET.Data.Full" Version="1.0.2" />
    <PackageVersion Include="DuckDB.NET.Data" Version="1.0.1" />
    <PackageVersion Include="MongoDB.Driver" Version="2.27.0" />
    <PackageVersion Include="Microsoft.Graph" Version="[4.51.0, 5)" />
    <PackageVersion Include="Microsoft.Identity.Client.Extensions.Msal" Version="[2.28.0, )" />
    <PackageVersion Include="Microsoft.OpenApi" Version="1.6.16" />
    <PackageVersion Include="Microsoft.OpenApi.Readers" Version="1.6.16" />
    <PackageVersion Include="Microsoft.OpenApi.ApiManifest" Version="0.5.4-preview" />
    <PackageVersion Include="Google.Apis.CustomSearchAPI.v1" Version="[1.60.0.3001, )" />
    <PackageVersion Include="Grpc.Net.Client" Version="2.64.0" />
    <PackageVersion Include="protobuf-net" Version="3.2.30" />
    <PackageVersion Include="protobuf-net.Reflection" Version="3.2.12" />
    <PackageVersion Include="YamlDotNet" Version="16.0.0" />
    <PackageVersion Include="Fluid.Core" Version="2.11.1" />
    <!-- Memory stores -->
    <PackageVersion Include="Microsoft.Azure.Cosmos" Version="3.42.0" />
    <PackageVersion Include="Pgvector" Version="0.2.0" />
    <PackageVersion Include="NRedisStack" Version="0.12.0" />
    <PackageVersion Include="Milvus.Client" Version="2.3.0-preview.1" />
    <PackageVersion Include="Testcontainers.Milvus" Version="3.9.0" />
    <PackageVersion Include="Microsoft.Data.SqlClient" Version="5.2.1" />
    <PackageVersion Include="Qdrant.Client" Version="1.9.0" />
    <!-- Symbols -->
    <PackageVersion Include="Microsoft.SourceLink.GitHub" Version="8.0.0" />
    <!-- Toolset -->
    <PackageVersion Include="Microsoft.CodeAnalysis.NetAnalyzers" Version="9.0.0-preview.24324.1" />
    <PackageVersion Include="OpenAI" Version="2.0.0-beta.10" />
    <PackageVersion Include="System.ClientModel" Version="1.1.0-beta.7" />
    <PackageVersion Include="Azure.AI.ContentSafety" Version="1.0.0" />
    <PackageVersion Include="Azure.AI.OpenAI" Version="2.0.0-beta.4" />
    <PackageVersion Include="Azure.Identity" Version="1.12.0" />
    <PackageVersion Include="Azure.Monitor.OpenTelemetry.Exporter" Version="1.3.0" />
    <PackageVersion Include="Azure.Search.Documents" Version="11.6.0" />
    <PackageVersion Include="Handlebars.Net.Helpers" Version="2.4.5" />
    <PackageVersion Include="Markdig" Version="0.37.0" />
    <PackageVersion Include="Handlebars.Net" Version="2.1.6" />
    <PackageVersion Include="Microsoft.AspNet.WebApi.Client" Version="6.0.0" />
    <PackageVersion Include="JsonSchema.Net" Version="7.1.2" />
    <PackageVersion Include="Microsoft.Azure.Functions.Worker" Version="1.20.1" />
    <PackageVersion Include="Microsoft.Azure.Functions.Worker.Extensions.Http" Version="3.1.0" />
    <PackageVersion Include="Microsoft.Azure.Kusto.Data" Version="12.2.5" />
    <PackageVersion Include="Microsoft.Azure.WebJobs.Extensions.OpenApi" Version="1.5.1" />
    <PackageVersion Include="Microsoft.Bcl.HashCode" Version="1.1.1" />
    <PackageVersion Include="Microsoft.Bcl.AsyncInterfaces" Version="8.0.0" />
    <PackageVersion Include="Microsoft.Bcl.Numerics" Version="8.0.0" />
    <PackageVersion Include="Microsoft.CodeAnalysis.Common" Version="4.3.0" />
    <PackageVersion Include="Microsoft.CodeAnalysis.CSharp" Version="4.3.0" />
    <PackageVersion Include="Microsoft.Bcl.TimeProvider" Version="8.0.1" />
    <PackageVersion Include="Microsoft.Extensions.Logging.Debug" Version="8.0.0" />
    <PackageVersion Include="Microsoft.Identity.Client" Version="4.64.0" />
    <PackageVersion Include="Microsoft.ML.OnnxRuntime" Version="1.19.2" />
    <PackageVersion Include="Microsoft.ML.OnnxRuntime" Version="1.18.1" />
    <PackageVersion Include="Microsoft.ML.OnnxRuntime" Version="1.18.1" />
    <PackageVersion Include="Microsoft.ML.OnnxRuntime" Version="1.18.1" />
    <PackageVersion Include="FastBertTokenizer" Version="1.0.28" />
    <PackageVersion Include="Pinecone.NET" Version="2.1.1" />
    <PackageVersion Include="System.Diagnostics.DiagnosticSource" Version="8.0.1" />
    <PackageVersion Include="System.Linq.Async" Version="6.0.1" />
    <PackageVersion Include="System.Memory.Data" Version="8.0.0" />
    <PackageVersion Include="System.Numerics.Tensors" Version="8.0.0" />
    <PackageVersion Include="System.Text.Json" Version="8.0.4" />
    <PackageVersion Include="System.Threading.Tasks.Extensions" Version="4.5.4" />
    <PackageVersion Include="System.ValueTuple" Version="4.5.0" />
    <PackageVersion Include="OllamaSharp" Version="3.0.1" />
    <!-- Tokenizers -->
    <PackageVersion Include="Microsoft.ML.Tokenizers" Version="0.22.0-preview.24378.1" />
    <PackageVersion Include="Microsoft.DeepDev.TokenizerLib" Version="1.3.3" />
    <PackageVersion Include="SharpToken" Version="2.0.3" />
    <!-- Microsoft.Extensions.* -->
    <PackageVersion Include="Microsoft.Extensions.Configuration" Version="8.0.0" />
    <PackageVersion Include="Microsoft.Extensions.Configuration.Binder" Version="8.0.2" />
    <PackageVersion Include="Microsoft.Extensions.Configuration.EnvironmentVariables" Version="8.0.0" />
    <PackageVersion Include="Microsoft.Extensions.Configuration.Json" Version="8.0.0" />
    <PackageVersion Include="Microsoft.Extensions.Configuration.UserSecrets" Version="8.0.0" />
    <PackageVersion Include="Microsoft.Extensions.DependencyInjection" Version="8.0.0" />
    <PackageVersion Include="Microsoft.Extensions.DependencyInjection.Abstractions" Version="8.0.1" />
    <PackageVersion Include="Microsoft.Extensions.Hosting" Version="8.0.0" />
    <PackageVersion Include="Microsoft.Extensions.Http" Version="8.0.0" />
    <PackageVersion Include="Microsoft.Extensions.Http.Resilience" Version="8.8.0" />
    <PackageVersion Include="Microsoft.Extensions.Logging" Version="8.0.0" />
    <PackageVersion Include="Microsoft.Extensions.Logging.Abstractions" Version="8.0.1" />
    <PackageVersion Include="Microsoft.Extensions.Logging.Console" Version="8.0.0" />
    <PackageVersion Include="Microsoft.Extensions.Options.DataAnnotations" Version="8.0.0" />
    <PackageVersion Include="Microsoft.Extensions.TimeProvider.Testing" Version="8.9.1" />
    <PackageVersion Include="Microsoft.Extensions.TimeProvider.Testing" Version="8.5.0" />
    <PackageVersion Include="Microsoft.Extensions.TimeProvider.Testing" Version="8.5.0" />
    <PackageVersion Include="Microsoft.Extensions.TimeProvider.Testing" Version="8.5.0" />
    <PackageVersion Include="System.Text.Json" Version="6.0.8" />
    <PackageVersion Include="Microsoft.PowerShell.SDK" Version="6.2.7" />
    <!-- Microsoft.Extensions.Logging -->
    <PackageVersion Include="Microsoft.Extensions.Logging.Abstractions" Version="6.0.4" />
    <PackageVersion Include="Microsoft.Extensions.Logging.Console" Version="6.0.0" />
    <!-- Microsoft.Extensions.Configuration -->
    <PackageVersion Include="Microsoft.Extensions.Configuration" Version="6.0.1" />
    <PackageVersion Include="Microsoft.Extensions.Configuration.Binder" Version="7.0.4" />
    <PackageVersion Include="Microsoft.Extensions.Configuration.EnvironmentVariables" Version="6.0.1" />
    <PackageVersion Include="Microsoft.Extensions.Configuration.Json" Version="6.0.0" />
    <PackageVersion Include="Microsoft.Extensions.Configuration.UserSecrets" Version="6.0.1" />
    <PackageVersion Include="Microsoft.Extensions.DependencyInjection" Version="6.0.1" />
    <PackageVersion Include="Microsoft.Extensions.TimeProvider.Testing" Version="8.7.0" />
    <PackageVersion Include="Microsoft.Extensions.TimeProvider.Testing" Version="8.8.0" />
    <PackageVersion Include="Microsoft.Extensions.TimeProvider.Testing" Version="8.8.0" />
    <PackageVersion Include="Microsoft.Extensions.TimeProvider.Testing" Version="8.8.0" />
    <PackageVersion Include="Microsoft.Extensions.TimeProvider.Testing" Version="8.8.0" />
    <!-- Test -->
    <PackageVersion Include="Microsoft.NET.Test.Sdk" Version="17.11.0" />
    <PackageVersion Include="Moq" Version="[4.18.4]" />
    <PackageVersion Include="System.Threading.Channels" Version="8.0.0" />
    <PackageVersion Include="System.Threading.Tasks.Dataflow" Version="8.0.0" />
    <PackageVersion Include="Verify.Xunit" Version="26.1.5" />
    <PackageVersion Include="Verify.Xunit" Version="23.5.2" />
    <PackageVersion Include="Verify.Xunit" Version="23.5.2" />
    <PackageVersion Include="Verify.Xunit" Version="23.5.2" />
    <PackageVersion Include="xunit" Version="2.9.0" />
    <PackageVersion Include="xunit.abstractions" Version="2.0.3" />
    <PackageVersion Include="xunit.runner.visualstudio" Version="2.8.2" />
    <PackageVersion Include="xretry" Version="1.9.0" />
    <PackageVersion Include="coverlet.collector" Version="6.0.2" />
    <PackageVersion Include="Docker.DotNet" Version="3.125.15" />
    <!-- Plugins -->
    <PackageVersion Include="DocumentFormat.OpenXml" Version="3.1.0" />
    <PackageVersion Include="Microsoft.Data.Sqlite" Version="8.0.7" />
    <PackageVersion Include="DuckDB.NET.Data.Full" Version="1.0.2" />
    <PackageVersion Include="DuckDB.NET.Data" Version="1.0.1" />
    <PackageVersion Include="MongoDB.Driver" Version="2.28.0" />
    <PackageVersion Include="Microsoft.Graph" Version="[4.51.0, 5)" />
    <PackageVersion Include="Microsoft.Identity.Client.Extensions.Msal" Version="[2.28.0, )" />
    <PackageVersion Include="Microsoft.OpenApi" Version="1.6.21" />
    <PackageVersion Include="Microsoft.OpenApi.Readers" Version="1.6.21" />
    <PackageVersion Include="Microsoft.OpenApi.ApiManifest" Version="0.5.4-preview" />
    <PackageVersion Include="Google.Apis.CustomSearchAPI.v1" Version="[1.60.0.3001, )" />
    <PackageVersion Include="Grpc.Net.Client" Version="2.65.0" />
    <PackageVersion Include="protobuf-net" Version="3.2.30" />
    <PackageVersion Include="protobuf-net.Reflection" Version="3.2.12" />
    <PackageVersion Include="YamlDotNet" Version="16.0.0" />
    <PackageVersion Include="Microsoft.Data.Sqlite" Version="8.0.7" /> 
    <PackageVersion Include="DuckDB.NET.Data.Full" Version="1.0.2" />
    <PackageVersion Include="DuckDB.NET.Data" Version="1.0.1" />
    <PackageVersion Include="MongoDB.Driver" Version="2.27.0" />
    <PackageVersion Include="Microsoft.Graph" Version="[4.51.0, 5)" />
    <PackageVersion Include="Microsoft.Identity.Client.Extensions.Msal" Version="[2.28.0, )" />
    <PackageVersion Include="Microsoft.OpenApi" Version="1.6.16" />
    <PackageVersion Include="Microsoft.OpenApi.Readers" Version="1.6.16" />
    <PackageVersion Include="Microsoft.OpenApi.ApiManifest" Version="0.5.4-preview" />
    <PackageVersion Include="Google.Apis.CustomSearchAPI.v1" Version="[1.60.0.3001, )" />
    <PackageVersion Include="Grpc.Net.Client" Version="2.64.0" />
    <PackageVersion Include="Grpc.Net.Client" Version="2.58.0" />
    <PackageVersion Include="protobuf-net" Version="3.2.30" />
    <PackageVersion Include="protobuf-net.Reflection" Version="3.2.12" />
    <PackageVersion Include="YamlDotNet" Version="16.0.0" />
    <PackageVersion Include="Fluid.Core" Version="2.11.1" />
    <!-- Memory stores -->
    <PackageVersion Include="Microsoft.Azure.Cosmos" Version="3.42.0" />
    <PackageVersion Include="Pgvector" Version="0.2.0" />
    <PackageVersion Include="NRedisStack" Version="0.12.0" />
    <PackageVersion Include="Milvus.Client" Version="2.3.0-preview.1" />
    <PackageVersion Include="Testcontainers.Milvus" Version="3.9.0" />
    <PackageVersion Include="Microsoft.Data.SqlClient" Version="5.2.1" />
    <PackageVersion Include="Qdrant.Client" Version="1.9.0" />
    <!-- Symbols -->
    <PackageVersion Include="Microsoft.SourceLink.GitHub" Version="8.0.0" />
    <!-- Toolset --> Include="Microsoft.CodeAnalysis.NetAnalyzers" Version="9.0.0-preview.24324.1" />
    <PackageVersion Include="Microsoft.CodeAnalysis.NetAnalyzers" Version="9.0.0-preview.24324.1" />
    <PackageVersion Include="Microsoft.Extensions.TimeProvider.Testing" Version="8.5.0" />
    <PackageVersion Include="System.Text.Json" Version="6.0.8" />
    <PackageVersion Include="Microsoft.PowerShell.SDK" Version="6.2.7" />
    <!-- Microsoft.Extensions.Logging -->
    <PackageVersion Include="Microsoft.Extensions.Logging.Abstractions" Version="6.0.4" />
    <PackageVersion Include="Microsoft.Extensions.Logging.Console" Version="6.0.0" />
    <!-- Microsoft.Extensions.Configuration -->
    <PackageVersion Include="Microsoft.Extensions.Configuration" Version="6.0.1" />
    <PackageVersion Include="Microsoft.Extensions.Configuration.Binder" Version="7.0.4" />
    <PackageVersion Include="Microsoft.Extensions.Configuration.EnvironmentVariables" Version="6.0.1" />
    <PackageVersion Include="Microsoft.Extensions.Configuration.Json" Version="6.0.0" />
    <PackageVersion Include="Microsoft.Extensions.Configuration.UserSecrets" Version="6.0.1" />
    <PackageVersion Include="Microsoft.Extensions.DependencyInjection" Version="6.0.1" />
    <PackageVersion Include="Microsoft.Extensions.TimeProvider.Testing" Version="8.8.0" />
    <!-- Test -->
    <PackageVersion Include="Microsoft.NET.Test.Sdk" Version="17.11.0" />
    <PackageVersion Include="Moq" Version="[4.18.4]" />
    <PackageVersion Include="System.Threading.Channels" Version="8.0.0" />
    <PackageVersion Include="System.Threading.Tasks.Dataflow" Version="8.0.0" />
    <PackageVersion Include="Verify.Xunit" Version="26.1.5" />
    <PackageVersion Include="xunit" Version="2.9.0" />
    <PackageVersion Include="xunit.abstractions" Version="2.0.3" />
    <PackageVersion Include="xunit.runner.visualstudio" Version="2.8.2" />
    <PackageVersion Include="xretry" Version="1.9.0" />
    <PackageVersion Include="coverlet.collector" Version="6.0.2" />
    <PackageVersion Include="Docker.DotNet" Version="3.125.15" />
    <!-- Plugins -->
    <PackageVersion Include="DocumentFormat.OpenXml" Version="3.1.0" />
    <PackageVersion Include="Microsoft.Data.Sqlite" Version="8.0.7" /> 
    <PackageVersion Include="DuckDB.NET.Data.Full" Version="1.0.2" />
    <PackageVersion Include="DuckDB.NET.Data" Version="1.0.1" />
    <PackageVersion Include="MongoDB.Driver" Version="2.27.0" />
    <PackageVersion Include="Microsoft.Graph" Version="[4.51.0, 5)" />
    <PackageVersion Include="Microsoft.Identity.Client.Extensions.Msal" Version="[2.28.0, )" />
    <PackageVersion Include="Microsoft.OpenApi" Version="1.6.16" />
    <PackageVersion Include="Microsoft.OpenApi.Readers" Version="1.6.16" />
    <PackageVersion Include="Microsoft.OpenApi.ApiManifest" Version="0.5.4-preview" />
    <PackageVersion Include="Google.Apis.CustomSearchAPI.v1" Version="[1.60.0.3001, )" />
    <PackageVersion Include="Grpc.Net.Client" Version="2.64.0" />
    <PackageVersion Include="protobuf-net" Version="3.2.30" />
    <PackageVersion Include="protobuf-net.Reflection" Version="3.2.12" />
    <PackageVersion Include="YamlDotNet" Version="16.0.0" />
    <PackageVersion Include="Fluid.Core" Version="2.11.1" />
    <PackageVersion Include="Fluid.Core" Version="2.11.1" />
    <PackageVersion Include="CoreCLR-NCalc" Version="2.2.113" />
    <PackageVersion Include="YamlDotNet" Version="13.1.1" />
    <!-- Memory stores -->
    <PackageVersion Include="Microsoft.Azure.Cosmos" Version="3.42.0" />
    <PackageVersion Include="Pgvector" Version="0.2.0" />
    <PackageVersion Include="NRedisStack" Version="0.12.0" />
    <PackageVersion Include="Milvus.Client" Version="2.3.0-preview.1" />
    <PackageVersion Include="Testcontainers.Milvus" Version="3.10.0" />
    <PackageVersion Include="Microsoft.Data.SqlClient" Version="5.2.1" />
    <PackageVersion Include="Qdrant.Client" Version="1.10.0" />
    <!-- Symbols -->
    <PackageVersion Include="Microsoft.SourceLink.GitHub" Version="8.0.0" />
    <!-- Toolset -->
    <PackageVersion Include="Microsoft.CodeAnalysis.NetAnalyzers" Version="9.0.0-preview.24324.1" />
    <PackageVersion Include="Testcontainers.Milvus" Version="3.9.0" />
    <PackageVersion Include="Microsoft.Data.SqlClient" Version="5.2.1" />
    <PackageVersion Include="Qdrant.Client" Version="1.9.0" />
    <!-- Symbols -->
    <PackageVersion Include="Microsoft.SourceLink.GitHub" Version="8.0.0" />
    <!-- Toolset -->
    <PackageVersion Include="Microsoft.CodeAnalysis.NetAnalyzers" Version="9.0.0-preview.24324.1" />
    <PackageVersion Include="Microsoft.CodeAnalysis.NetAnalyzers" Version="9.0.0-preview.24324.1" />
    <PackageVersion Include="DocumentFormat.OpenXml" Version="3.1.0" />
    <PackageVersion Include="Microsoft.Data.Sqlite" Version="8.0.7" />
    <PackageVersion Include="DuckDB.NET.Data.Full" Version="1.0.2" />
    <PackageVersion Include="DuckDB.NET.Data" Version="1.0.1" />
    <PackageVersion Include="MongoDB.Driver" Version="2.27.0" />
    <PackageVersion Include="Microsoft.Graph" Version="[4.51.0, 5)" />
    <PackageVersion Include="Microsoft.Identity.Client.Extensions.Msal" Version="[2.28.0, )" />
    <PackageVersion Include="Microsoft.OpenApi" Version="1.6.16" />
    <PackageVersion Include="Microsoft.OpenApi.Readers" Version="1.6.16" />
    <PackageVersion Include="Microsoft.OpenApi.ApiManifest" Version="0.5.4-preview" />
    <PackageVersion Include="Google.Apis.CustomSearchAPI.v1" Version="[1.60.0.3001, )" />
    <PackageVersion Include="Grpc.Net.Client" Version="2.64.0" />
    <PackageVersion Include="protobuf-net" Version="3.2.30" />
    <PackageVersion Include="protobuf-net.Reflection" Version="3.2.12" />
    <PackageVersion Include="DuckDB.NET.Data.Full" Version="1.0.2" />
    <PackageVersion Include="DuckDB.NET.Data" Version="1.0.1" />
    <PackageVersion Include="MongoDB.Driver" Version="2.27.0" />
    <PackageVersion Include="Microsoft.Graph" Version="[4.51.0, 5)" />
    <PackageVersion Include="Microsoft.Identity.Client.Extensions.Msal" Version="[2.28.0, )" />
    <PackageVersion Include="Microsoft.OpenApi" Version="1.6.16" />
    <PackageVersion Include="Microsoft.OpenApi.Readers" Version="1.6.16" />
    <PackageVersion Include="DuckDB.NET.Data.Full" Version="1.0.2" />
    <PackageVersion Include="DuckDB.NET.Data" Version="1.0.1" />
    <PackageVersion Include="MongoDB.Driver" Version="2.27.0" />
    <PackageVersion Include="Microsoft.Graph" Version="[4.51.0, 5)" />
    <PackageVersion Include="Microsoft.Identity.Client.Extensions.Msal" Version="[2.28.0, )" />
    <PackageVersion Include="Microsoft.OpenApi" Version="1.6.16" />
    <PackageVersion Include="Microsoft.OpenApi.Readers" Version="1.6.16" />
    <PackageVersion Include="xunit" Version="2.9.0" />
    <PackageVersion Include="xunit.abstractions" Version="2.0.3" />
    <PackageVersion Include="xunit.runner.visualstudio" Version="2.8.2" />
    <PackageVersion Include="xretry" Version="1.9.0" />
    <PackageVersion Include="coverlet.collector" Version="6.0.2" />
    <PackageVersion Include="Docker.DotNet" Version="3.125.15" />
    <!-- Plugins -->
    <PackageVersion Include="DocumentFormat.OpenXml" Version="3.1.0" />
    <PackageVersion Include="Microsoft.Data.Sqlite" Version="8.0.7" />
    <PackageVersion Include="DuckDB.NET.Data.Full" Version="1.0.2" />
    <PackageVersion Include="DuckDB.NET.Data" Version="1.0.1" />
    <PackageVersion Include="MongoDB.Driver" Version="2.27.0" />
    <PackageVersion Include="Microsoft.Graph" Version="[4.51.0, 5)" />
    <PackageVersion Include="Microsoft.Identity.Client.Extensions.Msal" Version="[2.28.0, )" />
    <PackageVersion Include="Microsoft.OpenApi" Version="1.6.16" />
    <PackageVersion Include="Microsoft.OpenApi.Readers" Version="1.6.16" />
    <PackageVersion Include="Microsoft.OpenApi.ApiManifest" Version="0.5.4-preview" />
    <PackageVersion Include="Google.Apis.CustomSearchAPI.v1" Version="[1.60.0.3001, )" />
    <PackageVersion Include="Grpc.Net.Client" Version="2.64.0" />
    <PackageVersion Include="protobuf-net" Version="3.2.30" />
    <PackageVersion Include="protobuf-net.Reflection" Version="3.2.12" />
    <PackageVersion Include="YamlDotNet" Version="16.0.0" />
    <PackageVersion Include="Fluid.Core" Version="2.11.1" />
    <PackageVersion Include="Microsoft.Data.Sqlite" Version="8.0.7" /> 
    <PackageVersion Include="DuckDB.NET.Data.Full" Version="1.0.2" />
    <PackageVersion Include="DuckDB.NET.Data" Version="1.0.1" />
    <PackageVersion Include="MongoDB.Driver" Version="2.27.0" />
    <PackageVersion Include="Microsoft.Graph" Version="[4.51.0, 5)" />
    <PackageVersion Include="Microsoft.Identity.Client.Extensions.Msal" Version="[2.28.0, )" />
    <PackageVersion Include="Microsoft.OpenApi" Version="1.6.16" />
    <PackageVersion Include="Microsoft.OpenApi.Readers" Version="1.6.16" />
    <PackageVersion Include="Microsoft.OpenApi.ApiManifest" Version="0.5.4-preview" />
    <PackageVersion Include="Google.Apis.CustomSearchAPI.v1" Version="[1.60.0.3001, )" />
    <PackageVersion Include="Grpc.Net.Client" Version="2.64.0" />
    <PackageVersion Include="Grpc.Net.Client" Version="2.58.0" />
    <PackageVersion Include="protobuf-net" Version="3.2.30" />
    <PackageVersion Include="protobuf-net.Reflection" Version="3.2.12" />
    <PackageVersion Include="YamlDotNet" Version="16.0.0" />
    <PackageVersion Include="Fluid.Core" Version="2.11.1" />
    <!-- Memory stores -->
    <PackageVersion Include="Microsoft.Azure.Cosmos" Version="3.42.0" />
    <PackageVersion Include="Pgvector" Version="0.2.0" />
    <PackageVersion Include="NRedisStack" Version="0.12.0" />
    <PackageVersion Include="Milvus.Client" Version="2.3.0-preview.1" />
    <PackageVersion Include="Testcontainers.Milvus" Version="3.9.0" />
    <PackageVersion Include="Microsoft.Data.SqlClient" Version="5.2.1" />
    <PackageVersion Include="Qdrant.Client" Version="1.9.0" />
    <!-- Symbols -->
    <PackageVersion Include="Microsoft.SourceLink.GitHub" Version="8.0.0" />
    <!-- Toolset --> Include="Microsoft.CodeAnalysis.NetAnalyzers" Version="9.0.0-preview.24324.1" />
    <PackageVersion Include="Microsoft.CodeAnalysis.NetAnalyzers" Version="9.0.0-preview.24324.1" />
    <PackageVersion Include="Microsoft.Extensions.TimeProvider.Testing" Version="8.5.0" />
    <PackageVersion Include="System.Text.Json" Version="6.0.8" />
    <PackageVersion Include="Microsoft.PowerShell.SDK" Version="6.2.7" />
    <!-- Microsoft.Extensions.Logging -->
    <PackageVersion Include="Microsoft.Extensions.Logging.Abstractions" Version="6.0.4" />
    <PackageVersion Include="Microsoft.Extensions.Logging.Console" Version="6.0.0" />
    <!-- Microsoft.Extensions.Configuration -->
    <PackageVersion Include="Microsoft.Extensions.Configuration" Version="6.0.1" />
    <PackageVersion Include="Microsoft.Extensions.Configuration.Binder" Version="7.0.4" />
    <PackageVersion Include="Microsoft.Extensions.Configuration.EnvironmentVariables" Version="6.0.1" />
    <PackageVersion Include="Microsoft.Extensions.Configuration.Json" Version="6.0.0" />
    <PackageVersion Include="Microsoft.Extensions.Configuration.UserSecrets" Version="6.0.1" />
    <PackageVersion Include="Microsoft.Extensions.DependencyInjection" Version="6.0.1" />
    <PackageVersion Include="Microsoft.Extensions.TimeProvider.Testing" Version="8.8.0" />
    <!-- Test -->
    <PackageVersion Include="Microsoft.NET.Test.Sdk" Version="17.11.0" />
    <PackageVersion Include="Moq" Version="[4.18.4]" />
    <PackageVersion Include="System.Threading.Channels" Version="8.0.0" />
    <PackageVersion Include="System.Threading.Tasks.Dataflow" Version="8.0.0" />
    <PackageVersion Include="Verify.Xunit" Version="26.1.5" />
    <PackageVersion Include="xunit" Version="2.9.0" />
    <PackageVersion Include="xunit.abstractions" Version="2.0.3" />
    <PackageVersion Include="xunit.runner.visualstudio" Version="2.8.2" />
    <PackageVersion Include="xretry" Version="1.9.0" />
    <PackageVersion Include="coverlet.collector" Version="6.0.2" />
    <PackageVersion Include="Docker.DotNet" Version="3.125.15" />
    <!-- Plugins -->
    <PackageVersion Include="DocumentFormat.OpenXml" Version="3.1.0" />
    <PackageVersion Include="Microsoft.Data.Sqlite" Version="8.0.7" /> 
    <PackageVersion Include="DuckDB.NET.Data.Full" Version="1.0.2" />
    <PackageVersion Include="DuckDB.NET.Data" Version="1.0.1" />
    <PackageVersion Include="MongoDB.Driver" Version="2.27.0" />
    <PackageVersion Include="Microsoft.Graph" Version="[4.51.0, 5)" />
    <PackageVersion Include="Microsoft.Identity.Client.Extensions.Msal" Version="[2.28.0, )" />
    <PackageVersion Include="Microsoft.OpenApi" Version="1.6.16" />
    <PackageVersion Include="Microsoft.OpenApi.Readers" Version="1.6.16" />
    <PackageVersion Include="Microsoft.OpenApi.ApiManifest" Version="0.5.4-preview" />
    <PackageVersion Include="Google.Apis.CustomSearchAPI.v1" Version="[1.60.0.3001, )" />
    <PackageVersion Include="Grpc.Net.Client" Version="2.64.0" />
    <PackageVersion Include="protobuf-net" Version="3.2.30" />
    <PackageVersion Include="protobuf-net.Reflection" Version="3.2.12" />
    <PackageVersion Include="YamlDotNet" Version="16.0.0" />
    <PackageVersion Include="Fluid.Core" Version="2.11.1" />
    <PackageVersion Include="CoreCLR-NCalc" Version="2.2.113" />
    <PackageVersion Include="YamlDotNet" Version="13.1.1" />
    <!-- Memory stores -->
    <PackageVersion Include="Microsoft.Azure.Cosmos" Version="3.42.0" />
    <PackageVersion Include="Pgvector" Version="0.2.0" />
    <PackageVersion Include="NRedisStack" Version="0.12.0" />
    <PackageVersion Include="Milvus.Client" Version="2.3.0-preview.1" />
    <PackageVersion Include="Testcontainers.Milvus" Version="3.9.0" />
    <PackageVersion Include="Microsoft.Data.SqlClient" Version="5.2.1" />
    <PackageVersion Include="Qdrant.Client" Version="1.9.0" />
    <!-- Symbols -->
    <PackageVersion Include="Microsoft.SourceLink.GitHub" Version="8.0.0" />
    <!-- Toolset -->
    <PackageVersion Include="Microsoft.CodeAnalysis.NetAnalyzers" Version="9.0.0-preview.24324.1" />
    <PackageVersion Include="Microsoft.CodeAnalysis.NetAnalyzers" Version="9.0.0-preview.24324.1" />
    <PackageVersion Include="DocumentFormat.OpenXml" Version="3.1.0" />
    <PackageVersion Include="Microsoft.Data.Sqlite" Version="8.0.7" />
    <PackageVersion Include="DuckDB.NET.Data.Full" Version="1.0.2" />
    <PackageVersion Include="DuckDB.NET.Data" Version="1.0.1" />
    <PackageVersion Include="MongoDB.Driver" Version="2.27.0" />
    <PackageVersion Include="Microsoft.Graph" Version="[4.51.0, 5)" />
    <PackageVersion Include="Microsoft.Identity.Client.Extensions.Msal" Version="[2.28.0, )" />
    <PackageVersion Include="Microsoft.OpenApi" Version="1.6.16" />
    <PackageVersion Include="Microsoft.OpenApi.Readers" Version="1.6.16" />
    <PackageVersion Include="Microsoft.OpenApi.ApiManifest" Version="0.5.4-preview" />
    <PackageVersion Include="Google.Apis.CustomSearchAPI.v1" Version="[1.60.0.3001, )" />
    <PackageVersion Include="Grpc.Net.Client" Version="2.64.0" />
    <PackageVersion Include="protobuf-net" Version="3.2.30" />
    <PackageVersion Include="protobuf-net.Reflection" Version="3.2.12" />
    <PackageVersion Include="DuckDB.NET.Data.Full" Version="1.0.2" />
    <PackageVersion Include="DuckDB.NET.Data" Version="1.0.1" />
    <PackageVersion Include="MongoDB.Driver" Version="2.27.0" />
    <PackageVersion Include="Microsoft.Graph" Version="[4.51.0, 5)" />
    <PackageVersion Include="Microsoft.Identity.Client.Extensions.Msal" Version="[2.28.0, )" />
    <PackageVersion Include="Microsoft.OpenApi" Version="1.6.16" />
    <PackageVersion Include="Microsoft.OpenApi.Readers" Version="1.6.16" />
    <PackageVersion Include="DuckDB.NET.Data.Full" Version="1.0.2" />
    <PackageVersion Include="DuckDB.NET.Data" Version="1.0.1" />
    <PackageVersion Include="MongoDB.Driver" Version="2.27.0" />
    <PackageVersion Include="Microsoft.Graph" Version="[4.51.0, 5)" />
    <PackageVersion Include="Microsoft.Identity.Client.Extensions.Msal" Version="[2.28.0, )" />
    <PackageVersion Include="Microsoft.OpenApi" Version="1.6.16" />
    <PackageVersion Include="Microsoft.OpenApi.Readers" Version="1.6.16" />
    <PackageVersion Include="xunit" Version="2.9.0" />
    <PackageVersion Include="xunit.abstractions" Version="2.0.3" />
    <PackageVersion Include="xunit.runner.visualstudio" Version="2.8.2" />
    <PackageVersion Include="xretry" Version="1.9.0" />
    <PackageVersion Include="coverlet.collector" Version="6.0.2" />
    <PackageVersion Include="Docker.DotNet" Version="3.125.15" />
    <!-- Plugins -->
    <PackageVersion Include="DocumentFormat.OpenXml" Version="3.1.0" />
    <PackageVersion Include="Microsoft.Data.Sqlite" Version="8.0.7" />
    <PackageVersion Include="DuckDB.NET.Data.Full" Version="1.0.2" />
    <PackageVersion Include="DuckDB.NET.Data" Version="1.0.1" />
    <PackageVersion Include="MongoDB.Driver" Version="2.27.0" />
    <PackageVersion Include="Microsoft.Graph" Version="[4.51.0, 5)" />
    <PackageVersion Include="Microsoft.Identity.Client.Extensions.Msal" Version="[2.28.0, )" />
    <PackageVersion Include="Microsoft.OpenApi" Version="1.6.16" />
    <PackageVersion Include="Microsoft.OpenApi.Readers" Version="1.6.16" />
    <PackageVersion Include="Microsoft.OpenApi.ApiManifest" Version="0.5.4-preview" />
    <PackageVersion Include="Google.Apis.CustomSearchAPI.v1" Version="[1.60.0.3001, )" />
    <PackageVersion Include="Grpc.Net.Client" Version="2.64.0" />
    <PackageVersion Include="protobuf-net" Version="3.2.30" />
    <PackageVersion Include="protobuf-net.Reflection" Version="3.2.12" />
    <PackageVersion Include="YamlDotNet" Version="16.0.0" />
    <PackageVersion Include="Fluid.Core" Version="2.11.1" />
    <!-- Memory stores -->
    <PackageVersion Include="Microsoft.Azure.Cosmos" Version="3.42.0" />
    <PackageVersion Include="Pgvector" Version="0.2.0" />
    <PackageVersion Include="NRedisStack" Version="0.12.0" />
    <PackageVersion Include="Milvus.Client" Version="2.3.0-preview.1" />
    <PackageVersion Include="Testcontainers.Milvus" Version="3.9.0" />
    <PackageVersion Include="Microsoft.Data.SqlClient" Version="5.2.1" />
    <PackageVersion Include="Qdrant.Client" Version="1.9.0" />
    <!-- Symbols -->
    <PackageVersion Include="Microsoft.SourceLink.GitHub" Version="8.0.0" />
    <!-- Toolset -->
    <PackageVersion Include="Microsoft.CodeAnalysis.NetAnalyzers" Version="9.0.0-preview.24415.1" />
    <PackageReference Include="Microsoft.CodeAnalysis.NetAnalyzers">
      <PrivateAssets>all</PrivateAssets>
      <IncludeAssets>runtime; build; native; contentfiles; analyzers; buildtransitive</IncludeAssets>
    </PackageReference>
    <PackageVersion Include="Microsoft.VisualStudio.Threading.Analyzers" Version="17.11.20" />
    <PackageReference Include="Microsoft.VisualStudio.Threading.Analyzers">
    <PackageVersion Include="Microsoft.SourceLink.GitHub" Version="1.1.1" />
    <!-- Analyzers -->
    <!-- TODO: Not working with .NET Standard 2.0
    <PackageVersion Include="Microsoft.CodeDom.Providers.DotNetCompilerPlatform" Version="4.1.0" />
    <PackageReference Include="Microsoft.CodeDom.Providers.DotNetCompilerPlatform">
      <PrivateAssets>all</PrivateAssets>
      <IncludeAssets>runtime; build; native; contentfiles; analyzers; buildtransitive</IncludeAssets>
    </PackageReference>
    <PackageVersion Include="xunit.analyzers" Version="1.16.0" />
    <PackageReference Include="xunit.analyzers">
      <PrivateAssets>all</PrivateAssets>
      <IncludeAssets>runtime; build; native; contentfiles; analyzers; buildtransitive</IncludeAssets>
    </PackageReference>
    <PackageVersion Include="Moq.Analyzers" Version="0.1.2" />
    <PackageVersion Include="Microsoft.Extensions.Options.DataAnnotations" Version="8.0.0" />
    <PackageVersion Include="OpenAI" Version="2.0.0-beta.10" />
    <PackageVersion Include="System.ClientModel" Version="1.1.0-beta.7" />
    <PackageVersion Include="Azure.AI.ContentSafety" Version="1.0.0" />
    <PackageVersion Include="Azure.AI.OpenAI" Version="2.0.0-beta.4" />
    <PackageVersion Include="Azure.Identity" Version="1.12.0" />
    <PackageVersion Include="Azure.Monitor.OpenTelemetry.Exporter" Version="1.3.0" />
    <PackageVersion Include="Azure.Search.Documents" Version="11.6.0" />
    <PackageVersion Include="Handlebars.Net.Helpers" Version="2.4.5" />
    <PackageVersion Include="Markdig" Version="0.37.0" />
    <PackageVersion Include="Handlebars.Net" Version="2.1.6" />
    <PackageVersion Include="Microsoft.AspNet.WebApi.Client" Version="6.0.0" />
    <PackageVersion Include="JsonSchema.Net" Version="7.1.2" />
    <PackageVersion Include="Microsoft.Azure.Functions.Worker" Version="1.20.1" />
    <PackageVersion Include="Microsoft.Azure.Functions.Worker.Extensions.Http" Version="3.1.0" />
    <PackageVersion Include="Microsoft.Azure.Kusto.Data" Version="12.2.5" />
    <PackageVersion Include="Microsoft.Azure.WebJobs.Extensions.OpenApi" Version="1.5.1" />
    <PackageVersion Include="Microsoft.Bcl.HashCode" Version="1.1.1" />
    <PackageVersion Include="Microsoft.Bcl.AsyncInterfaces" Version="8.0.0" />
    <PackageVersion Include="Microsoft.Bcl.Numerics" Version="8.0.0" />
    <PackageVersion Include="Microsoft.CodeAnalysis.Common" Version="4.3.0" />
    <PackageVersion Include="Microsoft.CodeAnalysis.CSharp" Version="4.3.0" />
    <PackageVersion Include="Microsoft.Bcl.TimeProvider" Version="8.0.1" />
    <PackageVersion Include="Microsoft.Extensions.Logging.Debug" Version="8.0.0" />
    <PackageVersion Include="Microsoft.Identity.Client" Version="4.64.0" />
    <PackageVersion Include="Microsoft.ML.OnnxRuntime" Version="1.18.1" />
    <PackageVersion Include="FastBertTokenizer" Version="1.0.28" />
    <PackageVersion Include="Pinecone.NET" Version="2.1.1" />
    <PackageVersion Include="System.Diagnostics.DiagnosticSource" Version="8.0.1" />
    <PackageVersion Include="System.Linq.Async" Version="6.0.1" />
    <PackageVersion Include="System.Memory.Data" Version="8.0.0" />
    <PackageVersion Include="System.Numerics.Tensors" Version="8.0.0" />
    <PackageVersion Include="System.Text.Json" Version="8.0.4" />
    <PackageVersion Include="System.Threading.Tasks.Extensions" Version="4.5.4" />
    <PackageVersion Include="System.ValueTuple" Version="4.5.0" />
    <PackageVersion Include="OllamaSharp" Version="3.0.1" />
    <!-- Tokenizers -->
    <PackageVersion Include="Microsoft.ML.Tokenizers" Version="0.22.0-preview.24378.1" />
    <PackageVersion Include="Microsoft.DeepDev.TokenizerLib" Version="1.3.3" />
    <PackageVersion Include="SharpToken" Version="2.0.3" />
    <!-- Microsoft.Extensions.* -->
    <PackageVersion Include="Microsoft.Extensions.Configuration" Version="8.0.0" />
    <PackageVersion Include="Microsoft.Extensions.Configuration.Binder" Version="8.0.2" />
    <PackageVersion Include="Microsoft.Extensions.Configuration.EnvironmentVariables" Version="8.0.0" />
    <PackageVersion Include="Microsoft.Extensions.Configuration.Json" Version="8.0.0" />
    <PackageVersion Include="Microsoft.Extensions.Configuration.UserSecrets" Version="8.0.0" />
    <PackageVersion Include="Microsoft.Extensions.DependencyInjection" Version="8.0.0" />
    <PackageVersion Include="Microsoft.Extensions.DependencyInjection.Abstractions" Version="8.0.1" />
    <PackageVersion Include="Microsoft.Extensions.Hosting" Version="8.0.0" />
    <PackageVersion Include="Microsoft.Extensions.Http" Version="8.0.0" />
    <PackageVersion Include="Microsoft.Extensions.Http.Resilience" Version="8.8.0" />
    <PackageVersion Include="Microsoft.Extensions.Logging" Version="8.0.0" />
    <PackageVersion Include="Microsoft.Extensions.Logging.Abstractions" Version="8.0.1" />
    <PackageVersion Include="Microsoft.Extensions.Logging.Console" Version="8.0.0" />
    <PackageVersion Include="Microsoft.Extensions.Options.DataAnnotations" Version="8.0.0" />
    <PackageVersion Include="Microsoft.Extensions.TimeProvider.Testing" Version="8.5.0" />
    <PackageVersion Include="System.Text.Json" Version="6.0.8" />
    <PackageVersion Include="Microsoft.PowerShell.SDK" Version="6.2.7" />
    <!-- Microsoft.Extensions.Logging -->
    <PackageVersion Include="Microsoft.Extensions.Logging.Abstractions" Version="6.0.4" />
    <PackageVersion Include="Microsoft.Extensions.Logging.Console" Version="6.0.0" />
    <!-- Microsoft.Extensions.Configuration -->
    <PackageVersion Include="Microsoft.Extensions.Configuration" Version="6.0.1" />
    <PackageVersion Include="Microsoft.Extensions.Configuration.Binder" Version="7.0.4" />
    <PackageVersion Include="Microsoft.Extensions.Configuration.EnvironmentVariables" Version="6.0.1" />
    <PackageVersion Include="Microsoft.Extensions.Configuration.Json" Version="6.0.0" />
    <PackageVersion Include="Microsoft.Extensions.Configuration.UserSecrets" Version="6.0.1" />
    <PackageVersion Include="Microsoft.Extensions.DependencyInjection" Version="6.0.1" />
    <PackageVersion Include="Microsoft.Extensions.TimeProvider.Testing" Version="8.8.0" />
    <PackageVersion Include="Microsoft.Extensions.Options.DataAnnotations" Version="8.0.0" /> Include="Microsoft.Extensions.TimeProvider.Testing" Version="8.5.0" />
    <PackageVersion Include="System.Text.Json" Version="6.0.8" />
    <PackageVersion Include="Microsoft.PowerShell.SDK" Version="6.2.7" />
    <!-- Microsoft.Extensions.Logging -->
    <PackageVersion Include="Microsoft.Extensions.Logging.Abstractions" Version="6.0.4" />
    <PackageVersion Include="Microsoft.Extensions.Logging.Console" Version="6.0.0" />
    <!-- Microsoft.Extensions.Configuration -->
    <PackageVersion Include="Microsoft.Extensions.Configuration" Version="6.0.1" />
    <PackageVersion Include="Microsoft.Extensions.Configuration.Binder" Version="7.0.4" />
    <PackageVersion Include="Microsoft.Extensions.Configuration.EnvironmentVariables" Version="6.0.1" />
    <PackageVersion Include="Microsoft.Extensions.Configuration.Json" Version="6.0.0" />
    <PackageVersion Include="Microsoft.Extensions.Configuration.UserSecrets" Version="6.0.1" />
    <PackageVersion Include="Microsoft.Extensions.DependencyInjection" Version="6.0.1" />
    <PackageVersion Include="Microsoft.Extensions.TimeProvider.Testing" Version="8.8.0" />
    <!-- Test -->
    <PackageVersion Include="Microsoft.NET.Test.Sdk" Version="17.11.0" />
    <PackageVersion Include="Moq" Version="[4.18.4]" />
    <PackageVersion Include="System.Threading.Channels" Version="8.0.0" />
    <PackageVersion Include="System.Threading.Tasks.Dataflow" Version="8.0.0" />
    <PackageVersion Include="Verify.Xunit" Version="26.1.5" />
    <PackageVersion Include="xunit" Version="2.9.0" />
    <PackageVersion Include="xunit.abstractions" Version="2.0.3" />
    <PackageVersion Include="xunit.runner.visualstudio" Version="2.8.2" />
    <PackageVersion Include="xretry" Version="1.9.0" />
    <PackageVersion Include="coverlet.collector" Version="6.0.2" />
    <PackageVersion Include="Docker.DotNet" Version="3.125.15" />
    <!-- Plugins -->
    <PackageVersion Include="DocumentFormat.OpenXml" Version="3.1.0" />
    <PackageVersion Include="Microsoft.Data.Sqlite" Version="8.0.7" /> 
    <PackageVersion Include="Microsoft.Extensions.Logging.Console" Version="6.0.0" />
    <!-- Microsoft.Extensions.Configuration -->
    <PackageVersion Include="Microsoft.Extensions.Configuration" Version="6.0.1" />
    <PackageVersion Include="Microsoft.Extensions.Configuration.Binder" Version="7.0.4" />
    <PackageVersion Include="Microsoft.Extensions.Configuration.EnvironmentVariables" Version="6.0.1" />
    <PackageVersion Include="Microsoft.Extensions.Configuration.Json" Version="6.0.0" />
    <PackageVersion Include="Microsoft.Extensions.Configuration.UserSecrets" Version="6.0.1" />
    <PackageVersion Include="Microsoft.Extensions.DependencyInjection" Version="6.0.1" /> Include="Microsoft.Extensions.TimeProvider.Testing" Version="8.8.0" />
    <!-- Test -->
    <PackageVersion Include="Microsoft.NET.Test.Sdk" Version="17.11.0" />
    <PackageVersion Include="Moq" Version="[4.18.4]" />
    <PackageVersion Include="System.Threading.Channels" Version="8.0.0" />
    <PackageVersion Include="System.Threading.Tasks.Dataflow" Version="8.0.0" />
    <PackageVersion Include="Verify.Xunit" Version="26.1.5" />
    <PackageVersion Include="xunit" Version="2.9.0" />
    <PackageVersion Include="xunit.abstractions" Version="2.0.3" />
    <PackageVersion Include="xunit.runner.visualstudio" Version="2.8.2" />
    <PackageVersion Include="xretry" Version="1.9.0" />
    <PackageVersion Include="coverlet.collector" Version="6.0.2" />
    <PackageVersion Include="Docker.DotNet" Version="3.125.15" />
    <!-- Plugins -->
    <PackageVersion Include="DocumentFormat.OpenXml" Version="3.1.0" />
    <PackageVersion Include="Microsoft.Data.Sqlite" Version="8.0.7" /> 
    <PackageVersion Include="DuckDB.NET.Data.Full" Version="1.0.2" />
    <PackageVersion Include="DuckDB.NET.Data" Version="1.0.1" />
    <PackageVersion Include="MongoDB.Driver" Version="2.27.0" />
    <PackageVersion Include="Microsoft.Graph" Version="[4.51.0, 5)" />
    <PackageVersion Include="Microsoft.Identity.Client.Extensions.Msal" Version="[2.28.0, )" />
    <PackageVersion Include="Microsoft.OpenApi" Version="1.6.16" />
    <PackageVersion Include="Microsoft.OpenApi.Readers" Version="1.6.16" />
    <PackageVersion Include="Microsoft.OpenApi.ApiManifest" Version="0.5.4-preview" />
    <PackageVersion Include="Google.Apis.CustomSearchAPI.v1" Version="[1.60.0.3001, )" />
    <PackageVersion Include="Grpc.Net.Client" Version="2.64.0" />
    <PackageVersion Include="protobuf-net" Version="3.2.30" />
    <PackageVersion Include="protobuf-net.Reflection" Version="3.2.12" />
    <PackageVersion Include="YamlDotNet" Version="16.0.0" />
    <PackageVersion Include="Microsoft.OpenApi.ApiManifest" Version="0.5.4-preview" />
    <PackageVersion Include="Google.Apis.CustomSearchAPI.v1" Version="[1.60.0.3001, )" />
    <PackageVersion Include="Grpc.Net.Client" Version="2.64.0" />
    <PackageVersion Include="protobuf-net" Version="3.2.30" />
    <PackageVersion Include="protobuf-net.Reflection" Version="3.2.12" />
    <PackageVersion Include="YamlDotNet" Version="16.0.0" />
    <PackageVersion Include="Fluid.Core" Version="2.11.1" />
    <!-- Memory stores -->
    <PackageVersion Include="Microsoft.Azure.Cosmos" Version="3.42.0" />
    <PackageVersion Include="Pgvector" Version="0.2.0" />
    <PackageVersion Include="NRedisStack" Version="0.12.0" />
    <PackageVersion Include="Milvus.Client" Version="2.3.0-preview.1" />
    <PackageVersion Include="Testcontainers.Milvus" Version="3.9.0" />
    <PackageVersion Include="Microsoft.Data.SqlClient" Version="5.2.1" />
    <PackageVersion Include="Qdrant.Client" Version="1.9.0" />
    <!-- Symbols -->
    <PackageVersion Include="Microsoft.SourceLink.GitHub" Version="8.0.0" />
    <!-- Toolset -->
    <PackageVersion Include="Microsoft.CodeAnalysis.NetAnalyzers" Version="9.0.0-preview.24324.1" />
    <PackageVersion Include="Microsoft.OpenApi" Version="1.6.16" />
    <PackageVersion Include="Microsoft.OpenApi.Readers" Version="1.6.16" />
    <PackageVersion Include="Microsoft.OpenApi.ApiManifest" Version="0.5.4-preview" />
    <PackageVersion Include="Google.Apis.CustomSearchAPI.v1" Version="[1.60.0.3001, )" />
    <PackageVersion Include="Grpc.Net.Client" Version="2.64.0" />
    <PackageVersion Include="protobuf-net" Version="3.2.30" />
    <PackageVersion Include="protobuf-net.Reflection" Version="3.2.12" />
    <PackageVersion Include="YamlDotNet" Version="16.0.0" />
    <PackageVersion Include="Fluid.Core" Version="2.11.1" />
    <!-- Memory stores -->
    <PackageVersion Include="Microsoft.Azure.Cosmos" Version="3.42.0" />
    <PackageVersion Include="Pgvector" Version="0.2.0" />
    <PackageVersion Include="NRedisStack" Version="0.12.0" />
    <PackageVersion Include="Milvus.Client" Version="2.3.0-preview.1" />
    <PackageVersion Include="Testcontainers.Milvus" Version="3.9.0" />
    <PackageVersion Include="Microsoft.Data.SqlClient" Version="5.2.1" />
    <PackageVersion Include="Qdrant.Client" Version="1.9.0" />
    <!-- Symbols -->
    <PackageVersion Include="Microsoft.SourceLink.GitHub" Version="8.0.0" />
    <!-- Toolset -->
    <PackageVersion Include="Microsoft.CodeAnalysis.NetAnalyzers" Version="9.0.0-preview.24324.1" />
    <PackageVersion Include="OpenAI" Version="2.0.0-beta.10" />
    <PackageVersion Include="System.ClientModel" Version="1.1.0-beta.7" />
    <PackageVersion Include="Azure.AI.ContentSafety" Version="1.0.0" />
    <PackageVersion Include="Azure.AI.OpenAI" Version="2.0.0-beta.4" />
=======
    <PackageVersion Include="OpenAI" Version="[2.0.0-beta.12]" />
    <PackageVersion Include="Azure.AI.ContentSafety" Version="1.0.0" />
    <PackageVersion Include="Azure.AI.OpenAI" Version="[2.0.0-beta.6]" />
>>>>>>> e78b8e85
    <PackageVersion Include="Azure.Identity" Version="1.12.0" />
    <PackageVersion Include="Azure.Monitor.OpenTelemetry.Exporter" Version="1.3.0" />
    <PackageVersion Include="Azure.Search.Documents" Version="11.6.0" />
    <PackageVersion Include="Handlebars.Net.Helpers" Version="2.4.5" />
    <PackageVersion Include="Markdig" Version="0.37.0" />
    <PackageVersion Include="Handlebars.Net" Version="2.1.6" />
    <PackageVersion Include="Microsoft.AspNet.WebApi.Client" Version="6.0.0" />
    <PackageVersion Include="JsonSchema.Net" Version="7.1.2" />
    <PackageVersion Include="Microsoft.Azure.Functions.Worker" Version="1.20.1" />
    <PackageVersion Include="Microsoft.Azure.Functions.Worker.Extensions.Http" Version="3.1.0" />
    <PackageVersion Include="Microsoft.Azure.Kusto.Data" Version="12.2.6" />
    <PackageVersion Include="Microsoft.Azure.WebJobs.Extensions.OpenApi" Version="1.5.1" />
    <PackageVersion Include="Microsoft.Bcl.HashCode" Version="1.1.1" />
    <PackageVersion Include="Microsoft.Bcl.AsyncInterfaces" Version="8.0.0" />
    <PackageVersion Include="Microsoft.Bcl.Numerics" Version="8.0.0" />
    <PackageVersion Include="Microsoft.CodeAnalysis.Common" Version="4.3.0" />
    <PackageVersion Include="Microsoft.CodeAnalysis.CSharp" Version="4.3.0" />
    <PackageVersion Include="Microsoft.Bcl.TimeProvider" Version="8.0.1" />
    <PackageVersion Include="Microsoft.Extensions.Logging.Debug" Version="8.0.0" />
    <PackageVersion Include="Microsoft.Identity.Client" Version="4.64.0" />
    <PackageVersion Include="Microsoft.Identity.Client" Version="4.65.0" />
    <PackageVersion Include="Microsoft.ML.OnnxRuntime" Version="1.19.2" />
    <PackageVersion Include="Microsoft.ML.OnnxRuntime" Version="1.18.1" />
    <PackageVersion Include="Microsoft.ML.OnnxRuntime" Version="1.18.1" />
    <PackageVersion Include="Microsoft.ML.OnnxRuntime" Version="1.18.1" />
    <PackageVersion Include="Microsoft.ML.OnnxRuntime" Version="1.18.1" />
    <PackageVersion Include="Microsoft.ML.OnnxRuntime" Version="1.18.1" />
    <PackageVersion Include="Microsoft.ML.OnnxRuntime" Version="1.18.1" />
    <PackageVersion Include="Microsoft.ML.OnnxRuntime" Version="1.18.1" />
    <PackageVersion Include="Microsoft.ML.OnnxRuntime" Version="1.18.1" />
    <PackageVersion Include="FastBertTokenizer" Version="1.0.28" />
    <PackageVersion Include="PdfPig" Version="0.1.9" />
    <PackageVersion Include="Pinecone.NET" Version="2.1.1" />
    <PackageVersion Include="System.Diagnostics.DiagnosticSource" Version="8.0.1" />
    <PackageVersion Include="System.Linq.Async" Version="6.0.1" />
    <PackageVersion Include="System.Memory.Data" Version="8.0.0" />
    <PackageVersion Include="System.Numerics.Tensors" Version="8.0.0" />
    <PackageVersion Include="System.Text.Json" Version="8.0.4" />
    <PackageVersion Include="System.Threading.Tasks.Extensions" Version="4.5.4" />
    <PackageVersion Include="System.ValueTuple" Version="4.5.0" />
    <PackageVersion Include="OllamaSharp" Version="3.0.1" />
    <PackageVersion Include="System.Text.Json" Version="8.0.5" />
    <PackageVersion Include="OllamaSharp" Version="3.0.10" />
    <PackageVersion Include="OllamaSharp" Version="3.0.12" />
    <!-- Tokenizers -->
    <PackageVersion Include="Microsoft.ML.Tokenizers" Version="0.22.0-preview.24378.1" />
    <PackageVersion Include="Microsoft.DeepDev.TokenizerLib" Version="1.3.3" />
    <PackageVersion Include="SharpToken" Version="2.0.3" />
    <!-- Microsoft.Extensions.* -->
    <PackageVersion Include="Microsoft.Extensions.Configuration" Version="8.0.0" />
    <PackageVersion Include="Microsoft.Extensions.Configuration.Binder" Version="8.0.2" />
    <PackageVersion Include="Microsoft.Extensions.Configuration.EnvironmentVariables" Version="8.0.0" />
    <PackageVersion Include="Microsoft.Extensions.Configuration.Json" Version="8.0.0" />
    <PackageVersion Include="Microsoft.Extensions.Configuration.UserSecrets" Version="8.0.0" />
    <PackageVersion Include="Microsoft.Extensions.DependencyInjection" Version="8.0.0" />
    <PackageVersion Include="Microsoft.Extensions.DependencyInjection.Abstractions" Version="8.0.2" />
    <PackageVersion Include="Microsoft.Extensions.Hosting" Version="8.0.0" />
    <PackageVersion Include="Microsoft.Extensions.Http" Version="8.0.0" />
    <PackageVersion Include="Microsoft.Extensions.Http.Resilience" Version="8.9.1" />
    <PackageVersion Include="Microsoft.Extensions.Logging" Version="8.0.0" />
    <PackageVersion Include="Microsoft.Extensions.Logging.Abstractions" Version="8.0.2" />
    <PackageVersion Include="Microsoft.Extensions.Logging.Console" Version="8.0.0" />
    <PackageVersion Include="Microsoft.Extensions.Options.DataAnnotations" Version="8.0.0" />
    <PackageVersion Include="Microsoft.Extensions.TimeProvider.Testing" Version="8.9.1" />
    <PackageVersion Include="Microsoft.Extensions.TimeProvider.Testing" Version="8.5.0" />
    <PackageVersion Include="Microsoft.Extensions.TimeProvider.Testing" Version="8.5.0" />
    <PackageVersion Include="Microsoft.Extensions.TimeProvider.Testing" Version="8.5.0" />
    <PackageVersion Include="Microsoft.Extensions.TimeProvider.Testing" Version="8.5.0" />
    <PackageVersion Include="Microsoft.Extensions.TimeProvider.Testing" Version="8.5.0" />
    <PackageVersion Include="Microsoft.Extensions.TimeProvider.Testing" Version="8.5.0" />
    <PackageVersion Include="Microsoft.Extensions.TimeProvider.Testing" Version="8.5.0" />
    <PackageVersion Include="Microsoft.Extensions.TimeProvider.Testing" Version="8.5.0" />
    <PackageVersion Include="System.Text.Json" Version="6.0.8" />
    <PackageVersion Include="Microsoft.PowerShell.SDK" Version="6.2.7" />
    <!-- Microsoft.Extensions.Logging -->
    <PackageVersion Include="Microsoft.Extensions.Logging.Abstractions" Version="6.0.4" />
    <PackageVersion Include="Microsoft.Extensions.Logging.Console" Version="6.0.0" />
    <!-- Microsoft.Extensions.Configuration -->
    <PackageVersion Include="Microsoft.Extensions.Configuration" Version="6.0.1" />
    <PackageVersion Include="Microsoft.Extensions.Configuration.Binder" Version="7.0.4" />
    <PackageVersion Include="Microsoft.Extensions.Configuration.EnvironmentVariables" Version="6.0.1" />
    <PackageVersion Include="Microsoft.Extensions.Configuration.Json" Version="6.0.0" />
    <PackageVersion Include="Microsoft.Extensions.Configuration.UserSecrets" Version="6.0.1" />
    <PackageVersion Include="Microsoft.Extensions.DependencyInjection" Version="6.0.1" />
    <PackageVersion Include="Microsoft.Extensions.TimeProvider.Testing" Version="8.7.0" />
    <PackageVersion Include="Microsoft.Extensions.TimeProvider.Testing" Version="8.8.0" />
    <PackageVersion Include="Microsoft.Extensions.TimeProvider.Testing" Version="8.8.0" />
    <PackageVersion Include="Microsoft.Extensions.TimeProvider.Testing" Version="8.8.0" />
    <PackageVersion Include="Microsoft.Extensions.TimeProvider.Testing" Version="8.8.0" />
    <PackageVersion Include="Microsoft.Extensions.TimeProvider.Testing" Version="8.8.0" />
    <PackageVersion Include="Microsoft.Extensions.TimeProvider.Testing" Version="8.8.0" />
    <PackageVersion Include="Microsoft.Extensions.TimeProvider.Testing" Version="8.8.0" />
    <PackageVersion Include="Microsoft.Extensions.TimeProvider.Testing" Version="8.8.0" />
    <PackageVersion Include="Microsoft.Extensions.TimeProvider.Testing" Version="8.8.0" />
    <!-- Test -->
    <PackageVersion Include="Microsoft.NET.Test.Sdk" Version="17.11.0" />
    <PackageVersion Include="Moq" Version="[4.18.4]" />
    <PackageVersion Include="System.Threading.Channels" Version="8.0.0" />
    <PackageVersion Include="System.Threading.Tasks.Dataflow" Version="8.0.0" />
    <PackageVersion Include="Verify.Xunit" Version="26.1.5" />
    <PackageVersion Include="xunit" Version="2.9.0" />
    <PackageVersion Include="Verify.Xunit" Version="23.5.2" />
    <PackageVersion Include="xunit" Version="2.9.2" />
    <PackageVersion Include="xunit.abstractions" Version="2.0.3" />
    <PackageVersion Include="xunit.runner.visualstudio" Version="2.8.2" />
    <PackageVersion Include="xretry" Version="1.9.0" />
    <PackageVersion Include="coverlet.collector" Version="6.0.2" />
    <PackageVersion Include="Docker.DotNet" Version="3.125.15" />
    <!-- Plugins -->
    <PackageVersion Include="DocumentFormat.OpenXml" Version="3.1.0" />
    <PackageVersion Include="Microsoft.Data.Sqlite" Version="8.0.7" />
    <PackageVersion Include="DuckDB.NET.Data.Full" Version="1.0.2" />
    <PackageVersion Include="DuckDB.NET.Data" Version="1.0.1" />
    <PackageVersion Include="MongoDB.Driver" Version="2.28.0" />
    <PackageVersion Include="Microsoft.Data.Sqlite" Version="8.0.10" />
    <PackageVersion Include="DuckDB.NET.Data.Full" Version="1.1.1" />
    <PackageVersion Include="DuckDB.NET.Data" Version="1.1.1" />
    <PackageVersion Include="MongoDB.Driver" Version="2.29.0" />
    <PackageVersion Include="DuckDB.NET.Data" Version="1.1.2.1" />
    <PackageVersion Include="MongoDB.Driver" Version="2.30.0" />
    <PackageVersion Include="Microsoft.Graph" Version="[4.51.0, 5)" />
    <PackageVersion Include="Microsoft.Identity.Client.Extensions.Msal" Version="[2.28.0, )" />
    <PackageVersion Include="Microsoft.OpenApi" Version="1.6.21" />
    <PackageVersion Include="Microsoft.OpenApi.Readers" Version="1.6.21" />
    <PackageVersion Include="Microsoft.OpenApi.ApiManifest" Version="0.5.4-preview" />
    <PackageVersion Include="Google.Apis.CustomSearchAPI.v1" Version="[1.60.0.3001, )" />
    <PackageVersion Include="Grpc.Net.Client" Version="2.65.0" />
    <PackageVersion Include="protobuf-net" Version="3.2.30" />
    <PackageVersion Include="protobuf-net.Reflection" Version="3.2.12" />
    <PackageVersion Include="YamlDotNet" Version="16.0.0" />
    <PackageVersion Include="Microsoft.Data.Sqlite" Version="8.0.7" /> 
    <PackageVersion Include="DuckDB.NET.Data.Full" Version="1.0.2" />
    <PackageVersion Include="DuckDB.NET.Data" Version="1.0.1" />
    <PackageVersion Include="MongoDB.Driver" Version="2.27.0" />
    <PackageVersion Include="Microsoft.Graph" Version="[4.51.0, 5)" />
    <PackageVersion Include="Microsoft.Identity.Client.Extensions.Msal" Version="[2.28.0, )" />
    <PackageVersion Include="Microsoft.OpenApi" Version="1.6.16" />
    <PackageVersion Include="Microsoft.OpenApi.Readers" Version="1.6.16" />
    <PackageVersion Include="Microsoft.OpenApi" Version="1.6.14" />
    <PackageVersion Include="Microsoft.OpenApi.Readers" Version="1.6.13" />
    <PackageVersion Include="Microsoft.OpenApi.ApiManifest" Version="0.5.4-preview" />
    <PackageVersion Include="Google.Apis.CustomSearchAPI.v1" Version="[1.60.0.3001, )" />
    <PackageVersion Include="Grpc.Net.Client" Version="2.64.0" />
    <PackageVersion Include="protobuf-net" Version="3.2.30" />
    <PackageVersion Include="protobuf-net.Reflection" Version="3.2.12" />
    <PackageVersion Include="YamlDotNet" Version="16.0.0" />
    <PackageVersion Include="Fluid.Core" Version="2.11.1" />
    <!-- Memory stores -->
    <PackageVersion Include="Microsoft.Azure.Cosmos" Version="3.42.0" />
    <PackageVersion Include="Pgvector" Version="0.2.0" />
    <PackageVersion Include="NRedisStack" Version="0.12.0" />
    <PackageVersion Include="Milvus.Client" Version="2.3.0-preview.1" />
    <PackageVersion Include="Testcontainers.Milvus" Version="3.9.0" />
    <PackageVersion Include="Microsoft.Data.SqlClient" Version="5.2.1" />
    <PackageVersion Include="Qdrant.Client" Version="1.9.0" />
    <!-- Symbols -->
    <PackageVersion Include="Microsoft.SourceLink.GitHub" Version="8.0.0" />
    <!-- Toolset -->
    <PackageVersion Include="Microsoft.CodeAnalysis.NetAnalyzers" Version="9.0.0-preview.24324.1" />
    <PackageVersion Include="Microsoft.Extensions.TimeProvider.Testing" Version="8.8.0" />
    <!-- Test -->
    <PackageVersion Include="Microsoft.NET.Test.Sdk" Version="17.11.0" />
    <PackageVersion Include="Moq" Version="[4.18.4]" />
    <PackageVersion Include="System.Threading.Channels" Version="8.0.0" />
    <PackageVersion Include="System.Threading.Tasks.Dataflow" Version="8.0.0" />
    <PackageVersion Include="Verify.Xunit" Version="26.1.5" />
    <PackageVersion Include="xunit" Version="2.9.0" />
    <PackageVersion Include="xunit.abstractions" Version="2.0.3" />
    <PackageVersion Include="xunit.runner.visualstudio" Version="2.8.2" />
    <PackageVersion Include="xretry" Version="1.9.0" />
    <PackageVersion Include="coverlet.collector" Version="6.0.2" />
    <PackageVersion Include="Docker.DotNet" Version="3.125.15" />
    <!-- Plugins -->
    <PackageVersion Include="DocumentFormat.OpenXml" Version="3.1.0" />
    <PackageVersion Include="Microsoft.Data.Sqlite" Version="8.0.7" /> 
    <PackageVersion Include="DuckDB.NET.Data.Full" Version="1.0.2" />
    <PackageVersion Include="DuckDB.NET.Data" Version="1.1.0.1" />
    <PackageVersion Include="MongoDB.Driver" Version="2.28.0" />
    <PackageVersion Include="Microsoft.Graph" Version="[4.51.0, 5)" />
    <PackageVersion Include="Microsoft.Identity.Client.Extensions.Msal" Version="[2.28.0, )" />
    <PackageVersion Include="Microsoft.OpenApi" Version="1.6.16" />
    <PackageVersion Include="Microsoft.OpenApi.Readers" Version="1.6.16" />
    <PackageVersion Include="Microsoft.OpenApi.ApiManifest" Version="0.5.4-preview" />
    <PackageVersion Include="Google.Apis.CustomSearchAPI.v1" Version="[1.60.0.3001, )" />
    <PackageVersion Include="Grpc.Net.Client" Version="2.64.0" />
    <PackageVersion Include="protobuf-net" Version="3.2.30" />
    <PackageVersion Include="protobuf-net.Reflection" Version="3.2.12" />
    <PackageVersion Include="YamlDotNet" Version="16.0.0" />
    <PackageVersion Include="Fluid.Core" Version="2.11.1" />
    <!-- Memory stores -->
    <PackageVersion Include="Microsoft.Azure.Cosmos" Version="3.42.0" />
    <PackageVersion Include="Pgvector" Version="0.2.0" />
    <PackageVersion Include="NRedisStack" Version="0.12.0" />
    <PackageVersion Include="Milvus.Client" Version="2.3.0-preview.1" />
    <PackageVersion Include="Testcontainers.Milvus" Version="3.9.0" />
    <PackageVersion Include="Microsoft.Data.SqlClient" Version="5.2.1" />
    <PackageVersion Include="Qdrant.Client" Version="1.9.0" />
    <!-- Symbols -->
    <PackageVersion Include="Microsoft.SourceLink.GitHub" Version="8.0.0" />
    <!-- Toolset -->
    <PackageVersion Include="Microsoft.CodeAnalysis.NetAnalyzers" Version="9.0.0-preview.24324.1" />
    <PackageVersion Include="Microsoft.Extensions.TimeProvider.Testing" Version="8.8.0" />
    <!-- Test -->
    <PackageVersion Include="Microsoft.NET.Test.Sdk" Version="17.11.0" />
    <PackageVersion Include="Moq" Version="[4.18.4]" />
    <PackageVersion Include="System.Threading.Channels" Version="8.0.0" />
    <PackageVersion Include="System.Threading.Tasks.Dataflow" Version="8.0.0" /
    <PackageVersion Include="Verify.Xunit" Version="26.1.5" />
    <PackageVersion Include="xunit" Version="2.9.0" />
    <PackageVersion Include="xunit.abstractions" Version="2.0.3" />
    <PackageVersion Include="xunit.runner.visualstudio" Version="2.8.2" />
    <PackageVersion Include="xretry" Version="1.9.0" />
    <PackageVersion Include="coverlet.collector" Version="6.0.2" />
    <PackageVersion Include="Docker.DotNet" Version="3.125.15" />
    <!-- Plugins -->
    <PackageVersion Include="DocumentFormat.OpenXml" Version="3.1.0" />
    <PackageVersion Include="Microsoft.Data.Sqlite" Version="8.0.7" /> 
    <PackageVersion Include="DuckDB.NET.Data.Full" Version="1.0.2" />
    <PackageVersion Include="DuckDB.NET.Data" Version="1.0.1" />
    <PackageVersion Include="MongoDB.Driver" Version="2.27.0" />
    <PackageVersion Include="Microsoft.Graph" Version="[4.51.0, 5)" />
    <PackageVersion Include="Microsoft.Identity.Client.Extensions.Msal" Version="[2.28.0, )" />
    <PackageVersion Include="Microsoft.OpenApi" Version="1.6.16" />
    <PackageVersion Include="Microsoft.OpenApi.Readers" Version="1.6.16" />
    <PackageVersion Include="Microsoft.OpenApi.ApiManifest" Version="0.5.4-preview" />
    <PackageVersion Include="Google.Apis.CustomSearchAPI.v1" Version="[1.60.0.3001, )" />
    <PackageVersion Include="Grpc.Net.Client" Version="2.64.0" />
    <PackageVersion Include="protobuf-net" Version="3.2.30" />
    <PackageVersion Include="protobuf-net.Reflection" Version="3.2.12" />
    <PackageVersion Include="YamlDotNet" Version="16.0.0" />
    <PackageVersion Include="Fluid.Core" Version="2.11.1" />
    <!-- Memory stores -->
    <PackageVersion Include="Microsoft.Azure.Cosmos" Version="3.42.0" />
    <PackageVersion Include="Microsoft.Azure.Cosmos" Version="3.44.0-preview.1" />
    <PackageVersion Include="Pgvector" Version="0.2.0" />
    <PackageVersion Include="NRedisStack" Version="0.12.0" />
    <PackageVersion Include="Milvus.Client" Version="2.3.0-preview.1" />
    <PackageVersion Include="Testcontainers.Milvus" Version="3.10.0" />
    <PackageVersion Include="Microsoft.Data.SqlClient" Version="5.2.1" />
    <PackageVersion Include="Qdrant.Client" Version="1.10.0" />
    <PackageVersion Include="Testcontainers.Milvus" Version="3.9.0" />
    <PackageVersion Include="Microsoft.Data.SqlClient" Version="5.2.1" />
    <PackageVersion Include="Qdrant.Client" Version="1.9.0" />
    <PackageVersion Include="Testcontainers.Milvus" Version="3.9.0" />
    <PackageVersion Include="Microsoft.Data.SqlClient" Version="5.2.1" />
    <PackageVersion Include="Qdrant.Client" Version="1.9.0" />
    <PackageVersion Include="Testcontainers.Milvus" Version="3.9.0" />
    <PackageVersion Include="Microsoft.Data.SqlClient" Version="5.2.1" />
    <PackageVersion Include="Qdrant.Client" Version="1.9.0" />
    <PackageVersion Include="Testcontainers.Milvus" Version="3.9.0" />
    <PackageVersion Include="Microsoft.Data.SqlClient" Version="5.2.1" />
    <PackageVersion Include="Qdrant.Client" Version="1.9.0" />
    <PackageVersion Include="Testcontainers.Milvus" Version="3.9.0" />
    <PackageVersion Include="Microsoft.Data.SqlClient" Version="5.2.1" />
    <PackageVersion Include="Qdrant.Client" Version="1.9.0" />
    <PackageVersion Include="Testcontainers.Milvus" Version="3.9.0" />
    <PackageVersion Include="Microsoft.Data.SqlClient" Version="5.2.1" />
    <PackageVersion Include="Qdrant.Client" Version="1.9.0" />
    <PackageVersion Include="Testcontainers.Milvus" Version="3.9.0" />
    <PackageVersion Include="Microsoft.Data.SqlClient" Version="5.2.1" />
    <PackageVersion Include="Qdrant.Client" Version="1.9.0" />
    <PackageVersion Include="Testcontainers.Milvus" Version="3.9.0" />
    <PackageVersion Include="Microsoft.Data.SqlClient" Version="5.2.1" />
    <PackageVersion Include="Qdrant.Client" Version="1.9.0" />
    <PackageVersion Include="Qdrant.Client" Version="1.11.0" />
    <!-- Symbols -->
    <PackageVersion Include="Microsoft.SourceLink.GitHub" Version="8.0.0" />
    <!-- Toolset -->
    <PackageVersion Include="Microsoft.CodeAnalysis.NetAnalyzers" Version="9.0.0-preview.24324.1" />
    <PackageReference Include="Microsoft.CodeAnalysis.NetAnalyzers">
      <PrivateAssets>all</PrivateAssets>
      <IncludeAssets>runtime; build; native; contentfiles; analyzers; buildtransitive</IncludeAssets>
    </PackageReference>
    <PackageVersion Include="Microsoft.VisualStudio.Threading.Analyzers" Version="17.11.20" />
    <PackageReference Include="Microsoft.VisualStudio.Threading.Analyzers">
      <PrivateAssets>all</PrivateAssets>
      <IncludeAssets>runtime; build; native; contentfiles; analyzers; buildtransitive</IncludeAssets>
    </PackageReference>
    <PackageVersion Include="xunit.analyzers" Version="1.16.0" />
    <PackageReference Include="xunit.analyzers">
      <PrivateAssets>all</PrivateAssets>
      <IncludeAssets>runtime; build; native; contentfiles; analyzers; buildtransitive</IncludeAssets>
    </PackageReference>
    <PackageVersion Include="Moq.Analyzers" Version="0.1.2" />
    <PackageVersion Include="Moq.Analyzers" Version="0.1.1" />
    <PackageVersion Include="Microsoft.Extensions.TimeProvider.Testing" Version="8.8.0" />
    <PackageVersion Include="OpenAI" Version="2.0.0-beta.10" />
    <PackageVersion Include="System.ClientModel" Version="1.1.0-beta.7" />
    <PackageVersion Include="Azure.AI.ContentSafety" Version="1.0.0" />
    <PackageVersion Include="Azure.AI.OpenAI" Version="2.0.0-beta.4" />
    <PackageVersion Include="Azure.Identity" Version="1.12.0" />
    <PackageVersion Include="Azure.Monitor.OpenTelemetry.Exporter" Version="1.3.0" />
    <PackageVersion Include="Azure.Search.Documents" Version="11.6.0" />
    <PackageVersion Include="Handlebars.Net.Helpers" Version="2.4.5" />
    <PackageVersion Include="Markdig" Version="0.37.0" />
    <PackageVersion Include="Handlebars.Net" Version="2.1.6" />
    <PackageVersion Include="Microsoft.AspNet.WebApi.Client" Version="6.0.0" />
    <PackageVersion Include="JsonSchema.Net" Version="7.1.2" />
    <PackageVersion Include="Microsoft.Azure.Functions.Worker" Version="1.20.1" />
    <PackageVersion Include="Microsoft.Azure.Functions.Worker.Extensions.Http" Version="3.1.0" />
    <PackageVersion Include="Microsoft.Azure.Kusto.Data" Version="12.2.5" />
    <PackageVersion Include="Microsoft.Azure.WebJobs.Extensions.OpenApi" Version="1.5.1" />
    <PackageVersion Include="Microsoft.Bcl.HashCode" Version="1.1.1" />
    <PackageVersion Include="Microsoft.Bcl.AsyncInterfaces" Version="8.0.0" />
    <PackageVersion Include="Microsoft.Bcl.Numerics" Version="8.0.0" />
    <PackageVersion Include="Microsoft.CodeAnalysis.Common" Version="4.3.0" />
    <PackageVersion Include="Microsoft.CodeAnalysis.CSharp" Version="4.3.0" />
    <PackageVersion Include="Microsoft.Bcl.TimeProvider" Version="8.0.1" />
    <PackageVersion Include="Microsoft.Extensions.Logging.Debug" Version="8.0.0" />
    <PackageVersion Include="Microsoft.Identity.Client" Version="4.64.0" />
    <PackageVersion Include="Microsoft.ML.OnnxRuntime" Version="1.18.1" />
    <PackageVersion Include="FastBertTokenizer" Version="1.0.28" />
    <PackageVersion Include="Pinecone.NET" Version="2.1.1" />
    <PackageVersion Include="System.Diagnostics.DiagnosticSource" Version="8.0.1" />
    <PackageVersion Include="System.Linq.Async" Version="6.0.1" />
    <PackageVersion Include="System.Memory.Data" Version="8.0.0" />
    <PackageVersion Include="System.Numerics.Tensors" Version="8.0.0" />
    <PackageVersion Include="System.Text.Json" Version="8.0.4" />
    <PackageVersion Include="System.Threading.Tasks.Extensions" Version="4.5.4" />
    <PackageVersion Include="System.ValueTuple" Version="4.5.0" />
    <PackageVersion Include="OllamaSharp" Version="3.0.1" />
    <!-- Tokenizers -->
    <PackageVersion Include="Microsoft.ML.Tokenizers" Version="0.22.0-preview.24378.1" />
    <PackageVersion Include="Microsoft.DeepDev.TokenizerLib" Version="1.3.3" />
    <PackageVersion Include="SharpToken" Version="2.0.3" />
    <!-- Microsoft.Extensions.* -->
    <PackageVersion Include="Microsoft.Extensions.Configuration" Version="8.0.0" />
    <PackageVersion Include="Microsoft.Extensions.Configuration.Binder" Version="8.0.2" />
    <PackageVersion Include="Microsoft.Extensions.Configuration.EnvironmentVariables" Version="8.0.0" />
    <PackageVersion Include="Microsoft.Extensions.Configuration.Json" Version="8.0.0" />
    <PackageVersion Include="Microsoft.Extensions.Configuration.UserSecrets" Version="8.0.0" />
    <PackageVersion Include="Microsoft.Extensions.DependencyInjection" Version="8.0.0" />
    <PackageVersion Include="Microsoft.Extensions.DependencyInjection.Abstractions" Version="8.0.1" />
    <PackageVersion Include="Microsoft.Extensions.Hosting" Version="8.0.0" />
    <PackageVersion Include="Microsoft.Extensions.Http" Version="8.0.0" />
    <PackageVersion Include="Microsoft.Extensions.Http.Resilience" Version="8.8.0" />
    <PackageVersion Include="Microsoft.Extensions.Logging" Version="8.0.0" />
    <PackageVersion Include="Microsoft.Extensions.Logging.Abstractions" Version="8.0.1" />
    <PackageVersion Include="Microsoft.Extensions.Logging.Console" Version="8.0.0" />
    <PackageVersion Include="Microsoft.Extensions.Options.DataAnnotations" Version="8.0.0" />
    <PackageVersion Include="Microsoft.Extensions.TimeProvider.Testing" Version="8.5.0" />
    <PackageVersion Include="System.Text.Json" Version="6.0.8" />
    <PackageVersion Include="Microsoft.PowerShell.SDK" Version="6.2.7" />
    <!-- Microsoft.Extensions.Logging -->
    <PackageVersion Include="Microsoft.Extensions.Logging.Abstractions" Version="6.0.4" />
    <PackageVersion Include="Microsoft.Extensions.Logging.Console" Version="6.0.0" />
    <!-- Microsoft.Extensions.Configuration -->
    <PackageVersion Include="Microsoft.Extensions.Configuration" Version="6.0.1" />
    <PackageVersion Include="Microsoft.Extensions.Configuration.Binder" Version="7.0.4" />
    <PackageVersion Include="Microsoft.Extensions.Configuration.EnvironmentVariables" Version="6.0.1" />
    <PackageVersion Include="Microsoft.Extensions.Configuration.Json" Version="6.0.0" />
    <PackageVersion Include="Microsoft.Extensions.Configuration.UserSecrets" Version="6.0.1" />
    <PackageVersion Include="Microsoft.Extensions.DependencyInjection" Version="6.0.1" />
    <PackageVersion Include="Microsoft.Extensions.TimeProvider.Testing" Version="8.8.0" />
    <!-- Test -->
    <PackageVersion Include="Microsoft.NET.Test.Sdk" Version="17.11.0" />
    <PackageVersion Include="Moq" Version="[4.18.4]" />
    <PackageVersion Include="System.Threading.Channels" Version="8.0.0" />
    <PackageVersion Include="System.Threading.Tasks.Dataflow" Version="8.0.0" />
    <PackageVersion Include="Verify.Xunit" Version="26.1.5" />
    <PackageVersion Include="xunit" Version="2.9.0" />
    <PackageVersion Include="xunit.abstractions" Version="2.0.3" />
    <PackageVersion Include="xunit.runner.visualstudio" Version="2.8.2" />
    <PackageVersion Include="xretry" Version="1.9.0" />
    <PackageVersion Include="coverlet.collector" Version="6.0.2" />
    <PackageVersion Include="Docker.DotNet" Version="3.125.15" />
    <!-- Plugins -->
    <PackageVersion Include="DocumentFormat.OpenXml" Version="3.1.0" />
    <PackageVersion Include="Microsoft.Data.Sqlite" Version="8.0.7" /> 
    <PackageVersion Include="DuckDB.NET.Data.Full" Version="1.0.2" />
    <PackageVersion Include="DuckDB.NET.Data" Version="1.0.1" />
    <PackageVersion Include="MongoDB.Driver" Version="2.27.0" />
    <PackageVersion Include="Microsoft.Graph" Version="[4.51.0, 5)" />
    <PackageVersion Include="Microsoft.Identity.Client.Extensions.Msal" Version="[2.28.0, )" />
    <PackageVersion Include="Microsoft.OpenApi" Version="1.6.16" />
    <PackageVersion Include="Microsoft.OpenApi.Readers" Version="1.6.16" />
    <PackageVersion Include="Microsoft.OpenApi.ApiManifest" Version="0.5.4-preview" />
    <PackageVersion Include="Google.Apis.CustomSearchAPI.v1" Version="[1.60.0.3001, )" />
    <PackageVersion Include="Grpc.Net.Client" Version="2.64.0" />
    <PackageVersion Include="protobuf-net" Version="3.2.30" />
    <PackageVersion Include="protobuf-net.Reflection" Version="3.2.12" />
    <PackageVersion Include="YamlDotNet" Version="16.0.0" />
    <PackageVersion Include="Fluid.Core" Version="2.11.1" />
    <!-- Memory stores -->
    <PackageVersion Include="Microsoft.Azure.Cosmos" Version="3.42.0" />
    <PackageVersion Include="Pgvector" Version="0.2.0" />
    <PackageVersion Include="NRedisStack" Version="0.12.0" />
    <PackageVersion Include="Milvus.Client" Version="2.3.0-preview.1" />
    <PackageVersion Include="Testcontainers.Milvus" Version="3.9.0" />
    <PackageVersion Include="Microsoft.Data.SqlClient" Version="5.2.1" />
    <PackageVersion Include="Qdrant.Client" Version="1.9.0" />
    <!-- Symbols -->
    <PackageVersion Include="Microsoft.SourceLink.GitHub" Version="8.0.0" />
    <!-- Toolset -->
    <PackageVersion Include="Microsoft.CodeAnalysis.NetAnalyzers" Version="9.0.0-preview.24324.1" />
    <PackageReference Include="Microsoft.CodeAnalysis.NetAnalyzers">
      <PrivateAssets>all</PrivateAssets>
      <IncludeAssets>runtime; build; native; contentfiles; analyzers; buildtransitive</IncludeAssets>
    </PackageReference>
    <PackageVersion Include="Microsoft.VisualStudio.Threading.Analyzers" Version="17.11.20" />
    <PackageVersion Include="Microsoft.CodeAnalysis.Analyzers" Version="3.3.4" />
    <PackageReference Include="Microsoft.CodeAnalysis.Analyzers">
      <PrivateAssets>all</PrivateAssets>
      <IncludeAssets>runtime; build; native; contentfiles; analyzers; buildtransitive</IncludeAssets>
    </PackageReference>
    <PackageVersion Include="Microsoft.VisualStudio.Threading.Analyzers" Version="17.6.40" />
    <PackageReference Include="Microsoft.VisualStudio.Threading.Analyzers">
      <PrivateAssets>all</PrivateAssets>
      <IncludeAssets>runtime; build; native; contentfiles; analyzers; buildtransitive</IncludeAssets>
    </PackageReference>
    <PackageVersion Include="xunit.analyzers" Version="1.16.0" />
    <PackageVersion Include="xunit.analyzers" Version="1.1.0" />
    <PackageVersion Include="xunit.analyzers" Version="1.1.0" />
    <PackageVersion Include="xunit.analyzers" Version="1.1.0" />
    <PackageReference Include="xunit.analyzers">
      <PrivateAssets>all</PrivateAssets>
      <IncludeAssets>runtime; build; native; contentfiles; analyzers; buildtransitive</IncludeAssets>
    </PackageReference>
    <PackageVersion Include="Moq.Analyzers" Version="0.1.2" />
    <PackageVersion Include="Moq.Analyzers" Version="0.1.1" />
    <PackageVersion Include="Moq.Analyzers" Version="0.0.9" />
    <PackageVersion Include="Moq.Analyzers" Version="0.1.2" />
    <PackageVersion Include="Moq.Analyzers" Version="0.1.1" />
    <PackageVersion Include="Moq.Analyzers" Version="0.0.9" />
    <PackageReference Include="Moq.Analyzers">
      <PrivateAssets>all</PrivateAssets>
      <IncludeAssets>runtime; build; native; contentfiles; analyzers; buildtransitive</IncludeAssets>
    </PackageReference>
    <PackageVersion Include="Roslynator.Analyzers" Version="[4.12.4]" />
    <PackageVersion Include="Roslynator.Analyzers" Version="4.3.0" />
    <PackageVersion Include="Roslynator.Analyzers" Version="4.3.0" />
    <PackageVersion Include="Roslynator.Analyzers" Version="4.3.0" />
    <PackageReference Include="Roslynator.Analyzers">
      <PrivateAssets>all</PrivateAssets>
      <IncludeAssets>runtime; build; native; contentfiles; analyzers; buildtransitive</IncludeAssets>
    </PackageReference>
    <PackageVersion Include="Roslynator.CodeAnalysis.Analyzers" Version="[4.12.4]" />
    <PackageVersion Include="Roslynator.CodeAnalysis.Analyzers" Version="4.3.0" />
    <PackageVersion Include="Roslynator.CodeAnalysis.Analyzers" Version="4.3.0" />
    <PackageReference Include="Roslynator.CodeAnalysis.Analyzers">
      <PrivateAssets>all</PrivateAssets>
      <IncludeAssets>runtime; build; native; contentfiles; analyzers; buildtransitive</IncludeAssets>
    </PackageReference>
    <PackageVersion Include="Roslynator.Formatting.Analyzers" Version="[4.12.4]" />
    <PackageVersion Include="Roslynator.Formatting.Analyzers" Version="4.3.0" />
    <PackageVersion Include="Roslynator.Formatting.Analyzers" Version="4.3.0" />
    <PackageVersion Include="Roslynator.Formatting.Analyzers" Version="4.3.0" />
    <PackageReference Include="Roslynator.Formatting.Analyzers">
      <PrivateAssets>all</PrivateAssets>
      <IncludeAssets>runtime; build; native; contentfiles; analyzers; buildtransitive</IncludeAssets>
    </PackageReference>
    <!-- OnnxRuntimeGenAI -->
    <PackageVersion Include="Microsoft.ML.OnnxRuntimeGenAI" Version="0.4.0" />
    <PackageVersion Include="Microsoft.ML.OnnxRuntimeGenAI" Version="0.3.0" />
    <PackageVersion Include="Microsoft.ML.OnnxRuntimeGenAI.Cuda" Version="0.3.0" />
	  <PackageVersion Include="Microsoft.ML.OnnxRuntimeGenAI.DirectML" Version="0.4.0"/>
    <PackageVersion Include="Microsoft.ML.OnnxRuntimeGenAI" Version="0.4.0" />
    <PackageVersion Include="Microsoft.ML.OnnxRuntimeGenAI" Version="0.3.0" />
    <PackageVersion Include="Microsoft.ML.OnnxRuntimeGenAI.Cuda" Version="0.3.0" />
    <PackageVersion Include="Microsoft.ML.OnnxRuntimeGenAI.Cuda" Version="0.4.0" />
    <PackageVersion Include="Microsoft.ML.OnnxRuntimeGenAI.DirectML" Version="0.4.0" />
  </ItemGroup>
</Project><|MERGE_RESOLUTION|>--- conflicted
+++ resolved
@@ -10,7 +10,6 @@
     <PackageVersion Include="Dapr.Actors.AspNetCore" Version="1.14.0" />
     <PackageVersion Include="Dapr.AspNetCore" Version="1.14.0" />
     <PackageVersion Include="Microsoft.VisualStudio.Threading" Version="17.11.20" />
-<<<<<<< HEAD
     <PackageVersion Include="OpenAI" Version="[2.1.0-beta.1]" />
     <PackageVersion Include="Azure.AI.ContentSafety" Version="1.0.0" />
     <PackageVersion Include="Azure.AI.OpenAI" Version="2.0.0-beta.4" />
@@ -899,11 +898,9 @@
     <PackageVersion Include="System.ClientModel" Version="1.1.0-beta.7" />
     <PackageVersion Include="Azure.AI.ContentSafety" Version="1.0.0" />
     <PackageVersion Include="Azure.AI.OpenAI" Version="2.0.0-beta.4" />
-=======
     <PackageVersion Include="OpenAI" Version="[2.0.0-beta.12]" />
     <PackageVersion Include="Azure.AI.ContentSafety" Version="1.0.0" />
     <PackageVersion Include="Azure.AI.OpenAI" Version="[2.0.0-beta.6]" />
->>>>>>> e78b8e85
     <PackageVersion Include="Azure.Identity" Version="1.12.0" />
     <PackageVersion Include="Azure.Monitor.OpenTelemetry.Exporter" Version="1.3.0" />
     <PackageVersion Include="Azure.Search.Documents" Version="11.6.0" />
