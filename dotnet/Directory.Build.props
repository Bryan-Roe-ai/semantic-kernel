--- conflicted
+++ resolved
@@ -1,5 +1,3 @@
-<<<<<<< HEAD
-=======
 <Project>
   <PropertyGroup>
     <!-- Default properties inherited by all projects. Projects can override. -->
@@ -43,5 +41,4 @@
       <_Parameter1>false</_Parameter1>
     </AssemblyAttribute>
   </ItemGroup>
-</Project>
->>>>>>> 6829cc1483570aacfbb75d1065c9f2de96c1d77e+</Project>