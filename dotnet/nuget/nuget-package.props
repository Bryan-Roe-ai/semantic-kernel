<Project>
  <PropertyGroup>
    <!-- Central version prefix - applies to all nuget packages. -->
<<<<<<< HEAD
    <VersionPrefix>1.18.0</VersionPrefix>
    
=======
    <VersionPrefix>1.17.1</VersionPrefix>

>>>>>>> f71d3266
    <PackageVersion Condition="'$(VersionSuffix)' != ''">$(VersionPrefix)-$(VersionSuffix)</PackageVersion>
    <PackageVersion Condition="'$(VersionSuffix)' == ''">$(VersionPrefix)</PackageVersion>

    <Configurations>Debug;Release;Publish</Configurations>
    <IsPackable>true</IsPackable>

    <!-- Package validation. Baseline Version should be lower or equal to current version. -->
    <PackageValidationBaselineVersion>1.17.0</PackageValidationBaselineVersion>
    <!-- Validate assembly attributes only for Publish builds -->
    <NoWarn Condition="'$(Configuration)' != 'Publish'">$(NoWarn);CP0003</NoWarn>
    <!-- Do not validate reference assemblies -->
    <NoWarn>$(NoWarn);CP1002</NoWarn>

    <!-- Default description and tags. Packages can override. -->
    <Authors>Microsoft</Authors>
    <Company>Microsoft</Company>
    <Product>Semantic Kernel</Product>
    <Description>Empowers app owners to integrate cutting-edge LLM technology quickly and easily into their apps.</Description>
    <PackageTags>AI, Artificial Intelligence, SDK</PackageTags>
    <PackageId>$(AssemblyName)</PackageId>

    <!-- Required license, copyright, and repo information. Packages can override. -->
    <PackageLicenseExpression>MIT</PackageLicenseExpression>
    <Copyright>© Microsoft Corporation. All rights reserved.</Copyright>
    <PackageProjectUrl>https://aka.ms/semantic-kernel</PackageProjectUrl>
    <RepositoryUrl>https://github.com/microsoft/semantic-kernel</RepositoryUrl>
    <PublishRepositoryUrl>true</PublishRepositoryUrl>

    <!-- Use icon and NUGET readme from dotnet/nuget folder -->
    <PackageIcon>icon.png</PackageIcon>
    <PackageIconUrl>icon.png</PackageIconUrl>
    <PackageReadmeFile>NUGET.md</PackageReadmeFile>

    <!-- Build symbol package (.snupkg) to distribute the PDB containing Source Link -->
    <IncludeSymbols>true</IncludeSymbols>
    <SymbolPackageFormat>snupkg</SymbolPackageFormat>

    <!-- Include the XML documentation file in the NuGet package. -->
    <DocumentationFile>bin\$(Configuration)\$(TargetFramework)\$(AssemblyName).xml</DocumentationFile>
  </PropertyGroup>

  <ItemGroup>
    <!-- SourceLink allows step-through debugging for source hosted on GitHub. -->
    <!-- https://github.com/dotnet/sourcelink -->
    <PackageReference Include="Microsoft.SourceLink.GitHub" PrivateAssets="All" />
  </ItemGroup>

  <ItemGroup>
    <!-- Include icon.png and NUGET.md in the project. -->
    <None Include="$(RepoRoot)/dotnet/nuget/icon.png" Link="icon.png" Pack="true" PackagePath="." />
    <None Include="$(RepoRoot)/dotnet/nuget/NUGET.md" Link="NUGET.md" Pack="true" PackagePath="." />
  </ItemGroup>

  <PropertyGroup Condition=" '$(Configuration)' == 'Release' ">
    <GeneratePackageOnBuild>true</GeneratePackageOnBuild>
  </PropertyGroup>
</Project><|MERGE_RESOLUTION|>--- conflicted
+++ resolved
@@ -1,13 +1,8 @@
 <Project>
   <PropertyGroup>
     <!-- Central version prefix - applies to all nuget packages. -->
-<<<<<<< HEAD
     <VersionPrefix>1.18.0</VersionPrefix>
     
-=======
-    <VersionPrefix>1.17.1</VersionPrefix>
-
->>>>>>> f71d3266
     <PackageVersion Condition="'$(VersionSuffix)' != ''">$(VersionPrefix)-$(VersionSuffix)</PackageVersion>
     <PackageVersion Condition="'$(VersionSuffix)' == ''">$(VersionPrefix)</PackageVersion>
 
@@ -15,7 +10,7 @@
     <IsPackable>true</IsPackable>
 
     <!-- Package validation. Baseline Version should be lower or equal to current version. -->
-    <PackageValidationBaselineVersion>1.17.0</PackageValidationBaselineVersion>
+    <PackageValidationBaselineVersion>1.17.1</PackageValidationBaselineVersion>
     <!-- Validate assembly attributes only for Publish builds -->
     <NoWarn Condition="'$(Configuration)' != 'Publish'">$(NoWarn);CP0003</NoWarn>
     <!-- Do not validate reference assemblies -->
