--- conflicted
+++ resolved
@@ -18,52 +18,7 @@
   },
   {
    "cell_type": "code",
-<<<<<<< div
-<<<<<<< div
-=======
-<<<<<<< Updated upstream
-<<<<<<< Updated upstream
-<<<<<<< head
->>>>>>> head
-<<<<<<< Updated upstream
-<<<<<<< Updated upstream
-<<<<<<< Updated upstream
-<<<<<<< Updated upstream
-<<<<<<< Updated upstream
-<<<<<<< Updated upstream
    "execution_count": null,
-=======
-   "execution_count": 1,
->>>>>>> Stashed changes
-=======
-   "execution_count": 1,
->>>>>>> Stashed changes
-=======
-   "execution_count": 1,
->>>>>>> Stashed changes
-=======
-   "execution_count": 1,
->>>>>>> Stashed changes
-=======
-   "execution_count": 1,
->>>>>>> Stashed changes
-=======
-   "execution_count": 1,
-<<<<<<< Updated upstream
-<<<<<<< div
->>>>>>> main
-=======
->>>>>>> origin/main
-=======
-   "execution_count": 1,
->>>>>>> Stashed changes
-=======
-   "execution_count": 1,
->>>>>>> Stashed changes
->>>>>>> head
-=======
->>>>>>> Stashed changes
->>>>>>> Stashed changes
    "metadata": {
     "dotnet_interactive": {
      "language": "csharp"
@@ -75,39 +30,9 @@
      "languageId": "polyglot-notebook"
     }
    },
-<<<<<<< div
-<<<<<<< div
-=======
-<<<<<<< Updated upstream
-<<<<<<< Updated upstream
-<<<<<<< head
->>>>>>> head
-<<<<<<< Updated upstream
-<<<<<<< Updated upstream
-<<<<<<< Updated upstream
-<<<<<<< Updated upstream
-<<<<<<< Updated upstream
-<<<<<<< Updated upstream
    "outputs": [],
    "source": [
-<<<<<<< HEAD
     "#r \"nuget: Microsoft.SemanticKernel, 1.11.1\""
-=======
-=======
->>>>>>> Stashed changes
-=======
->>>>>>> Stashed changes
-=======
->>>>>>> Stashed changes
-=======
->>>>>>> Stashed changes
-=======
->>>>>>> Stashed changes
-<<<<<<< Updated upstream
-=======
->>>>>>> Stashed changes
-=======
->>>>>>> Stashed changes
    "outputs": [
     {
      "data": {
@@ -120,15 +45,7 @@
     }
    ],
    "source": [
-<<<<<<< main
     "#r \"nuget: Microsoft.SemanticKernel, 1.11.1\""
-=======
-<<<<<<< div
-=======
-<<<<<<< Updated upstream
-<<<<<<< Updated upstream
->>>>>>> head
-=======
    "outputs": [
     {
      "data": {
@@ -141,57 +58,7 @@
     }
    ],
    "source": [
-<<<<<<< div
->>>>>>> main
-=======
->>>>>>> origin/main
-=======
->>>>>>> Stashed changes
-=======
->>>>>>> Stashed changes
->>>>>>> head
-<<<<<<< HEAD
-    "#r \"nuget: Microsoft.SemanticKernel, 1.0.1\"\n"
-=======
-    "#r \"nuget: Microsoft.SemanticKernel, 1.11.1\""
->>>>>>> 9dd36f0bab1f89e6890be823f5df467f99dc8b8d
-<<<<<<< div
-<<<<<<< div
-=======
-<<<<<<< Updated upstream
-<<<<<<< Updated upstream
-<<<<<<< head
->>>>>>> head
->>>>>>> origin/main
-<<<<<<< Updated upstream
-<<<<<<< Updated upstream
-<<<<<<< Updated upstream
-<<<<<<< Updated upstream
-<<<<<<< Updated upstream
->>>>>>> Stashed changes
-=======
->>>>>>> Stashed changes
-=======
->>>>>>> Stashed changes
-=======
->>>>>>> Stashed changes
-=======
->>>>>>> Stashed changes
-=======
->>>>>>> Stashed changes
-=======
-<<<<<<< div
->>>>>>> main
-=======
-=======
->>>>>>> Stashed changes
-=======
->>>>>>> Stashed changes
->>>>>>> origin/main
->>>>>>> head
-=======
     "#r \"nuget: Microsoft.SemanticKernel, 1.23.0\""
->>>>>>> 2577cc9e
    ]
   },
   {
@@ -204,52 +71,7 @@
   },
   {
    "cell_type": "code",
-<<<<<<< div
-<<<<<<< div
-=======
-<<<<<<< Updated upstream
-<<<<<<< Updated upstream
-<<<<<<< head
->>>>>>> head
-<<<<<<< Updated upstream
-<<<<<<< Updated upstream
-<<<<<<< Updated upstream
-<<<<<<< Updated upstream
-<<<<<<< Updated upstream
-<<<<<<< Updated upstream
    "execution_count": null,
-=======
-   "execution_count": 2,
->>>>>>> Stashed changes
-=======
-   "execution_count": 2,
->>>>>>> Stashed changes
-=======
-   "execution_count": 2,
->>>>>>> Stashed changes
-=======
-   "execution_count": 2,
->>>>>>> Stashed changes
-=======
-   "execution_count": 2,
->>>>>>> Stashed changes
-=======
-   "execution_count": 2,
-<<<<<<< Updated upstream
-<<<<<<< div
->>>>>>> main
-=======
->>>>>>> origin/main
-=======
-   "execution_count": 2,
->>>>>>> Stashed changes
-=======
-   "execution_count": 2,
->>>>>>> Stashed changes
->>>>>>> head
-=======
->>>>>>> Stashed changes
->>>>>>> Stashed changes
    "metadata": {
     "dotnet_interactive": {
      "language": "csharp"
@@ -276,72 +98,8 @@
     "var builder = Kernel.CreateBuilder();\n",
     "builder.Services.AddSingleton(myLoggerFactory);\n",
     "\n",
-<<<<<<< div
-<<<<<<< div
-=======
-<<<<<<< Updated upstream
-<<<<<<< Updated upstream
-<<<<<<< head
->>>>>>> head
-<<<<<<< Updated upstream
-<<<<<<< Updated upstream
-<<<<<<< Updated upstream
-<<<<<<< Updated upstream
-<<<<<<< Updated upstream
-<<<<<<< Updated upstream
-    "var kernel = builder.Build();"
-=======
-=======
->>>>>>> Stashed changes
-=======
->>>>>>> Stashed changes
-=======
->>>>>>> Stashed changes
-=======
->>>>>>> Stashed changes
-=======
->>>>>>> Stashed changes
-<<<<<<< Updated upstream
-=======
->>>>>>> Stashed changes
-=======
->>>>>>> Stashed changes
-<<<<<<< main
-    "var kernel = builder.Build();"
-=======
     "var kernel = builder.Build();\n"
->>>>>>> origin/main
-<<<<<<< Updated upstream
-<<<<<<< Updated upstream
-<<<<<<< Updated upstream
-<<<<<<< Updated upstream
-<<<<<<< Updated upstream
-<<<<<<< Updated upstream
-<<<<<<< Updated upstream
-=======
->>>>>>> Stashed changes
-=======
->>>>>>> Stashed changes
->>>>>>> Stashed changes
-=======
->>>>>>> Stashed changes
-=======
->>>>>>> Stashed changes
-=======
->>>>>>> Stashed changes
-=======
->>>>>>> Stashed changes
-=======
-    "var kernel = builder.Build();\n"
-<<<<<<< div
->>>>>>> main
-=======
->>>>>>> origin/main
-=======
->>>>>>> Stashed changes
-=======
->>>>>>> Stashed changes
->>>>>>> head
+    "\n"
    ]
   },
   {
@@ -358,52 +116,7 @@
   },
   {
    "cell_type": "code",
-<<<<<<< div
-<<<<<<< div
-=======
-<<<<<<< Updated upstream
-<<<<<<< Updated upstream
-<<<<<<< head
->>>>>>> head
-<<<<<<< Updated upstream
-<<<<<<< Updated upstream
-<<<<<<< Updated upstream
-<<<<<<< Updated upstream
-<<<<<<< Updated upstream
-<<<<<<< Updated upstream
    "execution_count": null,
-=======
-   "execution_count": 3,
->>>>>>> Stashed changes
-=======
-   "execution_count": 3,
->>>>>>> Stashed changes
-=======
-   "execution_count": 3,
->>>>>>> Stashed changes
-=======
-   "execution_count": 3,
->>>>>>> Stashed changes
-=======
-   "execution_count": 3,
->>>>>>> Stashed changes
-=======
-   "execution_count": 3,
-<<<<<<< Updated upstream
-<<<<<<< div
->>>>>>> main
-=======
->>>>>>> origin/main
-=======
-   "execution_count": 3,
->>>>>>> Stashed changes
-=======
-   "execution_count": 3,
->>>>>>> Stashed changes
->>>>>>> head
-=======
->>>>>>> Stashed changes
->>>>>>> Stashed changes
    "metadata": {
     "dotnet_interactive": {
      "language": "csharp"
@@ -429,52 +142,7 @@
     "    \"...your OpenAI API Key...\",            // OpenAI API key\n",
     "    \"...your OpenAI Org ID...\",             // *optional* OpenAI Organization ID\n",
     "    serviceId: \"OpenAI_davinci\"             // alias used in the prompt templates' config.json\n",
-<<<<<<< div
-<<<<<<< div
-=======
-<<<<<<< Updated upstream
-<<<<<<< Updated upstream
-<<<<<<< head
->>>>>>> head
-<<<<<<< Updated upstream
-<<<<<<< Updated upstream
-<<<<<<< Updated upstream
-<<<<<<< Updated upstream
-<<<<<<< Updated upstream
-<<<<<<< Updated upstream
-    ");"
-=======
     ");\n"
->>>>>>> Stashed changes
-=======
-    ");\n"
->>>>>>> Stashed changes
-=======
-    ");\n"
->>>>>>> Stashed changes
-=======
-    ");\n"
->>>>>>> Stashed changes
-=======
-    ");\n"
->>>>>>> Stashed changes
-=======
-    ");\n"
-<<<<<<< Updated upstream
-<<<<<<< div
->>>>>>> main
-=======
->>>>>>> origin/main
-=======
-    ");\n"
->>>>>>> Stashed changes
-=======
-    ");\n"
->>>>>>> Stashed changes
->>>>>>> head
-=======
->>>>>>> Stashed changes
->>>>>>> Stashed changes
    ]
   },
   {
