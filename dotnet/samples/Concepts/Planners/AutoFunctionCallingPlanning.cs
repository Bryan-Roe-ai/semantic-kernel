// Copyright (c) Microsoft. All rights reserved.

using System.Collections.Concurrent;
using System.ComponentModel;
using System.Diagnostics;
using System.Runtime.CompilerServices;
using System.Security.Cryptography;
using System.Text;
using System.Text.Json;
using Microsoft.Extensions.DependencyInjection;
using Microsoft.Extensions.Logging;
using Microsoft.SemanticKernel;
using Microsoft.SemanticKernel.ChatCompletion;
using Microsoft.SemanticKernel.Connectors.OpenAI;
using Microsoft.SemanticKernel.Planning;
using OpenAI.Chat;
<<<<<<< HEAD

<<<<<<< HEAD
<<<<<<< div
=======
<<<<<<< Updated upstream
<<<<<<< Updated upstream
>>>>>>> head
<<<<<<< Updated upstream
<<<<<<< Updated upstream
<<<<<<< Updated upstream
<<<<<<< Updated upstream
<<<<<<< Updated upstream
<<<<<<< Updated upstream
=======
=======
>>>>>>> Stashed changes
=======
>>>>>>> Stashed changes
=======
>>>>>>> Stashed changes
=======
>>>>>>> Stashed changes
=======
>>>>>>> Stashed changes
<<<<<<< HEAD
=======
>>>>>>> Stashed changes
=======
>>>>>>> Stashed changes
=======
=======
using ChatMessageContent = Microsoft.SemanticKernel.ChatMessageContent;
using ChatMessageContent = Microsoft.SemanticKernel.ChatMessageContent;
>>>>>>> 637c5bcc
using ChatMessageContent = Microsoft.SemanticKernel.ChatMessageContent;

>>>>>>> main
<<<<<<< Updated upstream
<<<<<<< Updated upstream
<<<<<<< Updated upstream
<<<<<<< Updated upstream
<<<<<<< Updated upstream
<<<<<<< Updated upstream
<<<<<<< Updated upstream
=======
>>>>>>> Stashed changes
=======
>>>>>>> Stashed changes
>>>>>>> Stashed changes
=======
>>>>>>> Stashed changes
=======
>>>>>>> Stashed changes
=======
>>>>>>> Stashed changes
=======
>>>>>>> Stashed changes
=======
using ChatMessageContent = Microsoft.SemanticKernel.ChatMessageContent;

>>>>>>> eab985c52d058dc92abc75034bc790079131ce75
=======
>>>>>>> Stashed changes
=======
>>>>>>> Stashed changes
<<<<<<< div
=======
using ChatMessageContent = Microsoft.SemanticKernel.ChatMessageContent;

>>>>>>> eab985c52d058dc92abc75034bc790079131ce75
=======
>>>>>>> head
namespace Planners;

/// <summary>
/// This example shows how to implement plan generation and execution with Auto Function Calling and
/// enable telemetry, filters and caching.
/// <see cref="ChatHistory"/> object is used for plan manipulation and execution.
/// </summary>
public class AutoFunctionCallingPlanning(ITestOutputHelper output) : BaseTest(output)
{
    /// <summary>Test goal which is used in all examples in this file for comparison purposes.</summary>
    private const string Goal = "Check current UTC time and return current weather in Boston city.";

    /// <summary>JSON serialization configuration for readable output.</summary>
    private readonly JsonSerializerOptions _jsonSerializerOptions = new() { WriteIndented = true };

    /// <summary>
    /// This method contains side by side comparison of Auto Function Calling with FunctionCallingStepwisePlanner.
    /// Both approaches allow to generate and execute a plan by using <see cref="ChatHistory"/> object.
    /// </summary>
    [Fact]
    public async Task SideBySideComparisonWithStepwisePlannerAsync()
    {
        var kernel = GetKernel();

        // 1.1 Plan execution using FunctionCallingStepwisePlanner.
        var planner = new FunctionCallingStepwisePlanner();
        var plannerResult = await planner.ExecuteAsync(kernel, Goal);

        Console.WriteLine($"Planner execution result: {plannerResult.FinalAnswer}");
        Console.WriteLine($"Chat history containing the planning process: {JsonSerializer.Serialize(plannerResult.ChatHistory, _jsonSerializerOptions)}");
        Console.WriteLine($"Planner execution tokens: {GetChatHistoryTokens(plannerResult.ChatHistory)}");

        // Output:
        // Planner execution result: The current UTC time is Sat, 06 Jul 2024 02:11:10 GMT and the weather in Boston is 61 and rainy.
        // Planner execution tokens: 1380

        // 1.2 Plan execution using Auto Function Calling.
        var functionCallingChatHistory = new ChatHistory();
        var chatCompletionService = kernel.GetRequiredService<IChatCompletionService>();
        var executionSettings = new OpenAIPromptExecutionSettings { FunctionChoiceBehavior = FunctionChoiceBehavior.Auto() };

        functionCallingChatHistory.AddUserMessage(Goal);

        var functionCallingResult = await chatCompletionService.GetChatMessageContentAsync(functionCallingChatHistory, executionSettings, kernel);

        Console.WriteLine($"Auto Function Calling execution result: {functionCallingResult.Content}");
        Console.WriteLine($"Chat history containing the planning process: {JsonSerializer.Serialize(functionCallingChatHistory, _jsonSerializerOptions)}");
        Console.WriteLine($"Auto Function Calling execution tokens: {GetChatHistoryTokens(functionCallingChatHistory)}");

        // Output:
        // Auto Function Calling execution result: The current UTC time is Sat, 06 Jul 2024 02:11:16 GMT.The weather right now in Boston is 61 degrees and rainy.
        // Auto Function Calling execution tokens: 243

        // 2.1 Plan re-execution using FunctionCallingStepwisePlanner.
        // ChatHistory (plan) should be passed without 2 last messages from previously generated ChatHistory.
        plannerResult = await planner.ExecuteAsync(kernel, Goal, new ChatHistory(plannerResult.ChatHistory!.Take(..^2)));
        Console.WriteLine($"Planner re-execution result: {plannerResult.FinalAnswer}");

        // 2.2. Plan re-execution using Auto Function Calling.
        functionCallingResult = await chatCompletionService.GetChatMessageContentAsync(functionCallingChatHistory, executionSettings, kernel);
        Console.WriteLine($"Auto Function Calling re-execution result: {functionCallingResult.Content}");
    }

    /// <summary>
    /// This method shows different plan execution options.
    /// If generated plan is not important and only result is needed - it's possible to use <see cref="Kernel"/> object directly to generate and execute a plan.
    /// If generated plan is important, then an access to <see cref="ChatHistory"/> is required. It's possible to get it by using <see cref="IChatCompletionService"/>.
    /// </summary>
    [Fact]
    public async Task PlanExecutionOptionsAsync()
    {
        var kernel = GetKernel();

        var executionSettings = new OpenAIPromptExecutionSettings { FunctionChoiceBehavior = FunctionChoiceBehavior.Auto() };

        // If result is the only thing that is needed without generated plan, it's possible to create and execute a plan using Kernel object.
        var kernelResult = await kernel.InvokePromptAsync(Goal, new(executionSettings));

        Console.WriteLine($"Kernel result: {kernelResult}");
        // Output: Kernel result: The current UTC time is Tue, 02 Jul 2024 01:15:28 GMT. The weather in Boston city is 61 degrees and rainy.

        // If result is needed together with generated plan, chat completion service should be used to get an access to the chat history object (generated plan).
        var chatCompletionService = kernel.GetRequiredService<IChatCompletionService>();
        var chatHistory = new ChatHistory();

        chatHistory.AddUserMessage(Goal);

        var chatCompletionServiceResult = await chatCompletionService.GetChatMessageContentAsync(chatHistory, executionSettings, kernel);

        Console.WriteLine($"Chat completion service result: {chatCompletionServiceResult.Content}");
        Console.WriteLine($"Chat history containing the planning process: {JsonSerializer.Serialize(chatHistory, _jsonSerializerOptions)}");
        // Output: Chat completion service result: The current UTC time is Tue, 02 Jul 2024 01:15:32 GMT. The weather in Boston city is 61 degrees and rainy.
    }

    /// <summary>
    /// This method shows the telemetry which is produced when using Auto Function Calling to generate and execute a plan.
    /// The example contains produced logs, but metering and tracing are also supported.
    /// More information here: https://github.com/microsoft/semantic-kernel/blob/main/dotnet/docs/TELEMETRY.md.
    /// </summary>
    [Fact]
    public async Task TelemetryForPlanGenerationAndExecutionAsync()
    {
        var kernel = GetKernel(enableLogging: true);

        var executionSettings = new OpenAIPromptExecutionSettings { FunctionChoiceBehavior = FunctionChoiceBehavior.Auto() };

        var result = await kernel.InvokePromptAsync(Goal, new(executionSettings));

        Console.WriteLine($"Kernel result: {result}");

        // Output:
        // Function InvokePromptAsync_Id invoking.
        // Function arguments: {}
        // Rendered prompt: Check current UTC time and return current weather in Boston city.
        // ChatHistory: [{"Role":{"Label":"user"...
        // Prompt tokens: 86. Completion tokens: 11. Total tokens: 97.
        // Tool requests: 1
        // Function call requests: HelperFunctions-GetCurrentUtcTime({})
        // Function GetCurrentUtcTime invoking.
        // Function arguments: {}
        // Function GetCurrentUtcTime succeeded.
        // Function result: Tue, 02 Jul 2024 01:20:07 GMT
        // Function completed. Duration: 0.0015557s
        // Prompt tokens: 124. Completion tokens: 21. Total tokens: 145.
        // Tool requests: 1
        // Function call requests: HelperFunctions-GetWeatherForCity({"cityName": "Boston"})
        // Function GetWeatherForCity invoking.
        // Function arguments: {"cityName":"Boston"}
        // Function GetWeatherForCity succeeded.
        // Function result: 61 and rainy
        // Function completed. Duration: 0.0019822s
        // Prompt tokens: 161. Completion tokens: 34. Total tokens: 195.
        // Function InvokePromptAsync_Id succeeded.
        // Function result: The current time in UTC is Tue, 02 Jul 2024 01:20:07 GMT. The weather in Boston is 61 degrees and rainy.
        // Function completed. Duration: 5.1014667s
        // Kernel result: The current time in UTC is Tue, 02 Jul 2024 01:20:07 GMT. The weather in Boston is 61 degrees and rainy.
    }

    /// <summary>
    /// This method shows how to cache <see cref="ChatHistory"/> object (generated plan) in order to re-use it later for the same goal.
    /// <see cref="CachedChatCompletionService"/> is used as a caching decorator, which is backed by in-memory cache for demonstration purposes.
    /// </summary>
    [Fact]
    public async Task PlanCachingForReusabilityAsync()
    {
        var kernel = GetKernel();
        var executionSettings = new OpenAIPromptExecutionSettings { FunctionChoiceBehavior = FunctionChoiceBehavior.Auto() };

        // Wrap chat completion service from Kernel in caching decorator.
        var chatCompletionService = new CachedChatCompletionService(kernel.GetRequiredService<IChatCompletionService>());

        Console.WriteLine("First run:");

        var firstChatHistory = new ChatHistory([new ChatMessageContent(AuthorRole.User, Goal)]);
        var chatCompletionServiceResult = await ExecuteWithStopwatchAsync(()
            => chatCompletionService.GetChatMessageContentAsync(firstChatHistory, executionSettings, kernel));

        Console.WriteLine($"Plan execution result: {chatCompletionServiceResult.Content}");

        Console.WriteLine("Second run:");

        // New chat history is used without responses from previous run to demonstrate that previous chat history is stored in cache
        // and can be accessed by the same goal.
        var secondChatHistory = new ChatHistory([new ChatMessageContent(AuthorRole.User, Goal)]);
        chatCompletionServiceResult = await ExecuteWithStopwatchAsync(()
            => chatCompletionService.GetChatMessageContentAsync(secondChatHistory, executionSettings, kernel));

        Console.WriteLine($"Plan execution result: {chatCompletionServiceResult.Content}");

        // Output:
        // First run:
        // Elapsed Time: 00:00:04.211
        // Plan execution result: The current UTC time is Tue, 02 Jul 2024 02:23:08 GMT and the weather in Boston is 61 degrees and rainy.
        // Second run:
        // Elapsed Time: 00:00:01.615
        // Plan execution result: The current UTC time is Tue, 02 Jul 2024 02:23:08 GMT and the current weather in Boston is 61°F and rainy.
    }

    /// <summary>
    /// This method shows how to get more control over plan execution using Filters.
    /// <see cref="PlanExecutionFilter"/> is used to override the result of specific plan step (function).
    /// </summary>
    [Fact]
    public async Task UsingFiltersToControlPlanExecutionAsync()
    {
        var kernel = GetKernel();

        kernel.FunctionInvocationFilters.Add(new PlanExecutionFilter());

        var executionSettings = new OpenAIPromptExecutionSettings { FunctionChoiceBehavior = FunctionChoiceBehavior.Auto() };

        var result = await kernel.InvokePromptAsync(Goal, new(executionSettings));

        Console.WriteLine($"Kernel result: {result}");
        // Output: Kernel result: The current UTC time is Tue, 02 Jul 2024 01:38:18 GMT and the current weather in Boston city is 70 and sunny.
    }

    /// <summary>
    /// Filter to control plan execution and each step (function).
    /// With filters it's possible to observe which step is going to be executed and its arguments, handle exceptions, override step result.
    /// </summary>
    private sealed class PlanExecutionFilter : IFunctionInvocationFilter
    {
        public async Task OnFunctionInvocationAsync(FunctionInvocationContext context, Func<FunctionInvocationContext, Task> next)
        {
            await next(context);

            // For GetWeatherForCity step, when cityName argument is Boston - return "70 and sunny" result.
            if (context.Function.Name.Equals(nameof(WeatherPlugin.GetWeatherForCity), StringComparison.OrdinalIgnoreCase) &&
                context.Arguments.TryGetValue("cityName", out object? cityName) &&
                cityName!.ToString()!.Equals("Boston", StringComparison.OrdinalIgnoreCase))
            {
                // Override step result.
                context.Result = new FunctionResult(context.Result, "70 and sunny");
            }
        }
    }

    /// <summary>
    /// Caching decorator to re-use previously generated plan and execute it.
    /// This allows to skip plan generation process for the same goal.
    /// </summary>
    private sealed class CachedChatCompletionService(IChatCompletionService innerChatCompletionService) : IChatCompletionService
    {
        /// <summary>In-memory cache for demonstration purposes.</summary>
        private readonly ConcurrentDictionary<string, string> _inMemoryCache = new();

        public IReadOnlyDictionary<string, object?> Attributes => innerChatCompletionService.Attributes;

        public async Task<IReadOnlyList<ChatMessageContent>> GetChatMessageContentsAsync(
            ChatHistory chatHistory,
            PromptExecutionSettings? executionSettings = null,
            Kernel? kernel = null,
            CancellationToken cancellationToken = default)
        {
            // Generate cache key.
            var key = GetCacheKey(chatHistory);

            // Get chat history from cache or use original one.
            var chatHistoryToUse = this._inMemoryCache.TryGetValue(key, out string? cachedChatHistory) ?
                JsonSerializer.Deserialize<ChatHistory>(cachedChatHistory) :
                chatHistory;

            // Execute a request.
            var result = await innerChatCompletionService.GetChatMessageContentsAsync(chatHistoryToUse!, executionSettings, kernel, cancellationToken);

            // Store generated chat history in cache for future usage.
            this._inMemoryCache[key] = JsonSerializer.Serialize(chatHistoryToUse);

            return result;
        }

        public async IAsyncEnumerable<StreamingChatMessageContent> GetStreamingChatMessageContentsAsync(
            ChatHistory chatHistory,
            PromptExecutionSettings? executionSettings = null,
            Kernel? kernel = null,
            [EnumeratorCancellation] CancellationToken cancellationToken = default)
        {
            await foreach (var item in innerChatCompletionService.GetStreamingChatMessageContentsAsync(chatHistory, executionSettings, kernel, cancellationToken))
            {
                yield return item;
            }
        }

        /// <summary>
        /// Hashing is used for a cache key generation for demonstration purposes.
        /// Cache key generation should be implemented based on specific scenario and requirements.
        /// </summary>
        private static string GetCacheKey(ChatHistory chatHistory)
        {
            var goal = chatHistory.First(l => l.Role == AuthorRole.User).Content!;

            byte[] bytes = SHA256.HashData(Encoding.UTF8.GetBytes(goal));

            return BitConverter.ToString(bytes).Replace("-", "").ToUpperInvariant();
        }
    }

    #region Helper methods

    private Kernel GetKernel(bool enableLogging = false)
    {
        var builder = Kernel
            .CreateBuilder()
            .AddOpenAIChatCompletion("gpt-4", TestConfiguration.OpenAI.ApiKey);

        if (enableLogging)
        {
            builder.Services.AddSingleton<ILoggerFactory>(this.LoggerFactory);
        }

        var kernel = builder.Build();

        // Import sample plugins.
        kernel.ImportPluginFromType<TimePlugin>();
        kernel.ImportPluginFromType<WeatherPlugin>();

        return kernel;
    }

    private int GetChatHistoryTokens(ChatHistory? chatHistory)
    {
        var tokens = 0;

        if (chatHistory is null)
        {
            return tokens;
        }

        foreach (var message in chatHistory)
        {
            if (message.Metadata is not null &&
                message.Metadata.TryGetValue("Usage", out object? usage) &&
                usage is ChatTokenUsage completionsUsage &&
                completionsUsage is not null)
            {
<<<<<<< HEAD
<<<<<<< HEAD
<<<<<<< div
=======
<<<<<<< Updated upstream
<<<<<<< Updated upstream
>>>>>>> head
<<<<<<< Updated upstream
<<<<<<< Updated upstream
<<<<<<< Updated upstream
<<<<<<< Updated upstream
<<<<<<< Updated upstream
<<<<<<< Updated upstream
                tokens += completionsUsage.TotalTokens;
=======
=======
>>>>>>> Stashed changes
=======
>>>>>>> Stashed changes
=======
>>>>>>> Stashed changes
=======
>>>>>>> Stashed changes
=======
>>>>>>> Stashed changes
<<<<<<< HEAD
=======
>>>>>>> Stashed changes
=======
>>>>>>> Stashed changes
                tokens += completionsUsage.TotalTokens;
=======
                tokens += completionsUsage.TotalTokenCount;
>>>>>>> main
<<<<<<< Updated upstream
<<<<<<< Updated upstream
<<<<<<< Updated upstream
<<<<<<< Updated upstream
<<<<<<< Updated upstream
<<<<<<< Updated upstream
<<<<<<< Updated upstream
>>>>>>> Stashed changes
=======
=======
>>>>>>> Stashed changes
>>>>>>> Stashed changes
=======
>>>>>>> Stashed changes
=======
>>>>>>> Stashed changes
=======
>>>>>>> Stashed changes
=======
                tokens += completionsUsage.TotalTokenCount;
>>>>>>> eab985c52d058dc92abc75034bc790079131ce75
=======
>>>>>>> Stashed changes
=======
>>>>>>> Stashed changes
<<<<<<< div
=======
=======
                tokens += completionsUsage.TotalTokens;
                tokens += completionsUsage.TotalTokens;
                tokens += completionsUsage.TotalTokenCount;
                tokens += completionsUsage.TotalTokenCount;
                tokens += completionsUsage.TotalTokenCount;
>>>>>>> 637c5bcc
                tokens += completionsUsage.TotalTokenCount;
>>>>>>> eab985c52d058dc92abc75034bc790079131ce75
=======
>>>>>>> head
            }
        }

        return tokens;
    }

    private async Task<ChatMessageContent> ExecuteWithStopwatchAsync(Func<Task<ChatMessageContent>> action)
    {
        var stopwatch = Stopwatch.StartNew();

        var result = await action();

        stopwatch.Stop();

        Console.WriteLine($@"Elapsed Time: {stopwatch.Elapsed:hh\:mm\:ss\.FFF}");

        return result;
    }

    #endregion

    #region Sample plugins

    private sealed class TimePlugin
    {
        [KernelFunction]
        [Description("Retrieves the current time in UTC")]
        public string GetCurrentUtcTime() => DateTime.UtcNow.ToString("R");
    }

    private sealed class WeatherPlugin
    {
        [KernelFunction]
        [Description("Gets the current weather for the specified city")]
        public string GetWeatherForCity(string cityName) =>
            cityName switch
            {
                "Boston" => "61 and rainy",
                "London" => "55 and cloudy",
                "Miami" => "80 and sunny",
                "Paris" => "60 and rainy",
                "Tokyo" => "50 and sunny",
                "Sydney" => "75 and sunny",
                "Tel Aviv" => "80 and sunny",
                _ => "31 and snowing",
            };
    }

    #endregion
}<|MERGE_RESOLUTION|>--- conflicted
+++ resolved
@@ -14,79 +14,10 @@
 using Microsoft.SemanticKernel.Connectors.OpenAI;
 using Microsoft.SemanticKernel.Planning;
 using OpenAI.Chat;
-<<<<<<< HEAD
-
-<<<<<<< HEAD
-<<<<<<< div
-=======
-<<<<<<< Updated upstream
-<<<<<<< Updated upstream
->>>>>>> head
-<<<<<<< Updated upstream
-<<<<<<< Updated upstream
-<<<<<<< Updated upstream
-<<<<<<< Updated upstream
-<<<<<<< Updated upstream
-<<<<<<< Updated upstream
-=======
-=======
->>>>>>> Stashed changes
-=======
->>>>>>> Stashed changes
-=======
->>>>>>> Stashed changes
-=======
->>>>>>> Stashed changes
-=======
->>>>>>> Stashed changes
-<<<<<<< HEAD
-=======
->>>>>>> Stashed changes
-=======
->>>>>>> Stashed changes
-=======
-=======
 using ChatMessageContent = Microsoft.SemanticKernel.ChatMessageContent;
 using ChatMessageContent = Microsoft.SemanticKernel.ChatMessageContent;
->>>>>>> 637c5bcc
 using ChatMessageContent = Microsoft.SemanticKernel.ChatMessageContent;
 
->>>>>>> main
-<<<<<<< Updated upstream
-<<<<<<< Updated upstream
-<<<<<<< Updated upstream
-<<<<<<< Updated upstream
-<<<<<<< Updated upstream
-<<<<<<< Updated upstream
-<<<<<<< Updated upstream
-=======
->>>>>>> Stashed changes
-=======
->>>>>>> Stashed changes
->>>>>>> Stashed changes
-=======
->>>>>>> Stashed changes
-=======
->>>>>>> Stashed changes
-=======
->>>>>>> Stashed changes
-=======
->>>>>>> Stashed changes
-=======
-using ChatMessageContent = Microsoft.SemanticKernel.ChatMessageContent;
-
->>>>>>> eab985c52d058dc92abc75034bc790079131ce75
-=======
->>>>>>> Stashed changes
-=======
->>>>>>> Stashed changes
-<<<<<<< div
-=======
-using ChatMessageContent = Microsoft.SemanticKernel.ChatMessageContent;
-
->>>>>>> eab985c52d058dc92abc75034bc790079131ce75
-=======
->>>>>>> head
 namespace Planners;
 
 /// <summary>
@@ -403,78 +334,12 @@
                 usage is ChatTokenUsage completionsUsage &&
                 completionsUsage is not null)
             {
-<<<<<<< HEAD
-<<<<<<< HEAD
-<<<<<<< div
-=======
-<<<<<<< Updated upstream
-<<<<<<< Updated upstream
->>>>>>> head
-<<<<<<< Updated upstream
-<<<<<<< Updated upstream
-<<<<<<< Updated upstream
-<<<<<<< Updated upstream
-<<<<<<< Updated upstream
-<<<<<<< Updated upstream
-                tokens += completionsUsage.TotalTokens;
-=======
-=======
->>>>>>> Stashed changes
-=======
->>>>>>> Stashed changes
-=======
->>>>>>> Stashed changes
-=======
->>>>>>> Stashed changes
-=======
->>>>>>> Stashed changes
-<<<<<<< HEAD
-=======
->>>>>>> Stashed changes
-=======
->>>>>>> Stashed changes
-                tokens += completionsUsage.TotalTokens;
-=======
-                tokens += completionsUsage.TotalTokenCount;
->>>>>>> main
-<<<<<<< Updated upstream
-<<<<<<< Updated upstream
-<<<<<<< Updated upstream
-<<<<<<< Updated upstream
-<<<<<<< Updated upstream
-<<<<<<< Updated upstream
-<<<<<<< Updated upstream
->>>>>>> Stashed changes
-=======
-=======
->>>>>>> Stashed changes
->>>>>>> Stashed changes
-=======
->>>>>>> Stashed changes
-=======
->>>>>>> Stashed changes
-=======
->>>>>>> Stashed changes
-=======
-                tokens += completionsUsage.TotalTokenCount;
->>>>>>> eab985c52d058dc92abc75034bc790079131ce75
-=======
->>>>>>> Stashed changes
-=======
->>>>>>> Stashed changes
-<<<<<<< div
-=======
-=======
                 tokens += completionsUsage.TotalTokens;
                 tokens += completionsUsage.TotalTokens;
                 tokens += completionsUsage.TotalTokenCount;
                 tokens += completionsUsage.TotalTokenCount;
                 tokens += completionsUsage.TotalTokenCount;
->>>>>>> 637c5bcc
                 tokens += completionsUsage.TotalTokenCount;
->>>>>>> eab985c52d058dc92abc75034bc790079131ce75
-=======
->>>>>>> head
             }
         }
 
