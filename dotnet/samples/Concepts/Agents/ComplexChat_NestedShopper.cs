--- conflicted
+++ resolved
@@ -1,183 +1,18 @@
-<<<<<<< HEAD
-<<<<<<< div
-=======
-<<<<<<< Updated upstream
-<<<<<<< Updated upstream
->>>>>>> head
-<<<<<<< Updated upstream
-<<<<<<< Updated upstream
-<<<<<<< Updated upstream
-<<<<<<< Updated upstream
-<<<<<<< Updated upstream
-<<<<<<< Updated upstream
-=======
-<<<<<<< HEAD
->>>>>>> Stashed changes
-=======
-<<<<<<< HEAD
->>>>>>> Stashed changes
-=======
-<<<<<<< HEAD
->>>>>>> Stashed changes
-=======
-<<<<<<< HEAD
->>>>>>> Stashed changes
-=======
-<<<<<<< HEAD
->>>>>>> Stashed changes
-=======
-<<<<<<< HEAD
->>>>>>> Stashed changes
-=======
->>>>>>> Stashed changes
-=======
->>>>>>> Stashed changes
-<<<<<<< main
 // Copyright (c) Microsoft. All rights reserved.
-=======
-﻿// Copyright (c) Microsoft. All rights reserved.
->>>>>>> upstream/main
-<<<<<<< Updated upstream
-<<<<<<< Updated upstream
-<<<<<<< Updated upstream
-<<<<<<< Updated upstream
-<<<<<<< Updated upstream
-<<<<<<< Updated upstream
-<<<<<<< Updated upstream
-<<<<<<< Updated upstream
-=======
-=======
-// Copyright (c) Microsoft. All rights reserved.
->>>>>>> main
->>>>>>> Stashed changes
-=======
->>>>>>> Stashed changes
-=======
-=======
-// Copyright (c) Microsoft. All rights reserved.
->>>>>>> main
->>>>>>> Stashed changes
-=======
-=======
-// Copyright (c) Microsoft. All rights reserved.
->>>>>>> main
->>>>>>> Stashed changes
-=======
-=======
-// Copyright (c) Microsoft. All rights reserved.
->>>>>>> main
->>>>>>> Stashed changes
-=======
-=======
-// Copyright (c) Microsoft. All rights reserved.
->>>>>>> main
->>>>>>> Stashed changes
-=======
-// Copyright (c) Microsoft. All rights reserved.
->>>>>>> eab985c52d058dc92abc75034bc790079131ce75
-<<<<<<< div
-=======
-=======
-=======
-// Copyright (c) Microsoft. All rights reserved.
->>>>>>> main
->>>>>>> Stashed changes
-=======
-=======
-// Copyright (c) Microsoft. All rights reserved.
->>>>>>> main
->>>>>>> Stashed changes
->>>>>>> head
 using Microsoft.SemanticKernel;
 using Microsoft.SemanticKernel.Agents;
 using Microsoft.SemanticKernel.Agents.Chat;
 using Microsoft.SemanticKernel.ChatCompletion;
 using Microsoft.SemanticKernel.Connectors.OpenAI;
-<<<<<<< HEAD
-<<<<<<< Updated upstream
-<<<<<<< Updated upstream
-<<<<<<< Updated upstream
-<<<<<<< Updated upstream
-<<<<<<< Updated upstream
-<<<<<<< Updated upstream
-<<<<<<< Updated upstream
-<<<<<<< Updated upstream
-=======
->>>>>>> Stashed changes
-=======
->>>>>>> Stashed changes
 using OpenAI.Chat;
 using Resources;
 
-=======
-<<<<<<< Updated upstream
-=======
->>>>>>> Stashed changes
-=======
->>>>>>> Stashed changes
-=======
->>>>>>> Stashed changes
-=======
->>>>>>> Stashed changes
-=======
->>>>>>> Stashed changes
-<<<<<<< HEAD
-=======
->>>>>>> Stashed changes
 using OpenAI.Chat;
 using Resources;
 
-=======
-<<<<<<< div
-=======
->>>>>>> eab985c52d058dc92abc75034bc790079131ce75
-=======
-<<<<<<< Updated upstream
-=======
->>>>>>> eab985c52d058dc92abc75034bc790079131ce75
-=======
->>>>>>> Stashed changes
-=======
->>>>>>> Stashed changes
->>>>>>> head
 using Resources;
 
 using ChatResponseFormat = OpenAI.Chat.ChatResponseFormat;
-
-<<<<<<< div
-=======
-<<<<<<< Updated upstream
-<<<<<<< Updated upstream
->>>>>>> head
-<<<<<<< HEAD
->>>>>>> main
-<<<<<<< Updated upstream
-<<<<<<< Updated upstream
-<<<<<<< Updated upstream
-<<<<<<< Updated upstream
-<<<<<<< Updated upstream
->>>>>>> Stashed changes
-=======
->>>>>>> Stashed changes
-=======
->>>>>>> Stashed changes
-=======
->>>>>>> Stashed changes
-=======
->>>>>>> Stashed changes
-=======
->>>>>>> Stashed changes
-=======
->>>>>>> eab985c52d058dc92abc75034bc790079131ce75
-<<<<<<< div
-=======
-=======
->>>>>>> main
->>>>>>> Stashed changes
-=======
->>>>>>> main
->>>>>>> Stashed changes
->>>>>>> head
 namespace Agents;
 
 /// <summary>
@@ -266,76 +101,15 @@
     public async Task NestedChatWithAggregatorAgentAsync()
     {
         Console.WriteLine($"! {Model}");
-
-<<<<<<< HEAD
         OpenAIPromptExecutionSettings jsonSettings = new() { ResponseFormat = ChatResponseFormat.JsonObject };
-<<<<<<< HEAD
-<<<<<<< div
-=======
-<<<<<<< Updated upstream
-<<<<<<< Updated upstream
->>>>>>> head
-<<<<<<< Updated upstream
-<<<<<<< Updated upstream
-<<<<<<< Updated upstream
-<<<<<<< Updated upstream
-<<<<<<< Updated upstream
-<<<<<<< Updated upstream
-        OpenAIPromptExecutionSettings autoInvokeSettings = new() { FunctionChoiceBehavior = FunctionChoiceBehavior.Auto() };
-=======
-=======
->>>>>>> Stashed changes
-=======
->>>>>>> Stashed changes
-=======
->>>>>>> Stashed changes
-=======
->>>>>>> Stashed changes
-=======
->>>>>>> Stashed changes
-<<<<<<< HEAD
-=======
->>>>>>> Stashed changes
-=======
->>>>>>> Stashed changes
-        OpenAIPromptExecutionSettings autoInvokeSettings = new() { FunctionChoiceBehavior = FunctionChoiceBehavior.Auto() };
-=======
+        OpenAIPromptExecutionSettings autoInvokeSettings = new() { FunctionChoiceBehavior = FunctionChoiceBehavior.Auto() };
+        OpenAIPromptExecutionSettings autoInvokeSettings = new() { FunctionChoiceBehavior = FunctionChoiceBehavior.Auto() };
         OpenAIPromptExecutionSettings jsonSettings = new() { ResponseFormat = ChatResponseFormat.CreateJsonObjectFormat() };
         OpenAIPromptExecutionSettings autoInvokeSettings = new() { FunctionChoiceBehavior = FunctionChoiceBehavior.Auto() };
         OpenAIPromptExecutionSettings autoInvokeSettings = new() { ToolCallBehavior = ToolCallBehavior.AutoInvokeKernelFunctions };
->>>>>>> main
-<<<<<<< Updated upstream
-<<<<<<< Updated upstream
-<<<<<<< Updated upstream
-<<<<<<< Updated upstream
-<<<<<<< Updated upstream
-<<<<<<< Updated upstream
-<<<<<<< Updated upstream
-=======
->>>>>>> Stashed changes
->>>>>>> Stashed changes
-=======
->>>>>>> Stashed changes
-=======
->>>>>>> Stashed changes
-=======
->>>>>>> Stashed changes
-=======
->>>>>>> Stashed changes
-=======
-=======
->>>>>>> e78b8e85
         OpenAIPromptExecutionSettings jsonSettings = new() { ResponseFormat = ChatResponseFormat.CreateJsonObjectFormat() };
         OpenAIPromptExecutionSettings autoInvokeSettings = new() { FunctionChoiceBehavior = FunctionChoiceBehavior.Auto() };
         OpenAIPromptExecutionSettings autoInvokeSettings = new() { ToolCallBehavior = ToolCallBehavior.AutoInvokeKernelFunctions };
->>>>>>> eab985c52d058dc92abc75034bc790079131ce75
-<<<<<<< div
-=======
-=======
->>>>>>> Stashed changes
-=======
->>>>>>> Stashed changes
->>>>>>> head
 
         ChatCompletionAgent internalLeaderAgent = CreateAgent(InternalLeaderName, InternalLeaderInstructions);
         ChatCompletionAgent internalGiftIdeaAgent = CreateAgent(InternalGiftIdeaAgentName, InternalGiftIdeaAgentInstructions);
@@ -397,107 +171,18 @@
 
         async Task InvokeChatAsync(string input)
         {
-<<<<<<< HEAD
-<<<<<<< div
-=======
-<<<<<<< Updated upstream
-<<<<<<< Updated upstream
->>>>>>> head
-<<<<<<< Updated upstream
-<<<<<<< Updated upstream
-<<<<<<< Updated upstream
-<<<<<<< Updated upstream
-<<<<<<< Updated upstream
-<<<<<<< Updated upstream
-=======
-<<<<<<< HEAD
->>>>>>> Stashed changes
-=======
-<<<<<<< HEAD
->>>>>>> Stashed changes
-=======
-<<<<<<< HEAD
->>>>>>> Stashed changes
-=======
-<<<<<<< HEAD
->>>>>>> Stashed changes
-=======
-<<<<<<< HEAD
->>>>>>> Stashed changes
-=======
-<<<<<<< HEAD
->>>>>>> Stashed changes
-=======
->>>>>>> Stashed changes
-=======
->>>>>>> Stashed changes
-<<<<<<< main
             chat.Add(new ChatMessageContent(AuthorRole.User, input));
 
             Console.WriteLine($"# {AuthorRole.User}: '{input}'");
-=======
->>>>>>> upstream/main
-<<<<<<< Updated upstream
-<<<<<<< Updated upstream
-<<<<<<< Updated upstream
-<<<<<<< Updated upstream
-<<<<<<< Updated upstream
-<<<<<<< Updated upstream
-<<<<<<< Updated upstream
-<<<<<<< Updated upstream
-=======
-=======
->>>>>>> Stashed changes
-=======
->>>>>>> Stashed changes
-=======
-=======
-=======
->>>>>>> Stashed changes
->>>>>>> Stashed changes
-=======
->>>>>>> Stashed changes
-=======
->>>>>>> Stashed changes
-=======
->>>>>>> Stashed changes
-=======
->>>>>>> Stashed changes
-=======
+
             chat.Add(new ChatMessageContent(AuthorRole.User, input));
 
             Console.WriteLine($"# {AuthorRole.User}: '{input}'");
->>>>>>> main
-<<<<<<< Updated upstream
-<<<<<<< Updated upstream
-<<<<<<< Updated upstream
-<<<<<<< Updated upstream
-<<<<<<< Updated upstream
-<<<<<<< Updated upstream
-<<<<<<< Updated upstream
->>>>>>> Stashed changes
-=======
-=======
->>>>>>> Stashed changes
->>>>>>> Stashed changes
-=======
->>>>>>> Stashed changes
-=======
->>>>>>> Stashed changes
-=======
->>>>>>> Stashed changes
-=======
+
             chat.Add(new ChatMessageContent(AuthorRole.User, input));
 
             Console.WriteLine($"# {AuthorRole.User}: '{input}'");
->>>>>>> eab985c52d058dc92abc75034bc790079131ce75
-<<<<<<< div
-=======
-=======
->>>>>>> Stashed changes
-=======
->>>>>>> Stashed changes
->>>>>>> head
+
             ChatMessageContent message = new(AuthorRole.User, input);
             chat.AddChatMessage(message);
             this.WriteAgentChatMessage(message);
