--- conflicted
+++ resolved
@@ -1,11 +1,4 @@
-<<<<<<< main
 // Copyright (c) Microsoft. All rights reserved.
-=======
-﻿// Copyright (c) Microsoft. All rights reserved.
-<<<<<<< main
->>>>>>> upstream/main
-=======
->>>>>>> ms/features/bugbash-prep
 using Microsoft.SemanticKernel;
 using Microsoft.SemanticKernel.Agents;
 using Microsoft.SemanticKernel.Agents.Chat;
@@ -104,16 +97,10 @@
     {
         Console.WriteLine($"! {Model}");
 
-<<<<<<< HEAD
         OpenAIPromptExecutionSettings jsonSettings = new() { ResponseFormat = ChatResponseFormat.JsonObject };
-<<<<<<< main
-=======
         OpenAIPromptExecutionSettings jsonSettings = new() { ResponseFormat = ChatResponseFormat.CreateJsonObjectFormat() };
->>>>>>> 6d5aa6e0
         OpenAIPromptExecutionSettings autoInvokeSettings = new() { FunctionChoiceBehavior = FunctionChoiceBehavior.Auto() };
-=======
         OpenAIPromptExecutionSettings autoInvokeSettings = new() { ToolCallBehavior = ToolCallBehavior.AutoInvokeKernelFunctions };
->>>>>>> ms/features/bugbash-prep
 
         ChatCompletionAgent internalLeaderAgent = CreateAgent(InternalLeaderName, InternalLeaderInstructions);
         ChatCompletionAgent internalGiftIdeaAgent = CreateAgent(InternalGiftIdeaAgentName, InternalGiftIdeaAgentInstructions);
@@ -175,15 +162,9 @@
 
         async Task InvokeChatAsync(string input)
         {
-<<<<<<< main
-<<<<<<< main
             chat.Add(new ChatMessageContent(AuthorRole.User, input));
 
             Console.WriteLine($"# {AuthorRole.User}: '{input}'");
-=======
->>>>>>> upstream/main
-=======
->>>>>>> ms/features/bugbash-prep
             ChatMessageContent message = new(AuthorRole.User, input);
             chat.AddChatMessage(message);
             this.WriteAgentChatMessage(message);
