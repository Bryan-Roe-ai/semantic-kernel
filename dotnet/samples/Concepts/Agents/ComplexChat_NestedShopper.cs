--- conflicted
+++ resolved
@@ -1,198 +1,18 @@
-<<<<<<< HEAD
-<<<<<<< HEAD
-<<<<<<< div
-=======
-<<<<<<< Updated upstream
-<<<<<<< Updated upstream
->>>>>>> head
-<<<<<<< Updated upstream
-<<<<<<< Updated upstream
-<<<<<<< Updated upstream
-<<<<<<< Updated upstream
-<<<<<<< Updated upstream
-<<<<<<< Updated upstream
-=======
-<<<<<<< HEAD
->>>>>>> Stashed changes
-=======
-<<<<<<< HEAD
->>>>>>> Stashed changes
-=======
-<<<<<<< HEAD
->>>>>>> Stashed changes
-=======
-<<<<<<< HEAD
->>>>>>> Stashed changes
-=======
-<<<<<<< HEAD
->>>>>>> Stashed changes
-=======
-<<<<<<< HEAD
->>>>>>> Stashed changes
-=======
->>>>>>> Stashed changes
-=======
->>>>>>> Stashed changes
-<<<<<<< main
 // Copyright (c) Microsoft. All rights reserved.
-=======
-﻿// Copyright (c) Microsoft. All rights reserved.
->>>>>>> upstream/main
-<<<<<<< Updated upstream
-<<<<<<< Updated upstream
-<<<<<<< Updated upstream
-<<<<<<< Updated upstream
-<<<<<<< Updated upstream
-<<<<<<< Updated upstream
-<<<<<<< Updated upstream
-<<<<<<< Updated upstream
-=======
-=======
-// Copyright (c) Microsoft. All rights reserved.
->>>>>>> main
->>>>>>> Stashed changes
-=======
->>>>>>> Stashed changes
-=======
-=======
-// Copyright (c) Microsoft. All rights reserved.
->>>>>>> main
->>>>>>> Stashed changes
-=======
-=======
-// Copyright (c) Microsoft. All rights reserved.
->>>>>>> main
->>>>>>> Stashed changes
-=======
-=======
-// Copyright (c) Microsoft. All rights reserved.
->>>>>>> main
->>>>>>> Stashed changes
-=======
-=======
-// Copyright (c) Microsoft. All rights reserved.
->>>>>>> main
->>>>>>> Stashed changes
-=======
-// Copyright (c) Microsoft. All rights reserved.
->>>>>>> eab985c52d058dc92abc75034bc790079131ce75
-<<<<<<< div
-=======
-=======
-=======
-// Copyright (c) Microsoft. All rights reserved.
->>>>>>> main
->>>>>>> Stashed changes
-=======
-=======
-// Copyright (c) Microsoft. All rights reserved.
->>>>>>> main
->>>>>>> Stashed changes
->>>>>>> head
-=======
-// Copyright (c) Microsoft. All rights reserved.
->>>>>>> 637c5bcc
 using Microsoft.SemanticKernel;
 using Microsoft.SemanticKernel.Agents;
 using Microsoft.SemanticKernel.Agents.Chat;
 using Microsoft.SemanticKernel.ChatCompletion;
 using Microsoft.SemanticKernel.Connectors.OpenAI;
-<<<<<<< HEAD
-<<<<<<< HEAD
-<<<<<<< Updated upstream
-<<<<<<< Updated upstream
-<<<<<<< Updated upstream
-<<<<<<< Updated upstream
-<<<<<<< Updated upstream
-<<<<<<< Updated upstream
-<<<<<<< Updated upstream
-<<<<<<< Updated upstream
-=======
->>>>>>> Stashed changes
-=======
->>>>>>> Stashed changes
 using OpenAI.Chat;
 using Resources;
 
-=======
-<<<<<<< Updated upstream
-=======
->>>>>>> Stashed changes
-=======
->>>>>>> Stashed changes
-=======
->>>>>>> Stashed changes
-=======
->>>>>>> Stashed changes
-=======
->>>>>>> Stashed changes
-<<<<<<< HEAD
-=======
->>>>>>> Stashed changes
 using OpenAI.Chat;
 using Resources;
 
-=======
-<<<<<<< div
-=======
->>>>>>> eab985c52d058dc92abc75034bc790079131ce75
-=======
-<<<<<<< Updated upstream
-=======
->>>>>>> eab985c52d058dc92abc75034bc790079131ce75
-=======
->>>>>>> Stashed changes
-=======
->>>>>>> Stashed changes
->>>>>>> head
-=======
-using OpenAI.Chat;
->>>>>>> 637c5bcc
 using Resources;
 
-using OpenAI.Chat;
-using Resources;
-
-using Resources;
-
-<<<<<<< HEAD
-<<<<<<< div
-=======
-<<<<<<< Updated upstream
-<<<<<<< Updated upstream
->>>>>>> head
-<<<<<<< HEAD
->>>>>>> main
-<<<<<<< Updated upstream
-<<<<<<< Updated upstream
-<<<<<<< Updated upstream
-<<<<<<< Updated upstream
-<<<<<<< Updated upstream
->>>>>>> Stashed changes
-=======
->>>>>>> Stashed changes
-=======
->>>>>>> Stashed changes
-=======
->>>>>>> Stashed changes
-=======
->>>>>>> Stashed changes
-=======
->>>>>>> Stashed changes
-=======
->>>>>>> eab985c52d058dc92abc75034bc790079131ce75
-<<<<<<< div
-=======
-=======
->>>>>>> main
->>>>>>> Stashed changes
-=======
->>>>>>> main
->>>>>>> Stashed changes
->>>>>>> head
-=======
 using ChatResponseFormat = OpenAI.Chat.ChatResponseFormat;
->>>>>>> 637c5bcc
 namespace Agents;
 
 /// <summary>
@@ -281,75 +101,6 @@
     public async Task NestedChatWithAggregatorAgentAsync()
     {
         Console.WriteLine($"! {Model}");
-<<<<<<< HEAD
-
-        OpenAIPromptExecutionSettings jsonSettings = new() { ResponseFormat = ChatResponseFormat.JsonObject };
-<<<<<<< HEAD
-<<<<<<< div
-=======
-<<<<<<< Updated upstream
-<<<<<<< Updated upstream
->>>>>>> head
-<<<<<<< Updated upstream
-<<<<<<< Updated upstream
-<<<<<<< Updated upstream
-<<<<<<< Updated upstream
-<<<<<<< Updated upstream
-<<<<<<< Updated upstream
-        OpenAIPromptExecutionSettings autoInvokeSettings = new() { FunctionChoiceBehavior = FunctionChoiceBehavior.Auto() };
-=======
-=======
->>>>>>> Stashed changes
-=======
->>>>>>> Stashed changes
-=======
->>>>>>> Stashed changes
-=======
->>>>>>> Stashed changes
-=======
->>>>>>> Stashed changes
-<<<<<<< HEAD
-=======
->>>>>>> Stashed changes
-=======
->>>>>>> Stashed changes
-        OpenAIPromptExecutionSettings autoInvokeSettings = new() { FunctionChoiceBehavior = FunctionChoiceBehavior.Auto() };
-=======
-        OpenAIPromptExecutionSettings jsonSettings = new() { ResponseFormat = ChatResponseFormat.CreateJsonObjectFormat() };
-        OpenAIPromptExecutionSettings autoInvokeSettings = new() { FunctionChoiceBehavior = FunctionChoiceBehavior.Auto() };
-        OpenAIPromptExecutionSettings autoInvokeSettings = new() { ToolCallBehavior = ToolCallBehavior.AutoInvokeKernelFunctions };
->>>>>>> main
-<<<<<<< Updated upstream
-<<<<<<< Updated upstream
-<<<<<<< Updated upstream
-<<<<<<< Updated upstream
-<<<<<<< Updated upstream
-<<<<<<< Updated upstream
-<<<<<<< Updated upstream
-=======
->>>>>>> Stashed changes
->>>>>>> Stashed changes
-=======
->>>>>>> Stashed changes
-=======
->>>>>>> Stashed changes
-=======
->>>>>>> Stashed changes
-=======
->>>>>>> Stashed changes
-=======
-        OpenAIPromptExecutionSettings jsonSettings = new() { ResponseFormat = ChatResponseFormat.CreateJsonObjectFormat() };
-        OpenAIPromptExecutionSettings autoInvokeSettings = new() { FunctionChoiceBehavior = FunctionChoiceBehavior.Auto() };
-        OpenAIPromptExecutionSettings autoInvokeSettings = new() { ToolCallBehavior = ToolCallBehavior.AutoInvokeKernelFunctions };
->>>>>>> eab985c52d058dc92abc75034bc790079131ce75
-<<<<<<< div
-=======
-=======
->>>>>>> Stashed changes
-=======
->>>>>>> Stashed changes
->>>>>>> head
-=======
         OpenAIPromptExecutionSettings jsonSettings = new() { ResponseFormat = ChatResponseFormat.JsonObject };
         OpenAIPromptExecutionSettings autoInvokeSettings = new() { FunctionChoiceBehavior = FunctionChoiceBehavior.Auto() };
         OpenAIPromptExecutionSettings autoInvokeSettings = new() { FunctionChoiceBehavior = FunctionChoiceBehavior.Auto() };
@@ -359,7 +110,6 @@
         OpenAIPromptExecutionSettings jsonSettings = new() { ResponseFormat = ChatResponseFormat.CreateJsonObjectFormat() };
         OpenAIPromptExecutionSettings autoInvokeSettings = new() { FunctionChoiceBehavior = FunctionChoiceBehavior.Auto() };
         OpenAIPromptExecutionSettings autoInvokeSettings = new() { ToolCallBehavior = ToolCallBehavior.AutoInvokeKernelFunctions };
->>>>>>> 637c5bcc
 
         ChatCompletionAgent internalLeaderAgent = CreateAgent(InternalLeaderName, InternalLeaderInstructions);
         ChatCompletionAgent internalGiftIdeaAgent = CreateAgent(InternalGiftIdeaAgentName, InternalGiftIdeaAgentInstructions);
@@ -421,122 +171,18 @@
 
         async Task InvokeChatAsync(string input)
         {
-<<<<<<< HEAD
-<<<<<<< HEAD
-<<<<<<< div
-=======
-<<<<<<< Updated upstream
-<<<<<<< Updated upstream
->>>>>>> head
-<<<<<<< Updated upstream
-<<<<<<< Updated upstream
-<<<<<<< Updated upstream
-<<<<<<< Updated upstream
-<<<<<<< Updated upstream
-<<<<<<< Updated upstream
-=======
-<<<<<<< HEAD
->>>>>>> Stashed changes
-=======
-<<<<<<< HEAD
->>>>>>> Stashed changes
-=======
-<<<<<<< HEAD
->>>>>>> Stashed changes
-=======
-<<<<<<< HEAD
->>>>>>> Stashed changes
-=======
-<<<<<<< HEAD
->>>>>>> Stashed changes
-=======
-<<<<<<< HEAD
->>>>>>> Stashed changes
-=======
->>>>>>> Stashed changes
-=======
->>>>>>> Stashed changes
-<<<<<<< main
             chat.Add(new ChatMessageContent(AuthorRole.User, input));
 
             Console.WriteLine($"# {AuthorRole.User}: '{input}'");
-=======
->>>>>>> upstream/main
-<<<<<<< Updated upstream
-<<<<<<< Updated upstream
-<<<<<<< Updated upstream
-<<<<<<< Updated upstream
-<<<<<<< Updated upstream
-<<<<<<< Updated upstream
-<<<<<<< Updated upstream
-<<<<<<< Updated upstream
-=======
-=======
->>>>>>> Stashed changes
-=======
->>>>>>> Stashed changes
-=======
-=======
-=======
->>>>>>> Stashed changes
->>>>>>> Stashed changes
-=======
->>>>>>> Stashed changes
-=======
->>>>>>> Stashed changes
-=======
->>>>>>> Stashed changes
-=======
->>>>>>> Stashed changes
-=======
+
             chat.Add(new ChatMessageContent(AuthorRole.User, input));
 
             Console.WriteLine($"# {AuthorRole.User}: '{input}'");
->>>>>>> main
-<<<<<<< Updated upstream
-<<<<<<< Updated upstream
-<<<<<<< Updated upstream
-<<<<<<< Updated upstream
-<<<<<<< Updated upstream
-<<<<<<< Updated upstream
-<<<<<<< Updated upstream
->>>>>>> Stashed changes
-=======
-=======
->>>>>>> Stashed changes
->>>>>>> Stashed changes
-=======
->>>>>>> Stashed changes
-=======
->>>>>>> Stashed changes
-=======
->>>>>>> Stashed changes
-=======
+
             chat.Add(new ChatMessageContent(AuthorRole.User, input));
 
             Console.WriteLine($"# {AuthorRole.User}: '{input}'");
->>>>>>> eab985c52d058dc92abc75034bc790079131ce75
-<<<<<<< div
-=======
-=======
->>>>>>> Stashed changes
-=======
->>>>>>> Stashed changes
->>>>>>> head
-=======
-            chat.Add(new ChatMessageContent(AuthorRole.User, input));
-
-            Console.WriteLine($"# {AuthorRole.User}: '{input}'");
-
-            chat.Add(new ChatMessageContent(AuthorRole.User, input));
-
-            Console.WriteLine($"# {AuthorRole.User}: '{input}'");
-
-            chat.Add(new ChatMessageContent(AuthorRole.User, input));
-
-            Console.WriteLine($"# {AuthorRole.User}: '{input}'");
-
->>>>>>> 637c5bcc
+
             ChatMessageContent message = new(AuthorRole.User, input);
             chat.AddChatMessage(message);
             this.WriteAgentChatMessage(message);
