--- conflicted
+++ resolved
@@ -33,11 +33,7 @@
         // Respond to user input
         try
         {
-<<<<<<< HEAD
             await InvokeAgentAsync("Use code to determine the value of term in the Fibonacci sequence that does not exceed a value of 101?");
-=======
-            await InvokeAgentAsync("Use code to determine the values in the Fibonacci sequence that that are less then the value of 101?");
->>>>>>> 9d70669c
         }
         finally
         {
