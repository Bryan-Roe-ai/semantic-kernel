--- conflicted
+++ resolved
@@ -82,43 +82,6 @@
             var usage = FunctionResult.Metadata?["Usage"] as ChatTokenUsage;
 
             return new TokenCounts(
-<<<<<<< HEAD
-<<<<<<< HEAD
-<<<<<<< div
-=======
-<<<<<<< Updated upstream
-<<<<<<< Updated upstream
->>>>>>> head
-<<<<<<< Updated upstream
-<<<<<<< Updated upstream
-<<<<<<< Updated upstream
-<<<<<<< Updated upstream
-<<<<<<< Updated upstream
-<<<<<<< Updated upstream
-                completionTokens: usage?.OutputTokens ?? 0,
-                promptTokens: usage?.InputTokens ?? 0,
-                totalTokens: usage?.TotalTokens ?? 0);
-=======
-=======
->>>>>>> Stashed changes
-=======
->>>>>>> Stashed changes
-=======
->>>>>>> Stashed changes
-=======
->>>>>>> Stashed changes
-=======
->>>>>>> Stashed changes
-<<<<<<< HEAD
-=======
->>>>>>> Stashed changes
-=======
->>>>>>> Stashed changes
-                completionTokens: usage?.OutputTokens ?? 0,
-                promptTokens: usage?.InputTokens ?? 0,
-                totalTokens: usage?.TotalTokens ?? 0);
-=======
-=======
                 completionTokens: usage?.OutputTokens ?? 0,
                 promptTokens: usage?.InputTokens ?? 0,
                 totalTokens: usage?.TotalTokens ?? 0);
@@ -134,48 +97,9 @@
                 completionTokens: usage?.OutputTokenCount ?? 0,
                 promptTokens: usage?.InputTokenCount ?? 0,
                 totalTokens: usage?.TotalTokenCount ?? 0);
->>>>>>> 637c5bcc
                 completionTokens: usage?.OutputTokenCount ?? 0,
                 promptTokens: usage?.InputTokenCount ?? 0,
                 totalTokens: usage?.TotalTokenCount ?? 0);
->>>>>>> main
-<<<<<<< Updated upstream
-<<<<<<< Updated upstream
-<<<<<<< Updated upstream
-<<<<<<< Updated upstream
-<<<<<<< Updated upstream
-<<<<<<< Updated upstream
-<<<<<<< Updated upstream
-=======
->>>>>>> Stashed changes
-=======
->>>>>>> Stashed changes
->>>>>>> Stashed changes
-=======
->>>>>>> Stashed changes
-=======
->>>>>>> Stashed changes
-=======
->>>>>>> Stashed changes
-=======
->>>>>>> Stashed changes
-=======
-                completionTokens: usage?.OutputTokenCount ?? 0,
-                promptTokens: usage?.InputTokenCount ?? 0,
-                totalTokens: usage?.TotalTokenCount ?? 0);
->>>>>>> eab985c52d058dc92abc75034bc790079131ce75
-=======
->>>>>>> Stashed changes
-=======
->>>>>>> Stashed changes
-<<<<<<< div
-=======
-                completionTokens: usage?.OutputTokenCount ?? 0,
-                promptTokens: usage?.InputTokenCount ?? 0,
-                totalTokens: usage?.TotalTokenCount ?? 0);
->>>>>>> eab985c52d058dc92abc75034bc790079131ce75
-=======
->>>>>>> head
         }
 
         private static readonly JsonSerializerOptions s_jsonSerializerOptions = new()
