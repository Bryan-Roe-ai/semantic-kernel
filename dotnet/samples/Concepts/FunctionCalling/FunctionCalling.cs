﻿// Copyright (c) Microsoft. All rights reserved.

using System.Text;
using Microsoft.SemanticKernel;
using Microsoft.SemanticKernel.ChatCompletion;
using Microsoft.SemanticKernel.Connectors.OpenAI;

namespace FunctionCalling;

/// <summary>
/// These examples demonstrate how to enable and configure various aspects of function calling model in SK using the different function choice behaviors:
/// <see cref="FunctionChoiceBehavior.Auto"/>, <see cref="FunctionChoiceBehavior.Required"/>, and <see cref="FunctionChoiceBehavior.None"/>.
/// The behaviors define the following aspect of function calling model:
/// 1. Function advertising - the list of functions to provide to the AI model. All three can advertise all kernel functions or a specified subset of them.
/// 2. Function calling behavior - whether the AI model automatically selects functions to call, is forced to call provided functions, or has to describe which functions it would call without calling them to complete the prompt.
/// 3. Function invocation - whether functions are invoked automatically by SK or manually by a caller and whether they are invoked sequentially or concurrently(not supported in auto-invocation mode yet)
///
/// ** Function advertising **
///    All three behaviors have the `functions` parameter of type <see cref="IEnumerable{KernelFunction}"/>. By default, it is null,
///    which means all kernel functions are provided or advertised to the AI model. If a list of functions is provided,
///    only those functions are advertised to the AI model. An empty list means no functions are provided to the AI model,
///    which is equivalent to disabling function calling.
///
/// ** Function calling behavior **
///    The <see cref="FunctionChoiceBehavior.Auto"/> behavior allows the model to decide whether to call the functions and, if so, which ones to call.
///    The <see cref="FunctionChoiceBehavior.Required"/> behavior forces the model to call the provided functions. The behavior advertises functions in the first
///    request to the AI model only and stops advertising them in subsequent requests to prevent an infinite loop where the model keeps calling functions repeatedly.
///    The <see cref="FunctionChoiceBehavior.None"/> behavior tells the AI model to use the provided functions without calling them to generate a response.
///    This behavior is useful for dry runs when you want to see which functions the model would call without actually invoking them.
///
/// ** Function invocation **
///    The <see cref="FunctionChoiceBehavior.Auto"/> and <see cref="FunctionChoiceBehavior.Required"/> supports two modes of function invocation: manual and automatic:
///    * Automatic function invocation mode causes all functions chosen by the AI model to be automatically invoked by SK.
///      The results of these function invocations are added to the chat history and sent to the model automatically in the following request.
///      The model then reasons about the chat history and then calls functions again or generates the final response.
///      This approach is fully automated and requires no manual intervention from the caller. The automatic invocation mode is enabled by default.
///    * Manual invocation mode returns all function calls requested by the AI model to the SK caller. The caller is fully responsible
///      for the invocation phase where they may decide which function to call, how to handle exceptions, call them in parallel or sequentially, etc.
///      The caller then adds the function results/exceptions to the chat history and returns it to the model, which reasons about it
///      and then calls functions again or generates the final response. This invocation mode provides more control over the function invocation phase to the caller.
///      To enable manual invocation, the caller needs to set the `autoInvoke` parameter to `false` when specifying either <see cref="FunctionChoiceBehavior.Auto"/>
///      or <see cref="FunctionChoiceBehavior.Required"/> in the <see cref="PromptExecutionSettings"/>.
///
<<<<<<< HEAD
///    SK supports only sequential invocation of functions in the automatic invocation mode at the moment. To invoke functions concurrently, a caller will need to do this manually.
=======
/// ** Options **
///    The following aspects of the function choice behaviors can be changed via the `options` constructor's parameter of type <see cref="FunctionChoiceBehaviorOptions"/> each behavior accepts:
///    * The <see cref="FunctionChoiceBehaviorOptions.AllowConcurrentInvocation"/> option enables concurrent invocation of functions by SK.
///      By default, this option is set to false, meaning that functions are invoked sequentially. Concurrent invocation is only possible if the AI model can
///      call or select multiple functions for invocation in a single request; otherwise, there is no distinction between sequential and concurrent invocation.
///    * The <see cref="FunctionChoiceBehaviorOptions.AllowParallelCalls"/> option instructs the AI model to call multiple functions in one request if the model supports parallel function calls.
///      By default, this option is set to null, meaning that the AI model default value will be used.
///
///    The following table summarizes the effects of different combinations of these options:
///
///    | AllowParallelCalls  | AllowConcurrentInvocation | AI function call requests      | Concurrent Invocation |
///    |---------------------|---------------------------|--------------------------------|-----------------------|
///    | false               | false                     | one request per call           | false                 |
///    | false               | true                      | one request per call           | false*                |
///    | true                | false                     | one request per multiple calls | false                 |
///    | true                | true                      | one request per multiple calls | true                  |
///
///    `*` There's only one function to call
>>>>>>> db45cfa7
/// </summary>
public class FunctionCalling(ITestOutputHelper output) : BaseTest(output)
{
    /// <summary>
    /// This example demonstrates usage of <see cref="FunctionChoiceBehavior.Auto"/> that advertises all kernel functions to the AI model and invokes them automatically.
    /// </summary>
    [Fact]
    public async Task RunPromptWithAutoFunctionChoiceBehaviorAdvertisingAllKernelFunctionsInvokedAutomaticallyAsync()
    {
        Kernel kernel = CreateKernel();

        OpenAIPromptExecutionSettings settings = new() { FunctionChoiceBehavior = FunctionChoiceBehavior.Auto() };

        Console.WriteLine(await kernel.InvokePromptAsync("Given the current time of day and weather, what is the likely color of the sky in Boston?", new(settings)));

        // Expected output: "Boston is currently experiencing a rainy day, hence, the likely color of the sky in Boston is grey."
    }

    /// <summary>
    /// This example demonstrates usage of <see cref="FunctionChoiceBehavior.Required"/> that advertises only one function to the AI model and invokes it automatically.
    /// </summary>
    [Fact]
    public async Task RunPromptWithRequiredFunctionChoiceBehaviorAdvertisingOneFunctionInvokedAutomaticallyAsync()
    {
        Kernel kernel = CreateKernel();

        KernelFunction getWeatherFunction = kernel.Plugins.GetFunction("HelperFunctions", "GetWeatherForCity");

        OpenAIPromptExecutionSettings settings = new() { FunctionChoiceBehavior = FunctionChoiceBehavior.Required(functions: [getWeatherFunction]) };

        Console.WriteLine(await kernel.InvokePromptAsync("Given that it is now the 9th of September 2024, 11:29 AM, what is the likely color of the sky in Boston?", new(settings)));

        // Expected output: "The sky in Boston is likely to be grey due to the rain."
    }

    /// <summary>
    /// This example demonstrates usage of <see cref="FunctionChoiceBehavior.None"/> that advertises all kernel functions to the AI model.
    /// </summary>
    [Fact]
    public async Task RunPromptWithNoneFunctionChoiceBehaviorAdvertisingAllKernelFunctionsAsync()
    {
        Kernel kernel = CreateKernel();

        OpenAIPromptExecutionSettings settings = new() { FunctionChoiceBehavior = FunctionChoiceBehavior.None() };

        Console.WriteLine(await kernel.InvokePromptAsync("Tell me which provided functions I would need to call to get the color of the sky in Boston on a specified date.", new(settings)));

        // Expected output: "You would first call the `HelperFunctions-GetCurrentUtcDateTime` function to get the current date time in UTC. Then, you would use the `HelperFunctions-GetWeatherForCity` function,
        //                   passing in the city name as 'Boston' and the retrieved UTC date time. Note, however, that these functions won't directly tell you the color of the sky.
        //                   The `GetWeatherForCity` function would provide weather data, and you may infer the general sky condition (e.g., clear, cloudy, rainy) based on this data, but it would not specify the color of the sky."
    }

    /// <summary>
    /// This example demonstrates usage of <see cref="FunctionChoiceBehavior.Auto"/> in YAML prompt template config that advertises all kernel functions to the AI model and invokes them automatically.
    /// </summary>
    [Fact]
    public async Task RunPromptTemplateConfigWithAutoFunctionChoiceBehaviorAdvertisingAllKernelFunctionsInvokedAutomaticallyAsync()
    {
        Kernel kernel = CreateKernel();

        // The `function_choice_behavior.functions` property is omitted which is equivalent to providing all kernel functions to the AI model.
        string promptTemplateConfig = """
            template_format: semantic-kernel
            template: Given the current time of day and weather, what is the likely color of the sky in Boston?
            execution_settings:
              default:
                function_choice_behavior:
                  type: auto
            """;

        KernelFunction promptFunction = KernelFunctionYaml.FromPromptYaml(promptTemplateConfig);

        Console.WriteLine(await kernel.InvokeAsync(promptFunction));

        // Expected output: "Given that it's currently raining in Boston, the sky is likely to be gray."
    }

    /// <summary>
    /// This example demonstrates usage of <see cref="FunctionChoiceBehavior.Auto"/> in YAML prompt template config that advertises one kernel function to the AI model and invokes it automatically.
    /// </summary>
    [Fact]
    public async Task RunPromptTemplateConfigWithAutoFunctionChoiceBehaviorAdvertisingOneFunctionInvokedAutomaticallyAsync()
    {
        Kernel kernel = CreateKernel();

        // Only the `HelperFunctions.GetWeatherForCity` function which is added to the `function_choice_behavior.functions` list, is advertised to the AI model.
        string promptTemplateConfig = """
            template_format: semantic-kernel
            template: Given that it is now the 9th of September 2024, 11:29 AM, what is the likely color of the sky in Boston?
            execution_settings:
              default:
                function_choice_behavior:
                  type: auto
                  functions:
                    - HelperFunctions.GetWeatherForCity
            """;

        KernelFunction promptFunction = KernelFunctionYaml.FromPromptYaml(promptTemplateConfig);

        Console.WriteLine(await kernel.InvokeAsync(promptFunction));

        // Expected output: "The color of the sky in Boston is likely to be grey due to the rain."
    }

    [Fact]
    /// <summary>
    /// This example demonstrates usage of the non-streaming chat completion API with <see cref="FunctionChoiceBehavior.Auto"/> that advertises all kernel functions to the AI model and invokes them automatically.
    /// </summary>
    public async Task RunNonStreamingChatCompletionApiWithAutomaticFunctionInvocationAsync()
    {
        Kernel kernel = CreateKernel();

        // To enable automatic function invocation, set the `autoInvoke` parameter to `true` in the line below or omit it as it is `true` by default.
        OpenAIPromptExecutionSettings settings = new() { FunctionChoiceBehavior = FunctionChoiceBehavior.Auto() };

        IChatCompletionService chatCompletionService = kernel.GetRequiredService<IChatCompletionService>();

        ChatMessageContent result = await chatCompletionService.GetChatMessageContentAsync(
            "Given the current time of day and weather, what is the likely color of the sky in Boston?",
            settings,
            kernel);

        // Assert
        Console.WriteLine(result);

        // Expected output: "The likely color of the sky in Boston is gray due to the current rainy weather."
    }

    [Fact]
    /// <summary>
    /// This example demonstrates the usage of the streaming chat completion API with <see cref="FunctionChoiceBehavior.Auto"/> that advertises all kernel functions to the AI model and invokes them automatically.
    /// </summary>
    public async Task RunStreamingChatCompletionApiWithAutomaticFunctionInvocationAsync()
    {
        Kernel kernel = CreateKernel();

        // To enable automatic function invocation, set the `autoInvoke` parameter to `true` in the line below or omit it as it is `true` by default.
        OpenAIPromptExecutionSettings settings = new() { FunctionChoiceBehavior = FunctionChoiceBehavior.Auto() };

        IChatCompletionService chatCompletionService = kernel.GetRequiredService<IChatCompletionService>();

        var stringBuilder = new StringBuilder();

        // Act
        await foreach (var update in chatCompletionService.GetStreamingChatMessageContentsAsync(
            "Given the current time of day and weather, what is the likely color of the sky in Boston?",
            settings,
            kernel))
        {
            stringBuilder.Append(update.Content);
        }

        // Assert
        Console.WriteLine(stringBuilder.ToString());

        // Expected output: "Given that it's currently daytime and rainy in Boston, the sky is likely to be grey or overcast."
    }

    /// <summary>
    /// This example demonstrates the usage of the non-streaming chat completion API with <see cref="FunctionChoiceBehavior.Auto"/> that advertises all kernel functions to the AI model and invokes them manually.
    /// </summary>
    [Fact]
    public async Task RunNonStreamingChatCompletionApiWithManualFunctionInvocationAsync()
    {
        Kernel kernel = CreateKernel();

        IChatCompletionService chatCompletionService = kernel.GetRequiredService<IChatCompletionService>();

        // To enable manual function invocation, set the `autoInvoke` parameter to `false`.
        OpenAIPromptExecutionSettings settings = new() { FunctionChoiceBehavior = Microsoft.SemanticKernel.FunctionChoiceBehavior.Auto(autoInvoke: false) };

        ChatHistory chatHistory = [];
        chatHistory.AddUserMessage("Given the current time of day and weather, what is the likely color of the sky in Boston?");

        while (true)
        {
            // Start or continue chat based on the chat history
            ChatMessageContent result = await chatCompletionService.GetChatMessageContentAsync(chatHistory, settings, kernel);
            if (result.Content is not null)
            {
                Console.Write(result.Content);
                // Expected output: "The color of the sky in Boston is likely to be gray due to the rainy weather."
            }

            // Get function calls from the chat message content and quit the chat loop if no function calls are found.
            IEnumerable<FunctionCallContent> functionCalls = FunctionCallContent.GetFunctionCalls(result);
            if (!functionCalls.Any())
            {
                break;
            }

            // Preserving the original chat message content with function calls in the chat history.
            chatHistory.Add(result);

            // Iterating over the requested function calls and invoking them sequentially.
            // The code can easily be modified to invoke functions in concurrently if needed.
            foreach (FunctionCallContent functionCall in functionCalls)
            {
                try
                {
                    // Invoking the function
                    FunctionResultContent resultContent = await functionCall.InvokeAsync(kernel);

                    // Adding the function result to the chat history
                    chatHistory.Add(resultContent.ToChatMessage());
                }
                catch (Exception ex)
                {
                    // Adding function exception to the chat history.
                    chatHistory.Add(new FunctionResultContent(functionCall, ex).ToChatMessage());
                    // or
                    //chatHistory.Add(new FunctionResultContent(functionCall, "Error details that the AI model can reason about.").ToChatMessage());
                }
            }

            Console.WriteLine();
        }
    }

    /// <summary>
    /// This example demonstrates the usage of the streaming chat completion API with <see cref="FunctionChoiceBehavior.Auto"/> that advertises all kernel functions to the AI model and invokes them manually.
    /// </summary>
    [Fact]
    public async Task RunStreamingChatCompletionApiWithManualFunctionCallingAsync()
    {
        Kernel kernel = CreateKernel();

        IChatCompletionService chatCompletionService = kernel.GetRequiredService<IChatCompletionService>();

        // To enable manual function invocation, set the `autoInvoke` parameter to `false`.
        OpenAIPromptExecutionSettings settings = new() { FunctionChoiceBehavior = Microsoft.SemanticKernel.FunctionChoiceBehavior.Auto(autoInvoke: false) };

        // Create chat history with the initial user message
        ChatHistory chatHistory = [];
        chatHistory.AddUserMessage("Given the current time of day and weather, what is the likely color of the sky in Boston?");

        while (true)
        {
            AuthorRole? authorRole = null;
            var fccBuilder = new FunctionCallContentBuilder();

            // Start or continue streaming chat based on the chat history
            await foreach (var streamingContent in chatCompletionService.GetStreamingChatMessageContentsAsync(chatHistory, settings, kernel))
            {
                if (streamingContent.Content is not null)
                {
                    Console.Write(streamingContent.Content);
                    // Streamed output: "The color of the sky in Boston is likely to be gray due to the rainy weather."
                }
                authorRole ??= streamingContent.Role;
                fccBuilder.Append(streamingContent);
            }

            // Build the function calls from the streaming content and quit the chat loop if no function calls are found
            var functionCalls = fccBuilder.Build();
            if (!functionCalls.Any())
            {
                break;
            }

            // Creating and adding chat message content to preserve the original function calls in the chat history.
            // The function calls are added to the chat message a few lines below.
            var fcContent = new ChatMessageContent(role: authorRole ?? default, content: null);
            chatHistory.Add(fcContent);

            // Iterating over the requested function calls and invoking them.
            // The code can easily be modified to invoke functions in concurrently if needed.
            foreach (var functionCall in functionCalls)
            {
                // Adding the original function call to the chat message content
                fcContent.Items.Add(functionCall);

                // Invoking the function
                var functionResult = await functionCall.InvokeAsync(kernel);

                // Adding the function result to the chat history
                chatHistory.Add(functionResult.ToChatMessage());
            }

            Console.WriteLine();
        }
    }

    /// <summary>
    /// This example demonstrates how a simulated function can be added to the chat history a manual function mode.
    /// </summary>
    /// <remarks>
    /// Simulated functions are not called or requested by the AI model but are added to the chat history by the caller.
    /// They provide a way for callers to add additional information that, if provided via the prompt, would be ignored due to the model training.
    /// </remarks>
    [Fact]
    public async Task RunNonStreamingPromptWithSimulatedFunctionAsync()
    {
        Kernel kernel = CreateKernel();

        IChatCompletionService chatCompletionService = kernel.GetRequiredService<IChatCompletionService>();

        // Enabling manual function invocation
        OpenAIPromptExecutionSettings settings = new() { FunctionChoiceBehavior = Microsoft.SemanticKernel.FunctionChoiceBehavior.Auto(autoInvoke: false) };

        ChatHistory chatHistory = [];
        chatHistory.AddUserMessage("Given the current time of day and weather, what is the likely color of the sky in Boston?");

        while (true)
        {
            ChatMessageContent result = await chatCompletionService.GetChatMessageContentAsync(chatHistory, settings, kernel);
            if (result.Content is not null)
            {
                Console.Write(result.Content);
                // Expected output: "Considering the current weather conditions in Boston with a tornado watch in effect resulting in potential severe thunderstorms,
                // the sky color is likely unusual such as green, yellow, or dark gray. Please stay safe and follow instructions from local authorities."
            }

            chatHistory.Add(result); // Adding AI model response containing function calls(requests) to chat history as it's required by the models.

            IEnumerable<FunctionCallContent> functionCalls = FunctionCallContent.GetFunctionCalls(result);
            if (!functionCalls.Any())
            {
                break;
            }

            foreach (FunctionCallContent functionCall in functionCalls)
            {
                FunctionResultContent resultContent = await functionCall.InvokeAsync(kernel); // Invoking each function.

                chatHistory.Add(resultContent.ToChatMessage());
            }

            // Adding a simulated function call to the connector response message
            FunctionCallContent simulatedFunctionCall = new("weather-alert", id: "call_123");
            result.Items.Add(simulatedFunctionCall);

            // Adding a simulated function result to chat history
            string simulatedFunctionResult = "A Tornado Watch has been issued, with potential for severe thunderstorms causing unusual sky colors like green, yellow, or dark gray. Stay informed and follow safety instructions from authorities.";
            chatHistory.Add(new FunctionResultContent(simulatedFunctionCall, simulatedFunctionResult).ToChatMessage());

            Console.WriteLine();
        }
    }

    /// <summary>
    /// This example demonstrates how to disable function calling.
    /// </summary>
    [Fact]
    public async Task DisableFunctionCallingAsync()
    {
        Kernel kernel = CreateKernel();

        // Supplying an empty list to the `functions` parameter disables function calling.
        // Alternatively, either omit assigning anything to the `FunctionChoiceBehavior` property or assign null to it to also disable function calling.  
        OpenAIPromptExecutionSettings settings = new() { FunctionChoiceBehavior = FunctionChoiceBehavior.Auto(functions: []) };

        Console.WriteLine(await kernel.InvokePromptAsync("Given the current time of day and weather, what is the likely color of the sky in Boston?", new(settings)));

        // Expected output: "Sorry, I cannot answer this question as it requires real-time information which I, as a text-based model, cannot access."
    }

    /// <summary>
    /// This example demonstrates how to disable function calling in the YAML prompt template config.
    /// </summary>
    [Fact]
    public async Task DisableFunctionCallingInPromptTemplateConfigAsync()
    {
        Kernel kernel = CreateKernel();

        // The `function_choice_behavior.functions` property is an empty list which disables function calling.
        // Alternatively, you can omit the `function_choice_behavior` property to disable function calling.
        string promptTemplateConfig = """
            template_format: semantic-kernel
            template: Given that it is now the 9th of September 2024, 11:29 AM, what is the likely color of the sky in Boston?
            execution_settings:
              default:
                function_choice_behavior:
                  type: auto
                  functions: []
            """;

        KernelFunction promptFunction = KernelFunctionYaml.FromPromptYaml(promptTemplateConfig);

        Console.WriteLine(await kernel.InvokeAsync(promptFunction));

        // Expected output: "As an AI, I don't have real-time data or live feed to provide current weather conditions or the color of the sky."
    }

<<<<<<< HEAD
=======
    [Fact]
    /// <summary>
    /// This example demonstrates usage of the non-streaming chat completion API with <see cref="FunctionChoiceBehavior.Auto"/> that advertises all kernel functions to the AI model and invokes them automatically in concurrent manner.
    /// </summary>
    public async Task RunNonStreamingChatCompletionApiWithConcurrentFunctionInvocationOptionAsync()
    {
        Kernel kernel = CreateKernel();

        // The `AllowConcurrentInvocation` option enables concurrent invocation of functions.
        FunctionChoiceBehaviorOptions options = new() { AllowConcurrentInvocation = true };

        // To enable automatic function invocation, set the `autoInvoke` parameter to `true` in the line below or omit it as it is `true` by default.
        OpenAIPromptExecutionSettings settings = new() { FunctionChoiceBehavior = FunctionChoiceBehavior.Auto(options: options) };

        IChatCompletionService chatCompletionService = kernel.GetRequiredService<IChatCompletionService>();

        ChatMessageContent result = await chatCompletionService.GetChatMessageContentAsync(
            "Good morning! What’s the current time and latest news headlines?",
            settings,
            kernel);

        // Assert
        Console.WriteLine(result);

        // Expected output: Good morning! The current UTC time is 07:47 on October 22, 2024. Here are the latest news headlines: 1. Squirrel Steals Show - Discover the unexpected star of a recent event. 2. Dog Wins Lottery - Unbelievably, a lucky canine has hit the jackpot.
    }

    [Fact]
    /// <summary>
    /// This example demonstrates usage of the non-streaming chat completion API with <see cref="FunctionChoiceBehavior.Auto"/> that
    /// advertises all kernel functions to the AI model and instructs the model to call multiple functions in parallel.
    /// </summary>
    public async Task RunNonStreamingChatCompletionApiWithParallelFunctionCallOptionAsync()
    {
        Kernel kernel = CreateKernel();

        // The `AllowParallelCalls` option instructs the AI model to call multiple functions in parallel if the model supports parallel function calls.
        FunctionChoiceBehaviorOptions options = new() { AllowParallelCalls = true };

        OpenAIPromptExecutionSettings settings = new() { FunctionChoiceBehavior = FunctionChoiceBehavior.Auto(options: options) };

        IChatCompletionService chatCompletionService = kernel.GetRequiredService<IChatCompletionService>();

        ChatMessageContent result = await chatCompletionService.GetChatMessageContentAsync(
            "Good morning! What’s the current time and latest news headlines?",
            settings,
            kernel);

        // Assert
        Console.WriteLine(result);

        // Expected output: Good morning! The current UTC time is 07:47 on October 22, 2024. Here are the latest news headlines: 1. Squirrel Steals Show - Discover the unexpected star of a recent event. 2. Dog Wins Lottery - Unbelievably, a lucky canine has hit the jackpot.
    }

    [Fact]
    /// <summary>
    /// This example demonstrates usage of the non-streaming chat completion API with <see cref="FunctionChoiceBehavior.Auto"/> that
    /// advertises all kernel functions to the AI model, instructs the model to call multiple functions in parallel, and invokes them concurrently.
    /// </summary>
    public async Task RunNonStreamingChatCompletionApiWithParallelFunctionCallAndConcurrentFunctionInvocationOptionsAsync()
    {
        Kernel kernel = CreateKernel();

        // The `AllowParallelCalls` option instructs the AI model to call multiple functions in parallel if the model supports parallel function calls.
        // The `AllowConcurrentInvocation` option enables concurrent invocation of the functions.
        FunctionChoiceBehaviorOptions options = new() { AllowParallelCalls = true, AllowConcurrentInvocation = true };

        OpenAIPromptExecutionSettings settings = new() { FunctionChoiceBehavior = FunctionChoiceBehavior.Auto(options: options) };

        IChatCompletionService chatCompletionService = kernel.GetRequiredService<IChatCompletionService>();

        ChatMessageContent result = await chatCompletionService.GetChatMessageContentAsync(
            "Good morning! What’s the current time and latest news headlines?",
            settings,
            kernel);

        // Assert
        Console.WriteLine(result);

        // Expected output: Good morning! The current UTC time is 07:47 on October 22, 2024. Here are the latest news headlines: 1. Squirrel Steals Show - Discover the unexpected star of a recent event. 2. Dog Wins Lottery - Unbelievably, a lucky canine has hit the jackpot.
    }

>>>>>>> db45cfa7
    private static Kernel CreateKernel()
    {
        // Create kernel
        IKernelBuilder builder = Kernel.CreateBuilder();

        builder.AddOpenAIChatCompletion(TestConfiguration.OpenAI.ChatModelId, TestConfiguration.OpenAI.ApiKey);

        Kernel kernel = builder.Build();

        // Add a plugin with some helper functions we want to allow the model to call.
        kernel.ImportPluginFromFunctions("HelperFunctions",
        [
            kernel.CreateFunctionFromMethod(() => DateTime.UtcNow.ToString("R"), "GetCurrentUtcDateTime", "Retrieves the current date time in UTC."),
            kernel.CreateFunctionFromMethod((string cityName, string currentDateTime) =>
                cityName switch
                {
                    "Boston" => "61 and rainy",
                    "London" => "55 and cloudy",
                    "Miami" => "80 and sunny",
                    "Paris" => "60 and rainy",
                    "Tokyo" => "50 and sunny",
                    "Sydney" => "75 and sunny",
                    "Tel Aviv" => "80 and sunny",
                    _ => "31 and snowing",
                }, "GetWeatherForCity", "Gets the current weather for the specified city"),
        ]);

        return kernel;
    }
}<|MERGE_RESOLUTION|>--- conflicted
+++ resolved
@@ -1,4 +1,4 @@
-﻿// Copyright (c) Microsoft. All rights reserved.
+// Copyright (c) Microsoft. All rights reserved.
 
 using System.Text;
 using Microsoft.SemanticKernel;
@@ -41,9 +41,7 @@
 ///      To enable manual invocation, the caller needs to set the `autoInvoke` parameter to `false` when specifying either <see cref="FunctionChoiceBehavior.Auto"/>
 ///      or <see cref="FunctionChoiceBehavior.Required"/> in the <see cref="PromptExecutionSettings"/>.
 ///
-<<<<<<< HEAD
 ///    SK supports only sequential invocation of functions in the automatic invocation mode at the moment. To invoke functions concurrently, a caller will need to do this manually.
-=======
 /// ** Options **
 ///    The following aspects of the function choice behaviors can be changed via the `options` constructor's parameter of type <see cref="FunctionChoiceBehaviorOptions"/> each behavior accepts:
 ///    * The <see cref="FunctionChoiceBehaviorOptions.AllowConcurrentInvocation"/> option enables concurrent invocation of functions by SK.
@@ -62,7 +60,6 @@
 ///    | true                | true                      | one request per multiple calls | true                  |
 ///
 ///    `*` There's only one function to call
->>>>>>> db45cfa7
 /// </summary>
 public class FunctionCalling(ITestOutputHelper output) : BaseTest(output)
 {
@@ -447,8 +444,6 @@
         // Expected output: "As an AI, I don't have real-time data or live feed to provide current weather conditions or the color of the sky."
     }
 
-<<<<<<< HEAD
-=======
     [Fact]
     /// <summary>
     /// This example demonstrates usage of the non-streaming chat completion API with <see cref="FunctionChoiceBehavior.Auto"/> that advertises all kernel functions to the AI model and invokes them automatically in concurrent manner.
@@ -531,7 +526,6 @@
         // Expected output: Good morning! The current UTC time is 07:47 on October 22, 2024. Here are the latest news headlines: 1. Squirrel Steals Show - Discover the unexpected star of a recent event. 2. Dog Wins Lottery - Unbelievably, a lucky canine has hit the jackpot.
     }
 
->>>>>>> db45cfa7
     private static Kernel CreateKernel()
     {
         // Create kernel
