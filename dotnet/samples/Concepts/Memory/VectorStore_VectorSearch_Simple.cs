--- conflicted
+++ resolved
@@ -47,13 +47,8 @@
 
         // Search the collection using a vector search.
         var searchString = "What is an Application Programming Interface";
-<<<<<<< HEAD
-        var searchVector = await textEmbeddingGenerationService.GenerateEmbeddingAsync(searchString);
-        var resultRecords = await collection.SearchEmbeddingAsync(searchVector, top: 1).ToListAsync();
-=======
         var searchVector = (await embeddingGenerator.GenerateAsync(searchString)).Vector;
         var resultRecords = await collection.SearchAsync(searchVector, top: 1).ToListAsync();
->>>>>>> c084b067
 
         Console.WriteLine("Search string: " + searchString);
         Console.WriteLine("Result: " + resultRecords.First().Record.Definition);
@@ -61,13 +56,8 @@
 
         // Search the collection using a vector search.
         searchString = "What is Retrieval Augmented Generation";
-<<<<<<< HEAD
-        searchVector = await textEmbeddingGenerationService.GenerateEmbeddingAsync(searchString);
-        resultRecords = await collection.SearchEmbeddingAsync(searchVector, top: 1).ToListAsync();
-=======
         searchVector = (await embeddingGenerator.GenerateAsync(searchString)).Vector;
         resultRecords = await collection.SearchAsync(searchVector, top: 1).ToListAsync();
->>>>>>> c084b067
 
         Console.WriteLine("Search string: " + searchString);
         Console.WriteLine("Result: " + resultRecords.First().Record.Definition);
@@ -75,13 +65,8 @@
 
         // Search the collection using a vector search with pre-filtering.
         searchString = "What is Retrieval Augmented Generation";
-<<<<<<< HEAD
-        searchVector = await textEmbeddingGenerationService.GenerateEmbeddingAsync(searchString);
-        resultRecords = await collection.SearchEmbeddingAsync(searchVector, top: 3, new() { Filter = g => g.Category == "External Definitions" }).ToListAsync();
-=======
         searchVector = (await embeddingGenerator.GenerateAsync(searchString)).Vector;
         resultRecords = await collection.SearchAsync(searchVector, top: 3, new() { Filter = g => g.Category == "External Definitions" }).ToListAsync();
->>>>>>> c084b067
 
         Console.WriteLine("Search string: " + searchString);
         Console.WriteLine("Number of results: " + resultRecords.Count);
@@ -103,11 +88,7 @@
         [VectorStoreKey]
         public ulong Key { get; set; }
 
-<<<<<<< HEAD
-        [VectorStoreRecordData(IsIndexed = true)]
-=======
         [VectorStoreData(IsIndexed = true)]
->>>>>>> c084b067
         public string Category { get; set; }
 
         [VectorStoreData]
