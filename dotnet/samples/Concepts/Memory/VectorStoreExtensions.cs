﻿// Copyright (c) Microsoft. All rights reserved.

using Microsoft.Extensions.AI;
using Microsoft.Extensions.VectorData;
using Microsoft.SemanticKernel.Data;

namespace Memory;

/// <summary>
/// Extension methods for <see cref="VectorStore"/> which allow:
/// 1. Creating an instance of <see cref="VectorStoreCollection{TKey, TRecord}"/> from a list of strings.
/// </summary>
internal static class VectorStoreExtensions
{
    /// <summary>
    /// Delegate to create a record from a string.
    /// </summary>
    /// <typeparam name="TKey">Type of the record key.</typeparam>
    /// <typeparam name="TRecord">Type of the record.</typeparam>
    internal delegate TRecord CreateRecordFromString<TKey, TRecord>(string text, ReadOnlyMemory<float> vector) where TKey : notnull;

    /// <summary>
    /// Delegate to create a record from a <see cref="TextSearchResult"/>.
    /// </summary>
    /// <typeparam name="TKey">Type of the record key.</typeparam>
    /// <typeparam name="TRecord">Type of the record.</typeparam>
    internal delegate TRecord CreateRecordFromTextSearchResult<TKey, TRecord>(TextSearchResult searchResult, ReadOnlyMemory<float> vector) where TKey : notnull;

    /// <summary>
    /// Create a <see cref="VectorStoreCollection{TKey, TRecord}"/> from a list of strings by:
    /// 1. Getting an instance of <see cref="VectorStoreCollection{TKey, TRecord}"/>
    /// 2. Generating embeddings for each string.
    /// 3. Creating a record with a valid key for each string and it's embedding.
    /// 4. Insert the records into the collection.
    /// </summary>
    /// <param name="vectorStore">Instance of <see cref="VectorStore"/> used to created the collection.</param>
    /// <param name="collectionName">The collection name.</param>
    /// <param name="entries">A list of strings.</param>
    /// <param name="embeddingGenerator">An embedding generator.</param>
    /// <param name="createRecord">A delegate which can create a record with a valid key for each string and it's embedding.</param>
    internal static async Task<VectorStoreCollection<TKey, TRecord>> CreateCollectionFromListAsync<TKey, TRecord>(
        this VectorStore vectorStore,
        string collectionName,
        string[] entries,
        IEmbeddingGenerator<string, Embedding<float>> embeddingGenerator,
        CreateRecordFromString<TKey, TRecord> createRecord)
        where TKey : notnull
<<<<<<< HEAD
        where TRecord : notnull
=======
        where TRecord : class
>>>>>>> c084b067
    {
        // Get and create collection if it doesn't exist.
        var collection = vectorStore.GetCollection<TKey, TRecord>(collectionName);
        await collection.EnsureCollectionExistsAsync().ConfigureAwait(false);

        // Create records and generate embeddings for them.
        var tasks = entries.Select(entry => Task.Run(async () =>
        {
            var record = createRecord(entry, (await embeddingGenerator.GenerateAsync(entry).ConfigureAwait(false)).Vector);
            await collection.UpsertAsync(record).ConfigureAwait(false);
        }));
        await Task.WhenAll(tasks).ConfigureAwait(false);

        return collection;
    }

    /// <summary>
    /// Create a <see cref="VectorStoreCollection{TKey, TRecord}"/> from a list of strings by:
    /// 1. Getting an instance of <see cref="VectorStoreCollection{TKey, TRecord}"/>
    /// 2. Generating embeddings for each string.
    /// 3. Creating a record with a valid key for each string and it's embedding.
    /// 4. Insert the records into the collection.
    /// </summary>
    /// <param name="vectorStore">Instance of <see cref="VectorStore"/> used to created the collection.</param>
    /// <param name="collectionName">The collection name.</param>
    /// <param name="searchResults">A list of <see cref="TextSearchResult" />s.</param>
    /// <param name="embeddingGenerator">An embedding generator service.</param>
    /// <param name="createRecord">A delegate which can create a record with a valid key for each string and it's embedding.</param>
    internal static async Task<VectorStoreCollection<TKey, TRecord>> CreateCollectionFromTextSearchResultsAsync<TKey, TRecord>(
        this VectorStore vectorStore,
        string collectionName,
        IList<TextSearchResult> searchResults,
        IEmbeddingGenerator<string, Embedding<float>> embeddingGenerator,
        CreateRecordFromTextSearchResult<TKey, TRecord> createRecord)
        where TKey : notnull
<<<<<<< HEAD
        where TRecord : notnull
=======
        where TRecord : class
>>>>>>> c084b067
    {
        // Get and create collection if it doesn't exist.
        var collection = vectorStore.GetCollection<TKey, TRecord>(collectionName);
        await collection.EnsureCollectionExistsAsync().ConfigureAwait(false);

        // Create records and generate embeddings for them.
        var tasks = searchResults.Select(searchResult => Task.Run(async () =>
        {
            var record = createRecord(searchResult, (await embeddingGenerator.GenerateAsync(searchResult.Value!).ConfigureAwait(false)).Vector);
            await collection.UpsertAsync(record).ConfigureAwait(false);
        }));
        await Task.WhenAll(tasks).ConfigureAwait(false);

        return collection;
    }
}<|MERGE_RESOLUTION|>--- conflicted
+++ resolved
@@ -45,11 +45,7 @@
         IEmbeddingGenerator<string, Embedding<float>> embeddingGenerator,
         CreateRecordFromString<TKey, TRecord> createRecord)
         where TKey : notnull
-<<<<<<< HEAD
-        where TRecord : notnull
-=======
         where TRecord : class
->>>>>>> c084b067
     {
         // Get and create collection if it doesn't exist.
         var collection = vectorStore.GetCollection<TKey, TRecord>(collectionName);
@@ -85,11 +81,7 @@
         IEmbeddingGenerator<string, Embedding<float>> embeddingGenerator,
         CreateRecordFromTextSearchResult<TKey, TRecord> createRecord)
         where TKey : notnull
-<<<<<<< HEAD
-        where TRecord : notnull
-=======
         where TRecord : class
->>>>>>> c084b067
     {
         // Get and create collection if it doesn't exist.
         var collection = vectorStore.GetCollection<TKey, TRecord>(collectionName);
