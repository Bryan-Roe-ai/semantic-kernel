--- conflicted
+++ resolved
@@ -1,68 +1,8 @@
-<<<<<<< HEAD
-<<<<<<< HEAD
-<<<<<<< div
-=======
-<<<<<<< Updated upstream
-<<<<<<< Updated upstream
->>>>>>> head
-<<<<<<< Updated upstream
-<<<<<<< Updated upstream
-<<<<<<< Updated upstream
-<<<<<<< Updated upstream
-<<<<<<< Updated upstream
-<<<<<<< Updated upstream
+<Project Sdk="Microsoft.NET.Sdk">
 ﻿<Project Sdk="Microsoft.NET.Sdk">
-=======
-=======
->>>>>>> Stashed changes
-=======
->>>>>>> Stashed changes
-=======
->>>>>>> Stashed changes
-=======
->>>>>>> Stashed changes
-=======
->>>>>>> Stashed changes
-<<<<<<< HEAD
-=======
->>>>>>> Stashed changes
-=======
->>>>>>> Stashed changes
-﻿<Project Sdk="Microsoft.NET.Sdk">
-=======
 <Project Sdk="Microsoft.NET.Sdk">
->>>>>>> main
-<<<<<<< Updated upstream
-<<<<<<< Updated upstream
-<<<<<<< Updated upstream
-<<<<<<< Updated upstream
-<<<<<<< Updated upstream
-<<<<<<< Updated upstream
-<<<<<<< Updated upstream
-=======
->>>>>>> Stashed changes
->>>>>>> Stashed changes
-=======
->>>>>>> Stashed changes
-=======
->>>>>>> Stashed changes
-=======
->>>>>>> Stashed changes
-=======
->>>>>>> Stashed changes
-=======
 <Project Sdk="Microsoft.NET.Sdk">
->>>>>>> eab985c52d058dc92abc75034bc790079131ce75
-<<<<<<< div
-=======
-=======
->>>>>>> Stashed changes
-=======
->>>>>>> Stashed changes
->>>>>>> head
-=======
 <Project Sdk="Microsoft.NET.Sdk">
->>>>>>> 6829cc1483570aacfbb75d1065c9f2de96c1d77e
 
   <PropertyGroup>
     <AssemblyName>GettingStartedWithAgents</AssemblyName>
@@ -73,11 +13,8 @@
     <IsTestProject>true</IsTestProject>
     <RootNamespace></RootNamespace>
     <!-- Suppress: "Declare types in namespaces", "Require ConfigureAwait", "Experimental" -->
-<<<<<<< HEAD
     <NoWarn>$(NoWarn);NU1008;CS8618,IDE0009,IDE1006,CA1051,CA1050,CA1707,CA1054,CA2007,VSTHRD111,CS1591,RCS1110,RCS1243,CA5394,SKEXP0001,SKEXP0010,SKEXP0040,SKEXP0050,SKEXP0060,SKEXP0070,SKEXP0101,SKEXP0110,OPENAI001</NoWarn>
-=======
     <NoWarn>$(NoWarn);CS8618,IDE0009,IDE1006,CA1051,CA1050,CA1707,CA1054,CA2007,VSTHRD111,CS1591,RCS1110,RCS1243,CA5394,SKEXP0001,SKEXP0010,SKEXP0020,SKEXP0040,SKEXP0050,SKEXP0060,SKEXP0070,SKEXP0101,SKEXP0110,OPENAI001</NoWarn>
->>>>>>> ce78415f
     <OutputType>Library</OutputType>
     <UserSecretsId>5ee045b0-aea3-4f08-8d31-32d1a6f8fed0</UserSecretsId>
   </PropertyGroup>
@@ -116,78 +53,20 @@
     <ProjectReference Include="..\..\src\Agents\Copilot\Agents.CopilotStudio.csproj" />
     <ProjectReference Include="..\..\src\Agents\Core\Agents.Core.csproj" />
     <ProjectReference Include="..\..\src\Agents\OpenAI\Agents.OpenAI.csproj" />
-<<<<<<< HEAD
     <ProjectReference Include="..\..\src\Agents\Orchestration\Agents.Orchestration.csproj" />
     <ProjectReference Include="..\..\src\Agents\Magentic\Agents.Magentic.csproj" />
     <ProjectReference Include="..\..\src\Agents\Runtime\InProcess\Runtime.InProcess.csproj" />
-=======
     <ProjectReference Include="..\..\src\Agents\Bedrock\Agents.Bedrock.csproj" />
     <ProjectReference Include="..\..\src\Agents\Catalog\Template\Agents.Template.csproj" />
     <ProjectReference Include="..\..\src\Agents\Catalog\IntentTriage\Agents.IntentTriage.csproj" />
->>>>>>> ce78415f
     <ProjectReference Include="..\..\src\Agents\Yaml\Agents.Yaml.csproj" />
     <ProjectReference Include="..\..\src\Connectors\Connectors.AzureOpenAI\Connectors.AzureOpenAI.csproj" />
     <ProjectReference Include="..\..\src\SemanticKernel.Abstractions\SemanticKernel.Abstractions.csproj" />
     <ProjectReference Include="..\..\src\SemanticKernel.Core\SemanticKernel.Core.csproj" />
-<<<<<<< HEAD
-<<<<<<< div
-=======
-<<<<<<< Updated upstream
-<<<<<<< Updated upstream
->>>>>>> head
-<<<<<<< Updated upstream
-<<<<<<< Updated upstream
-<<<<<<< Updated upstream
-<<<<<<< Updated upstream
-<<<<<<< Updated upstream
-<<<<<<< Updated upstream
-=======
-=======
->>>>>>> Stashed changes
-=======
->>>>>>> Stashed changes
-=======
->>>>>>> Stashed changes
-=======
->>>>>>> Stashed changes
-=======
->>>>>>> Stashed changes
-<<<<<<< HEAD
-=======
     <ProjectReference Include="..\..\src\Functions\Functions.Yaml\Functions.Yaml.csproj" />
->>>>>>> main
-<<<<<<< Updated upstream
-<<<<<<< Updated upstream
-<<<<<<< Updated upstream
-<<<<<<< Updated upstream
-<<<<<<< Updated upstream
->>>>>>> Stashed changes
-=======
->>>>>>> Stashed changes
-=======
->>>>>>> Stashed changes
-=======
->>>>>>> Stashed changes
-=======
->>>>>>> Stashed changes
-=======
->>>>>>> Stashed changes
-=======
     <ProjectReference Include="..\..\src\Functions\Functions.Yaml\Functions.Yaml.csproj" />
->>>>>>> eab985c52d058dc92abc75034bc790079131ce75
-<<<<<<< div
-=======
-=======
-=======
     <ProjectReference Include="..\..\src\Functions\Functions.Yaml\Functions.Yaml.csproj" />
->>>>>>> main
->>>>>>> Stashed changes
-=======
-=======
     <ProjectReference Include="..\..\src\Functions\Functions.Yaml\Functions.Yaml.csproj" />
->>>>>>> main
->>>>>>> Stashed changes
->>>>>>> head
   </ItemGroup>
 
   <ItemGroup>
@@ -202,86 +81,13 @@
   </ItemGroup>
 
   <ItemGroup>
-<<<<<<< HEAD
-<<<<<<< div
-=======
-<<<<<<< Updated upstream
-<<<<<<< Updated upstream
->>>>>>> head
-<<<<<<< Updated upstream
-<<<<<<< Updated upstream
-<<<<<<< Updated upstream
-<<<<<<< Updated upstream
-<<<<<<< Updated upstream
-<<<<<<< Updated upstream
     <None Remove="Resources\travelinfo.txt" />
-=======
-=======
->>>>>>> Stashed changes
-=======
->>>>>>> Stashed changes
-=======
->>>>>>> Stashed changes
-=======
->>>>>>> Stashed changes
-=======
->>>>>>> Stashed changes
-<<<<<<< HEAD
     <None Remove="Resources\travelinfo.txt" />
-=======
-=======
->>>>>>> eab985c52d058dc92abc75034bc790079131ce75
-<<<<<<< div
-=======
-=======
     <None Remove="Resources\travelinfo.txt" />
-=======
->>>>>>> Stashed changes
-=======
     <None Remove="Resources\travelinfo.txt" />
-=======
->>>>>>> Stashed changes
->>>>>>> head
-<<<<<<< main
     <None Remove="Resources\*" />
     <None Remove="Resources\travelinfo.txt" />
-=======
     <None Remove="Resources\*" />
->>>>>>> ms/main
-<<<<<<< div
-=======
-<<<<<<< Updated upstream
-<<<<<<< Updated upstream
->>>>>>> head
-<<<<<<< HEAD
->>>>>>> main
-<<<<<<< Updated upstream
-<<<<<<< Updated upstream
-<<<<<<< Updated upstream
-<<<<<<< Updated upstream
-<<<<<<< Updated upstream
->>>>>>> Stashed changes
-=======
->>>>>>> Stashed changes
-=======
->>>>>>> Stashed changes
-=======
->>>>>>> Stashed changes
-=======
->>>>>>> Stashed changes
-=======
->>>>>>> Stashed changes
-=======
->>>>>>> eab985c52d058dc92abc75034bc790079131ce75
-<<<<<<< div
-=======
-=======
->>>>>>> main
->>>>>>> Stashed changes
-=======
->>>>>>> main
->>>>>>> Stashed changes
->>>>>>> head
   </ItemGroup>
 
 </Project>