--- conflicted
+++ resolved
@@ -52,21 +52,13 @@
   </ItemGroup>
 
   <ItemGroup>
-<<<<<<< HEAD
-    <None Remove="Resources\GenerateStory.yaml" />
-  </ItemGroup>
-
-  <ItemGroup>
-    <EmbeddedResource Include="Resources\GenerateStory.yaml" />
-=======
     <EmbeddedResource Include="Resources\*">
       <CopyToOutputDirectory>Always</CopyToOutputDirectory>
     </EmbeddedResource>
   </ItemGroup>
 
   <ItemGroup>
-    <None Remove="Resources\travelinfo.txt" />
->>>>>>> 821968a2
+    <None Remove="Resources\*" />
   </ItemGroup>
 
 </Project>