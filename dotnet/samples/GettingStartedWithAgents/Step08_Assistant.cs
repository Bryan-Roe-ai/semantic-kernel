--- conflicted
+++ resolved
@@ -1,17 +1,12 @@
-﻿// Copyright (c) Microsoft. All rights reserved.
+// Copyright (c) Microsoft. All rights reserved.
 using System.ComponentModel;
 using Microsoft.SemanticKernel;
 using Microsoft.SemanticKernel.Agents;
 using Microsoft.SemanticKernel.Agents.OpenAI;
 using Microsoft.SemanticKernel.ChatCompletion;
-<<<<<<< HEAD
-<<<<<<< HEAD
 using Resources;
-=======
->>>>>>> 6d73513a859ab2d05e01db3bc1d405827799e34b
-=======
+6d73513a859ab2d05e01db3bc1d405827799e34b
 using Resources;
->>>>>>> 0b5c7699
 
 namespace GettingStarted;
 
@@ -30,34 +25,24 @@
         // Define the agent
         OpenAIAssistantAgent agent =
             await OpenAIAssistantAgent.CreateAsync(
-<<<<<<< HEAD
-<<<<<<< HEAD
                 clientProvider: this.GetClientProvider(),
                 definition: new OpenAIAssistantDefinition(this.Model)
-=======
                 kernel: new(),
                 clientProvider: this.GetClientProvider(),
                 new(this.Model)
->>>>>>> 6d73513a859ab2d05e01db3bc1d405827799e34b
-=======
+ 6d73513a859ab2d05e01db3bc1d405827799e34b
                 clientProvider: this.GetClientProvider(),
                 definition: new OpenAIAssistantDefinition(this.Model)
->>>>>>> 0b5c7699
                 {
                     Instructions = HostInstructions,
                     Name = HostName,
                     Metadata = AssistantSampleMetadata,
-<<<<<<< HEAD
-<<<<<<< HEAD
                 },
                 kernel: new Kernel());
-=======
                 });
->>>>>>> 6d73513a859ab2d05e01db3bc1d405827799e34b
-=======
+ 6d73513a859ab2d05e01db3bc1d405827799e34b
                 },
                 kernel: new Kernel());
->>>>>>> 0b5c7699
 
         // Initialize plugin and add to the agent's Kernel (same as direct Kernel usage).
         KernelPlugin plugin = KernelPluginFactory.CreateFromType<MenuPlugin>();
@@ -94,10 +79,6 @@
         }
     }
 
-<<<<<<< HEAD
-<<<<<<< HEAD
-=======
->>>>>>> 0b5c7699
     [Fact]
     public async Task UseTemplateForAssistantAgentAsync()
     {
@@ -153,11 +134,7 @@
         }
     }
 
-<<<<<<< HEAD
-=======
->>>>>>> 6d73513a859ab2d05e01db3bc1d405827799e34b
-=======
->>>>>>> 0b5c7699
+ 6d73513a859ab2d05e01db3bc1d405827799e34b
     private sealed class MenuPlugin
     {
         [KernelFunction, Description("Provides a list of specials from the menu.")]
