--- conflicted
+++ resolved
@@ -56,11 +56,8 @@
         // Local function to invoke agent and display the conversation messages.
         async Task InvokeAgentAsync(string input)
         {
-<<<<<<< HEAD
             chat.Add(new ChatMessageContent(AuthorRole.User, input));
-=======
             await agent.AddChatMessageAsync(threadId, new ChatMessageContent(AuthorRole.User, input));
->>>>>>> 21cfe835
 
             Console.WriteLine($"# {AuthorRole.User}: '{input}'");
 
