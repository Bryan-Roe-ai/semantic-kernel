﻿// Copyright (c) Microsoft. All rights reserved.

using Microsoft.Extensions.AI;
using Microsoft.Extensions.VectorData;
using Microsoft.SemanticKernel.Connectors.InMemory;

namespace GettingStartedWithVectorStores;

/// <summary>
/// Example showing how to do vector searches with an in-memory vector store.
/// </summary>
public class Step2_Vector_Search(ITestOutputHelper output, VectorStoresFixture fixture) : BaseTest(output), IClassFixture<VectorStoresFixture>
{
    /// <summary>
    /// Do a basic vector search where we just want to retrieve the single most relevant result.
    /// </summary>
    [Fact]
    public async Task SearchAnInMemoryVectorStoreAsync()
    {
        var collection = await GetVectorStoreCollectionWithDataAsync();

        // Search the vector store.
        var searchResultItem = await SearchVectorStoreAsync(
            collection,
            "What is an Application Programming Interface?",
            fixture.EmbeddingGenerator);

        // Write the search result with its score to the console.
        Console.WriteLine(searchResultItem.Record.Definition);
        Console.WriteLine(searchResultItem.Score);
    }

    /// <summary>
    /// Search the given collection for the most relevant result to the given search string.
    /// </summary>
    /// <param name="collection">The collection to search.</param>
    /// <param name="searchString">The string to search matches for.</param>
    /// <param name="embeddingGenerator">The service to generate embeddings with.</param>
    /// <returns>The top search result.</returns>
    internal static async Task<VectorSearchResult<Glossary>> SearchVectorStoreAsync(VectorStoreCollection<string, Glossary> collection, string searchString, IEmbeddingGenerator<string, Embedding<float>> embeddingGenerator)
    {
        // Generate an embedding from the search string.
        var searchVector = (await embeddingGenerator.GenerateAsync(searchString)).Vector;

        // Search the store and get the single most relevant result.
<<<<<<< HEAD
        var searchResultItems = await collection.SearchEmbeddingAsync(
=======
        var searchResultItems = await collection.SearchAsync(
>>>>>>> c084b067
            searchVector,
            top: 1).ToListAsync();
        return searchResultItems.First();
    }

    /// <summary>
    /// Do a more complex vector search with pre-filtering.
    /// </summary>
    [Fact]
    public async Task SearchAnInMemoryVectorStoreWithFilteringAsync()
    {
        var collection = await GetVectorStoreCollectionWithDataAsync();

        // Generate an embedding from the search string.
        var searchString = "How do I provide additional context to an LLM?";
        var searchVector = (await fixture.EmbeddingGenerator.GenerateAsync(searchString)).Vector;

        // Search the store with a filter and get the single most relevant result.
<<<<<<< HEAD
        var searchResultItems = await collection.SearchEmbeddingAsync(
=======
        var searchResultItems = await collection.SearchAsync(
>>>>>>> c084b067
            searchVector,
            top: 1,
            new()
            {
                Filter = g => g.Category == "AI"
            }).ToListAsync();

        // Write the search result with its score to the console.
        Console.WriteLine(searchResultItems.First().Record.Definition);
        Console.WriteLine(searchResultItems.First().Score);
    }

    private async Task<VectorStoreCollection<string, Glossary>> GetVectorStoreCollectionWithDataAsync()
    {
        // Construct the vector store and get the collection.
        var vectorStore = new InMemoryVectorStore();
        var collection = vectorStore.GetCollection<string, Glossary>("skglossary");

        // Ingest data into the collection using the code from step 1.
        await Step1_Ingest_Data.IngestDataIntoVectorStoreAsync(collection, fixture.EmbeddingGenerator);

        return collection;
    }
}<|MERGE_RESOLUTION|>--- conflicted
+++ resolved
@@ -43,11 +43,7 @@
         var searchVector = (await embeddingGenerator.GenerateAsync(searchString)).Vector;
 
         // Search the store and get the single most relevant result.
-<<<<<<< HEAD
-        var searchResultItems = await collection.SearchEmbeddingAsync(
-=======
         var searchResultItems = await collection.SearchAsync(
->>>>>>> c084b067
             searchVector,
             top: 1).ToListAsync();
         return searchResultItems.First();
@@ -66,11 +62,7 @@
         var searchVector = (await fixture.EmbeddingGenerator.GenerateAsync(searchString)).Vector;
 
         // Search the store with a filter and get the single most relevant result.
-<<<<<<< HEAD
-        var searchResultItems = await collection.SearchEmbeddingAsync(
-=======
         var searchResultItems = await collection.SearchAsync(
->>>>>>> c084b067
             searchVector,
             top: 1,
             new()
