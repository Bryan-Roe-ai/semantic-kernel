// Copyright (c) Microsoft. All rights reserved.

using System;
using System.Collections.Generic;
using System.IO;
using System.Linq;
using System.Threading.Tasks;
<<<<<<< HEAD
using MCPClient.Samples;
using System;
using System.IO;
using System.Linq;
using Microsoft.Extensions.Configuration;
using Microsoft.SemanticKernel;
using Microsoft.SemanticKernel.Connectors.OpenAI;
using ModelContextProtocol.Client;
using ModelContextProtocol.Configuration;
=======
using Microsoft.Extensions.Configuration;
using Microsoft.SemanticKernel;
using Microsoft.SemanticKernel.Agents;
using ModelContextProtocol.Client;
>>>>>>> 16d11fbc
using ModelContextProtocol.Protocol.Transport;

IConfigurationRoot config = LoadConfiguration();

internal sealed class Program
{
    /// <summary>
    /// Main method to run all the samples.
    /// </summary>
    public static async Task Main(string[] args)
    {
        // Load and validate configuration
        (string deploymentName, string endPoint, string apiKey) = GetConfiguration();


    }

    /// <summary>
    /// Creates an MCP client and connects it to the MCPServer server.
    /// </summary>
    /// <returns>An instance of <see cref="IMcpClient"/>.</returns>
    private static Task<IMcpClient> CreateMcpClientAsync()
    {
        // Create and return the MCP client
        return McpClientFactory.CreateAsync(
            clientTransport: new StdioClientTransport(new StdioClientTransportOptions
            {
                Name = "MCPServer",
                Command = Path.Combine("..", "..", "..", "..", "MCPServer", "bin", "Debug", "net8.0", "MCPServer.exe"), // Path to the MCPServer executable
            })
         );
    }

    /// <summary>
    /// Gets configuration.
    /// </summary>
    private static (string DeploymentName, string Endpoint, string ApiKey) GetConfiguration()
    {
        // Load and validate configuration
        IConfigurationRoot config = new ConfigurationBuilder()
            .AddUserSecrets<Program>()
            .AddEnvironmentVariables()
            .Build();

        if (config["AzureOpenAI:Endpoint"] is not { } endpoint)
        {
            const string Message = "Please provide a valid AzureOpenAI:Endpoint to run this sample.";
            Console.Error.WriteLine(Message);
            throw new InvalidOperationException(Message);
        }

        if (config["AzureOpenAI:ApiKey"] is not { } apiKey)
        {
            const string Message = "Please provide a valid AzureOpenAI:ApiKey to run this sample.";
            Console.Error.WriteLine(Message);
            throw new InvalidOperationException(Message);
        }

        string deploymentName = config["AzureOpenAI:ChatDeploymentName"] ?? "gpt-4o-mini";

        return (deploymentName, endpoint, apiKey);
    }

<<<<<<< HEAD
        await AgentAvailableAsMCPToolSample.RunAsync();
// Create an MCP client
await using var mcpClient = await McpClientFactory.CreateAsync(
    new McpServerConfig()
    {
        Id = "MCPServer",
        Name = "MCPServer",
        TransportType = TransportTypes.StdIo,
        TransportOptions = new()
        {
            // Point the client to the MCPServer server executable
            ["command"] = GetMCPServerPath()
        }
    },
    new McpClientOptions()
    {
        ClientInfo = new() { Name = "MCPClient", Version = "1.0.0" }
    }
 );

// Retrieve and display the list of tools available on the MCP server
Console.WriteLine("Available MCP tools:");
var tools = await mcpClient.GetAIFunctionsAsync().ConfigureAwait(false);
foreach (var tool in tools)
{
    Console.WriteLine($"\t{tool.Name}: {tool.Description}");
}

// Prepare and build kernel with the MCP tools as Kernel functions
var kernelBuilder = Kernel.CreateBuilder();
kernelBuilder.Plugins.AddFromFunctions("Tools", tools.Select(aiFunction => aiFunction.AsKernelFunction()));
kernelBuilder.Services.AddOpenAIChatCompletion(serviceId: "openai", modelId: config["OpenAI:ChatModelId"] ?? "gpt-4o-mini", apiKey: config["OpenAI:ApiKey"]!);

Kernel kernel = kernelBuilder.Build();

// Enable automatic function calling
OpenAIPromptExecutionSettings executionSettings = new()
{
    Temperature = 0,
    FunctionChoiceBehavior = FunctionChoiceBehavior.Auto(options: new() { RetainArgumentTypes = true })
};

// Execute a prompt using the MCP tools. The AI model will automatically call the appropriate MCP tools to answer the prompt.
var prompt = "What is the likely color of the sky in Seattle today?";
Console.WriteLine($"\nPrompt: {prompt}\n");

var result = await kernel.InvokePromptAsync(prompt, new(executionSettings)).ConfigureAwait(false);
Console.WriteLine($"Result: {result}");

Console.ReadKey();

// Create an MCP client
await using IMcpClient mcpClient = await CreateMcpClientAsync();

// Retrieve and display the list provided by the MCP server
IList<McpClientTool> tools = await mcpClient.ListToolsAsync();
DisplayTools(tools);

// Create a kernel and register the MCP tools
Kernel kernel = CreateKernelWithChatCompletionService();
kernel.Plugins.AddFromFunctions("Tools", tools.Select(aiFunction => aiFunction.AsKernelFunction()));

// Enable automatic function calling
OpenAIPromptExecutionSettings executionSettings = new()
{
    Temperature = 0,
    FunctionChoiceBehavior = FunctionChoiceBehavior.Auto(options: new() { RetainArgumentTypes = true })
};

string prompt = "What is the likely color of the sky in Boston today?";
Console.WriteLine(prompt);

// Execute a prompt using the MCP tools. The AI model will automatically call the appropriate MCP tools to answer the prompt.
FunctionResult result = await kernel.InvokePromptAsync(prompt, new(executionSettings));

Console.WriteLine(result);

// The expected output is: The likely color of the sky in Boston today is gray, as it is currently rainy.

static Kernel CreateKernelWithChatCompletionService()
{
    // Load and validate configuration
    IConfigurationRoot config = new ConfigurationBuilder()
        .AddUserSecrets<Program>()
        .AddEnvironmentVariables()
        .Build();

    if (config["OpenAI:ApiKey"] is not { } apiKey)
    {
        const string Message = "Please provide a valid OpenAI:ApiKey to run this sample. See the associated README.md for more details.";
        Console.Error.WriteLine(Message);
        throw new InvalidOperationException(Message);
    }

    string modelId = config["OpenAI:ChatModelId"] ?? "gpt-4o-mini";

    // Create kernel
    var kernelBuilder = Kernel.CreateBuilder();
    kernelBuilder.Services.AddOpenAIChatCompletion(serviceId: "openai", modelId: modelId, apiKey: apiKey);

    return kernelBuilder.Build();
}

static Task<IMcpClient> CreateMcpClientAsync()
{
    return McpClientFactory.CreateAsync(
        new McpServerConfig()
        {
            Id = "MCPServer",
            Name = "MCPServer",
            TransportType = TransportTypes.StdIo,
            TransportOptions = new()
            {
                // Point the client to the MCPServer server executable
                ["command"] = GetMCPServerPath()
            }
        },
        new McpClientOptions()
        {
            ClientInfo = new() { Name = "MCPClient", Version = "1.0.0" }
        }
    );
}

static string GetMCPServerPath()
{
    // Determine the configuration (Debug or Release)  
    string configuration;

#if DEBUG
    configuration = "Debug";
#else
        configuration = "Release";
#endif

    return Path.Combine("..", "..", "..", "..", "MCPServer", "bin", configuration, "net8.0", "MCPServer.exe");
}

static IConfigurationRoot LoadConfiguration()
{
    // Load and validate configuration
    var config = new ConfigurationBuilder()
        .AddUserSecrets<Program>()
        .AddEnvironmentVariables()
        .Build();

    if (config["OpenAI:ApiKey"] is not { })
    {
        Console.Error.WriteLine("Please provide a valid OpenAI:ApiKey to run this sample. See the associated README.md for more details.");
        throw new InvalidOperationException("OpenAI:ApiKey is required.");
    }

    return config;
static void DisplayTools(IList<McpClientTool> tools)
{
    Console.WriteLine("Available MCP tools:");
    foreach (var tool in tools)
    {
        Console.WriteLine($"- {tool.Name}: {tool.Description}");
=======
    /// <summary>
    /// Displays the list of available MCP tools.
    /// </summary>
    /// <param name="tools">The list of the tools to display.</param>
    private static void DisplayTools(IList<McpClientTool> tools)
    {
        Console.WriteLine("Available MCP tools:");
        foreach (var tool in tools)
        {
            Console.WriteLine($"- Name: {tool.Name}, Description: {tool.Description}");
        }
        Console.WriteLine();
>>>>>>> 16d11fbc
    }
    Console.WriteLine();
}<|MERGE_RESOLUTION|>--- conflicted
+++ resolved
@@ -5,7 +5,6 @@
 using System.IO;
 using System.Linq;
 using System.Threading.Tasks;
-<<<<<<< HEAD
 using MCPClient.Samples;
 using System;
 using System.IO;
@@ -15,12 +14,10 @@
 using Microsoft.SemanticKernel.Connectors.OpenAI;
 using ModelContextProtocol.Client;
 using ModelContextProtocol.Configuration;
-=======
 using Microsoft.Extensions.Configuration;
 using Microsoft.SemanticKernel;
 using Microsoft.SemanticKernel.Agents;
 using ModelContextProtocol.Client;
->>>>>>> 16d11fbc
 using ModelContextProtocol.Protocol.Transport;
 
 IConfigurationRoot config = LoadConfiguration();
@@ -84,7 +81,6 @@
         return (deploymentName, endpoint, apiKey);
     }
 
-<<<<<<< HEAD
         await AgentAvailableAsMCPToolSample.RunAsync();
 // Create an MCP client
 await using var mcpClient = await McpClientFactory.CreateAsync(
@@ -244,7 +240,6 @@
     foreach (var tool in tools)
     {
         Console.WriteLine($"- {tool.Name}: {tool.Description}");
-=======
     /// <summary>
     /// Displays the list of available MCP tools.
     /// </summary>
@@ -257,7 +252,6 @@
             Console.WriteLine($"- Name: {tool.Name}, Description: {tool.Description}");
         }
         Console.WriteLine();
->>>>>>> 16d11fbc
     }
     Console.WriteLine();
 }