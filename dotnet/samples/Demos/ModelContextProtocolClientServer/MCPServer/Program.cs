--- conflicted
+++ resolved
@@ -1,6 +1,5 @@
 // Copyright (c) Microsoft. All rights reserved.
 
-<<<<<<< HEAD
 using MCPServer;
 using MCPServer.ProjectResources;
 using MCPServer.Prompts;
@@ -35,36 +34,6 @@
 kernelBuilder.Services.AddOpenAIEmbeddingGenerator(embeddingModelId, apiKey);
 
 // Register MCP server
-builder.Services
-    .AddMcpServer()
-    .WithStdioServerTransport()
-
-    // Add all functions from the kernel plugins to the MCP server as tools
-    .WithTools()
-
-    // Register the `getCurrentWeatherForCity` prompt
-    .WithPrompt(PromptDefinition.Create(EmbeddedResource.ReadAsString("getCurrentWeatherForCity.json")))
-
-    // Register vector search as MCP resource template
-    .WithResourceTemplate(CreateVectorStoreSearchResourceTemplate())
-
-    // Register the cat image as a MCP resource
-    .WithResource(ResourceDefinition.CreateBlobResource(
-        uri: "image://cat.jpg",
-        name: "cat-image",
-        content: EmbeddedResource.ReadAsBytes("cat.jpg"),
-        mimeType: "image/jpeg"));
-
-await builder.Build().RunAsync();
-
-/// <summary>
-/// Gets configuration.
-/// </summary>
-static (string EmbeddingModelId, string ChatModelId, string ApiKey) GetConfiguration()
-{
-    // Load and validate configuration
-    IConfigurationRoot config = new ConfigurationBuilder()
-=======
 using Azure.Monitor.OpenTelemetry.Exporter;
 using MCPServer;
 using Microsoft.SemanticKernel;
@@ -126,19 +95,39 @@
 builder.Services
     .AddMcpServer()
     .WithStdioServerTransport()
-    // Add kernel functions to the MCP server as MCP tools
-    .WithTools(kernel.Plugins.SelectMany(p => p.Select(f => f.AsAIFunction())));
+
+    // Add all functions from the kernel plugins to the MCP server as tools
+    .WithTools()
+
+    // Register the `getCurrentWeatherForCity` prompt
+    .WithPrompt(PromptDefinition.Create(EmbeddedResource.ReadAsString("getCurrentWeatherForCity.json")))
+
+    // Register vector search as MCP resource template
+    .WithResourceTemplate(CreateVectorStoreSearchResourceTemplate())
+
+    // Register the cat image as a MCP resource
+    .WithResource(ResourceDefinition.CreateBlobResource(
+        uri: "image://cat.jpg",
+        name: "cat-image",
+        content: EmbeddedResource.ReadAsBytes("cat.jpg"),
+        mimeType: "image/jpeg"));
+
 await builder.Build().RunAsync();
 
+/// <summary>
+/// Gets configuration.
+/// </summary>
+static (string EmbeddingModelId, string ChatModelId, string ApiKey) GetConfiguration()
+{
+    // Load and validate configuration
+    IConfigurationRoot config = new ConfigurationBuilder()
 static string GetAppInsightsConnectionString()
 {
     var config = new ConfigurationBuilder()
->>>>>>> 145fc527
         .AddUserSecrets<Program>()
         .AddEnvironmentVariables()
         .Build();
 
-<<<<<<< HEAD
     if (config["OpenAI:ApiKey"] is not { } apiKey)
     {
         const string Message = "Please provide a valid OpenAI:ApiKey to run this sample. See the associated README.md for more details.";
@@ -243,7 +232,5 @@
         Kernel = kernel,
         Arguments = new KernelArguments(new PromptExecutionSettings() { FunctionChoiceBehavior = FunctionChoiceBehavior.Auto() }),
     };
-=======
     return config["ApplicationInsights:ConnectionString"]!;
->>>>>>> 145fc527
 }