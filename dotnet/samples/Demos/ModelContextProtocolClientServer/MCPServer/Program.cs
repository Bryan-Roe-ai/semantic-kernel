--- conflicted
+++ resolved
@@ -125,11 +125,7 @@
             ReadOnlyMemory<float> promptEmbedding = (await embeddingGenerator.GenerateAsync(prompt, cancellationToken: cancellationToken)).Vector;
 
             // Retrieve top three matching records from the vector store
-<<<<<<< HEAD
-            var result = vsCollection.SearchEmbeddingAsync(promptEmbedding, top: 3, cancellationToken: cancellationToken);
-=======
             var result = vsCollection.SearchAsync(promptEmbedding, top: 3, cancellationToken: cancellationToken);
->>>>>>> c084b067
 
             // Return the records as resource contents
             List<ResourceContents> contents = [];
