<Project Sdk="Microsoft.NET.Sdk.Worker">

  <PropertyGroup>
    <TargetFramework>net8.0</TargetFramework>
    <Nullable>enable</Nullable>
    <ImplicitUsings>enable</ImplicitUsings>
    <UserSecretsId>5ee045b0-aea3-4f08-8d31-32d1a6f8fed0</UserSecretsId>
    <NoWarn>$(NoWarn);VSTHRD111;CA2007;CA1054;SKEXP0001;SKEXP0010;SKEXP0110</NoWarn>
  </PropertyGroup>

  <ItemGroup>
<<<<<<< HEAD
    <Content Remove="Prompts\getCurrentWeatherForCity.json" />
  </ItemGroup>

  <ItemGroup>
    <None Remove="ProjectResources\EmployeeBirthdaysAndPositions.png" />
    <None Remove="ProjectResources\SalesReport2014.png" />
  </ItemGroup>

  <ItemGroup>
    <EmbeddedResource Include="ProjectResources\EmployeeBirthdaysAndPositions.png" />
    <EmbeddedResource Include="ProjectResources\getCurrentWeatherForCity.json" />
    <EmbeddedResource Include="ProjectResources\cat.jpg">
      <CopyToOutputDirectory>Always</CopyToOutputDirectory>
    </EmbeddedResource>
    <EmbeddedResource Include="ProjectResources\SalesReport2014.png" />
    <EmbeddedResource Include="ProjectResources\semantic-kernel-info.txt">
    <NoWarn>$(NoWarn);VSTHRD111;CA2007;SKEXP0001</NoWarn>
    <UserSecretsId>5ee045b0-aea3-4f08-8d31-32d1a6f8fed0</UserSecretsId>
  </PropertyGroup>

  <ItemGroup>
    <Content Remove="Resources\weather.json" />
  </ItemGroup>

  <ItemGroup>
    <EmbeddedResource Include="Resources\weather.json">
      <CopyToOutputDirectory>Always</CopyToOutputDirectory>
    </EmbeddedResource>
    <EmbeddedResource Include="Resources\weather.json" />
  </ItemGroup>

  <ItemGroup>
=======
>>>>>>> 16d11fbc
    <PackageReference Include="Microsoft.Extensions.Hosting" />
    <PackageReference Include="ModelContextProtocol" />
    <PackageReference Include="OpenTelemetry.Exporter.OpenTelemetryProtocol" />
    <PackageReference Include="Azure.Monitor.OpenTelemetry.Exporter" />
  </ItemGroup>

  <ItemGroup>
    <ProjectReference Include="..\..\..\..\src\Agents\Core\Agents.Core.csproj" />
    <ProjectReference Include="..\..\..\..\src\VectorData\InMemory\InMemory.csproj" />
    <ProjectReference Include="..\..\..\..\src\Connectors\Connectors.OpenAI\Connectors.OpenAI.csproj" />
    <ProjectReference Include="..\..\..\..\src\Connectors\Connectors.AzureOpenAI\Connectors.AzureOpenAI.csproj" />
    <ProjectReference Include="..\..\..\..\src\Extensions\PromptTemplates.Handlebars\PromptTemplates.Handlebars.csproj" />
    <ProjectReference Include="..\..\..\..\src\Functions\Functions.OpenApi\Functions.OpenApi.csproj" />
    <ProjectReference Include="..\..\..\..\src\SemanticKernel.Abstractions\SemanticKernel.Abstractions.csproj" />
    <ProjectReference Include="..\..\..\..\src\SemanticKernel.Core\SemanticKernel.Core.csproj" />
  </ItemGroup>
</Project><|MERGE_RESOLUTION|>--- conflicted
+++ resolved
@@ -9,7 +9,6 @@
   </PropertyGroup>
 
   <ItemGroup>
-<<<<<<< HEAD
     <Content Remove="Prompts\getCurrentWeatherForCity.json" />
   </ItemGroup>
 
@@ -42,8 +41,6 @@
   </ItemGroup>
 
   <ItemGroup>
-=======
->>>>>>> 16d11fbc
     <PackageReference Include="Microsoft.Extensions.Hosting" />
     <PackageReference Include="ModelContextProtocol" />
     <PackageReference Include="OpenTelemetry.Exporter.OpenTelemetryProtocol" />
