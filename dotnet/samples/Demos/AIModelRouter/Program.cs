// Copyright (c) Microsoft. All rights reserved.

using Azure.Identity;
using Microsoft.Extensions.Configuration;
using Microsoft.Extensions.DependencyInjection;
using Microsoft.SemanticKernel;

#pragma warning disable SKEXP0001
#pragma warning disable SKEXP0010
#pragma warning disable SKEXP0070
#pragma warning disable CA2249 // Consider using 'string.Contains' instead of 'string.IndexOf'

namespace AIModelRouter;

internal sealed class Program
{
    private static async Task Main(string[] args)
    {
        Console.ForegroundColor = ConsoleColor.White;
        List<string> serviceIds = [];
        var config = new ConfigurationBuilder().AddUserSecrets<Program>().Build();

        ServiceCollection services = new();

<<<<<<< HEAD
        // Adding multiple connectors targeting different providers / models.
        services.AddKernel()                /* LMStudio model is selected in server side. */
            .AddOpenAIChatCompletion(serviceId: "lmstudio", modelId: "N/A", endpoint: new Uri("http://localhost:1234"), apiKey: null)
            .AddOllamaChatCompletion(serviceId: "ollama", modelId: "phi3", endpoint: new Uri("http://localhost:11434"))
            .AddOpenAIChatCompletion(serviceId: "openai", modelId: "gpt-4o", apiKey: config["OpenAI:ApiKey"]!)
        services
            .AddKernel()
            .AddOpenAIChatCompletion(
                serviceId: "lmstudio",
                modelId: "N/A", // LMStudio model is pre defined in the UI List box.
                endpoint: new Uri(config["LMStudio:Endpoint"] ?? "http://localhost:1234"),
                apiKey: null);

=======
>>>>>>> 5e632fd1
        Console.ForegroundColor = ConsoleColor.DarkCyan;
        Console.WriteLine("======== AI Services Added ========");

        services.AddKernel();

        // Adding multiple connectors targeting different providers / models.
        if (config["LMStudio:Endpoint"] is not null)
        {
            services.AddOpenAIChatCompletion(
                    serviceId: "lmstudio",
                    modelId: "N/A", // LMStudio model is pre defined in the UI List box.
                    endpoint: new Uri(config["LMStudio:Endpoint"]!),
                    apiKey: null);

            serviceIds.Add("lmstudio");
            Console.WriteLine("• LMStudio - Use \"lmstudio\" in the prompt.");
        }

        Console.ForegroundColor = ConsoleColor.Cyan;

        if (config["Ollama:ModelId"] is not null)
        {
            services.AddOllamaChatCompletion(
                serviceId: "ollama",
                modelId: config["Ollama:ModelId"]!,
                endpoint: new Uri(config["Ollama:Endpoint"] ?? "http://localhost:11434"));

            serviceIds.Add("ollama");
            Console.WriteLine("• Ollama - Use \"ollama\" in the prompt.");
        }

        if (config["AzureOpenAI:Endpoint"] is not null)
        {
            if (config["AzureOpenAI:ApiKey"] is not null)
            {
                services.AddAzureOpenAIChatCompletion(
                    serviceId: "azureopenai",
                    endpoint: config["AzureOpenAI:Endpoint"]!,
                    deploymentName: config["AzureOpenAI:ChatDeploymentName"]!,
                    apiKey: config["AzureOpenAI:ApiKey"]!);
            }
            else
            {
                services.AddAzureOpenAIChatCompletion(
                    serviceId: "azureopenai",
                    endpoint: config["AzureOpenAI:Endpoint"]!,
                    deploymentName: config["AzureOpenAI:ChatDeploymentName"]!,
                    credentials: new AzureCliCredential());
            }

            serviceIds.Add("azureopenai");
            Console.WriteLine("• Azure OpenAI Added - Use \"azureopenai\" in the prompt.");
        }

        if (config["OpenAI:ApiKey"] is not null)
        {
            services.AddOpenAIChatCompletion(
                serviceId: "openai",
                modelId: config["OpenAI:ChatModelId"] ?? "gpt-4o",
                apiKey: config["OpenAI:ApiKey"]!);

            serviceIds.Add("openai");
            Console.WriteLine("• OpenAI Added - Use \"openai\" in the prompt.");
        }

        if (config["Onnx:ModelPath"] is not null)
        {
            services.AddOnnxRuntimeGenAIChatCompletion(
                serviceId: "onnx",
                modelId: "phi-3",
                modelPath: config["Onnx:ModelPath"]!);

            serviceIds.Add("onnx");
            Console.WriteLine("• ONNX Added - Use \"onnx\" in the prompt.");
        }

        if (config["AzureAIInference:Endpoint"] is not null)
        {
            services.AddAzureAIInferenceChatCompletion(
                serviceId: "azureai",
                endpoint: new Uri(config["AzureAIInference:Endpoint"]!),
                apiKey: config["AzureAIInference:ApiKey"]);

            serviceIds.Add("azureai");
            Console.WriteLine("• Azure AI Inference Added - Use \"azureai\" in the prompt.");
        }

        if (config["Anthropic:ApiKey"] is not null)
        {
            services.AddAnthropicChatCompletion(
                serviceId: "anthropic",
                modelId: config["Anthropic:ModelId"] ?? "claude-3-5-sonnet-20240620",
                apiKey: config["Anthropic:ApiKey"]!);

            Console.WriteLine("• Anthropic Added - Use \"anthropic\" in the prompt.");
        }

        // Adding a custom filter to capture router selected service id
        services.AddSingleton<IPromptRenderFilter>(new SelectedServiceFilter());

        var kernel = services.BuildServiceProvider().GetRequiredService<Kernel>();
        var router = new CustomRouter();

        Console.ForegroundColor = ConsoleColor.White;
        while (true)
        {
            Console.Write("\nUser > ");
            var userMessage = Console.ReadLine();

            // Exit application if the user enters an empty message
            if (string.IsNullOrWhiteSpace(userMessage)) { return; }

            // Find the best service to use based on the user's input
            KernelArguments arguments = new(new PromptExecutionSettings()
            {
<<<<<<< HEAD
                ServiceId = router.FindService(userMessage, ["lmstudio", "ollama", "openai", "onnx", "azureai", "anthropic"])
=======
                ServiceId = router.GetService(userMessage, serviceIds)
>>>>>>> 5e632fd1
            });

            // Invoke the prompt and print the response
            await foreach (var chatChunk in kernel.InvokePromptStreamingAsync(userMessage, arguments).ConfigureAwait(false))
            {
                Console.Write(chatChunk);
            }
            Console.WriteLine();
        }
    }
}<|MERGE_RESOLUTION|>--- conflicted
+++ resolved
@@ -22,7 +22,6 @@
 
         ServiceCollection services = new();
 
-<<<<<<< HEAD
         // Adding multiple connectors targeting different providers / models.
         services.AddKernel()                /* LMStudio model is selected in server side. */
             .AddOpenAIChatCompletion(serviceId: "lmstudio", modelId: "N/A", endpoint: new Uri("http://localhost:1234"), apiKey: null)
@@ -36,8 +35,6 @@
                 endpoint: new Uri(config["LMStudio:Endpoint"] ?? "http://localhost:1234"),
                 apiKey: null);
 
-=======
->>>>>>> 5e632fd1
         Console.ForegroundColor = ConsoleColor.DarkCyan;
         Console.WriteLine("======== AI Services Added ========");
 
@@ -153,11 +150,8 @@
             // Find the best service to use based on the user's input
             KernelArguments arguments = new(new PromptExecutionSettings()
             {
-<<<<<<< HEAD
                 ServiceId = router.FindService(userMessage, ["lmstudio", "ollama", "openai", "onnx", "azureai", "anthropic"])
-=======
                 ServiceId = router.GetService(userMessage, serviceIds)
->>>>>>> 5e632fd1
             });
 
             // Invoke the prompt and print the response
