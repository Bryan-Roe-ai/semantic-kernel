--- conflicted
+++ resolved
@@ -63,16 +63,7 @@
             });
 
             // Upsert the records into the vector store.
-<<<<<<< HEAD
-            var records = await Task.WhenAll(recordTasks).ConfigureAwait(false);
-            var upsertedKeys = await vectorStoreRecordCollection.UpsertAsync(records, cancellationToken: cancellationToken).ConfigureAwait(false);
-            foreach (var key in upsertedKeys)
-            {
-                Console.WriteLine($"Upserted record '{key}' into VectorDB");
-            }
-=======
             await vectorStoreRecordCollection.UpsertAsync(records, cancellationToken: cancellationToken).ConfigureAwait(false);
->>>>>>> c084b067
 
             await Task.Delay(betweenBatchDelayInMs, cancellationToken).ConfigureAwait(false);
         }
