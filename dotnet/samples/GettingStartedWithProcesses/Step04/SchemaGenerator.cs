--- conflicted
+++ resolved
@@ -1,4 +1,4 @@
-﻿// Copyright (c) Microsoft. All rights reserved.
+// Copyright (c) Microsoft. All rights reserved.
 using System.Text.Json;
 using System.Text.Json.Serialization;
 using Microsoft.Extensions.AI;
@@ -23,10 +23,7 @@
             DisallowAdditionalProperties = true,
         };
 
-<<<<<<< HEAD
         return KernelJsonSchemaBuilder.Build(null, typeof(SchemaType), "Intent Result", config).AsJson();
-=======
         return KernelJsonSchemaBuilder.Build(typeof(TSchemaType), "Intent Result", config).AsJson();
->>>>>>> 926a5909
     }
 }