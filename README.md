<<<<<<< HEAD
```markdown
=======
>>>>>>> 637c5bcc
# SK Api

This repository contains the SK Api, a powerful tool designed to facilitate seamless integration and interaction with various services. The API is built to be robust, efficient, and easy to use, providing developers with the necessary tools to build and deploy applications quickly.

## Features

- **High Performance**, capable of handling large volumes of requests with minimal latency.

- **Scalability**: Easily scale your applications to meet growing demands without compromising performance.

- **Security**: Built-in security features to protect your data and ensure safe transactions.

- **Flexibility**: Compatible with various platforms and can be customized to meet specific project requirements.

## Getting Started

To start using the SK Api, follow these steps:

1. **Installation**: Clone the repository and install the necessary dependencies.

   ```bash
   git clone https://github.com/yourusername/sk-api.git
   cd sk-api
   npm install
<<<<<<< HEAD
   `````bash
=======
>>>>>>> 637c5bcc
   ```

2. **Configuration**: Configure the API settings by editing the `config.json` file to match your environment and requirements.

3. **Running the API**: Start the API server using the following command:

   ```bash
   npm start
   ```

4. **Testing**
---
title: SK Api
emoji: 🚀
colorFrom: indigo
colorTo: blue
sdk: docker
pinned: false
app_port: 3000
suggested_hardware: a10g-small
license: other
---

Check out the configuration reference at https://huggingface.co/docs/hub/spaces-config-reference
license: apache-2.0
datasets:
- Bryan-Roe/Dataset
language:
- en
metrics:
- accuracy
- code_eval
base_model:
- Bryan-Roe/SK-api
new_version: Bryan-Roe/SK-api
---
# Model Card for Model ID

runme:
  id: 01J0BYQX0015D3BH4FX0NPA9QQ
  version: v3
---

# Semantic Kernel

## Status

- Python <br/>
  [![Python package](https://img.shields.io/pypi/v/semantic-kernel)](https://pypi.org/project/semantic-kernel/)
- .NET <br/>
  [![Nuget package](https://img.shields.io/nuget/vpre/Microsoft.SemanticKernel)](https://www.nuget.org/packages/Microsoft.SemanticKernel/)[![dotnet Docker](https://github.com/microsoft/semantic-kernel/actions/workflows/dotnet-ci-docker.yml/badge.svg?branch=main)](https://github.com/microsoft/semantic-kernel/actions/workflows/dotnet-ci-docker.yml)[![dotnet Windows](https://github.com/microsoft/semantic-kernel/actions/workflows/dotnet-ci-windows.yml/badge.svg?branch=main)](https://github.com/microsoft/semantic-kernel/actions/workflows/dotnet-ci-windows.yml)

## Overview

[![License: MIT](https://img.shields.io/github/license/microsoft/semantic-kernel)](https://github.com/microsoft/semantic-kernel/blob/main/LICENSE)
[![Discord](https://img.shields.io/discord/1063152441819942922?label=Discord&logo=discord&logoColor=white&color=d82679)](https://aka.ms/SKDiscord)

[Semantic Kernel](https://learn.microsoft.com/en-us/semantic-kernel/overview/)
is an SDK that integrates Large Language Models (LLMs) like
[OpenAI](https://platform.openai.com/docs/introduction),
[Azure OpenAI](https://azure.microsoft.com/en-us/products/ai-services/openai-service),
and [Hugging Face](https://huggingface.co/)
with conventional programming languages like C#, Python, and Java. Semantic Kernel achieves this
by allowing you to define [plugins](https://learn.microsoft.com/en-us/semantic-kernel/concepts/plugins)
that can be chained together
in just a [few lines of code](https://learn.microsoft.com/en-us/semantic-kernel/ai-orchestration/chaining-functions?tabs=Csharp#using-the-runasync-method-to-simplify-your-code).

What makes Semantic Kernel _special_, however, is its ability to _automatically_ orchestrate
plugins with AI. With Semantic Kernel
[planners](https://learn.microsoft.com/en-us/semantic-kernel/ai-orchestration/planner), you
can ask an LLM to generate a plan that achieves a user's unique goal. Afterwards,
Semantic Kernel will execute the plan for the user.

It provides:

#### Please star the repo to show your support for this project

- abstractions for AI services (such as chat, text to images, audio to text, etc.) and memory stores
- implementations of those abstractions for services from [OpenAI](https://platform.openai.com/docs/introduction), [Azure OpenAI](https://azure.microsoft.com/en-us/products/ai-services/openai-service), [Hugging Face](https://huggingface.co/), local models, and more, and for a multitude of vector databases, such as those from [Chroma](https://docs.trychroma.com/getting-started), [Qdrant](https://qdrant.tech/), [Milvus](https://milvus.io/), and [Azure](https://learn.microsoft.com/en-us/azure/search/search-what-is-azure-search)
- a common representation for [plugins](https://learn.microsoft.com/en-us/semantic-kernel/ai-orchestration/plugins), which can then be orchestrated automatically by AI
- the ability to create such plugins from a multitude of sources, including from OpenAPI specifications, prompts, and arbitrary code written in the target language
- extensible support for prompt management and rendering, including built-in handling of common formats like Handlebars and Liquid
- and a wealth of functionality layered on top of these abstractions, such as filters for responsible AI, dependency injection integration, and more.

Semantic Kernel is utilized by enterprises due to its flexibility, modularity and observability. Backed with security enhancing capabilities like telemetry support, and hooks and filters so you’ll feel confident you’re delivering responsible AI solutions at scale.
Semantic Kernel was designed to be future proof, easily connecting your code to the latest AI models evolving with the technology as it advances. When new models are released, you’ll simply swap them out without needing to rewrite your entire codebase.

#### Please star the repo to show your support for this project!

![Enterprise-ready](https://learn.microsoft.com/en-us/semantic-kernel/media/enterprise-ready.png)

## Getting started with Semantic Kernel

The Semantic Kernel SDK is available in C#, Python, and Java. To get started, choose your preferred language below. See the [Feature Matrix](https://learn.microsoft.com/en-us/semantic-kernel/get-started/supported-languages) for a breakdown of
feature parity between our currently supported languages.

<table width=100%>
  <tbody>
    <tr>
      <td>
        <img align="left" width=52px src="https://user-images.githubusercontent.com/371009/230673036-fad1e8e6-5d48-49b1-a9c1-6f9834e0d165.png">
        <div>
          <a href="dotnet/README.md">Using Semantic Kernel in C#</a> &nbsp<br/>
        </div>
      </td>
      <td>
        <img align="left" width=52px src="https://raw.githubusercontent.com/devicons/devicon/master/icons/python/python-original.svg">
        <div>
          <a href="python/README.md">Using Semantic Kernel in Python</a>
        </div>
      </td>
      <td>
        <img align="left" width=52px height=52px src="https://upload.wikimedia.org/wikipedia/en/3/30/Java_programming_language_logo.svg" alt="Java logo">
        <div>
          <a href="https://github.com/microsoft/semantic-kernel/blob/main/java/README.md">Using Semantic Kernel in Java</a>
        </div>
      </td>
    </tr>
  </tbody>
</table>

The quickest way to get started with the basics is to get an API key
from either OpenAI or Azure OpenAI and to run one of the C#, Python, and Java console applications/scripts below.

### For C

1. Go to the Quick start page [here](https://learn.microsoft.com/en-us/semantic-kernel/get-started/quick-start-guide?pivots=programming-language-csharp) and follow the steps to dive in.
2. After Installing the SDK, we advise you follow the steps and code detailed to write your first console app.
   ![dotnetmap](https://learn.microsoft.com/en-us/semantic-kernel/media/dotnetmap.png)

### For Python

1. Go to the Quick start page [here](https://learn.microsoft.com/en-us/semantic-kernel/get-started/quick-start-guide?pivots=programming-language-python) and follow the steps to dive in.
2. You'll need to ensure that you toggle to Python in the the Choose a programming language table at the top of the page.
   ![pythonmap](https://learn.microsoft.com/en-us/semantic-kernel/media/pythonmap.png)

### For Java

The Java code is in the [semantic-kernel-java](https://github.com/microsoft/semantic-kernel-java) repository. See
[semantic-kernel-java build](https://github.com/microsoft/semantic-kernel-java/blob/main/BUILD.md) for instructions on
how to build and run the Java code.

Please file Java Semantic Kernel specific issues in
the [semantic-kernel-java](https://github.com/microsoft/semantic-kernel-java) repository.

<!-- Provide a quick summary of what the model is/does. -->

This modelcard aims to be a base template for new models. It has been generated using [this raw template](https://github.com/huggingface/huggingface_hub/blob/main/src/huggingface_hub/templates/modelcard_template.md?plain=1).

## Model Details

### Model Description

<!-- Provide a quick summary of what the model is/does. -->

This modelcard aims to be a base template for new models. It has been generated using [this raw template](https://github.com/huggingface/huggingface_hub/blob/main/src/huggingface_hub/templates/modelcard_template.md?plain=1).

## Model Details

### Model Description

1. Clone the repository: `git clone https://github.com/microsoft/semantic-kernel.git`
   1. To access the latest Java code, clone and checkout the Java development branch: `git clone -b java-development https://github.com/microsoft/semantic-kernel.git`

2. Follow the instructions [here](https://github.com/microsoft/semantic-kernel/blob/main/java/samples/sample-code/README.md)

## Learning how to use Semantic Kernel
To learn how to use the Semantic Kernel, you can explore various resources and tutorials available in the repository. The Semantic Kernel is a versatile tool designed to facilitate the integration of semantic understanding into applications. It provides a range of functionalities that enable developers to build more intelligent and context-aware systems.                                                                                                                                                      
### Key Features
- **Semantic
<!-- Provide a longer summary of what this model is. -->

- [Getting Started with C# notebook](dotnet/notebooks/00-getting-started.ipynb)
- [Getting Started with Python notebook](python/samples/getting_started/00-getting-started.ipynb)

- [Getting Started with C# notebook](dotnet/notebooks/00-getting-started.ipynb)
- [Getting Started with Python notebook](python/samples/getting_started/00-getting-started.ipynb)

- **Developed by:** [More Information Needed]
- **Funded by [optional]:** [More Information Needed]
- **Shared by [optional]:** [More Information Needed]
- **Model type:** [More Information Needed]
- **Language(s) (NLP):** [More Information Needed]
- **License:** [More Information Needed]
- **Finetuned from model [optional]:** [More Information Needed]

1. 📖 [Getting Started](https://learn.microsoft.com/en-us/semantic-kernel/get-started/quick-start-guide)
1. 🔌 [Detailed Samples](https://learn.microsoft.com/en-us/semantic-kernel/get-started/detailed-samples)
1. 💡 [Concepts](https://learn.microsoft.com/en-us/semantic-kernel/concepts/agents)
<<<<<<< HEAD

<!-- Provide a longer summary of what this model is. -->

- [Getting Started with C# notebook](dotnet/notebooks/00-getting-started.ipynb)
- [Getting Started with Python notebook](python/samples/getting_started/00-getting-started.ipynb)

- **Developed by:** [More Information Needed]
- **Funded by [optional]:** [More Information Needed]
- **Shared by [optional]:** [More Information Needed]
- **Model type:** [More Information Needed]
- **Language(s) (NLP):** [More Information Needed]
- **License:** [More Information Needed]
- **Finetuned from model [optional]:** [More Information Needed]

1. 📖 [Getting Started](https://learn.microsoft.com/en-us/semantic-kernel/get-started/quick-start-guide)
1. 🔌 [Detailed Samples](https://learn.microsoft.com/en-us/semantic-kernel/get-started/detailed-samples)
1. 💡 [Concepts](https://learn.microsoft.com/en-us/semantic-kernel/concepts/agents)
2. 8. 📊 [Integrating with external data sources](https://learn.microsoft.com/en-us/semantic-kernel/ai-orchestration/external-data-integration)                                                                                                                                                      

### Model Sources [optional]

1. 📖 [Overview of the kernel](https://learn.microsoft.com/en-us/semantic-kernel/ai-orchestration/)
2. 🔌 [Understanding AI plugins](https://learn.microsoft.com/en-us/semantic-kernel/ai-orchestration/plugins)
3. 👄 [Creating semantic functions](https://learn.microsoft.com/en-us/semantic-kernel/ai-orchestration/semantic-functions)
4. 💽 [Creating native functions](https://learn.microsoft.com/en-us/semantic-kernel/ai-orchestration/native-functions)
5. ⛓️ [Chaining functions together](https://learn.microsoft.com/en-us/semantic-kernel/ai-orchestration/chaining-functions)
6. 🤖 [Auto create plans with planner](https://learn.microsoft.com/en-us/semantic-kernel/ai-orchestration/planner)
7. 💡 [Create and run a ChatGPT plugin](https://learn.microsoft.com/en-us/semantic-kernel/ai-orchestration/chatgpt-plugins)

<!-- Provide the basic links for the model. -->

- **Repository:** [More Information Needed]
- **Paper [optional]:** [More Information Needed]
- **Demo [optional]:** [More Information Needed]

## Uses

<!-- Address questions around how the model is intended to be used, including the foreseeable users of the model and those affected by the model. -->

### Direct Use

<!-- This section is for the model use without fine-tuning or plugging into a larger ecosystem/app. -->

[More Information Needed]

### Downstream Use [optional]

<!-- This section is for the model use when fine-tuned for a task, or when plugged into a larger ecosystem/app -->

[More Information Needed]

### Out-of-Scope Use

<!-- This section addresses misuse, malicious use, and uses that the model will not work well for. -->

[More Information Needed]

## Bias, Risks, and Limitations

<!-- This section is meant to convey both technical and sociotechnical limitations. -->

[More Information Needed]

### Recommendations

<!-- This section is meant to convey recommendations with respect to the bias, risk, and technical limitations. -->

Users (both direct and downstream) should be made aware of the risks, biases and limitations of the model. More information needed for further recommendations.

## How to Get Started with the Model

Use the code below to get started with the model.

[More Information Needed]

## Training Details

### Training Data

<!-- This should link to a Dataset Card, perhaps with a short stub of information on what the training data is all about as well as documentation related to data pre-processing or additional filtering. -->

[More Information Needed]

### Training Procedure

<!-- This relates heavily to the Technical Specifications. Content here should link to that section when it is relevant to the training procedure. -->

#### Preprocessing [optional]

[More Information Needed]


#### Training Hyperparameters

- **Training regime:** [More Information Needed] <!--fp32, fp16 mixed precision, bf16 mixed precision, bf16 non-mixed precision, fp16 non-mixed precision, fp8 mixed precision -->

#### Speeds, Sizes, Times [optional]

<!-- This section provides information about throughput, start/end time, checkpoint size if relevant, etc. -->

[More Information Needed]

## Evaluation

<!-- This section describes the evaluation protocols and provides the results. -->

### Testing Data, Factors & Metrics

#### Testing Data

<!-- This should link to a Dataset Card if possible. -->

[More Information Needed]

#### Factors

<!-- These are the things the evaluation is disaggregating by, e.g., subpopulations or domains. -->

[More Information Needed]

#### Metrics

<!-- These are the evaluation metrics being used, ideally with a description of why. -->

[More Information Needed]

### Results

[More Information Needed]

#### Summary



## Model Examination [optional]

=======

<!-- Provide a longer summary of what this model is. -->

- [Getting Started with C# notebook](dotnet/notebooks/00-getting-started.ipynb)
- [Getting Started with Python notebook](python/samples/getting_started/00-getting-started.ipynb)

- **Developed by:** [More Information Needed]
- **Funded by [optional]:** [More Information Needed]
- **Shared by [optional]:** [More Information Needed]
- **Model type:** [More Information Needed]
- **Language(s) (NLP):** [More Information Needed]
- **License:** [More Information Needed]
- **Finetuned from model [optional]:** [More Information Needed]

1. 📖 [Getting Started](https://learn.microsoft.com/en-us/semantic-kernel/get-started/quick-start-guide)
1. 🔌 [Detailed Samples](https://learn.microsoft.com/en-us/semantic-kernel/get-started/detailed-samples)
1. 💡 [Concepts](https://learn.microsoft.com/en-us/semantic-kernel/concepts/agents)
2. 8. 📊 [Integrating with external data sources](https://learn.microsoft.com/en-us/semantic-kernel/ai-orchestration/external-data-integration)                                                                                                                                                      

### Model Sources [optional]

1. 📖 [Overview of the kernel](https://learn.microsoft.com/en-us/semantic-kernel/ai-orchestration/)
2. 🔌 [Understanding AI plugins](https://learn.microsoft.com/en-us/semantic-kernel/ai-orchestration/plugins)
3. 👄 [Creating semantic functions](https://learn.microsoft.com/en-us/semantic-kernel/ai-orchestration/semantic-functions)
4. 💽 [Creating native functions](https://learn.microsoft.com/en-us/semantic-kernel/ai-orchestration/native-functions)
5. ⛓️ [Chaining functions together](https://learn.microsoft.com/en-us/semantic-kernel/ai-orchestration/chaining-functions)
6. 🤖 [Auto create plans with planner](https://learn.microsoft.com/en-us/semantic-kernel/ai-orchestration/planner)
7. 💡 [Create and run a ChatGPT plugin](https://learn.microsoft.com/en-us/semantic-kernel/ai-orchestration/chatgpt-plugins)

<!-- Provide the basic links for the model. -->

- **Repository:** [More Information Needed]
- **Paper [optional]:** [More Information Needed]
- **Demo [optional]:** [More Information Needed]

## Uses

<!-- Address questions around how the model is intended to be used, including the foreseeable users of the model and those affected by the model. -->

### Direct Use

<!-- This section is for the model use without fine-tuning or plugging into a larger ecosystem/app. -->

[More Information Needed]

### Downstream Use [optional]

<!-- This section is for the model use when fine-tuned for a task, or when plugged into a larger ecosystem/app -->

[More Information Needed]

### Out-of-Scope Use

<!-- This section addresses misuse, malicious use, and uses that the model will not work well for. -->

[More Information Needed]

## Bias, Risks, and Limitations

<!-- This section is meant to convey both technical and sociotechnical limitations. -->

[More Information Needed]

### Recommendations

<!-- This section is meant to convey recommendations with respect to the bias, risk, and technical limitations. -->

Users (both direct and downstream) should be made aware of the risks, biases and limitations of the model. More information needed for further recommendations.

## How to Get Started with the Model

Use the code below to get started with the model.

[More Information Needed]

## Training Details

### Training Data

<!-- This should link to a Dataset Card, perhaps with a short stub of information on what the training data is all about as well as documentation related to data pre-processing or additional filtering. -->

[More Information Needed]

### Training Procedure

<!-- This relates heavily to the Technical Specifications. Content here should link to that section when it is relevant to the training procedure. -->

#### Preprocessing [optional]

[More Information Needed]


#### Training Hyperparameters

- **Training regime:** [More Information Needed] <!--fp32, fp16 mixed precision, bf16 mixed precision, bf16 non-mixed precision, fp16 non-mixed precision, fp8 mixed precision -->

#### Speeds, Sizes, Times [optional]

<!-- This section provides information about throughput, start/end time, checkpoint size if relevant, etc. -->

[More Information Needed]

## Evaluation

<!-- This section describes the evaluation protocols and provides the results. -->

### Testing Data, Factors & Metrics

#### Testing Data

<!-- This should link to a Dataset Card if possible. -->

[More Information Needed]

#### Factors

<!-- These are the things the evaluation is disaggregating by, e.g., subpopulations or domains. -->

[More Information Needed]

#### Metrics

<!-- These are the evaluation metrics being used, ideally with a description of why. -->

[More Information Needed]

### Results

[More Information Needed]

#### Summary



## Model Examination [optional]

>>>>>>> 637c5bcc
<!-- Relevant interpretability work for the model goes here -->

[More Information Needed]

## Environmental Impact

<!-- Total emissions (in grams of CO2eq) and additional considerations, such as electricity usage, go here. Edit the suggested text below accordingly -->

Carbon emissions can be estimated using the [Machine Learning Impact calculator](https://mlco2.github.io/impact#compute) presented in [Lacoste et al. (2019)](https://arxiv.org/abs/1910.09700).

Carbon emissions can be estimated using the [Machine Learning Impact calculator](https://mlco2.github.io/impact#compute) presented in [Lacoste et al. (2019)](https://arxiv.org/abs/1910.09700).

<!-- Provide the basic links for the model. -->

- **Repository:** [More Information Needed]
- **Paper [optional]:** [More Information Needed]
- **Demo [optional]:** [More Information Needed]

## Uses

<!-- Address questions around how the model is intended to be used, including the foreseeable users of the model and those affected by the model. -->

### Direct Use

<!-- This section is for the model use without fine-tuning or plugging into a larger ecosystem/app. -->

[More Information Needed]

### Downstream Use [optional]

<!-- This section is for the model use when fine-tuned for a task, or when plugged into a larger ecosystem/app -->

[More Information Needed]

### Out-of-Scope Use

<!-- This section addresses misuse, malicious use, and uses that the model will not work well for. -->

[More Information Needed]

## Bias, Risks, and Limitations

<!-- This section is meant to convey both technical and sociotechnical limitations. -->

[More Information Needed]

### Recommendations

<!-- This section is meant to convey recommendations with respect to the bias, risk, and technical limitations. -->

Users (both direct and downstream) should be made aware of the risks, biases and limitations of the model. More information needed for further recommendations.

## How to Get Started with the Model

Use the code below to get started with the model.

[More Information Needed]

## Training Details

### Training Data

<!-- This should link to a Dataset Card, perhaps with a short stub of information on what the training data is all about as well as documentation related to data pre-processing or additional filtering. -->

[More Information Needed]

### Training Procedure

<!-- This relates heavily to the Technical Specifications. Content here should link to that section when it is relevant to the training procedure. -->

#### Preprocessing [optional]

[More Information Needed]


#### Training Hyperparameters

- **Training regime:** [More Information Needed] <!--fp32, fp16 mixed precision, bf16 mixed precision, bf16 non-mixed precision, fp16 non-mixed precision, fp8 mixed precision -->

#### Speeds, Sizes, Times [optional]

<!-- This section provides information about throughput, start/end time, checkpoint size if relevant, etc. -->

[More Information Needed]

## Evaluation

<!-- This section describes the evaluation protocols and provides the results. -->

### Testing Data, Factors & Metrics

#### Testing Data

<!-- This should link to a Dataset Card if possible. -->

[More Information Needed]

#### Factors

<!-- These are the things the evaluation is disaggregating by, e.g., subpopulations or domains. -->

[More Information Needed]

#### Metrics

<!-- These are the evaluation metrics being used, ideally with a description of why. -->

[More Information Needed]

### Results

[More Information Needed]

#### Summary



## Model Examination [optional]

<!-- Relevant interpretability work for the model goes here -->

[More Information Needed]

## Environmental Impact

<!-- Total emissions (in grams of CO2eq) and additional considerations, such as electricity usage, go here. Edit the suggested text below accordingly -->

Carbon emissions can be estimated using the [Machine Learning Impact calculator](https://mlco2.github.io/impact#compute) presented in [Lacoste et al. (2019)](https://arxiv.org/abs/1910.09700).

- [C# API reference](https://learn.microsoft.com/en-us/dotnet/api/microsoft.semantickernel?view=semantic-kernel-dotnet)
- [Python API reference](https://learn.microsoft.com/en-us/python/api/semantic-kernel/semantic_kernel?view=semantic-kernel-python)
- Java API reference (coming soon)
## Visual Studio Code extension: design semantic functions with ease
The Semantic Kernel extension for Visual Studio Code makes it easy to design and test semantic functions. The extension provides an interface for designing semantic functions and allows you to test them with the push of a button with your existing models and data.

## Join the community

We welcome your contributions and suggestions to SK community! One of the easiest
ways to participate is to engage in discussions in the GitHub repository.
Bug reports and fixes are welcome!

For new features, components, or extensions, please open an issue and discuss with
us before sending a PR. This is to avoid rejection as we might be taking the core
in a different direction, but also to consider the impact on the larger ecosystem.

To learn more and get started:

- Read the [documentation](https://aka.ms/sk/learn)
- Learn how to [contribute](https://learn.microsoft.com/en-us/semantic-kernel/get-started/contributing) to the project
- Ask questions in the [GitHub discussions](https://github.com/microsoft/semantic-kernel/discussions)
- Ask questions in the [Discord community](https://aka.ms/SKDiscord)

- Attend [regular office hours and SK community events](COMMUNITY.md)
- Follow the team on our [blog](https://aka.ms/sk/blog)

## Contributor Wall of Fame

[![semantic-kernel contributors](https://contrib.rocks/image?repo=microsoft/semantic-kernel)](https://github.com/microsoft/semantic-kernel/graphs/contributors)

## Code of Conduct

This project has adopted the
[Microsoft Open Source Code of Conduct](https://opensource.microsoft.com/codeofconduct/).
For more information see the
[Code of Conduct FAQ](https://opensource.microsoft.com/codeofconduct/faq/)
or contact [opencode@microsoft.com](mailto:opencode@microsoft.com)
with any additional questions or comments.

## License

Copyright (c) Microsoft Corporation. All rights reserved.

Licensed under the [MIT](LICENSE) license.
<<<<<<< HEAD
# Semantic Kernel

## Status

 - Python <br/>
[![Python package](https://img.shields.io/pypi/v/semantic-kernel)](https://pypi.org/project/semantic-kernel/)
 - .NET <br/>
[![Nuget package](https://img.shields.io/nuget/vpre/Microsoft.SemanticKernel)](https://www.nuget.org/packages/Microsoft.SemanticKernel/)[![dotnet Docker](https://github.com/microsoft/semantic-kernel/actions/workflows/dotnet-ci-docker.yml/badge.svg?branch=main)](https://github.com/microsoft/semantic-kernel/actions/workflows/dotnet-ci-docker.yml)[![dotnet Windows](https://github.com/microsoft/semantic-kernel/actions/workflows/dotnet-ci-windows.yml/badge.svg?branch=main)](https://github.com/microsoft/semantic-kernel/actions/workflows/dotnet-ci-windows.yml)
 - Java <br/>
[![Java CICD Builds](https://github.com/microsoft/semantic-kernel/actions/workflows/java-build.yml/badge.svg?branch=java-development)](https://github.com/microsoft/semantic-kernel/actions/workflows/java-build.yml)[![Maven Central](https://maven-badges.herokuapp.com/maven-central/com.microsoft.semantic-kernel/semantickernel-api/badge.svg)](https://maven-badges.herokuapp.com/maven-central/com.microsoft.semantic-kernel/semantickernel-api)

## Overview
[![License: MIT](https://img.shields.io/github/license/microsoft/semantic-kernel)](https://github.com/microsoft/semantic-kernel/blob/main/LICENSE)
[![Discord](https://img.shields.io/discord/1063152441819942922?label=Discord&logo=discord&logoColor=white&color=d82679)](https://aka.ms/SKDiscord)

[Semantic Kernel](https://learn.microsoft.com/en-us/semantic-kernel/overview/)
is an SDK that integrates Large Language Models (LLMs) like
[OpenAI](https://platform.openai.com/docs/introduction),
[Azure OpenAI](https://azure.microsoft.com/en-us/products/ai-services/openai-service),
and [Hugging Face](https://huggingface.co/)
with conventional programming languages like C#, Python, and Java. Semantic Kernel achieves this
by allowing you to define [plugins](https://learn.microsoft.com/en-us/semantic-kernel/concepts/plugins)
that can be chained together
in just a [few lines of code](https://learn.microsoft.com/en-us/semantic-kernel/ai-orchestration/chaining-functions?tabs=Csharp#using-the-runasync-method-to-simplify-your-code).

What makes Semantic Kernel _special_, however, is its ability to _automatically_ orchestrate
plugins with AI. With Semantic Kernel
[planners](https://learn.microsoft.com/en-us/semantic-kernel/ai-orchestration/planner), you
can ask an LLM to generate a plan that achieves a user's unique goal. Afterwards,
Semantic Kernel will execute the plan for the user.


It provides:
- abstractions for AI services (such as chat, text to images, audio to text, etc.) and memory stores
- implementations of those abstractions for services from [OpenAI](https://platform.openai.com/docs/introduction), [Azure OpenAI](https://azure.microsoft.com/en-us/products/ai-services/openai-service), [Hugging Face](https://huggingface.co/), local models, and more, and for a multitude of vector databases, such as those from [Chroma](https://docs.trychroma.com/getting-started), [Qdrant](https://qdrant.tech/), [Milvus](https://milvus.io/), and [Azure](https://learn.microsoft.com/en-us/azure/search/search-what-is-azure-search)
- a common representation for [plugins](https://learn.microsoft.com/en-us/semantic-kernel/ai-orchestration/plugins), which can then be orchestrated automatically by AI
- the ability to create such plugins from a multitude of sources, including from OpenAPI specifications, prompts, and arbitrary code written in the target language
- extensible support for prompt management and rendering, including built-in handling of common formats like Handlebars and Liquid
- and a wealth of functionality layered on top of these abstractions, such as filters for responsible AI, dependency injection integration, and more.

Semantic Kernel is utilized by enterprises due to its flexibility, modularity and observability. Backed with security enhancing capabilities like telemetry support, and hooks and filters so you’ll feel confident you’re delivering responsible AI solutions at scale.
Semantic Kernel was designed to be future proof, easily connecting your code to the latest AI models evolving with the technology as it advances. When new models are released, you’ll simply swap them out without needing to rewrite your entire codebase.

#### Please star the repo to show your support for this project!

![Enterprise-ready](https://learn.microsoft.com/en-us/semantic-kernel/media/enterprise-ready.png)

## Getting started with Semantic Kernel

The Semantic Kernel SDK is available in C#, Python, and Java. To get started, choose your preferred language below. See the [Feature Matrix](https://learn.microsoft.com/en-us/semantic-kernel/get-started/supported-languages) to see a breakdown of
feature parity between our currently supported languages.

<table width=100%>
  <tbody>
    <tr>
      <td>
        <img align="left" width=52px src="https://user-images.githubusercontent.com/371009/230673036-fad1e8e6-5d48-49b1-a9c1-6f9834e0d165.png">
        <div>
          <a href="dotnet/README.md">Using Semantic Kernel in C#</a> &nbsp<br/>
        </div>
      </td>
      <td>
        <img align="left" width=52px src="https://raw.githubusercontent.com/devicons/devicon/master/icons/python/python-original.svg">
        <div>
          <a href="python/README.md">Using Semantic Kernel in Python</a>
        </div>
      </td>
      <td>
        <img align="left" width=52px height=52px src="https://upload.wikimedia.org/wikipedia/en/3/30/Java_programming_language_logo.svg" alt="Java logo">
        <div>
          <a href="https://github.com/microsoft/semantic-kernel/blob/main/java/README.md">Using Semantic Kernel in Java</a>
        </div>
      </td>
    </tr>
  </tbody>
</table>

The quickest way to get started with the basics is to get an API key
from either OpenAI or Azure OpenAI and to run one of the C#, Python, and Java console applications/scripts below.

### For C#:

1. Go to the Quick start page [here](https://learn.microsoft.com/en-us/semantic-kernel/get-started/quick-start-guide?pivots=programming-language-csharp) and follow the steps to dive in.
2. After Installing the SDK, we advise you follow the steps and code detailed to write your first console app.
   ![dotnetmap](https://learn.microsoft.com/en-us/semantic-kernel/media/dotnetmap.png)

### For Python:

1. Go to the Quick start page [here](https://learn.microsoft.com/en-us/semantic-kernel/get-started/quick-start-guide?pivots=programming-language-csharp) and follow the steps to dive in.
2. You'll need to ensure that you toggle to C# in the the Choose a programming language table at the top of the page.
 ![csharpmap](https://learn.microsoft.com/en-us/semantic-kernel/media/pythonmap.png)

### For Java:

The Java code is in the [semantic-kernel-java](https://github.com/microsoft/semantic-kernel-java) repository. See
[semantic-kernel-java build](https://github.com/microsoft/semantic-kernel-java/blob/main/BUILD.md) for instructions on
how to build and run the Java code.

Please file Java Semantic Kernel specific issues in
the [semantic-kernel-java](https://github.com/microsoft/semantic-kernel-java) repository.

## Learning how to use Semantic Kernel

The fastest way to learn how to use Semantic Kernel is with our C# and Python Jupyter notebooks. These notebooks
demonstrate how to use Semantic Kernel with code snippets that you can run with a push of a button.

- [Getting Started with C# notebook](dotnet/notebooks/00-getting-started.ipynb)
- [Getting Started with Python notebook](python/samples/getting_started/00-getting-started.ipynb)

Once you've finished the getting started notebooks, you can then check out the main walkthroughs
on our Learn site. Each sample comes with a completed C# and Python project that you can run locally.

1. 📖 [Getting Started](https://learn.microsoft.com/en-us/semantic-kernel/get-started/quick-start-guide)
1. 🔌 [Detailed Samples](https://learn.microsoft.com/en-us/semantic-kernel/get-started/detailed-samples)
1. 💡 [Concepts](https://learn.microsoft.com/en-us/semantic-kernel/concepts/agents)

Finally, refer to our API references for more details on the C# and Python APIs:

- [C# API reference](https://learn.microsoft.com/en-us/dotnet/api/microsoft.semantickernel?view=semantic-kernel-dotnet)
- Python API reference (coming soon)
- Java API reference (coming soon)

## Visual Studio Code extension: design semantic functions with ease

The Semantic Kernel extension for Visual Studio Code makes it easy to design and test semantic functions. The extension provides an interface for designing semantic functions and allows you to test them with the push of a button with your existing models and data.

The [Semantic Kernel extension for Visual Studio Code](https://learn.microsoft.com/en-us/semantic-kernel/vs-code-tools/)
makes it easy to design and test semantic functions. The extension provides an interface for
designing semantic functions and allows you to test them with a push of a button with your
existing models and data.

- **Hardware Type:** [More Information Needed]
- **Hours used:** [More Information Needed]
- **Cloud Provider:** [More Information Needed]
- **Compute Region:** [More Information Needed]
- **Carbon Emitted:** [More Information Needed]

## Technical Specifications [optional]

### Model Architecture and Objective

[More Information Needed]

### Compute Infrastructure

[More Information Needed]

#### Hardware

[More Information Needed]

#### Software

[More Information Needed]

## Check out our other repos
- [Semantic Kernel GitHub Repository](https://github.com/microsoft/semantic-kernel)
- [Semantic Kernel Documentation](https://learn.microsoft.com/en-us/semantic-kernel/)
- [Semantic Kernel Samples](https://github.com/microsoft/semantic-kernel-samples)
- [Semantic Kernel Community Discussions](https://github.com/microsoft/semantic-kernel/discussions)

## Citation [optional]

<!-- If there is a paper or blog post introducing the model, the APA and Bibtex information for that should go in this section. -->

If you use this tool in your research, please cite it as follows:                                                                                                                                                      
APA:
Author(s). (Year). Title of the tool or software. Version number. Publisher. URL

Bibtex:
```bibtex
@misc{author_year,
  author = {Author(s)},
  title = {Title of the tool or software},
  year = {Year},
  howpublished = {\url{{URL}},
  version = {Version number},
  publisher = {Publisher},
  note = {Accessed: Date}
}
``````                                                                                                                                                      
<!-- If there is a paper or blog post introducing the model, the APA and Bibtex information for that should go in this section. -->

If you use this tool in your research, please cite it as follows:                                                                                                                                                      
APA:
Author(s). (Year). Title of the tool or software. Version number. Publisher. URL
Bibtex:
```bibtex
@misc{author_year,
  author = {Author(s)},
  title =  Citation [optional]

<!-- If there is a paper or blog post introducing the model, the APA and Bibtex information for that should go in this section. -->

- **Hardware Type:** [More Information Needed]
- **Hours used:** [More Information Needed]
- **Cloud Provider:** [More Information Needed]
- **Compute Region:** [More Information Needed]
- **Carbon Emitted:** [More Information Needed]

## Technical Specifications [optional]

### Model Architecture and Objective

[More Information Needed]

### Compute Infrastructure

[More Information Needed]

#### Hardware

[More Information Needed]

#### Software

[More Information Needed]

## Check out our other repos

## Citation [optional]

<!-- If there is a paper or blog post introducing the model, the APA and Bibtex information for that should go in this section. -->

| [Semantic Kernel Samples](https://github.com/microsoft/semantic-kernel-samples)   | Sample projects and use cases demonstrating how to use Semantic Kernel in various scenarios. |

| Repo                                                                              | Description                                                                                   |
| --------------------------------------------------------------------------------- | --------------------------------------------------------------------------------------------- |
| [Chat Copilot](https://github.com/microsoft/chat-copilot)                         | A reference application that demonstrates how to build a chatbot with Semantic Kernel.        |
| [Semantic Kernel Docs](https://github.com/MicrosoftDocs/semantic-kernel-docs)     | The home for Semantic Kernel documentation that appears on the Microsoft learn site.          |
| [Semantic Kernel Starters](https://github.com/microsoft/semantic-kernel-starters) | Starter projects for Semantic Kernel to make it easier to get started.                        |
| [Kernel Memory](https://github.com/microsoft/kernel-memory)                       | A scalable Memory service to store information and ask questions using the RAG pattern. Kernel Memory is designed to enhance your applications with persistent memory capabilities, allowing you to efficiently manage and retrieve data for intelligent processing. 

## Join the community
# Semantic Kernel

[![License: MIT](https://img.shields.io/github/license/microsoft/semantic-kernel)](https://github.com/microsoft/semantic-kernel/blob/main/LICENSE)

## Join the community
# Semantic Kernel

[![License: MIT](https://img.shields.io/github/license/microsoft/semantic-kernel)](https://github.com/microsoft/semantic-kernel/blob/main/LICENSE)

> ℹ️ **NOTE**: The Python SDK for Semantic Kernel is currently in preview. While most
> of the features available in the C# SDK have been ported, there may be bugs and
> we're working on some features still - these will come into the repo soon. We are
> also actively working on improving the code quality and developer experience,
> and we appreciate your support, input and PRs!

> ℹ️ **NOTE**: This project is in early alpha and, just like AI, will evolve quickly.
> We invite you to join us in developing the Semantic Kernel together!
> Please contribute by
> using GitHub [Discussions](https://github.com/microsoft/semantic-kernel/discussions),
> opening GitHub [Issues](https://github.com/microsoft/semantic-kernel/issues/new/choose),
> sending us [PRs](https://github.com/microsoft/semantic-kernel/pulls).

**Semantic Kernel (SK)** is a lightweight SDK enabling integration of AI Large
Language Models (LLMs) with conventional programming languages. The SK extensible
programming model combines natural language **semantic functions**, traditional
code **native functions**, and **embeddings-based memory** unlocking new potential
and adding value to applications with AI.

SK supports
[prompt templating](docs/PROMPT_TEMPLATE_LANGUAGE.md), function
chaining,
[vectorized memory](docs/EMBEDDINGS.md), and
[intelligent planning](docs/PLANNER.md)
capabilities out of the box.

![image](https://user-images.githubusercontent.com/371009/221739773-cf43522f-c1e4-42f2-b73d-5ba84e21febb.png)

Semantic Kernel is designed to support and encapsulate several design patterns from the
latest in AI research, such that developers can infuse their applications with complex
[skills](docs/SKILLS.md) like [prompt](docs/PROMPT_TEMPLATE_LANGUAGE.md) chaining,
recursive reasoning, summarization, zero/few-shot learning, contextual memory,
long-term memory, [embeddings](docs/EMBEDDINGS.md), semantic indexing, [planning](docs/PLANNER.md),
and accessing external knowledge stores as well as your own data.

By joining the SK community, you can build AI-first apps faster and have a front-row
peek at how the SDK is being built. SK has been released as open-source so that more
pioneering developers can join us in crafting the future of this landmark moment
in the history of computing.

## Get Started with Semantic Kernel ⚡

Here is a quick example of how to use Semantic Kernel from a Python script.

1. Clone the repo and install SK dependencies, e.g. using `pip install -r python/requirements.txt`
2. Create a new Python file and add the code below.
3. Copy and paste your OpenAI **API key** in the script
   (support for Azure OpenAI is work in progress).
4. Using Python 3.8 or later, run the code. Enjoy!

```python
import sys
sys.path.append("./python")  # nopep8
import semantic_kernel as sk
import asyncio


kernel = sk.create_kernel()

kernel.config.add_openai_completion_backend(
    "davinci",
    "text-davinci-003",
    "...OpenAI Key...")

sk_prompt = """
{{$input}}

Give me the TLDR in 5 words.
"""

tldr_function = sk.extensions.create_semantic_function(
    kernel,
    sk_prompt,
    max_tokens=200,
    temperature=0,
    top_p=0.5)

text_to_summarize = """
    1) A robot may not injure a human being or, through inaction,
    allow a human being to come to harm.

    2) A robot must obey orders given it by human beings except where
    such orders would conflict with the First Law.

    3) A robot must protect its own existence as long as such protection
    does not conflict with the First or Second Law.
"""

summary = asyncio.run(kernel.run_on_str_async(text_to_summarize, tldr_function))

print(f"Output: {summary}")

# Output: Robots must not harm humans.
```

## How does this compare to the main C# branch?

Refer to the [FEATURE_PARITY.md](python/FEATURE_PARITY.md) doc to see where
things stand in matching the features and functionality of the main SK branch.

## Contributing and Community

**BibTeX:**

[More Information Needed]

**APA:**

[More Information Needed]

## Glossary [optional]
- Check out the [FAQ](https://aka.ms/sk/faq) for common questions and answers                                                                                                                                                      

**BibTeX:**

[More Information Needed]

**APA:**

[More Information Needed]

## Glossary [optional]

- Read the [documentation](https://aka.ms/sk/learn)
- Learn how to [contribute](https://learn.microsoft.com/en-us/semantic-kernel/get-started/contributing) to the project
- Ask questions in the [GitHub discussions](https://github.com/microsoft/semantic-kernel/discussions)
- Ask questions in the [Discord community](https://aka.ms/SKDiscord)

- Attend [regular office hours and SK community events](COMMUNITY.md)
- Follow the team on our [blog](https://aka.ms/sk/blog)

<!-- If relevant, include terms and calculations in this section that can help readers understand the model or model card. -->

[More Information Needed]

<!-- If relevant, include terms and calculations in this section that can help readers understand the model or model card. -->

[More Information Needed]

<!-- If relevant, include terms and calculations in this section that can help readers understand the model or model card. -->

[More Information Needed]

[![semantic-kernel contributors](https://contrib.rocks/image?repo=microsoft/semantic-kernel)](https://github.com/microsoft/semantic-kernel/graphs/contributors)
-   Read the [documentation](https://aka.ms/sk/learn)
-   Learn how to [contribute](https://github.com/microsoft/semantic-kernel/blob/main/CONTRIBUTING.md) to the project
-   Join the [Discord community](https://aka.ms/SKDiscord)
-   Hear from the team on our [blog](https://aka.ms/sk/blog)
- ## License                                                                                                                                                      
This project is licensed under the MIT License - see the [LICENSE](LICENSE) file for details.
## More Information [optional]
For any inquiries related to the model card, please contact the team at [email@example.com].                                                                                                                                                      
For further questions or feedback, please reach out to the maintainers at [contact@example.com].                                                                                                                                                      

## More Information [optional]

[More Information Needed]

## Model Card Authors [optional]

[More Information Needed]

## Model Card Contact

## More Information [optional]

[More Information Needed]

## Model Card Authors [optional]

[More Information Needed]

## Model Card Contact
For any inquiries related to the model card, please contact the team at [email@example.com].                                                                                                                                                      

Licensed under the [MIT](LICENSE) license.
For further questions or feedback, please reach out to the maintainers at [contact@example.com].                                                                                                                                                      

title: SK Api
emoji: 🚀
colorFrom: indigo
colorTo: blue
sdk: docker
pinned: false
app_port: 3000
suggested_hardware: a10g-small
license: other
---

Check out the configuration reference at https://huggingface.co/docs/hub/spaces-config-reference
---
license: mit
---
 for detailed instructions on setting up your environment and deploying your application.                                                                                                                                                      
=======

## Enhancing Documentation

### Detailed Explanations and Examples

To enhance the existing documentation, we have added more detailed explanations and examples to help users understand how to use the various features of the repository. These explanations and examples are included in the relevant sections of the documentation files such as `README.md` and `java/README.md`.

### Code Snippets and Usage Examples

We have included more code snippets and usage examples in the documentation to provide practical guidance on how to use the repository's features. These code snippets and examples are designed to help users quickly grasp the concepts and apply them in their own projects.

### Repository Structure Explanation

To help users navigate the repository, we have added a section that explains the structure of the repository and the purpose of each directory and file. This section provides an overview of the repository's organization and helps users understand where to find specific components and resources.

## Security Fixes

This repository uses several tools to automatically identify and fix security vulnerabilities:

### CodeQL

CodeQL is used to analyze the code for security vulnerabilities and errors. The results are shown as code scanning alerts in GitHub. The repository includes multiple CodeQL workflows such as `.github/workflows/codeql-adv.yml`, `.github/workflows/codeql-analysis.yml`, and `.github/workflows/codeql.yml`. These workflows are configured to run on push, pull request, and scheduled events. CodeQL analyzes various languages including C/C++, C#, Java, JavaScript, TypeScript, Python, and Ruby.

For more information, see the [CodeQL documentation](https://docs.github.com/en/code-security/code-scanning/automatically-scanning-your-code-for-vulnerabilities-and-errors/about-code-scanning-with-codeql).

### Dependabot

Dependabot automatically checks for updates to dependencies and creates pull requests to update them. This helps in keeping the dependencies up-to-date and secure, reducing the risk of vulnerabilities in outdated packages. The repository includes a Dependabot configuration file `.github/dependabot.yml`. The configuration includes updates for nuget, npm, pip, and github-actions, and is set to run weekly on Monday.

For more information, see the [Dependabot documentation](https://docs.github.com/en/code-security/supply-chain-security/keeping-your-dependencies-updated-automatically).

### Frogbot

Frogbot uses JFrog Xray to scan the project for security vulnerabilities. It automatically creates pull requests with fixes for vulnerable project dependencies. The repository includes Frogbot workflows such as `.github/workflows/frogbot-scan-and-fix.yml` and `.github/workflows/frogbot-scan-pr.yml`. These workflows are configured to run on push and pull request events, respectively. The necessary environment variables for JFrog Xray and GitHub token are set in the workflows.

For more information, see the [Frogbot documentation](https://github.com/jfrog/frogbot#frogbot).

### Additional Security Linters

To further enhance security, the repository integrates additional security linters:

* **ESLint**: For JavaScript/TypeScript code, ESLint helps identify and report on patterns found in ECMAScript/JavaScript code. The repository includes an ESLint workflow in `.github/workflows/eslint.yml`.
* **Bandit**: For Python code, Bandit is a security linter designed to find common security issues. The repository includes a Bandit workflow in `.github/workflows/bandit.yml`.
* **DevSkim**: A security linter for various languages, DevSkim helps identify potential security issues early in the development process. The repository includes a DevSkim workflow in `.github/workflows/devskim.yml`.
* **PHPMD**: For PHP code, PHPMD is a tool that looks for several potential problems within the source code. The repository includes a PHPMD workflow in `.github/workflows/phpmd.yml`.
* **rust-clippy**: For Rust code, rust-clippy is a tool that runs a bunch of lints to catch common mistakes and help improve Rust code. The repository includes a rust-clippy workflow in `.github/workflows/rust-clippy.yml`.
* **lintr**: For R code, lintr provides static code analysis, checking for adherence to a given style, identifying syntax errors, and possible semantic issues. The repository includes a lintr workflow in `.github/workflows/lintr.yml`.

### Automated Security Testing

The repository is set up with automated security testing workflows to ensure continuous security validation:

* **EthicalCheck**: For API security testing, the repository includes an EthicalCheck workflow in `.github/workflows/ethicalcheck.yml`.
* **Mayhem for API**: For API fuzz testing, the repository includes a Mayhem for API workflow in `.github/workflows/mayhem-for-api.yml`.
* **OSSAR**: For open source static analysis, the repository includes an OSSAR workflow in `.github/workflows/ossar.yml`.

### Security Policies and Best Practices

The repository follows documented security policies and best practices to ensure the security of the project. These include guidelines for secure coding, regular security reviews, and mandatory security training for developers. The process for monitoring and responding to security alerts is also documented.

For more information, see the `SECURITY.md` file in the repository.
>>>>>>> 637c5bcc
<|MERGE_RESOLUTION|>--- conflicted
+++ resolved
@@ -1,7 +1,3 @@
-<<<<<<< HEAD
-```markdown
-=======
->>>>>>> 637c5bcc
 # SK Api
 
 This repository contains the SK Api, a powerful tool designed to facilitate seamless integration and interaction with various services. The API is built to be robust, efficient, and easy to use, providing developers with the necessary tools to build and deploy applications quickly.
@@ -26,10 +22,6 @@
    git clone https://github.com/yourusername/sk-api.git
    cd sk-api
    npm install
-<<<<<<< HEAD
-   `````bash
-=======
->>>>>>> 637c5bcc
    ```
 
 2. **Configuration**: Configure the API settings by editing the `config.json` file to match your environment and requirements.
@@ -219,7 +211,6 @@
 1. 📖 [Getting Started](https://learn.microsoft.com/en-us/semantic-kernel/get-started/quick-start-guide)
 1. 🔌 [Detailed Samples](https://learn.microsoft.com/en-us/semantic-kernel/get-started/detailed-samples)
 1. 💡 [Concepts](https://learn.microsoft.com/en-us/semantic-kernel/concepts/agents)
-<<<<<<< HEAD
 
 <!-- Provide a longer summary of what this model is. -->
 
@@ -356,144 +347,6 @@
 
 ## Model Examination [optional]
 
-=======
-
-<!-- Provide a longer summary of what this model is. -->
-
-- [Getting Started with C# notebook](dotnet/notebooks/00-getting-started.ipynb)
-- [Getting Started with Python notebook](python/samples/getting_started/00-getting-started.ipynb)
-
-- **Developed by:** [More Information Needed]
-- **Funded by [optional]:** [More Information Needed]
-- **Shared by [optional]:** [More Information Needed]
-- **Model type:** [More Information Needed]
-- **Language(s) (NLP):** [More Information Needed]
-- **License:** [More Information Needed]
-- **Finetuned from model [optional]:** [More Information Needed]
-
-1. 📖 [Getting Started](https://learn.microsoft.com/en-us/semantic-kernel/get-started/quick-start-guide)
-1. 🔌 [Detailed Samples](https://learn.microsoft.com/en-us/semantic-kernel/get-started/detailed-samples)
-1. 💡 [Concepts](https://learn.microsoft.com/en-us/semantic-kernel/concepts/agents)
-2. 8. 📊 [Integrating with external data sources](https://learn.microsoft.com/en-us/semantic-kernel/ai-orchestration/external-data-integration)                                                                                                                                                      
-
-### Model Sources [optional]
-
-1. 📖 [Overview of the kernel](https://learn.microsoft.com/en-us/semantic-kernel/ai-orchestration/)
-2. 🔌 [Understanding AI plugins](https://learn.microsoft.com/en-us/semantic-kernel/ai-orchestration/plugins)
-3. 👄 [Creating semantic functions](https://learn.microsoft.com/en-us/semantic-kernel/ai-orchestration/semantic-functions)
-4. 💽 [Creating native functions](https://learn.microsoft.com/en-us/semantic-kernel/ai-orchestration/native-functions)
-5. ⛓️ [Chaining functions together](https://learn.microsoft.com/en-us/semantic-kernel/ai-orchestration/chaining-functions)
-6. 🤖 [Auto create plans with planner](https://learn.microsoft.com/en-us/semantic-kernel/ai-orchestration/planner)
-7. 💡 [Create and run a ChatGPT plugin](https://learn.microsoft.com/en-us/semantic-kernel/ai-orchestration/chatgpt-plugins)
-
-<!-- Provide the basic links for the model. -->
-
-- **Repository:** [More Information Needed]
-- **Paper [optional]:** [More Information Needed]
-- **Demo [optional]:** [More Information Needed]
-
-## Uses
-
-<!-- Address questions around how the model is intended to be used, including the foreseeable users of the model and those affected by the model. -->
-
-### Direct Use
-
-<!-- This section is for the model use without fine-tuning or plugging into a larger ecosystem/app. -->
-
-[More Information Needed]
-
-### Downstream Use [optional]
-
-<!-- This section is for the model use when fine-tuned for a task, or when plugged into a larger ecosystem/app -->
-
-[More Information Needed]
-
-### Out-of-Scope Use
-
-<!-- This section addresses misuse, malicious use, and uses that the model will not work well for. -->
-
-[More Information Needed]
-
-## Bias, Risks, and Limitations
-
-<!-- This section is meant to convey both technical and sociotechnical limitations. -->
-
-[More Information Needed]
-
-### Recommendations
-
-<!-- This section is meant to convey recommendations with respect to the bias, risk, and technical limitations. -->
-
-Users (both direct and downstream) should be made aware of the risks, biases and limitations of the model. More information needed for further recommendations.
-
-## How to Get Started with the Model
-
-Use the code below to get started with the model.
-
-[More Information Needed]
-
-## Training Details
-
-### Training Data
-
-<!-- This should link to a Dataset Card, perhaps with a short stub of information on what the training data is all about as well as documentation related to data pre-processing or additional filtering. -->
-
-[More Information Needed]
-
-### Training Procedure
-
-<!-- This relates heavily to the Technical Specifications. Content here should link to that section when it is relevant to the training procedure. -->
-
-#### Preprocessing [optional]
-
-[More Information Needed]
-
-
-#### Training Hyperparameters
-
-- **Training regime:** [More Information Needed] <!--fp32, fp16 mixed precision, bf16 mixed precision, bf16 non-mixed precision, fp16 non-mixed precision, fp8 mixed precision -->
-
-#### Speeds, Sizes, Times [optional]
-
-<!-- This section provides information about throughput, start/end time, checkpoint size if relevant, etc. -->
-
-[More Information Needed]
-
-## Evaluation
-
-<!-- This section describes the evaluation protocols and provides the results. -->
-
-### Testing Data, Factors & Metrics
-
-#### Testing Data
-
-<!-- This should link to a Dataset Card if possible. -->
-
-[More Information Needed]
-
-#### Factors
-
-<!-- These are the things the evaluation is disaggregating by, e.g., subpopulations or domains. -->
-
-[More Information Needed]
-
-#### Metrics
-
-<!-- These are the evaluation metrics being used, ideally with a description of why. -->
-
-[More Information Needed]
-
-### Results
-
-[More Information Needed]
-
-#### Summary
-
-
-
-## Model Examination [optional]
-
->>>>>>> 637c5bcc
 <!-- Relevant interpretability work for the model goes here -->
 
 [More Information Needed]
@@ -667,445 +520,6 @@
 Copyright (c) Microsoft Corporation. All rights reserved.
 
 Licensed under the [MIT](LICENSE) license.
-<<<<<<< HEAD
-# Semantic Kernel
-
-## Status
-
- - Python <br/>
-[![Python package](https://img.shields.io/pypi/v/semantic-kernel)](https://pypi.org/project/semantic-kernel/)
- - .NET <br/>
-[![Nuget package](https://img.shields.io/nuget/vpre/Microsoft.SemanticKernel)](https://www.nuget.org/packages/Microsoft.SemanticKernel/)[![dotnet Docker](https://github.com/microsoft/semantic-kernel/actions/workflows/dotnet-ci-docker.yml/badge.svg?branch=main)](https://github.com/microsoft/semantic-kernel/actions/workflows/dotnet-ci-docker.yml)[![dotnet Windows](https://github.com/microsoft/semantic-kernel/actions/workflows/dotnet-ci-windows.yml/badge.svg?branch=main)](https://github.com/microsoft/semantic-kernel/actions/workflows/dotnet-ci-windows.yml)
- - Java <br/>
-[![Java CICD Builds](https://github.com/microsoft/semantic-kernel/actions/workflows/java-build.yml/badge.svg?branch=java-development)](https://github.com/microsoft/semantic-kernel/actions/workflows/java-build.yml)[![Maven Central](https://maven-badges.herokuapp.com/maven-central/com.microsoft.semantic-kernel/semantickernel-api/badge.svg)](https://maven-badges.herokuapp.com/maven-central/com.microsoft.semantic-kernel/semantickernel-api)
-
-## Overview
-[![License: MIT](https://img.shields.io/github/license/microsoft/semantic-kernel)](https://github.com/microsoft/semantic-kernel/blob/main/LICENSE)
-[![Discord](https://img.shields.io/discord/1063152441819942922?label=Discord&logo=discord&logoColor=white&color=d82679)](https://aka.ms/SKDiscord)
-
-[Semantic Kernel](https://learn.microsoft.com/en-us/semantic-kernel/overview/)
-is an SDK that integrates Large Language Models (LLMs) like
-[OpenAI](https://platform.openai.com/docs/introduction),
-[Azure OpenAI](https://azure.microsoft.com/en-us/products/ai-services/openai-service),
-and [Hugging Face](https://huggingface.co/)
-with conventional programming languages like C#, Python, and Java. Semantic Kernel achieves this
-by allowing you to define [plugins](https://learn.microsoft.com/en-us/semantic-kernel/concepts/plugins)
-that can be chained together
-in just a [few lines of code](https://learn.microsoft.com/en-us/semantic-kernel/ai-orchestration/chaining-functions?tabs=Csharp#using-the-runasync-method-to-simplify-your-code).
-
-What makes Semantic Kernel _special_, however, is its ability to _automatically_ orchestrate
-plugins with AI. With Semantic Kernel
-[planners](https://learn.microsoft.com/en-us/semantic-kernel/ai-orchestration/planner), you
-can ask an LLM to generate a plan that achieves a user's unique goal. Afterwards,
-Semantic Kernel will execute the plan for the user.
-
-
-It provides:
-- abstractions for AI services (such as chat, text to images, audio to text, etc.) and memory stores
-- implementations of those abstractions for services from [OpenAI](https://platform.openai.com/docs/introduction), [Azure OpenAI](https://azure.microsoft.com/en-us/products/ai-services/openai-service), [Hugging Face](https://huggingface.co/), local models, and more, and for a multitude of vector databases, such as those from [Chroma](https://docs.trychroma.com/getting-started), [Qdrant](https://qdrant.tech/), [Milvus](https://milvus.io/), and [Azure](https://learn.microsoft.com/en-us/azure/search/search-what-is-azure-search)
-- a common representation for [plugins](https://learn.microsoft.com/en-us/semantic-kernel/ai-orchestration/plugins), which can then be orchestrated automatically by AI
-- the ability to create such plugins from a multitude of sources, including from OpenAPI specifications, prompts, and arbitrary code written in the target language
-- extensible support for prompt management and rendering, including built-in handling of common formats like Handlebars and Liquid
-- and a wealth of functionality layered on top of these abstractions, such as filters for responsible AI, dependency injection integration, and more.
-
-Semantic Kernel is utilized by enterprises due to its flexibility, modularity and observability. Backed with security enhancing capabilities like telemetry support, and hooks and filters so you’ll feel confident you’re delivering responsible AI solutions at scale.
-Semantic Kernel was designed to be future proof, easily connecting your code to the latest AI models evolving with the technology as it advances. When new models are released, you’ll simply swap them out without needing to rewrite your entire codebase.
-
-#### Please star the repo to show your support for this project!
-
-![Enterprise-ready](https://learn.microsoft.com/en-us/semantic-kernel/media/enterprise-ready.png)
-
-## Getting started with Semantic Kernel
-
-The Semantic Kernel SDK is available in C#, Python, and Java. To get started, choose your preferred language below. See the [Feature Matrix](https://learn.microsoft.com/en-us/semantic-kernel/get-started/supported-languages) to see a breakdown of
-feature parity between our currently supported languages.
-
-<table width=100%>
-  <tbody>
-    <tr>
-      <td>
-        <img align="left" width=52px src="https://user-images.githubusercontent.com/371009/230673036-fad1e8e6-5d48-49b1-a9c1-6f9834e0d165.png">
-        <div>
-          <a href="dotnet/README.md">Using Semantic Kernel in C#</a> &nbsp<br/>
-        </div>
-      </td>
-      <td>
-        <img align="left" width=52px src="https://raw.githubusercontent.com/devicons/devicon/master/icons/python/python-original.svg">
-        <div>
-          <a href="python/README.md">Using Semantic Kernel in Python</a>
-        </div>
-      </td>
-      <td>
-        <img align="left" width=52px height=52px src="https://upload.wikimedia.org/wikipedia/en/3/30/Java_programming_language_logo.svg" alt="Java logo">
-        <div>
-          <a href="https://github.com/microsoft/semantic-kernel/blob/main/java/README.md">Using Semantic Kernel in Java</a>
-        </div>
-      </td>
-    </tr>
-  </tbody>
-</table>
-
-The quickest way to get started with the basics is to get an API key
-from either OpenAI or Azure OpenAI and to run one of the C#, Python, and Java console applications/scripts below.
-
-### For C#:
-
-1. Go to the Quick start page [here](https://learn.microsoft.com/en-us/semantic-kernel/get-started/quick-start-guide?pivots=programming-language-csharp) and follow the steps to dive in.
-2. After Installing the SDK, we advise you follow the steps and code detailed to write your first console app.
-   ![dotnetmap](https://learn.microsoft.com/en-us/semantic-kernel/media/dotnetmap.png)
-
-### For Python:
-
-1. Go to the Quick start page [here](https://learn.microsoft.com/en-us/semantic-kernel/get-started/quick-start-guide?pivots=programming-language-csharp) and follow the steps to dive in.
-2. You'll need to ensure that you toggle to C# in the the Choose a programming language table at the top of the page.
- ![csharpmap](https://learn.microsoft.com/en-us/semantic-kernel/media/pythonmap.png)
-
-### For Java:
-
-The Java code is in the [semantic-kernel-java](https://github.com/microsoft/semantic-kernel-java) repository. See
-[semantic-kernel-java build](https://github.com/microsoft/semantic-kernel-java/blob/main/BUILD.md) for instructions on
-how to build and run the Java code.
-
-Please file Java Semantic Kernel specific issues in
-the [semantic-kernel-java](https://github.com/microsoft/semantic-kernel-java) repository.
-
-## Learning how to use Semantic Kernel
-
-The fastest way to learn how to use Semantic Kernel is with our C# and Python Jupyter notebooks. These notebooks
-demonstrate how to use Semantic Kernel with code snippets that you can run with a push of a button.
-
-- [Getting Started with C# notebook](dotnet/notebooks/00-getting-started.ipynb)
-- [Getting Started with Python notebook](python/samples/getting_started/00-getting-started.ipynb)
-
-Once you've finished the getting started notebooks, you can then check out the main walkthroughs
-on our Learn site. Each sample comes with a completed C# and Python project that you can run locally.
-
-1. 📖 [Getting Started](https://learn.microsoft.com/en-us/semantic-kernel/get-started/quick-start-guide)
-1. 🔌 [Detailed Samples](https://learn.microsoft.com/en-us/semantic-kernel/get-started/detailed-samples)
-1. 💡 [Concepts](https://learn.microsoft.com/en-us/semantic-kernel/concepts/agents)
-
-Finally, refer to our API references for more details on the C# and Python APIs:
-
-- [C# API reference](https://learn.microsoft.com/en-us/dotnet/api/microsoft.semantickernel?view=semantic-kernel-dotnet)
-- Python API reference (coming soon)
-- Java API reference (coming soon)
-
-## Visual Studio Code extension: design semantic functions with ease
-
-The Semantic Kernel extension for Visual Studio Code makes it easy to design and test semantic functions. The extension provides an interface for designing semantic functions and allows you to test them with the push of a button with your existing models and data.
-
-The [Semantic Kernel extension for Visual Studio Code](https://learn.microsoft.com/en-us/semantic-kernel/vs-code-tools/)
-makes it easy to design and test semantic functions. The extension provides an interface for
-designing semantic functions and allows you to test them with a push of a button with your
-existing models and data.
-
-- **Hardware Type:** [More Information Needed]
-- **Hours used:** [More Information Needed]
-- **Cloud Provider:** [More Information Needed]
-- **Compute Region:** [More Information Needed]
-- **Carbon Emitted:** [More Information Needed]
-
-## Technical Specifications [optional]
-
-### Model Architecture and Objective
-
-[More Information Needed]
-
-### Compute Infrastructure
-
-[More Information Needed]
-
-#### Hardware
-
-[More Information Needed]
-
-#### Software
-
-[More Information Needed]
-
-## Check out our other repos
-- [Semantic Kernel GitHub Repository](https://github.com/microsoft/semantic-kernel)
-- [Semantic Kernel Documentation](https://learn.microsoft.com/en-us/semantic-kernel/)
-- [Semantic Kernel Samples](https://github.com/microsoft/semantic-kernel-samples)
-- [Semantic Kernel Community Discussions](https://github.com/microsoft/semantic-kernel/discussions)
-
-## Citation [optional]
-
-<!-- If there is a paper or blog post introducing the model, the APA and Bibtex information for that should go in this section. -->
-
-If you use this tool in your research, please cite it as follows:                                                                                                                                                      
-APA:
-Author(s). (Year). Title of the tool or software. Version number. Publisher. URL
-
-Bibtex:
-```bibtex
-@misc{author_year,
-  author = {Author(s)},
-  title = {Title of the tool or software},
-  year = {Year},
-  howpublished = {\url{{URL}},
-  version = {Version number},
-  publisher = {Publisher},
-  note = {Accessed: Date}
-}
-``````                                                                                                                                                      
-<!-- If there is a paper or blog post introducing the model, the APA and Bibtex information for that should go in this section. -->
-
-If you use this tool in your research, please cite it as follows:                                                                                                                                                      
-APA:
-Author(s). (Year). Title of the tool or software. Version number. Publisher. URL
-Bibtex:
-```bibtex
-@misc{author_year,
-  author = {Author(s)},
-  title =  Citation [optional]
-
-<!-- If there is a paper or blog post introducing the model, the APA and Bibtex information for that should go in this section. -->
-
-- **Hardware Type:** [More Information Needed]
-- **Hours used:** [More Information Needed]
-- **Cloud Provider:** [More Information Needed]
-- **Compute Region:** [More Information Needed]
-- **Carbon Emitted:** [More Information Needed]
-
-## Technical Specifications [optional]
-
-### Model Architecture and Objective
-
-[More Information Needed]
-
-### Compute Infrastructure
-
-[More Information Needed]
-
-#### Hardware
-
-[More Information Needed]
-
-#### Software
-
-[More Information Needed]
-
-## Check out our other repos
-
-## Citation [optional]
-
-<!-- If there is a paper or blog post introducing the model, the APA and Bibtex information for that should go in this section. -->
-
-| [Semantic Kernel Samples](https://github.com/microsoft/semantic-kernel-samples)   | Sample projects and use cases demonstrating how to use Semantic Kernel in various scenarios. |
-
-| Repo                                                                              | Description                                                                                   |
-| --------------------------------------------------------------------------------- | --------------------------------------------------------------------------------------------- |
-| [Chat Copilot](https://github.com/microsoft/chat-copilot)                         | A reference application that demonstrates how to build a chatbot with Semantic Kernel.        |
-| [Semantic Kernel Docs](https://github.com/MicrosoftDocs/semantic-kernel-docs)     | The home for Semantic Kernel documentation that appears on the Microsoft learn site.          |
-| [Semantic Kernel Starters](https://github.com/microsoft/semantic-kernel-starters) | Starter projects for Semantic Kernel to make it easier to get started.                        |
-| [Kernel Memory](https://github.com/microsoft/kernel-memory)                       | A scalable Memory service to store information and ask questions using the RAG pattern. Kernel Memory is designed to enhance your applications with persistent memory capabilities, allowing you to efficiently manage and retrieve data for intelligent processing. 
-
-## Join the community
-# Semantic Kernel
-
-[![License: MIT](https://img.shields.io/github/license/microsoft/semantic-kernel)](https://github.com/microsoft/semantic-kernel/blob/main/LICENSE)
-
-## Join the community
-# Semantic Kernel
-
-[![License: MIT](https://img.shields.io/github/license/microsoft/semantic-kernel)](https://github.com/microsoft/semantic-kernel/blob/main/LICENSE)
-
-> ℹ️ **NOTE**: The Python SDK for Semantic Kernel is currently in preview. While most
-> of the features available in the C# SDK have been ported, there may be bugs and
-> we're working on some features still - these will come into the repo soon. We are
-> also actively working on improving the code quality and developer experience,
-> and we appreciate your support, input and PRs!
-
-> ℹ️ **NOTE**: This project is in early alpha and, just like AI, will evolve quickly.
-> We invite you to join us in developing the Semantic Kernel together!
-> Please contribute by
-> using GitHub [Discussions](https://github.com/microsoft/semantic-kernel/discussions),
-> opening GitHub [Issues](https://github.com/microsoft/semantic-kernel/issues/new/choose),
-> sending us [PRs](https://github.com/microsoft/semantic-kernel/pulls).
-
-**Semantic Kernel (SK)** is a lightweight SDK enabling integration of AI Large
-Language Models (LLMs) with conventional programming languages. The SK extensible
-programming model combines natural language **semantic functions**, traditional
-code **native functions**, and **embeddings-based memory** unlocking new potential
-and adding value to applications with AI.
-
-SK supports
-[prompt templating](docs/PROMPT_TEMPLATE_LANGUAGE.md), function
-chaining,
-[vectorized memory](docs/EMBEDDINGS.md), and
-[intelligent planning](docs/PLANNER.md)
-capabilities out of the box.
-
-![image](https://user-images.githubusercontent.com/371009/221739773-cf43522f-c1e4-42f2-b73d-5ba84e21febb.png)
-
-Semantic Kernel is designed to support and encapsulate several design patterns from the
-latest in AI research, such that developers can infuse their applications with complex
-[skills](docs/SKILLS.md) like [prompt](docs/PROMPT_TEMPLATE_LANGUAGE.md) chaining,
-recursive reasoning, summarization, zero/few-shot learning, contextual memory,
-long-term memory, [embeddings](docs/EMBEDDINGS.md), semantic indexing, [planning](docs/PLANNER.md),
-and accessing external knowledge stores as well as your own data.
-
-By joining the SK community, you can build AI-first apps faster and have a front-row
-peek at how the SDK is being built. SK has been released as open-source so that more
-pioneering developers can join us in crafting the future of this landmark moment
-in the history of computing.
-
-## Get Started with Semantic Kernel ⚡
-
-Here is a quick example of how to use Semantic Kernel from a Python script.
-
-1. Clone the repo and install SK dependencies, e.g. using `pip install -r python/requirements.txt`
-2. Create a new Python file and add the code below.
-3. Copy and paste your OpenAI **API key** in the script
-   (support for Azure OpenAI is work in progress).
-4. Using Python 3.8 or later, run the code. Enjoy!
-
-```python
-import sys
-sys.path.append("./python")  # nopep8
-import semantic_kernel as sk
-import asyncio
-
-
-kernel = sk.create_kernel()
-
-kernel.config.add_openai_completion_backend(
-    "davinci",
-    "text-davinci-003",
-    "...OpenAI Key...")
-
-sk_prompt = """
-{{$input}}
-
-Give me the TLDR in 5 words.
-"""
-
-tldr_function = sk.extensions.create_semantic_function(
-    kernel,
-    sk_prompt,
-    max_tokens=200,
-    temperature=0,
-    top_p=0.5)
-
-text_to_summarize = """
-    1) A robot may not injure a human being or, through inaction,
-    allow a human being to come to harm.
-
-    2) A robot must obey orders given it by human beings except where
-    such orders would conflict with the First Law.
-
-    3) A robot must protect its own existence as long as such protection
-    does not conflict with the First or Second Law.
-"""
-
-summary = asyncio.run(kernel.run_on_str_async(text_to_summarize, tldr_function))
-
-print(f"Output: {summary}")
-
-# Output: Robots must not harm humans.
-```
-
-## How does this compare to the main C# branch?
-
-Refer to the [FEATURE_PARITY.md](python/FEATURE_PARITY.md) doc to see where
-things stand in matching the features and functionality of the main SK branch.
-
-## Contributing and Community
-
-**BibTeX:**
-
-[More Information Needed]
-
-**APA:**
-
-[More Information Needed]
-
-## Glossary [optional]
-- Check out the [FAQ](https://aka.ms/sk/faq) for common questions and answers                                                                                                                                                      
-
-**BibTeX:**
-
-[More Information Needed]
-
-**APA:**
-
-[More Information Needed]
-
-## Glossary [optional]
-
-- Read the [documentation](https://aka.ms/sk/learn)
-- Learn how to [contribute](https://learn.microsoft.com/en-us/semantic-kernel/get-started/contributing) to the project
-- Ask questions in the [GitHub discussions](https://github.com/microsoft/semantic-kernel/discussions)
-- Ask questions in the [Discord community](https://aka.ms/SKDiscord)
-
-- Attend [regular office hours and SK community events](COMMUNITY.md)
-- Follow the team on our [blog](https://aka.ms/sk/blog)
-
-<!-- If relevant, include terms and calculations in this section that can help readers understand the model or model card. -->
-
-[More Information Needed]
-
-<!-- If relevant, include terms and calculations in this section that can help readers understand the model or model card. -->
-
-[More Information Needed]
-
-<!-- If relevant, include terms and calculations in this section that can help readers understand the model or model card. -->
-
-[More Information Needed]
-
-[![semantic-kernel contributors](https://contrib.rocks/image?repo=microsoft/semantic-kernel)](https://github.com/microsoft/semantic-kernel/graphs/contributors)
--   Read the [documentation](https://aka.ms/sk/learn)
--   Learn how to [contribute](https://github.com/microsoft/semantic-kernel/blob/main/CONTRIBUTING.md) to the project
--   Join the [Discord community](https://aka.ms/SKDiscord)
--   Hear from the team on our [blog](https://aka.ms/sk/blog)
-- ## License                                                                                                                                                      
-This project is licensed under the MIT License - see the [LICENSE](LICENSE) file for details.
-## More Information [optional]
-For any inquiries related to the model card, please contact the team at [email@example.com].                                                                                                                                                      
-For further questions or feedback, please reach out to the maintainers at [contact@example.com].                                                                                                                                                      
-
-## More Information [optional]
-
-[More Information Needed]
-
-## Model Card Authors [optional]
-
-[More Information Needed]
-
-## Model Card Contact
-
-## More Information [optional]
-
-[More Information Needed]
-
-## Model Card Authors [optional]
-
-[More Information Needed]
-
-## Model Card Contact
-For any inquiries related to the model card, please contact the team at [email@example.com].                                                                                                                                                      
-
-Licensed under the [MIT](LICENSE) license.
-For further questions or feedback, please reach out to the maintainers at [contact@example.com].                                                                                                                                                      
-
-title: SK Api
-emoji: 🚀
-colorFrom: indigo
-colorTo: blue
-sdk: docker
-pinned: false
-app_port: 3000
-suggested_hardware: a10g-small
-license: other
----
-
-Check out the configuration reference at https://huggingface.co/docs/hub/spaces-config-reference
----
-license: mit
----
- for detailed instructions on setting up your environment and deploying your application.                                                                                                                                                      
-=======
 
 ## Enhancing Documentation
 
@@ -1166,5 +580,4 @@
 
 The repository follows documented security policies and best practices to ensure the security of the project. These include guidelines for secure coding, regular security reviews, and mandatory security training for developers. The process for monitoring and responding to security alerts is also documented.
 
-For more information, see the `SECURITY.md` file in the repository.
->>>>>>> 637c5bcc
+For more information, see the `SECURITY.md` file in the repository.