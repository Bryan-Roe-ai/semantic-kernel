---
<<<<<<< HEAD
title: SK Api
emoji: 🚀
colorFrom: indigo
colorTo: blue
sdk: docker
pinned: false
app_port: 3000
suggested_hardware: a10g-small
license: other
---

Check out the configuration reference at https://huggingface.co/docs/hub/spaces-config-reference
license: apache-2.0
datasets:
- Bryan-Roe/Dataset
language:
- en
metrics:
- accuracy
- code_eval
base_model:
- Bryan-Roe/SK-api
new_version: Bryan-Roe/SK-api
---
# Model Card for Model ID
=======
runme:
  id: 01J0BYQX0015D3BH4FX0NPA9QQ
  version: v3
---

# Semantic Kernel

[![Python package](https://img.shields.io/pypi/v/semantic-kernel)](https://pypi.org/project/semantic-kernel/)
[![Nuget package](https://img.shields.io/nuget/vpre/Microsoft.SemanticKernel)](https://www.nuget.org/packages/Microsoft.SemanticKernel/)
[![dotnet Docker](https://github.com/microsoft/semantic-kernel/actions/workflows/dotnet-ci-docker.yml/badge.svg?branch=main)](https://github.com/microsoft/semantic-kernel/actions/workflows/dotnet-ci-docker.yml)
[![dotnet Windows](https://github.com/microsoft/semantic-kernel/actions/workflows/dotnet-ci-windows.yml/badge.svg?branch=main)](https://github.com/microsoft/semantic-kernel/actions/workflows/dotnet-ci-windows.yml)
[![License: MIT](https://img.shields.io/github/license/microsoft/semantic-kernel)](https://github.com/microsoft/semantic-kernel/blob/main/LICENSE)
[![Discord](https://img.shields.io/discord/1063152441819942922?label=Discord&logo=discord&logoColor=white&color=d82679)](https://aka.ms/SKDiscord)

[Semantic Kernel](https://learn.microsoft.com/en-us/semantic-kernel/overview/)
is an SDK that integrates Large Language Models (LLMs) like
[OpenAI](https://platform.openai.com/docs/introduction),
[Azure OpenAI](https://azure.microsoft.com/en-us/products/ai-services/openai-service),
and [Hugging Face](https://huggingface.co/)
with conventional programming languages like C#, Python, and Java. Semantic Kernel achieves this
by allowing you to define [plugins](https://learn.microsoft.com/en-us/semantic-kernel/ai-orchestration/plugins)
that can be chained together
in just a [few lines of code](https://learn.microsoft.com/en-us/semantic-kernel/ai-orchestration/chaining-functions?tabs=Csharp#using-the-runasync-method-to-simplify-your-code).

What makes Semantic Kernel _special_, however, is its ability to _automatically_ orchestrate
plugins with AI. With Semantic Kernel
[planners](https://learn.microsoft.com/en-us/semantic-kernel/ai-orchestration/planner), you
can ask an LLM to generate a plan that achieves a user's unique goal. Afterwards,
Semantic Kernel will execute the plan for the user.

#### Please star the repo to show your support for this project

![Orchestrating plugins with planner](https://learn.microsoft.com/en-us/semantic-kernel/media/kernel-infographic.png)

## Getting started with Semantic Kernel

The Semantic Kernel SDK is available in C#, Python, and Java. To get started, choose your preferred language below. See the [Feature Matrix](https://learn.microsoft.com/en-us/semantic-kernel/get-started/supported-languages) to see a breakdown of
feature parity between our currently supported languages.

<table width=100%>
  <tbody>
    <tr>
      <td>
        <img align="left" width=52px src="https://user-images.githubusercontent.com/371009/230673036-fad1e8e6-5d48-49b1-a9c1-6f9834e0d165.png">
        <div>
          <a href="dotnet/README.md">Using Semantic Kernel in C#</a> &nbsp<br/>
        </div>
      </td>
      <td>
        <img align="left" width=52px src="https://raw.githubusercontent.com/devicons/devicon/master/icons/python/python-original.svg">
        <div>
          <a href="python/README.md">Using Semantic Kernel in Python</a>
        </div>
      </td>
      <td>
        <img align="left" width=52px height=52px src="https://upload.wikimedia.org/wikipedia/en/3/30/Java_programming_language_logo.svg" alt="Java logo">
        <div>
          <a href="https://github.com/microsoft/semantic-kernel/blob/main/java/README.md">Using Semantic Kernel in Java</a>
        </div>
      </td>
    </tr>
  </tbody>
</table>

The quickest way to get started with the basics is to get an API key
from either OpenAI or Azure OpenAI and to run one of the C#, Python, and Java console applications/scripts below.

### For C

1. Create a new console app.
2. Add the semantic kernel nuget [Microsoft.SemanticKernel](https://www.nuget.org/packages/Microsoft.SemanticKernel/).
3. Copy the code from [here](dotnet/README.md) into the app `Program.cs` file.
4. Replace the configuration placeholders for API key and other params with your key and settings.
5. Run with `F5` or `dotnet run`
>>>>>>> 3b9479e2

<!-- Provide a quick summary of what the model is/does. -->

This modelcard aims to be a base template for new models. It has been generated using [this raw template](https://github.com/huggingface/huggingface_hub/blob/main/src/huggingface_hub/templates/modelcard_template.md?plain=1).

## Model Details

<<<<<<< HEAD
### Model Description
=======
1. Clone the repository: `git clone https://github.com/microsoft/semantic-kernel.git`
   1. To access the latest Java code, clone and checkout the Java development branch: `git clone -b java-development https://github.com/microsoft/semantic-kernel.git`

2. Follow the instructions [here](https://github.com/microsoft/semantic-kernel/blob/main/java/samples/sample-code/README.md)
>>>>>>> 3b9479e2

<!-- Provide a longer summary of what this model is. -->



- **Developed by:** [More Information Needed]
- **Funded by [optional]:** [More Information Needed]
- **Shared by [optional]:** [More Information Needed]
- **Model type:** [More Information Needed]
- **Language(s) (NLP):** [More Information Needed]
- **License:** [More Information Needed]
- **Finetuned from model [optional]:** [More Information Needed]

<<<<<<< HEAD
### Model Sources [optional]
=======
1. 📖 [Overview of the kernel](https://learn.microsoft.com/en-us/semantic-kernel/ai-orchestration/)
2. 🔌 [Understanding AI plugins](https://learn.microsoft.com/en-us/semantic-kernel/ai-orchestration/plugins)
3. 👄 [Creating semantic functions](https://learn.microsoft.com/en-us/semantic-kernel/ai-orchestration/semantic-functions)
4. 💽 [Creating native functions](https://learn.microsoft.com/en-us/semantic-kernel/ai-orchestration/native-functions)
5. ⛓️ [Chaining functions together](https://learn.microsoft.com/en-us/semantic-kernel/ai-orchestration/chaining-functions)
6. 🤖 [Auto create plans with planner](https://learn.microsoft.com/en-us/semantic-kernel/ai-orchestration/planner)
7. 💡 [Create and run a ChatGPT plugin](https://learn.microsoft.com/en-us/semantic-kernel/ai-orchestration/chatgpt-plugins)
>>>>>>> 3b9479e2

<!-- Provide the basic links for the model. -->

- **Repository:** [More Information Needed]
- **Paper [optional]:** [More Information Needed]
- **Demo [optional]:** [More Information Needed]

## Uses

<!-- Address questions around how the model is intended to be used, including the foreseeable users of the model and those affected by the model. -->

### Direct Use

<!-- This section is for the model use without fine-tuning or plugging into a larger ecosystem/app. -->

[More Information Needed]

### Downstream Use [optional]

<!-- This section is for the model use when fine-tuned for a task, or when plugged into a larger ecosystem/app -->

[More Information Needed]

### Out-of-Scope Use

<!-- This section addresses misuse, malicious use, and uses that the model will not work well for. -->

[More Information Needed]

## Bias, Risks, and Limitations

<!-- This section is meant to convey both technical and sociotechnical limitations. -->

[More Information Needed]

### Recommendations

<!-- This section is meant to convey recommendations with respect to the bias, risk, and technical limitations. -->

Users (both direct and downstream) should be made aware of the risks, biases and limitations of the model. More information needed for further recommendations.

## How to Get Started with the Model

Use the code below to get started with the model.

[More Information Needed]

## Training Details

### Training Data

<!-- This should link to a Dataset Card, perhaps with a short stub of information on what the training data is all about as well as documentation related to data pre-processing or additional filtering. -->

[More Information Needed]

### Training Procedure

<!-- This relates heavily to the Technical Specifications. Content here should link to that section when it is relevant to the training procedure. -->

#### Preprocessing [optional]

[More Information Needed]


#### Training Hyperparameters

- **Training regime:** [More Information Needed] <!--fp32, fp16 mixed precision, bf16 mixed precision, bf16 non-mixed precision, fp16 non-mixed precision, fp8 mixed precision -->

#### Speeds, Sizes, Times [optional]

<!-- This section provides information about throughput, start/end time, checkpoint size if relevant, etc. -->

[More Information Needed]

## Evaluation

<!-- This section describes the evaluation protocols and provides the results. -->

### Testing Data, Factors & Metrics

#### Testing Data

<!-- This should link to a Dataset Card if possible. -->

[More Information Needed]

#### Factors

<!-- These are the things the evaluation is disaggregating by, e.g., subpopulations or domains. -->

[More Information Needed]

#### Metrics

<!-- These are the evaluation metrics being used, ideally with a description of why. -->

[More Information Needed]

### Results

[More Information Needed]

#### Summary



## Model Examination [optional]

<!-- Relevant interpretability work for the model goes here -->

[More Information Needed]

## Environmental Impact

<!-- Total emissions (in grams of CO2eq) and additional considerations, such as electricity usage, go here. Edit the suggested text below accordingly -->

Carbon emissions can be estimated using the [Machine Learning Impact calculator](https://mlco2.github.io/impact#compute) presented in [Lacoste et al. (2019)](https://arxiv.org/abs/1910.09700).

- **Hardware Type:** [More Information Needed]
- **Hours used:** [More Information Needed]
- **Cloud Provider:** [More Information Needed]
- **Compute Region:** [More Information Needed]
- **Carbon Emitted:** [More Information Needed]

## Technical Specifications [optional]

### Model Architecture and Objective

[More Information Needed]

### Compute Infrastructure

[More Information Needed]

#### Hardware

[More Information Needed]

#### Software

[More Information Needed]

## Citation [optional]

<!-- If there is a paper or blog post introducing the model, the APA and Bibtex information for that should go in this section. -->

**BibTeX:**

[More Information Needed]

**APA:**

[More Information Needed]

## Glossary [optional]

<!-- If relevant, include terms and calculations in this section that can help readers understand the model or model card. -->

[More Information Needed]

## More Information [optional]

[More Information Needed]

## Model Card Authors [optional]

[More Information Needed]

## Model Card Contact

[More Information Needed]<|MERGE_RESOLUTION|>--- conflicted
+++ resolved
@@ -1,5 +1,4 @@
 ---
-<<<<<<< HEAD
 title: SK Api
 emoji: 🚀
 colorFrom: indigo
@@ -25,7 +24,6 @@
 new_version: Bryan-Roe/SK-api
 ---
 # Model Card for Model ID
-=======
 runme:
   id: 01J0BYQX0015D3BH4FX0NPA9QQ
   version: v3
@@ -100,7 +98,6 @@
 3. Copy the code from [here](dotnet/README.md) into the app `Program.cs` file.
 4. Replace the configuration placeholders for API key and other params with your key and settings.
 5. Run with `F5` or `dotnet run`
->>>>>>> 3b9479e2
 
 <!-- Provide a quick summary of what the model is/does. -->
 
@@ -108,14 +105,11 @@
 
 ## Model Details
 
-<<<<<<< HEAD
 ### Model Description
-=======
 1. Clone the repository: `git clone https://github.com/microsoft/semantic-kernel.git`
    1. To access the latest Java code, clone and checkout the Java development branch: `git clone -b java-development https://github.com/microsoft/semantic-kernel.git`
 
 2. Follow the instructions [here](https://github.com/microsoft/semantic-kernel/blob/main/java/samples/sample-code/README.md)
->>>>>>> 3b9479e2
 
 <!-- Provide a longer summary of what this model is. -->
 
@@ -129,9 +123,7 @@
 - **License:** [More Information Needed]
 - **Finetuned from model [optional]:** [More Information Needed]
 
-<<<<<<< HEAD
 ### Model Sources [optional]
-=======
 1. 📖 [Overview of the kernel](https://learn.microsoft.com/en-us/semantic-kernel/ai-orchestration/)
 2. 🔌 [Understanding AI plugins](https://learn.microsoft.com/en-us/semantic-kernel/ai-orchestration/plugins)
 3. 👄 [Creating semantic functions](https://learn.microsoft.com/en-us/semantic-kernel/ai-orchestration/semantic-functions)
@@ -139,7 +131,6 @@
 5. ⛓️ [Chaining functions together](https://learn.microsoft.com/en-us/semantic-kernel/ai-orchestration/chaining-functions)
 6. 🤖 [Auto create plans with planner](https://learn.microsoft.com/en-us/semantic-kernel/ai-orchestration/planner)
 7. 💡 [Create and run a ChatGPT plugin](https://learn.microsoft.com/en-us/semantic-kernel/ai-orchestration/chatgpt-plugins)
->>>>>>> 3b9479e2
 
 <!-- Provide the basic links for the model. -->
 
