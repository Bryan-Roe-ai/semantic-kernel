# About Semantic Kernel

This repository contains the semantic-kernel, a powerful tool designed to facilitate seamless integration and interaction with various services. The API is built to be robust, efficient, and easy to use, providing developers with the necessary tools to build and deploy applications quickly.

## Features

- **High Performance**, capable of handling large volumes of requests with minimal latency.

- **Scalability**: Easily scale your applications to meet growing demands without compromising performance.

- **Security**: Built-in security features to protect your data and ensure safe transactions.

- **Flexibility**: Compatible with various platforms and can be customized to meet specific project requirements.

## Getting Started

To start using the semantic-kernel, follow these steps:

1. **Installation**: Clone the repository and install the necessary dependencies.

   ```bash
   git clone https://github.com/Bryan-Roe/semantic-kernel.git
   cd semantic-kernel
   npm install
   ```

2. **Configuration**: Configure the API settings by editing the `config.json` file to match your environment and requirements.

3. **Running the API**: Start the API server using the following command:

   ```bash
   npm start
   ```

4. **Testing**

---

## Project Details

## emoji: 🚀

## colorFrom: indigo

## colorTo: blue

## sdk: docker

## pinned: false

## app_port: 3000

## suggested_hardware: a10g-small

license: other
---

Check out the configuration reference at <https://huggingface.co/docs/hub/spaces-config-reference>
license: apache-2.0
datasets:

- Bryan-Roe/Dataset
language:
- en
metrics:
- accuracy
- code_eval
base_model:
- Bryan-Roe/semantic-kernel
new_version: Bryan-Roe/semantic-kernel

---

## Model Card for Model ID

## runme

### id: 01J0BYQX0015D3BH4FX0NPA9QQ

### version: v3

---

## Semantic Kernel

## Status

- Python  
  [![Python package](https://img.shields.io/pypi/v/semantic-kernel)](https://pypi.org/project/semantic-kernel/)
- .NET
  [![Nuget package](https://img.shields.io/nuget/vpre/Microsoft.SemanticKernel)](https://www.nuget.org/packages/Microsoft.SemanticKernel/)[![dotnet Docker](https://github.com/microsoft/semantic-kernel/actions/workflows/dotnet-ci-docker.yml/badge.svg?branch=main)](https://github.com/microsoft/semantic-kernel/actions/workflows/dotnet-ci-docker.yml)[![dotnet Windows](https://github.com/microsoft/semantic-kernel/actions/workflows/dotnet-ci-windows.yml/badge.svg?branch=main)](https://github.com/microsoft/semantic-kernel/actions/workflows/dotnet-ci-windows.yml)

## Overview

[![License: MIT](https://img.shields.io/github/license/microsoft/semantic-kernel)](https://github.com/microsoft/semantic-kernel/blob/main/LICENSE)
[![Discord](https://img.shields.io/discord/1063152441819942922?label=Discord&logo=discord&logoColor=white&color=d82679)](https://aka.ms/SKDiscord)

<<<<<<< HEAD
[Semantic Kernel](https://learn.microsoft.com/en-us/semantic-kernel/overview/)
is an SDK that integrates Large Language Models (LLMs) like
[OpenAI](https://platform.openai.com/docs/introduction),
[Azure OpenAI](https://azure.microsoft.com/en-us/products/ai-services/openai-service),
and [Hugging Face](https://huggingface.co/)
with conventional programming languages like C#, Python, and Java. Semantic Kernel achieves this
by allowing you to define [plugins](https://learn.microsoft.com/en-us/semantic-kernel/concepts/plugins)
that can be chained together
in just a [few lines of code](https://learn.microsoft.com/en-us/semantic-kernel/ai-orchestration/chaining-functions?tabs=Csharp#using-the-runasync-method-to-simplify-your-code).

What makes Semantic Kernel _special_, however, is its ability to _automatically_ orchestrate
plugins with AI. With Semantic Kernel
[planners](https://learn.microsoft.com/en-us/semantic-kernel/ai-orchestration/planner), you
can ask an LLM to generate a plan that achieves a user's unique goal. Afterwards,
Semantic Kernel will execute the plan for the user.
=======
Semantic Kernel is a set of libraries for easily integrating AI into applications and services implemented with C#, Java, and Python.

It provides:
- abstractions for AI services (such as chat, text to images, audio to text, etc.) and memory stores
- implementations of those abstractions for services from [OpenAI](https://platform.openai.com/docs/introduction), [Azure OpenAI](https://azure.microsoft.com/en-us/products/ai-services/openai-service), [Hugging Face](https://huggingface.co/), local models, and more, and for a multitude of vector databases, such as those from [Chroma](https://docs.trychroma.com/getting-started), [Qdrant](https://qdrant.tech/), [Milvus](https://milvus.io/), and [Azure](https://learn.microsoft.com/en-us/azure/search/search-what-is-azure-search)
- a common representation for [plugins](https://learn.microsoft.com/en-us/semantic-kernel/ai-orchestration/plugins), which can then be orchestrated automatically by AI
- the ability to create such plugins from a multitude of sources, including from OpenAPI specifications, prompts, and arbitrary code written in the target language
- extensible support for prompt management and rendering, including built-in handling of common formats like Handlebars and Liquid
- and a wealth of functionality layered on top of these abstractions, such as filters for responsible AI, dependency injection integration, and more.
>>>>>>> 0449d8da

It provides:

### Key Features and Functionality

<<<<<<< HEAD
- abstractions for AI services (such as chat, text to images, audio to text, etc.) and memory stores
- implementations of those abstractions for services from [OpenAI](https://platform.openai.com/docs/introduction), [Azure OpenAI](https://azure.microsoft.com/en-us/products/ai-services/openai-service), [Hugging Face](https://huggingface.co/), local models, and more, and for a multitude of vector databases, such as those from [Chroma](https://docs.trychroma.com/getting-started), [Qdrant](https://qdrant.tech/), [Milvus](https://milvus.io/), and [Azure](https://learn.microsoft.com/en-us/azure/search/search-what-is-azure-search)
- a common representation for [plugins](https://learn.microsoft.com/en-us/semantic-kernel/ai-orchestration/plugins), which can then be orchestrated automatically by AI
- the ability to create such plugins from a multitude of sources, including from OpenAPI specifications, prompts, and arbitrary code written in the target language
- extensible support for prompt management and rendering, including built-in handling of common formats like Handlebars and Liquid
- and a wealth of functionality layered on top of these abstractions, such as filters for responsible AI, dependency injection integration, and more.

Semantic Kernel is utilized by enterprises due to its flexibility, modularity and observability. Backed with security enhancing capabilities like telemetry support, and hooks and filters so you’ll feel confident you’re delivering responsible AI solutions at scale.
Semantic Kernel was designed to be future proof, easily connecting your code to the latest AI models evolving with the technology as it advances. When new models are released, you’ll simply swap them out without needing to rewrite your entire codebase.

#### Please star the repo to show your support for this project

![Enterprise-ready](https://learn.microsoft.com/en-us/semantic-kernel/media/enterprise-ready.png)

=======
>>>>>>> 0449d8da
## Getting started with Semantic Kernel

The Semantic Kernel SDK is available in C#, Python, and Java. To get started, choose your preferred language below. See the [Feature Matrix](https://learn.microsoft.com/en-us/semantic-kernel/get-started/supported-languages) for a breakdown of
feature parity between our currently supported languages.

| | | |
|---|---|---|
| ![C# Logo](https://user-images.githubusercontent.com/371009/230673036-fad1e8e6-5d48-49b1-a9c1-6f9834e0d165.png)<br>[Using Semantic Kernel in C#](dotnet/README.md) | ![Python Logo](https://raw.githubusercontent.com/devicons/devicon/master/icons/python/python-original.svg)<br>[Using Semantic Kernel in Python](python/README.md) | ![Java logo](https://upload.wikimedia.org/wikipedia/en/3/30/Java_programming_language_logo.svg)<br>[Using Semantic Kernel in Java](https://github.com/microsoft/semantic-kernel/blob/main/java/README.md) |

The quickest way to get started with the basics is to get an API key
from either OpenAI or Azure OpenAI and to run one of the C#, Python, and Java console applications/scripts below.

### For C

1. Go to the Quick start page [here](https://learn.microsoft.com/en-us/semantic-kernel/get-started/quick-start-guide?pivots=programming-language-csharp) and follow the steps to dive in.
2. After Installing the SDK, we advise you follow the steps and code detailed to write your first console app.
   ![dotnetmap](https://learn.microsoft.com/en-us/semantic-kernel/media/dotnetmap.png)

### For Python

1. Go to the Quick start page [here](https://learn.microsoft.com/en-us/semantic-kernel/get-started/quick-start-guide?pivots=programming-language-python) and follow the steps to dive in.
2. You'll need to ensure that you toggle to Python in the Choose a programming language table at the top of the page.
   ![pythonmap](https://learn.microsoft.com/en-us/semantic-kernel/media/pythonmap.png)

### For Java

The Java code is in the [semantic-kernel-java](https://github.com/microsoft/semantic-kernel-java) repository. See
[semantic-kernel-java build](https://github.com/microsoft/semantic-kernel-java/blob/main/BUILD.md) for instructions on
how to build and run the Java code.

Please file Java Semantic Kernel specific issues in
the [semantic-kernel-java](https://github.com/microsoft/semantic-kernel-java) repository.

<!-- Provide a quick summary of what the model is/does. -->

This modelcard aims to be a base template for new models. It has been generated using [this raw template](https://github.com/huggingface/huggingface_hub/blob/main/src/huggingface_hub/templates/modelcard_template.md?plain=1).

### Model Details

### Technical Model Description

<!-- Provide a quick summary of what the model is/does. -->

This modelcard aims to be a base template for new models. It has been generated using [this raw template](https://github.com/huggingface/huggingface_hub/blob/main/src/huggingface_hub/templates/modelcard_template.md?plain=1).

## Technical Model Details

### Model Description

1. Clone the repository: `git clone https://github.com/microsoft/semantic-kernel.git`
   1. To access the latest Java code, clone and checkout the Java development branch: `git clone -b java-development https://github.com/microsoft/semantic-kernel.git`

2. Follow the instructions [here](https://github.com/microsoft/semantic-kernel/blob/main/java/samples/sample-code/README.md)

## Learning how to use Semantic Kernel

To learn how to use the Semantic Kernel, you can explore various resources and tutorials available in the repository. The Semantic Kernel is a versatile tool designed to facilitate the integration of semantic understanding into applications. It provides a range of functionalities that enable developers to build more intelligent and context-aware systems.

### Key Features

- **Semantic
<!-- Provide a longer summary of what this model is. -->

- [Getting Started with C# notebook](dotnet/notebooks/00-getting-started.ipynb)
- [Getting Started with Python notebook](python/samples/getting_started/00-getting-started.ipynb)

- [Getting Started with C# notebook](dotnet/notebooks/00-getting-started.ipynb)
- [Getting Started with Python notebook](python/samples/getting_started/00-getting-started.ipynb)

- **Developed by:** [More Information Needed]
- **Funded by [optional]:** [More Information Needed]
- **Shared by [optional]:** [More Information Needed]
- **Model type:** [More Information Needed]
- **Language(s) (NLP):** [More Information Needed]
- **License:** [More Information Needed]
- **Finetuned from model [optional]:** [More Information Needed]

1. 📖 [Getting Started](https://learn.microsoft.com/en-us/semantic-kernel/get-started/quick-start-guide)
1. 🔌 [Detailed Samples](https://learn.microsoft.com/en-us/semantic-kernel/get-started/detailed-samples)
1. 💡 [Concepts](https://learn.microsoft.com/en-us/semantic-kernel/concepts/agents)

<!-- Provide a longer summary of what this model is. -->

- [Getting Started with C# notebook](dotnet/notebooks/00-getting-started.ipynb)
- [Getting Started with Python notebook](python/samples/getting_started/00-getting-started.ipynb)

- **Developed by:** [More Information Needed]
- **Funded by [optional]:** [More Information Needed]
- **Shared by [optional]:** [More Information Needed]
- **Model type:** [More Information Needed]
- **Language(s) (NLP):** [More Information Needed]
- **License:** [More Information Needed]
- **Finetuned from model [optional]:** [More Information Needed]

1. 📖 [Getting Started](https://learn.microsoft.com/en-us/semantic-kernel/get-started/quick-start-guide)
1. 🔌 [Detailed Samples](https://learn.microsoft.com/en-us/semantic-kernel/get-started/detailed-samples)
1. 💡 [Concepts](https://learn.microsoft.com/en-us/semantic-kernel/concepts/agents)
1. 📊 [Integrating with external data sources](https://learn.microsoft.com/en-us/semantic-kernel/ai-orchestration/external-data-integration)

### Model Sources [optional]

1. 📖 [Overview of the kernel](https://learn.microsoft.com/en-us/semantic-kernel/ai-orchestration/)
2. 🔌 [Understanding AI plugins](https://learn.microsoft.com/en-us/semantic-kernel/ai-orchestration/plugins)
3. 👄 [Creating semantic functions](https://learn.microsoft.com/en-us/semantic-kernel/ai-orchestration/semantic-functions)
4. 💽 [Creating native functions](https://learn.microsoft.com/en-us/semantic-kernel/ai-orchestration/native-functions)
5. ⛓️ [Chaining functions together](https://learn.microsoft.com/en-us/semantic-kernel/ai-orchestration/chaining-functions)
6. 🤖 [Auto create plans with planner](https://learn.microsoft.com/en-us/semantic-kernel/ai-orchestration/planner)
7. 💡 [Create and run a ChatGPT plugin](https://learn.microsoft.com/en-us/semantic-kernel/ai-orchestration/chatgpt-plugins)

<!-- Provide the basic links for the model. -->

- **Repository:** [More Information Needed]
- **Paper [optional]:** [More Information Needed]
- **Demo [optional]:** [More Information Needed]

## Model Uses and Applications

<!-- Address questions around how the model is intended to be used, including the foreseeable users of the model and those affected by the model. -->

### Direct Model Use

<!-- This section is for the model use without fine-tuning or plugging into a larger ecosystem/app. -->

[More Information Needed]

### Downstream Applications [optional]

<!-- This section is for the model use when fine-tuned for a task, or when plugged into a larger ecosystem/app -->

[More Information Needed]

### Out-of-Scope Applications and Limitations

<!-- This section addresses misuse, malicious use, and uses that the model will not work well for. -->

[More Information Needed]

## Known Limitations and Risks

<!-- This section is meant to convey both technical and sociotechnical limitations. -->

[More Information Needed]

### Implementation Recommendations

<!-- This section is meant to convey recommendations with respect to the bias, risk, and technical limitations. -->

Users (both direct and downstream) should be made aware of the risks, biases and limitations of the model. More information needed for further recommendations.

## Getting Started with Model Implementation

Use the code below to get started with the model.

[More Information Needed]

## Model Training

### Model Training Data

<!-- This should link to a Dataset Card, perhaps with a short stub of information on what the training data is all about as well as documentation related to data pre-processing or additional filtering. -->

[More Information Needed]

### Model Training Procedure

<!-- This relates heavily to the Technical Specifications. Content here should link to that section when it is relevant to the training procedure. -->

#### Data Preprocessing [optional]

[More Information Needed]

#### Model Training Parameters

- **Training regime:** [More Information Needed] <!--fp32, fp16 mixed precision, bf16 mixed precision, bf16 non-mixed precision, fp16 non-mixed precision, fp8 mixed precision -->

#### Performance Metrics [optional]

<!-- This section provides information about throughput, start/end time, checkpoint size if relevant, etc. -->

[More Information Needed]

## Model Evaluation Results

<!-- This section describes the evaluation protocols and provides the results. -->

### Testing Data, Factors & Metrics

#### Test Dataset Analysis

<!-- This should link to a Dataset Card if possible. -->

[More Information Needed]

#### Evaluation Factors

<!-- These are the things the evaluation is disaggregating by, e.g., subpopulations or domains. -->

[More Information Needed]

#### Performance Metrics

<!-- These are the evaluation metrics being used, ideally with a description of why. -->

[More Information Needed]

### Evaluation Results

[More Information Needed]

#### Results Summary

## Model Examination Results [optional]

<!-- Relevant interpretability work for the model goes here -->

[More Information Needed]

## Environmental Impact Assessment

<!-- Total emissions (in grams of CO2eq) and additional considerations, such as electricity usage, go here. Edit the suggested text below accordingly -->

Carbon emissions can be estimated using the [Machine Learning Impact calculator](https://mlco2.github.io/impact#compute) presented in [Lacoste et al. (2019)](https://arxiv.org/abs/1910.09700).

Carbon emissions can be estimated using the [Machine Learning Impact calculator](https://mlco2.github.io/impact#compute) presented in [Lacoste et al. (2019)](https://arxiv.org/abs/1910.09700).

<!-- Provide the basic links for the model. -->

- **Repository:** [More Information Needed]
- **Paper [optional]:** [More Information Needed]
- **Demo [optional]:** [More Information Needed]

## Uses

<!-- Address questions around how the model is intended to be used, including the foreseeable users of the model and those affected by the model. -->

### Direct Use

<!-- This section is for the model use without fine-tuning or plugging into a larger ecosystem/app. -->

[More Information Needed]

### Downstream Use [optional]

<!-- This section is for the model use when fine-tuned for a task, or when plugged into a larger ecosystem/app -->

[More Information Needed]

### Out-of-Scope Use

<!-- This section addresses misuse, malicious use, and uses that the model will not work well for. -->

[More Information Needed]

## Bias, Risks, and Limitations

<!-- This section is meant to convey both technical and sociotechnical limitations. -->

[More Information Needed]

### Recommendations

<!-- This section is meant to convey recommendations with respect to the bias, risk, and technical limitations. -->

Users (both direct and downstream) should be made aware of the risks, biases and limitations of the model. More information needed for further recommendations.

## How to Get Started with the Model

Use the code below to get started with the model.

[More Information Needed]

## Training Details

### Training Data

<!-- This should link to a Dataset Card, perhaps with a short stub of information on what the training data is all about as well as documentation related to data pre-processing or additional filtering. -->

[More Information Needed]

### Training Procedure

<!-- This relates heavily to the Technical Specifications. Content here should link to that section when it is relevant to the training procedure. -->

#### Preprocessing [optional]

[More Information Needed]

#### Training Hyperparameters

- **Training regime:** [More Information Needed] <!--fp32, fp16 mixed precision, bf16 mixed precision, bf16 non-mixed precision, fp16 non-mixed precision, fp8 mixed precision -->

#### Speeds, Sizes, Times [optional]

<!-- This section provides information about throughput, start/end time, checkpoint size if relevant, etc. -->

[More Information Needed]

## Evaluation

<!-- This section describes the evaluation protocols and provides the results. -->

### Test Data, Metrics & Evaluation Factors

#### Testing Data

<!-- This should link to a Dataset Card if possible. -->

[More Information Needed]

#### Factors

<!-- These are the things the evaluation is disaggregating by, e.g., subpopulations or domains. -->

[More Information Needed]

#### Metrics

<!-- These are the evaluation metrics being used, ideally with a description of why. -->

[More Information Needed]

### Results

[More Information Needed]

#### Summary

## Model Examination [optional]

<!-- Relevant interpretability work for the model goes here -->

[More Information Needed]

## Environmental Impact

<!-- Total emissions (in grams of CO2eq) and additional considerations, such as electricity usage, go here. Edit the suggested text below accordingly -->

Carbon emissions can be estimated using the [Machine Learning Impact calculator](https://mlco2.github.io/impact#compute) presented in [Lacoste et al. (2019)](https://arxiv.org/abs/1910.09700).

- [C# API reference](https://learn.microsoft.com/en-us/dotnet/api/microsoft.semantickernel?view=semantic-kernel-dotnet)
- [Python API reference](https://learn.microsoft.com/en-us/python/api/semantic-kernel/semantic_kernel?view=semantic-kernel-python)
- Java API reference (coming soon)

## Visual Studio Code extension: design semantic functions with ease

The Semantic Kernel extension for Visual Studio Code makes it easy to design and test semantic functions. The extension provides an interface for designing semantic functions and allows you to test them with the push of a button with your existing models and data.

## Join the community

We welcome your contributions and suggestions to SK community! One of the easiest
ways to participate is to engage in discussions in the GitHub repository.
Bug reports and fixes are welcome!

For new features, components, or extensions, please open an issue and discuss with
us before sending a PR. This is to avoid rejection as we might be taking the core
in a different direction, but also to consider the impact on the larger ecosystem.

To learn more and get started:

- Read the [documentation](https://aka.ms/sk/learn)
- Learn how to [contribute](https://learn.microsoft.com/en-us/semantic-kernel/get-started/contributing) to the project
- Ask questions in the [GitHub discussions](https://github.com/microsoft/semantic-kernel/discussions)
- Ask questions in the [Discord community](https://aka.ms/SKDiscord)

- Attend [regular office hours and SK community events](COMMUNITY.md)
- Follow the team on our [blog](https://aka.ms/sk/blog)

## Contributor Wall of Fame

[![semantic-kernel contributors](https://contrib.rocks/image?repo=microsoft/semantic-kernel)](https://github.com/microsoft/semantic-kernel/graphs/contributors)

## Code of Conduct

This project has adopted the
[Microsoft Open Source Code of Conduct](https://opensource.microsoft.com/codeofconduct/).
For more information see the
[Code of Conduct FAQ](https://opensource.microsoft.com/codeofconduct/faq/)
or contact [opencode@microsoft.com](mailto:opencode@microsoft.com)
with any additional questions or comments.

## License

Copyright (c) Microsoft Corporation. All rights reserved.

Licensed under the [MIT](LICENSE) license.

## Enhancing Documentation

### Detailed Explanations and Examples

To enhance the existing documentation, we have added more detailed explanations and examples to help users understand how to use the various features of the repository. These explanations and examples are included in the relevant sections of the documentation files such as `README.md` and `java/README.md`.

### Code Snippets and Usage Examples

We have included more code snippets and usage examples in the documentation to provide practical guidance on how to use the repository's features. These code snippets and examples are designed to help users quickly grasp the concepts and apply them in their own projects.

### Repository Structure Explanation

To help users navigate the repository, we have added a section that explains the structure of the repository and the purpose of each directory and file. This section provides an overview of the repository's organization and helps users understand where to find specific components and resources.

## Security Fixes

This repository uses several tools to automatically identify and fix security vulnerabilities:

### CodeQL

CodeQL is used to analyze the code for security vulnerabilities and errors. The results are shown as code scanning alerts in GitHub. The repository includes multiple CodeQL workflows such as `.github/workflows/codeql-adv.yml`, `.github/workflows/codeql-analysis.yml`, and `.github/workflows/codeql.yml`. These workflows are configured to run on push, pull request, and scheduled events. CodeQL analyzes various languages including C/C++, C#, Java, JavaScript, TypeScript, Python, and Ruby.

For more information, see the [CodeQL documentation](https://docs.github.com/en/code-security/code-scanning/automatically-scanning-your-code-for-vulnerabilities-and-errors/about-code-scanning-with-codeql).

### Dependabot

Dependabot automatically checks for updates to dependencies and creates pull requests to update them. This helps in keeping the dependencies up-to-date and secure, reducing the risk of vulnerabilities in outdated packages. The repository includes a Dependabot configuration file `.github/dependabot.yml`. The configuration includes updates for nuget, npm, pip, and github-actions, and is set to run weekly on Monday.

For more information, see the [Dependabot documentation](https://docs.github.com/en/code-security/supply-chain-security/keeping-your-dependencies-updated-automatically).

### Frogbot

Frogbot uses JFrog Xray to scan the project for security vulnerabilities. It automatically creates pull requests with fixes for vulnerable project dependencies. The repository includes Frogbot workflows such as `.github/workflows/frogbot-scan-and-fix.yml` and `.github/workflows/frogbot-scan-pr.yml`. These workflows are configured to run on push and pull request events, respectively. The necessary environment variables for JFrog Xray and GitHub token are set in the workflows.

For more information, see the [Frogbot documentation](https://github.com/jfrog/frogbot#frogbot).

### Additional Security Linters

To further enhance security, the repository integrates additional security linters:

- **ESLint**: For JavaScript/TypeScript code, ESLint helps identify and report on patterns found in ECMAScript/JavaScript code. The repository includes an ESLint workflow in `.github/workflows/eslint.yml`.
- **Bandit**: For Python code, Bandit is a security linter designed to find common security issues. The repository includes a Bandit workflow in `.github/workflows/bandit.yml`.
- **DevSkim**: A security linter for various languages, DevSkim helps identify potential security issues early in the development process. The repository includes a DevSkim workflow in `.github/workflows/devskim.yml`.
- **PHPMD**: For PHP code, PHPMD is a tool that looks for several potential problems within the source code. The repository includes a PHPMD workflow in `.github/workflows/phpmd.yml`.
- **rust-clippy**: For Rust code, rust-clippy is a tool that runs a bunch of lints to catch common mistakes and help improve Rust code. The repository includes a rust-clippy workflow in `.github/workflows/rust-clippy.yml`.
- **lintr**: For R code, lintr provides static code analysis, checking for adherence to a given style, identifying syntax errors, and possible semantic issues. The repository includes a lintr workflow in `.github/workflows/lintr.yml`.

### Automated Security Testing

The repository is set up with automated security testing workflows to ensure continuous security validation:

- **EthicalCheck**: For API security testing, the repository includes an EthicalCheck workflow in `.github/workflows/ethicalcheck.yml`.
- **Mayhem for API**: For API fuzz testing, the repository includes a Mayhem for API workflow in `.github/workflows/mayhem-for-api.yml`.
- **OSSAR**: For open source static analysis, the repository includes an OSSAR workflow in `.github/workflows/ossar.yml`.

### Security Policies and Best Practices

The repository follows documented security policies and best practices to ensure the security of the project. These include guidelines for secure coding, regular security reviews, and mandatory security training for developers. The process for monitoring and responding to security alerts is also documented.

For more information, see the `SECURITY.md` file in the repository.

## Ensuring Successful Completion of All GitHub Actions

To ensure that all GitHub Actions complete successfully, we have implemented a new workflow and script. This section provides information about the new workflow and how to use it.

### New Workflow: ensure-success.yml

We have added a new workflow file `.github/workflows/ensure-success.yml` to ensure all GitHub Actions complete successfully. This workflow runs on `push`, `pull_request`, and `schedule` events. It checks the status of all other workflows and retries failed ones up to 3 times.

### Updated Existing Workflows

We have updated existing workflows to include a step that triggers the new `ensure-success.yml` workflow upon completion. This ensures that the new workflow is executed after each workflow run.

### New Script: check-workflow-status.sh

We have added a new script `scripts/check-workflow-status.sh` to check the status of all workflows and trigger retries if needed. This script is used by the new workflow to ensure successful completion of all GitHub Actions.

### Instructions

To use the new workflow and script, follow these steps:

1. Ensure that the new workflow file `.github/workflows/ensure-success.yml` is present in your repository.
2. Ensure that the new script `scripts/check-workflow-status.sh` is present in your repository.
3. Update your existing workflows to include a step that triggers the new `ensure-success.yml` workflow upon completion.

By following these steps, you can ensure that all GitHub Actions complete successfully and that any failed workflows are retried automatically.

## Using Discussions for Problem-Solving

We encourage the use of GitHub Discussions to come up with solutions to problems. Discussions provide a platform for collaborative problem-solving and knowledge sharing within the community. Here are some guidelines for creating and participating in discussions:

### Creating a Discussion

1. Navigate to the "Discussions" tab in the repository.
2. Click on the "New Discussion" button.
3. Choose an appropriate category for your discussion (e.g., Q&A, Ideas, General).
4. Provide a clear and concise title for your discussion.
5. Describe the problem or topic in detail, including any relevant context or background information.
6. Click on the "Start Discussion" button to create the discussion.

### Participating in a Discussion

1. Browse the existing discussions to find topics of interest.
2. Click on a discussion to view the details and comments.
3. Add your comments, suggestions, or solutions to the discussion.
4. Be respectful and constructive in your responses.
5. Use reactions to show support or agreement with comments.

### Examples of Using Discussions

- **Problem-Solving**: Use discussions to seek help with specific issues or challenges you are facing. Describe the problem, share any relevant code or error messages, and ask for suggestions or solutions from the community.
- **Feature Requests**: Use discussions to propose new features or enhancements. Describe the feature, explain its benefits, and gather feedback from the community.
- **General Questions**: Use discussions to ask general questions about the repository, its usage, or best practices. Share your knowledge and help others by answering their questions.

For more detailed guidelines on using discussions, refer to the `DISCUSSIONS.md` file in the root directory of the repository.

## Contributing Guidelines

We welcome contributions from the community! To contribute to this project, please follow these guidelines:

1. **Fork the repository**: Create a fork of the repository to work on your changes.

2. **Create a branch**: Create a new branch for your changes.

   ```bash
   git checkout -b my-feature-branch
   ```

3. **Make your changes**: Implement your changes in the new branch.

4. **Test your changes**: Ensure that your changes do not break any existing functionality and pass all tests.

5. **Commit your changes**: Commit your changes with a descriptive commit message.

   ```bash
   git commit -m "Add new feature"
   ```

6. **Push your changes**: Push your changes to your forked repository.

   ```bash
   git push origin my-feature-branch
   ```

7. **Create a pull request**: Open a pull request to merge your changes into the main repository.

8. **Review and feedback**: Address any feedback or comments from the maintainers during the review process.

9. **Merge**: Once your pull request is approved, it will be merged into the main repository.

Thank you for your contributions!

## Setting Up CI/CD Pipelines Using CircleCI, GitHub Actions, and Azure Pipelines

### CircleCI

The repository contains a CircleCI configuration file at `.circleci/config.yml`. This file defines a simple job that runs tests using a Docker image with Node.js and browsers. You can customize this file to include additional steps, such as building, testing, and deploying your application.

### GitHub Actions

The repository has several GitHub Actions workflows in the `.github/workflows` directory. For example, the `.github/workflows/dotnet-build-and-test.yml` workflow builds and tests .NET projects. You can create or modify existing workflows to suit your CI/CD needs, such as running tests, building Docker images, and deploying to cloud services.

#### Configuring Secrets for GitHub Actions

To configure secrets for GitHub Actions workflows, follow these steps:

1. Navigate to the repository on GitHub.
2. Click on the "Settings" tab.
3. In the left sidebar, click on "Secrets and variables" and then "Actions".
4. Click the "New repository secret" button.
5. Add a name for the secret (e.g., `AZURE_WEBAPP_PUBLISH_PROFILE`).
6. Add the value for the secret.
7. Click "Add secret" to save it.

You can then reference these secrets in your GitHub Actions workflows using the `${{ secrets.SECRET_NAME }}` syntax. For example, in the `.github/workflows/azure-container-webapp.yml` workflow, the secret `AZURE_WEBAPP_PUBLISH_PROFILE` is referenced as `${{ secrets.AZURE_WEBAPP_PUBLISH_PROFILE }}`. Similarly, in the `.github/workflows/Auto-merge.yml` workflow, the secret `GITHUB_TOKEN` is referenced as `${{ secrets.GITHUB_TOKEN }}`.

#### Customizing Workflows for Specific Project Needs

You can customize the existing workflows to fit your project's needs. Here are some ways to do it:

- Modify the existing workflows in the `.github/workflows` directory to suit your specific requirements. For example, you can adjust the triggers, add or remove steps, and change the configuration settings.
- Add new workflows to automate additional tasks, such as deploying to different environments, running additional tests, or integrating with other services.
- Use secrets to securely store sensitive information, such as API keys and credentials, and reference them in your workflows using the `${{ secrets.SECRET_NAME }}` syntax.
- Leverage the existing workflows as templates and create variations for different branches, environments, or project components.
- Utilize GitHub Actions marketplace to find and integrate additional actions that can help you achieve your CI/CD goals.

#### Troubleshooting Issues in GitHub Actions Workflows

To troubleshoot issues in GitHub Actions workflows, follow these steps:

- Check the workflow logs for errors and warnings. You can find the logs in the "Actions" tab of your repository.
- Verify that the secrets used in the workflows are correctly configured. For example, ensure that `AZURE_WEBAPP_PUBLISH_PROFILE` and `GITHUB_TOKEN` are set up correctly in the repository settings.
- Ensure that the syntax and structure of the workflow files in the `.github/workflows` directory are correct. For example, check the syntax of `.github/workflows/dotnet-build-and-test.yml` and `.github/workflows/azure-container-webapp.yml`.
- Confirm that the required permissions are set correctly in the workflow files. For example, the `permissions` section in `.github/workflows/Auto-merge.yml` and `.github/workflows/docker-image.yml` should have the appropriate permissions.
- Verify that the necessary dependencies and actions are correctly specified in the workflow files. For example, ensure that the `actions/checkout@v4` and `docker/setup-buildx-action@v3.0.0` actions are used correctly in the workflows.
- Check for any conditional statements in the workflows that might be causing issues. For example, the `if` conditions in `.github/workflows/Auto-merge.yml` and `.github/workflows/dotnet-build-and-test.yml` should be evaluated correctly.
- Ensure that the environment variables and secrets are correctly referenced in the workflows. For example, the `${{ secrets.AZURE_WEBAPP_PUBLISH_PROFILE }}` and `${{ secrets.GITHUB_TOKEN }}` references should be accurate.
- Review the documentation and examples for the actions used in the workflows. For example, refer to the documentation for `azure/webapps-deploy@v2` and `docker/build-push-action@v5.0.0` to ensure they are used correctly.

#### Best Practices for Managing Secrets in GitHub Actions

Here are some best practices for managing secrets in GitHub Actions:

- **Use GitHub Secrets:** Store sensitive information such as API keys, credentials, and tokens in GitHub Secrets. Navigate to the repository's "Settings" tab, click on "Secrets and variables" and then "Actions", and add your secrets there. Reference these secrets in your workflows using the `${{ secrets.SECRET_NAME }}` syntax.
- **Limit Secret Access:** Only provide access to secrets to workflows and jobs that require them. For example, in the `.github/workflows/azure-container-webapp.yml` workflow, the `AZURE_WEBAPP_PUBLISH_PROFILE` secret is only used in the deploy step.
- **Use Environment Variables:** Use environment variables to manage secrets and configuration settings. For example, in the `.github/workflows/dotnet-build-and-test.yml` workflow, environment variables are used to store API keys and other sensitive information.
- **Rotate Secrets Regularly:** Regularly update and rotate secrets to minimize the risk of unauthorized access. Ensure that old secrets are removed from the repository settings.
- **Audit Secret Usage:** Regularly review and audit the usage of secrets in your workflows. Check the workflow logs and ensure that secrets are only used where necessary.
- **Use Least Privilege Principle:** Grant the minimum necessary permissions to secrets. For example, in the `.github/workflows/Auto-merge.yml` workflow, the `GITHUB_TOKEN` secret is used with limited permissions to enable auto-merge for Dependabot PRs.
- **Avoid Hardcoding Secrets:** Never hardcode secrets directly in your workflow files. Always use GitHub Secrets to securely store and reference them.
- **Monitor for Leaks:** Use tools and services to monitor for potential secret leaks in your repository. GitHub provides secret scanning to detect and alert you about exposed secrets.

#### Integrating Additional Services Using GitHub Actions Marketplace

To integrate additional services into the workflows, you can follow these steps:

- Identify the service you want to integrate and find the corresponding GitHub Action in the GitHub Actions marketplace.
- Add the necessary steps to the relevant workflow file in the `.github/workflows` directory. For example, if you want to integrate a security scan service, you can add a step to run the security scan action.
- Configure any required secrets for the service in the repository settings. For example, if the service requires an API key, add it as a secret in the repository settings and reference it in the workflow using the `${{ secrets.SECRET_NAME }}` syntax.
- Ensure that the workflow has the necessary permissions to access the service. For example, if the service requires access to the repository contents, add the appropriate permissions in the workflow file.

For example, to integrate a security scan service like Codacy, you can follow these steps:

- Add the Codacy security scan action to the relevant workflow file, such as `.github/workflows/codacy.yml`.
- Configure the required secrets, such as `CODACY_PROJECT_TOKEN`, in the repository settings.
- Ensure that the workflow has the necessary permissions to upload the SARIF results to GitHub Security tab.

### Azure Pipelines

The repository includes an Azure Pipelines configuration file at `.github/workflows/azure-container-webapp.yml`. This workflow builds and pushes a Docker container to an Azure Web App. You can customize this file to include additional steps, such as running tests and deploying to other Azure services.

## Setting Up GitHub Actions for CI/CD

GitHub Actions is a powerful tool for automating your CI/CD pipelines. This section provides instructions on setting up GitHub Actions for CI/CD in this repository.

### Managing GitHub Actions Secrets

To configure secrets for GitHub Actions workflows, follow these steps:

1. Navigate to the repository on GitHub.
2. Click on the "Settings" tab.
3. In the left sidebar, click on "Secrets and variables" and then "Actions".
4. Click the "New repository secret" button.
5. Add a name for the secret (e.g., `AZURE_WEBAPP_PUBLISH_PROFILE`).
6. Add the value for the secret.
7. Click "Add secret" to save it.

You can then reference these secrets in your GitHub Actions workflows using the `${{ secrets.SECRET_NAME }}` syntax. For example, in the `.github/workflows/azure-container-webapp.yml` workflow, the secret `AZURE_WEBAPP_PUBLISH_PROFILE` is referenced as `${{ secrets.AZURE_WEBAPP_PUBLISH_PROFILE }}`. Similarly, in the `.github/workflows/Auto-merge.yml` workflow, the secret `GITHUB_TOKEN` is referenced as `${{ secrets.GITHUB_TOKEN }}`.

### Project-Specific Workflow Customization

You can customize the existing workflows to fit your project's needs. Here are some ways to do it:

- Modify the existing workflows in the `.github/workflows` directory to suit your specific requirements. For example, you can adjust the triggers, add or remove steps, and change the configuration settings.
- Add new workflows to automate additional tasks, such as deploying to different environments, running additional tests, or integrating with other services.
- Use secrets to securely store sensitive information, such as API keys and credentials, and reference them in your workflows using the `${{ secrets.SECRET_NAME }}` syntax.
- Leverage the existing workflows as templates and create variations for different branches, environments, or project components.
- Utilize GitHub Actions marketplace to find and integrate additional actions that can help you achieve your CI/CD goals.

### Resolving Issues in GitHub Actions Workflows

To troubleshoot issues in GitHub Actions workflows, follow these steps:

- Check the workflow logs for errors and warnings. You can find the logs in the "Actions" tab of your repository.
- Verify that the secrets used in the workflows are correctly configured. For example, ensure that `AZURE_WEBAPP_PUBLISH_PROFILE` and `GITHUB_TOKEN` are set up correctly in the repository settings.
- Ensure that the syntax and structure of the workflow files in the `.github/workflows` directory are correct. For example, check the syntax of `.github/workflows/dotnet-build-and-test.yml` and `.github/workflows/azure-container-webapp.yml`.
- Confirm that the required permissions are set correctly in the workflow files. For example, the `permissions` section in `.github/workflows/Auto-merge.yml` and `.github/workflows/docker-image.yml` should have the appropriate permissions.
- Verify that the necessary dependencies and actions are correctly specified in the workflow files. For example, ensure that the `actions/checkout@v4` and `docker/setup-buildx-action@v3.0.0` actions are used correctly in the workflows.
- Check for any conditional statements in the workflows that might be causing issues. For example, the `if` conditions in `.github/workflows/Auto-merge.yml` and `.github/workflows/dotnet-build-and-test.yml` should be evaluated correctly.
- Ensure that the environment variables and secrets are correctly referenced in the workflows. For example, the `${{ secrets.AZURE_WEBAPP_PUBLISH_PROFILE }}` and `${{ secrets.GITHUB_TOKEN }}` references should be accurate.
- Review the documentation and examples for the actions used in the workflows. For example, refer to the documentation for `azure/webapps-deploy@v2` and `docker/build-push-action@v5.0.0` to ensure they are used correctly.

### Guidelines for Secret Management in GitHub Actions

Here are some best practices for managing secrets in GitHub Actions:

- **Use GitHub Secrets:** Store sensitive information such as API keys, credentials, and tokens in GitHub Secrets. Navigate to the repository's "Settings" tab, click on "Secrets and variables" and then "Actions", and add your secrets there. Reference these secrets in your workflows using the `${{ secrets.SECRET_NAME }}` syntax.
- **Limit Secret Access:** Only provide access to secrets to workflows and jobs that require them. For example, in the `.github/workflows/azure-container-webapp.yml` workflow, the `AZURE_WEBAPP_PUBLISH_PROFILE` secret is only used in the deploy step.
- **Use Environment Variables:** Use environment variables to manage secrets and configuration settings. For example, in the `.github/workflows/dotnet-build-and-test.yml` workflow, environment variables are used to store API keys and other sensitive information.
- **Rotate Secrets Regularly:** Regularly update and rotate secrets to minimize the risk of unauthorized access. Ensure that old secrets are removed from the repository settings.
- **Audit Secret Usage:** Regularly review and audit the usage of secrets in your workflows. Check the workflow logs and ensure that secrets are only used where necessary.
- **Use Least Privilege Principle:** Grant the minimum necessary permissions to secrets. For example, in the `.github/workflows/Auto-merge.yml` workflow, the `GITHUB_TOKEN` secret is used with limited permissions to enable auto-merge for Dependabot PRs.
- **Avoid Hardcoding Secrets:** Never hardcode secrets directly in your workflow files. Always use GitHub Secrets to securely store and reference them.
- **Monitor for Leaks:** Use tools and services to monitor for potential secret leaks in your repository. GitHub provides secret scanning to detect and alert you about exposed secrets.

### Adding Third-Party Services via GitHub Actions Marketplace

To integrate additional services into the workflows, you can follow these steps:

- Identify the service you want to integrate and find the corresponding GitHub Action in the GitHub Actions marketplace.
- Add the necessary steps to the relevant workflow file in the `.github/workflows` directory. For example, if you want to integrate a security scan service, you can add a step to run the security scan action.
- Configure any required secrets for the service in the repository settings. For example, if the service requires an API key, add it as a secret in the repository settings and reference it in the workflow using the `${{ secrets.SECRET_NAME }}` syntax.
- Ensure that the workflow has the necessary permissions to access the service. For example, if the service requires access to the repository contents, add the appropriate permissions in the workflow file.

For example, to integrate a security scan service like Codacy, you can follow these steps:

- Add the Codacy security scan action to the relevant workflow file, such as `.github/workflows/codacy.yml`.
- Configure the required secrets, such as `CODACY_PROJECT_TOKEN`, in the repository settings.
- Ensure that the workflow has the necessary permissions to upload the SARIF results to GitHub Security tab.<|MERGE_RESOLUTION|>--- conflicted
+++ resolved
@@ -95,7 +95,15 @@
 [![License: MIT](https://img.shields.io/github/license/microsoft/semantic-kernel)](https://github.com/microsoft/semantic-kernel/blob/main/LICENSE)
 [![Discord](https://img.shields.io/discord/1063152441819942922?label=Discord&logo=discord&logoColor=white&color=d82679)](https://aka.ms/SKDiscord)
 
-<<<<<<< HEAD
+Semantic Kernel is a set of libraries for easily integrating AI into applications and services implemented with C#, Java, and Python.
+
+It provides:
+- abstractions for AI services (such as chat, text to images, audio to text, etc.) and memory stores
+- implementations of those abstractions for services from [OpenAI](https://platform.openai.com/docs/introduction), [Azure OpenAI](https://azure.microsoft.com/en-us/products/ai-services/openai-service), [Hugging Face](https://huggingface.co/), local models, and more, and for a multitude of vector databases, such as those from [Chroma](https://docs.trychroma.com/getting-started), [Qdrant](https://qdrant.tech/), [Milvus](https://milvus.io/), and [Azure](https://learn.microsoft.com/en-us/azure/search/search-what-is-azure-search)
+- a common representation for [plugins](https://learn.microsoft.com/en-us/semantic-kernel/ai-orchestration/plugins), which can then be orchestrated automatically by AI
+- the ability to create such plugins from a multitude of sources, including from OpenAPI specifications, prompts, and arbitrary code written in the target language
+- extensible support for prompt management and rendering, including built-in handling of common formats like Handlebars and Liquid
+- and a wealth of functionality layered on top of these abstractions, such as filters for responsible AI, dependency injection integration, and more.
 [Semantic Kernel](https://learn.microsoft.com/en-us/semantic-kernel/overview/)
 is an SDK that integrates Large Language Models (LLMs) like
 [OpenAI](https://platform.openai.com/docs/introduction),
@@ -111,29 +119,20 @@
 [planners](https://learn.microsoft.com/en-us/semantic-kernel/ai-orchestration/planner), you
 can ask an LLM to generate a plan that achieves a user's unique goal. Afterwards,
 Semantic Kernel will execute the plan for the user.
-=======
-Semantic Kernel is a set of libraries for easily integrating AI into applications and services implemented with C#, Java, and Python.
-
+
+#### Please star the repo to show your support for this project!
+
+![Orchestrating plugins with planner](https://learn.microsoft.com/en-us/semantic-kernel/media/kernel-infographic.png)
 It provides:
+
+### Key Features and Functionality
+
 - abstractions for AI services (such as chat, text to images, audio to text, etc.) and memory stores
 - implementations of those abstractions for services from [OpenAI](https://platform.openai.com/docs/introduction), [Azure OpenAI](https://azure.microsoft.com/en-us/products/ai-services/openai-service), [Hugging Face](https://huggingface.co/), local models, and more, and for a multitude of vector databases, such as those from [Chroma](https://docs.trychroma.com/getting-started), [Qdrant](https://qdrant.tech/), [Milvus](https://milvus.io/), and [Azure](https://learn.microsoft.com/en-us/azure/search/search-what-is-azure-search)
 - a common representation for [plugins](https://learn.microsoft.com/en-us/semantic-kernel/ai-orchestration/plugins), which can then be orchestrated automatically by AI
 - the ability to create such plugins from a multitude of sources, including from OpenAPI specifications, prompts, and arbitrary code written in the target language
 - extensible support for prompt management and rendering, including built-in handling of common formats like Handlebars and Liquid
 - and a wealth of functionality layered on top of these abstractions, such as filters for responsible AI, dependency injection integration, and more.
->>>>>>> 0449d8da
-
-It provides:
-
-### Key Features and Functionality
-
-<<<<<<< HEAD
-- abstractions for AI services (such as chat, text to images, audio to text, etc.) and memory stores
-- implementations of those abstractions for services from [OpenAI](https://platform.openai.com/docs/introduction), [Azure OpenAI](https://azure.microsoft.com/en-us/products/ai-services/openai-service), [Hugging Face](https://huggingface.co/), local models, and more, and for a multitude of vector databases, such as those from [Chroma](https://docs.trychroma.com/getting-started), [Qdrant](https://qdrant.tech/), [Milvus](https://milvus.io/), and [Azure](https://learn.microsoft.com/en-us/azure/search/search-what-is-azure-search)
-- a common representation for [plugins](https://learn.microsoft.com/en-us/semantic-kernel/ai-orchestration/plugins), which can then be orchestrated automatically by AI
-- the ability to create such plugins from a multitude of sources, including from OpenAPI specifications, prompts, and arbitrary code written in the target language
-- extensible support for prompt management and rendering, including built-in handling of common formats like Handlebars and Liquid
-- and a wealth of functionality layered on top of these abstractions, such as filters for responsible AI, dependency injection integration, and more.
 
 Semantic Kernel is utilized by enterprises due to its flexibility, modularity and observability. Backed with security enhancing capabilities like telemetry support, and hooks and filters so you’ll feel confident you’re delivering responsible AI solutions at scale.
 Semantic Kernel was designed to be future proof, easily connecting your code to the latest AI models evolving with the technology as it advances. When new models are released, you’ll simply swap them out without needing to rewrite your entire codebase.
@@ -142,8 +141,6 @@
 
 ![Enterprise-ready](https://learn.microsoft.com/en-us/semantic-kernel/media/enterprise-ready.png)
 
-=======
->>>>>>> 0449d8da
 ## Getting started with Semantic Kernel
 
 The Semantic Kernel SDK is available in C#, Python, and Java. To get started, choose your preferred language below. See the [Feature Matrix](https://learn.microsoft.com/en-us/semantic-kernel/get-started/supported-languages) for a breakdown of
