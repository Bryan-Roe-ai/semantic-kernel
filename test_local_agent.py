--- conflicted
+++ resolved
@@ -15,8 +15,6 @@
 
 import asyncio
 import logging
-<<<<<<< HEAD
-=======
 import sys
 from pathlib import Path
 
@@ -25,7 +23,6 @@
 local_package = repo_root / "01-core-implementations" / "python"
 if local_package.exists():
     sys.path.insert(0, str(local_package))
->>>>>>> c1afabe9
 
 from semantic_kernel import Kernel
 from semantic_kernel.functions import kernel_function
