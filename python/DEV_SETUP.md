--- conflicted
+++ resolved
@@ -5,62 +5,6 @@
 want to run the tests included.
 
 ## System setup
-<<<<<<< Updated upstream
-<<<<<<< div
-<<<<<<< div
-=======
-<<<<<<< Updated upstream
-<<<<<<< Updated upstream
-<<<<<<< head
-<<<<<<< Updated upstream
-<<<<<<< Updated upstream
-<<<<<<< Updated upstream
-<<<<<<< Updated upstream
-<<<<<<< Updated upstream
-=======
-=======
->>>>>>> Stashed changes
->>>>>>> head
-=======
-<<<<<<< main
-<<<<<<< div
->>>>>>> main
-=======
-=======
-<<<<<<< main
->>>>>>> origin/main
-<<<<<<< Updated upstream
-<<<<<<< Updated upstream
-<<<<<<< Updated upstream
-<<<<<<< Updated upstream
->>>>>>> Stashed changes
-=======
->>>>>>> Stashed changes
-=======
->>>>>>> Stashed changes
-=======
->>>>>>> Stashed changes
-=======
->>>>>>> Stashed changes
-=======
-<<<<<<< main
->>>>>>> Stashed changes
-=======
-<<<<<<< main
->>>>>>> Stashed changes
-=======
-<<<<<<< main
->>>>>>> origin/main
->>>>>>> head
-=======
-<<<<<<< Updated upstream
-=======
-<<<<<<< main
-=======
-<<<<<<< main
->>>>>>> origin/main
->>>>>>> Stashed changes
->>>>>>> Stashed changes
 ## LLM setup
 
 Make sure you have an
@@ -98,96 +42,11 @@
 ```python {"id":"01J6KNPX0HTGAZ4YDQ353PQS4G"}
 chat_completion = OpenAIChatCompletion(service_id="test", env_file_path=<path_to_file>)
 ```
-<<<<<<< Updated upstream
-<<<<<<< div
-<<<<<<< div
-=======
-=======
->>>>>>> main
-=======
-<<<<<<< Updated upstream
-<<<<<<< Updated upstream
-<<<<<<< head
-<<<<<<< Updated upstream
-<<<<<<< Updated upstream
-<<<<<<< Updated upstream
-<<<<<<< Updated upstream
-<<<<<<< Updated upstream
-=======
-=======
->>>>>>> Stashed changes
-=======
->>>>>>> Stashed changes
-=======
->>>>>>> Stashed changes
-=======
->>>>>>> Stashed changes
-<<<<<<< main
-=======
-=======
->>>>>>> origin/main
-=======
-=======
-<<<<<<< main
-=======
-=======
->>>>>>> Stashed changes
-=======
-<<<<<<< Updated upstream
->>>>>>> Stashed changes
-=======
-<<<<<<< main
-=======
-=======
->>>>>>> Stashed changes
-<<<<<<< Updated upstream
->>>>>>> head
-=======
->>>>>>> Stashed changes
 
 ## If you're on WSL
 
 Check that you've cloned the repository to `~/workspace` or a similar folder.
 Avoid `/mnt/c/` and prefer using your WSL user's home directory.
-<<<<<<< Updated upstream
-<<<<<<< div
-<<<<<<< div
-=======
->>>>>>> ms/features/bugbash-prep
->>>>>>> main
-=======
->>>>>>> ms/features/bugbash-prep
-<<<<<<< Updated upstream
-<<<<<<< Updated upstream
-<<<<<<< head
->>>>>>> origin/main
-<<<<<<< Updated upstream
-<<<<<<< Updated upstream
-<<<<<<< Updated upstream
-<<<<<<< Updated upstream
->>>>>>> Stashed changes
-=======
->>>>>>> Stashed changes
-=======
->>>>>>> Stashed changes
-=======
->>>>>>> Stashed changes
-=======
->>>>>>> Stashed changes
-=======
-=======
->>>>>>> Stashed changes
-=======
->>>>>>> Stashed changes
->>>>>>> origin/main
->>>>>>> head
-=======
-<<<<<<< Updated upstream
-=======
->>>>>>> ms/features/bugbash-prep
->>>>>>> origin/main
->>>>>>> Stashed changes
->>>>>>> Stashed changes
 
 Ensure you have the WSL extension for VSCode installed.
 
@@ -198,40 +57,6 @@
 
 To install SK and all the required tools in your system, first, navigate to the directory containing
 this DEV_SETUP using your chosen shell.
-<<<<<<< Updated upstream
-<<<<<<< div
-<<<<<<< div
-=======
-<<<<<<< Updated upstream
-<<<<<<< Updated upstream
-<<<<<<< head
-<<<<<<< Updated upstream
-<<<<<<< Updated upstream
-<<<<<<< Updated upstream
-<<<<<<< Updated upstream
-<<<<<<< Updated upstream
-=======
-<<<<<<< main
->>>>>>> Stashed changes
-=======
-<<<<<<< main
->>>>>>> Stashed changes
-=======
-<<<<<<< main
->>>>>>> Stashed changes
-=======
-<<<<<<< main
->>>>>>> Stashed changes
-=======
-<<<<<<< main
->>>>>>> Stashed changes
->>>>>>> head
-=======
-<<<<<<< Updated upstream
-=======
-<<<<<<< main
->>>>>>> Stashed changes
->>>>>>> Stashed changes
 
 ### For windows (non-WSL)
 
@@ -277,28 +102,6 @@
 ```
 
 ℹ️ __Note__: if you don't have your PATH setup to find executables installed by `pip3`,
-<<<<<<< Updated upstream
-<<<<<<< div
-=======
->>>>>>> main
-=======
-<<<<<<< Updated upstream
-<<<<<<< Updated upstream
-<<<<<<< Updated upstream
-<<<<<<< Updated upstream
-<<<<<<< Updated upstream
-=======
->>>>>>> origin/main
-=======
-<<<<<<< main
->>>>>>> Stashed changes
-=======
-<<<<<<< main
->>>>>>> Stashed changes
->>>>>>> head
-=======
-<<<<<<< Updated upstream
->>>>>>> Stashed changes
 
 ### For windows (non-WSL)
 
@@ -306,21 +109,12 @@
 
 ```powershell
 powershell -c "irm https://astral.sh/uv/install.ps1 | iex"
-<<<<<<< Updated upstream
-<<<<<<< Updated upstream
-<<<<<<< main
 ```python {"id":"01J6KNPX0HTGAZ4YDQ3625T9E4"}
     python3 --version ; pip3 --version ; code -v
-=======
->>>>>>> ms/features/bugbash-prep
-=======
 ```python {"id":"01J6KNPX0HTGAZ4YDQ3625T9E4"}
     python3 --version ; pip3 --version ; code -v
->>>>>>> Stashed changes
-=======
 ```python {"id":"01J6KNPX0HTGAZ4YDQ3625T9E4"}
     python3 --version ; pip3 --version ; code -v
->>>>>>> Stashed changes
 ```
 
 You can then run the following commands manually:
@@ -340,13 +134,6 @@
 Or you can then either install [`make`](https://gnuwin32.sourceforge.net/packages/make.htm) and then follow the guide for Mac and Linux, or run the following commands, the commands are shown as bash but should work in powershell as well.
 
 ### For Mac and Linux (both native and WSL)
-<<<<<<< Updated upstream
-<<<<<<< Updated upstream
-<<<<<<< main
-=======
->>>>>>> Stashed changes
-=======
->>>>>>> Stashed changes
 
 It is super simple to get started, run the following commands:
 
@@ -364,10 +151,6 @@
 ```
 
 ℹ️ __Note__: if you don't have your PATH setup to find executables installed by `pip3`,
-=======
-<<<<<<< Updated upstream
-<<<<<<< Updated upstream
->>>>>>> ms/features/bugbash-prep
 
 It is super simple to get started, run the following commands:
 
@@ -375,33 +158,6 @@
 make install
 ```
 
-<<<<<<< Updated upstream
-<<<<<<< div
-<<<<<<< div
-=======
-<<<<<<< head
-=======
-=======
->>>>>>> Stashed changes
-=======
->>>>>>> Stashed changes
-=======
->>>>>>> Stashed changes
-=======
->>>>>>> Stashed changes
-=======
-=======
->>>>>>> Stashed changes
-=======
->>>>>>> Stashed changes
->>>>>>> origin/main
->>>>>>> head
-=======
-=======
-=======
->>>>>>> origin/main
->>>>>>> Stashed changes
->>>>>>> Stashed changes
 
 ### For windows (non-WSL)
 
@@ -409,16 +165,10 @@
 
 ```powershell
 powershell -c "irm https://astral.sh/uv/install.ps1 | iex"
-<<<<<<< Updated upstream
 ```python {"id":"01J6KNPX0HTGAZ4YDQ3625T9E4"}
     python3 --version ; pip3 --version ; code -v
-=======
-<<<<<<< main
 ```python {"id":"01J6KNPX0HTGAZ4YDQ3625T9E4"}
     python3 --version ; pip3 --version ; code -v
-=======
->>>>>>> ms/features/bugbash-prep
->>>>>>> Stashed changes
 ```
 
 You can then run the following commands manually:
@@ -438,10 +188,6 @@
 Or you can then either install [`make`](https://gnuwin32.sourceforge.net/packages/make.htm) and then follow the guide for Mac and Linux, or run the following commands, the commands are shown as bash but should work in powershell as well.
 
 ### For Mac and Linux (both native and WSL)
-<<<<<<< Updated upstream
-=======
-<<<<<<< main
->>>>>>> Stashed changes
 
 It is super simple to get started, run the following commands:
 
@@ -449,24 +195,16 @@
 make install
 ```
 
-=======
->>>>>>> main
 This will install uv, python, Semantic Kernel and all dependencies and the pre-commit config. It uses python 3.10 by default, if you want to change that set the `PYTHON_VERSION` environment variable to the desired version (currently supported are 3.10, 3.11, 3.12). For instance for 3.12"
     
 ```bash
 make install PYTHON_VERSION=3.12
 ```
-<<<<<<< div
 ```bash {"id":"01J6KNPX0HTGAZ4YDQ366SG3QM"}
 sudo apt-get update && sudo apt-get install python3 python3-pip
 ```
 
 ℹ️ __Note__: if you don't have your PATH setup to find executables installed by `pip3`,
-<<<<<<< Updated upstream
-=======
-=======
->>>>>>> ms/features/bugbash-prep
->>>>>>> Stashed changes
 
 It is super simple to get started, run the following commands:
 
@@ -474,72 +212,11 @@
 make install
 ```
 
-<<<<<<< Updated upstream
-<<<<<<< div
-=======
-<<<<<<< main
-<<<<<<< Updated upstream
-<<<<<<< Updated upstream
-<<<<<<< Updated upstream
-<<<<<<< Updated upstream
-<<<<<<< Updated upstream
-<<<<<<< Updated upstream
->>>>>>> Stashed changes
-=======
->>>>>>> Stashed changes
-=======
->>>>>>> Stashed changes
-=======
->>>>>>> Stashed changes
-=======
->>>>>>> Stashed changes
-=======
->>>>>>> Stashed changes
-=======
->>>>>>> Stashed changes
->>>>>>> head
-=======
-<<<<<<< Updated upstream
-=======
-<<<<<<< main
->>>>>>> Stashed changes
->>>>>>> Stashed changes
 To install Poetry in your system, first, navigate to the directory containing
 this README using your chosen shell. You will need to have Python 3.10, 3.11, or 3.12
 installed.
 
 If you want to change python version (without installing uv, python and pre-commit), you can use the same parameter, but do:
-<<<<<<< Updated upstream
-<<<<<<< div
-=======
-<<<<<<< Updated upstream
-<<<<<<< Updated upstream
-<<<<<<< Updated upstream
-<<<<<<< Updated upstream
-<<<<<<< Updated upstream
-<<<<<<< Updated upstream
-<<<<<<< Updated upstream
-=======
-=======
->>>>>>> Stashed changes
-=======
->>>>>>> Stashed changes
-=======
->>>>>>> Stashed changes
-=======
->>>>>>> Stashed changes
-=======
->>>>>>> Stashed changes
-=======
->>>>>>> Stashed changes
-=======
->>>>>>> head
-=======
-<<<<<<< Updated upstream
-=======
-=======
->>>>>>> Stashed changes
->>>>>>> Stashed changes
 This will install uv, python, Semantic Kernel and all dependencies and the pre-commit config. It uses python 3.10 by default, if you want to change that set the `PYTHON_VERSION` environment variable to the desired version (currently supported are 3.10, 3.11, 3.12). For instance for 3.12"
     
 ```bash
@@ -547,74 +224,20 @@
 ```
 
 If you want to change python version (without installing uv, python and pre-commit), you can use the same parameter, but do:
-<<<<<<< Updated upstream
-<<<<<<< div
-=======
 
 If you want to change python version (without installing uv, python and pre-commit), you can use the same parameter, but do:
-<<<<<<< main
->>>>>>> main
-
-=======
-<<<<<<< main
->>>>>>> origin/main
-<<<<<<< Updated upstream
-<<<<<<< Updated upstream
-<<<<<<< Updated upstream
-<<<<<<< Updated upstream
-<<<<<<< Updated upstream
-<<<<<<< Updated upstream
->>>>>>> Stashed changes
-=======
->>>>>>> Stashed changes
-=======
->>>>>>> Stashed changes
-=======
->>>>>>> Stashed changes
-=======
->>>>>>> Stashed changes
-=======
+
 This will install uv, python, Semantic Kernel and all dependencies and the pre-commit config. It uses python 3.10 by default, if you want to change that set the `PYTHON_VERSION` environment variable to the desired version (currently supported are 3.10, 3.11, 3.12). For instance for 3.12"
     
->>>>>>> head
 ```bash
 make install PYTHON_VERSION=3.12
 ```
-<<<<<<< div
-<<<<<<< div
-=======
 
 If you want to change python version (without installing uv, python and pre-commit), you can use the same parameter, but do:
-<<<<<<< main
-=======
->>>>>>> Stashed changes
-=======
-=======
-<<<<<<< Updated upstream
-=======
-<<<<<<< main
->>>>>>> origin/main
->>>>>>> Stashed changes
->>>>>>> Stashed changes
 
 ```bash
 make install-sk PYTHON_VERSION=3.12
 ```
-<<<<<<< Updated upstream
-<<<<<<< Updated upstream
-<<<<<<< Updated upstream
-=======
-<<<<<<< main
->>>>>>> Stashed changes
-=======
-<<<<<<< main
->>>>>>> Stashed changes
->>>>>>> head
-=======
-=======
-<<<<<<< main
->>>>>>> Stashed changes
->>>>>>> Stashed changes
 
 ℹ️ **Note**: Running the install or install-sk command will wipe away your existing virtual environment and create a new one.
 
@@ -643,8 +266,6 @@
 ## LLM setup
 1. **Open your shell configuration file**:
 
-<<<<<<< div
-=======
    - For __Bash__: `nano ~/.bash_profile` or `nano ~/.bashrc`
    - For **Zsh** (default on macOS Catalina and later): `nano ~/.zshrc`
 
@@ -665,35 +286,10 @@
 
 After these steps, you should be able to use `python` in your terminal to run
 Python 3 commands.
-<<<<<<< Updated upstream
-<<<<<<< Updated upstream
-=======
->>>>>>> origin/main
 
 ```bash
 make install-sk PYTHON_VERSION=3.12
 ```
-<<<<<<< head
-<<<<<<< Updated upstream
-<<<<<<< Updated upstream
-<<<<<<< Updated upstream
-<<<<<<< Updated upstream
-<<<<<<< Updated upstream
-=======
-=======
->>>>>>> Stashed changes
-=======
->>>>>>> Stashed changes
-=======
->>>>>>> Stashed changes
-=======
->>>>>>> Stashed changes
-<<<<<<< main
-=======
->>>>>>> origin/main
-=======
-=======
->>>>>>> Stashed changes
 
 Make sure you have an
 [OpenAI API Key](https://platform.openai.com) or
@@ -729,44 +325,16 @@
 
 > The Python workspace is the `./python` folder if you are at the root of the repository.
 
-<<<<<<< Updated upstream
-=======
-<<<<<<< Updated upstream
->>>>>>> Stashed changes
-=======
->>>>>>> Stashed changes
-
-=======
-<<<<<<< Updated upstream
-=======
-=======
-
->>>>>>> Stashed changes
->>>>>>> Stashed changes
 ℹ️ **Note**: Running the install or install-sk command will wipe away your existing virtual environment and create a new one.
 
 Alternatively you can run the VSCode task `Python: Install` to run the same command.
-<<<<<<< Updated upstream
-<<<<<<< Updated upstream
-<<<<<<< head
-=======
->>>>>>> Stashed changes
-=======
->>>>>>> Stashed changes
+
 It is best to install Poetry using their
 [official installer](https://python-poetry.org/docs/#installing-with-the-official-installer).
 
 On MacOS, you might find that `python` commands are not recognized by default,
 and you can only use `python3`. To make it easier to run `python ...` commands
 (which Poetry requires), you can create an alias in your shell configuration file.
-<<<<<<< Updated upstream
-<<<<<<< Updated upstream
-=======
->>>>>>> origin/main
-=======
->>>>>>> Stashed changes
-=======
->>>>>>> Stashed changes
 
 ## VSCode Setup
 
@@ -778,14 +346,6 @@
 `uv` is selected.
 
 If prompted, install `ruff`. (It should have been installed as part of `uv sync --dev`).
-<<<<<<< Updated upstream
-<<<<<<< Updated upstream
-<<<<<<< head
-=======
-
-=======
-=======
->>>>>>> Stashed changes
 
 You also need to install the `ruff` extension in VSCode so that auto-formatting uses the `ruff` formatter on save.
 Read more about the extension [here](https://github.com/astral-sh/ruff-vscode).
@@ -793,7 +353,6 @@
 ## LLM setup
 1. **Open your shell configuration file**:
 
->>>>>>> head
    - For __Bash__: `nano ~/.bash_profile` or `nano ~/.bashrc`
    - For **Zsh** (default on macOS Catalina and later): `nano ~/.zshrc`
 
@@ -805,8 +364,6 @@
 
 3. **Save the file and exit**:
 
-<<<<<<< div
-=======
    - In `nano`, press `CTRL + X`, then `Y`, and hit `Enter`.
 
 4. **Apply the changes**:
@@ -816,14 +373,6 @@
 
 After these steps, you should be able to use `python` in your terminal to run
 Python 3 commands.
-<<<<<<< Updated upstream
-=======
-=======
-<<<<<<< Updated upstream
-=======
-=======
->>>>>>> Stashed changes
->>>>>>> Stashed changes
 
 ```bash
 make install-sk PYTHON_VERSION=3.12
@@ -844,350 +393,22 @@
 
 If prompted, install `ruff`. (It should have been installed as part of `uv sync --dev`).
 
-<<<<<<< Updated upstream
->>>>>>> Stashed changes
-=======
->>>>>>> Stashed changes
 You also need to install the `ruff` extension in VSCode so that auto-formatting uses the `ruff` formatter on save.
 Read more about the extension [here](https://github.com/astral-sh/ruff-vscode).
 
 ## LLM setup
-<<<<<<< Updated upstream
->>>>>>> ms/features/bugbash-prep
-=======
-<<<<<<< Updated upstream
-=======
->>>>>>> ms/features/bugbash-prep
->>>>>>> Stashed changes
->>>>>>> Stashed changes
 
 Make sure you have an
 [OpenAI API Key](https://platform.openai.com) or
 [Azure OpenAI service key](https://learn.microsoft.com/azure/cognitive-services/openai/quickstart?pivots=rest-api)
 
 There are two methods to manage keys, secrets, and endpoints:
-<<<<<<< Updated upstream
-<<<<<<< main
-=======
-<<<<<<< Updated upstream
-```bash {"id":"01J6KNPX0HTGAZ4YDQ3BB96MAY"}
-# Install poetry package if not choosing to install via their official installer
-pip3 install poetry
->>>>>>> Stashed changes
-```bash {"id":"01J6KNPX0HTGAZ4YDQ3BB96MAY"}
-# Install poetry package if not choosing to install via their official installer
-pip3 install poetry
-=======
-<<<<<<< Updated upstream
->>>>>>> ms/features/bugbash-prep
-
-1. Store them in environment variables. SK Python leverages pydantic settings to load keys, secrets, and endpoints from the environment. 
-    > When you are using VSCode and have the python extension setup, it automatically loads environment variables from a `.env` file, so you don't have to manually set them in the terminal.
-    > During runtime on different platforms, environment settings set as part of the deployments should be used.
-
-2. Store them in a separate `.env` file, like `dev.env`, you can then pass that name into the constructor for most services, to the `env_file_path` parameter, see below.
-    > Do not store `*.env` files in your repository, and make sure to add them to your `.gitignore` file.
-
-There are a lot of settings, for a more extensive list of settings, see [ALL_SETTINGS.md](./samples/concepts/setup/ALL_SETTINGS.md).
-
-### Example for file-based setup with OpenAI Chat Completions
-To configure a `.env` file with just the keys needed for OpenAI Chat Completions, you can create a `openai.env` (this name is just as an example, a single `.env` with all required keys is more common) file in the root of the `python` folder with the following content:
-
-Content of `openai.env`:
-```env
-OPENAI_API_KEY=""
-OPENAI_CHAT_MODEL_ID="gpt-4o-mini"
-```
-
-You will then configure the ChatCompletion class with the keyword argument `env_file_path`:
-<<<<<<< main
-## VSCode Setup
-
-Open the [workspace](https://code.visualstudio.com/docs/editor/workspaces) in VSCode.
-
-> The Python workspace is the `./python` folder if you are at the root of the repository.
-
-=======
-
->>>>>>> ms/features/bugbash-prep
-<<<<<<< Updated upstream
-<<<<<<< Updated upstream
-```python
-chat_completion = OpenAIChatCompletion(service_id="test", env_file_path="openai.env")
-```
->>>>>>> origin/main
-
-You also need to install the `ruff` extension in VSCode so that auto-formatting uses the `ruff` formatter on save.
-Read more about the extension [here](https://github.com/astral-sh/ruff-vscode).
-
-## LLM setup
-1. **Open your shell configuration file**:
-
-<<<<<<< head
-   - For __Bash__: `nano ~/.bash_profile` or `nano ~/.bashrc`
-   - For **Zsh** (default on macOS Catalina and later): `nano ~/.zshrc`
-
-2. **Add the alias**:
-
-```sh {"id":"01J6KNPX0HTGAZ4YDQ37NQ12T9"}
-alias python='python3'
-=======
-```bash
-    uv run pytest tests/unit
-<<<<<<< main
-=======
-=======
->>>>>>> Stashed changes
->>>>>>> origin/main
-```python
-chat_completion = OpenAIChatCompletion(service_id="test", env_file_path="openai.env")
-```
-
-## Tests
-
-You can run the unit tests under the [tests/unit](tests/unit/) folder.
-
-```bash
-    uv run pytest tests/unit
-<<<<<<< main
-=======
-<<<<<<< main
->>>>>>> origin/main
-<<<<<<< Updated upstream
->>>>>>> Stashed changes
-=======
->>>>>>> Stashed changes
-```bash {"id":"01J6KNPX0HTGAZ4YDQ3CVYSJC6"}
-    poetry install --with unit-tests
-    poetry run pytest tests/unit
-=======
->>>>>>> ms/features/bugbash-prep
-```
-
-Alternatively, you can run them using VSCode Tasks. Open the command palette
-(`Ctrl+Shift+P`) and type `Tasks: Run Task`. Select `Python: Tests - Unit` or `Python: Tests - Code Coverage` from the list.
-
-You can run the integration tests under the [tests/integration](tests/integration/) folder.
-
-```bash
-    uv run pytest tests/integration
-<<<<<<< main
-<<<<<<< Updated upstream
-<<<<<<< Updated upstream
-=======
-=======
-<<<<<<< main
->>>>>>> origin/main
->>>>>>> Stashed changes
-=======
-=======
-<<<<<<< main
->>>>>>> origin/main
->>>>>>> Stashed changes
-```bash {"id":"01J6KNPX0HTGAZ4YDQ3ETP16N9"}
-    poetry install --with tests
-    poetry run pytest tests/integration
-=======
->>>>>>> ms/features/bugbash-prep
-<<<<<<< Updated upstream
-<<<<<<< Updated upstream
->>>>>>> origin/main
-```
-
-3. **Save the file and exit**:
-
-<<<<<<< head
->>>>>>> head
-   - In `nano`, press `CTRL + X`, then `Y`, and hit `Enter`.
-
-4. **Apply the changes**:
-
-   - For __Bash__: `source ~/.bash_profile` or `source ~/.bashrc`
-   - For **Zsh**: `source ~/.zshrc`
-
-After these steps, you should be able to use `python` in your terminal to run
-Python 3 commands.
-
-Make sure you have an
-[OpenAI API Key](https://platform.openai.com) or
-[Azure OpenAI service key](https://learn.microsoft.com/azure/cognitive-services/openai/quickstart?pivots=rest-api)
-
-There are two methods to manage keys, secrets, and endpoints:
-=======
-<<<<<<< main
->>>>>>> Stashed changes
-```bash {"id":"01J6KNPX0HTGAZ4YDQ3BB96MAY"}
-# Install poetry package if not choosing to install via their official installer
-pip3 install poetry
-=======
->>>>>>> ms/features/bugbash-prep
->>>>>>> Stashed changes
-
-1. Store them in environment variables. SK Python leverages pydantic settings to load keys, secrets, and endpoints from the environment. 
-    > When you are using VSCode and have the python extension setup, it automatically loads environment variables from a `.env` file, so you don't have to manually set them in the terminal.
-    > During runtime on different platforms, environment settings set as part of the deployments should be used.
-
-2. Store them in a separate `.env` file, like `dev.env`, you can then pass that name into the constructor for most services, to the `env_file_path` parameter, see below.
-    > Do not store `*.env` files in your repository, and make sure to add them to your `.gitignore` file.
-
-There are a lot of settings, for a more extensive list of settings, see [ALL_SETTINGS.md](./samples/concepts/setup/ALL_SETTINGS.md).
-
-### Example for file-based setup with OpenAI Chat Completions
-To configure a `.env` file with just the keys needed for OpenAI Chat Completions, you can create a `openai.env` (this name is just as an example, a single `.env` with all required keys is more common) file in the root of the `python` folder with the following content:
-
-Content of `openai.env`:
-```env
-OPENAI_API_KEY=""
-OPENAI_CHAT_MODEL_ID="gpt-4o-mini"
-```
-
-You will then configure the ChatCompletion class with the keyword argument `env_file_path`:
-<<<<<<< Updated upstream
-=======
-<<<<<<< main
->>>>>>> Stashed changes
-## VSCode Setup
-
-Open the [workspace](https://code.visualstudio.com/docs/editor/workspaces) in VSCode.
-
-> The Python workspace is the `./python` folder if you are at the root of the repository.
-
-<<<<<<< Updated upstream
-ℹ️ **Note**: Running the install or install-sk command will wipe away your existing virtual environment and create a new one.
-
-Alternatively you can run the VSCode task `Python: Install` to run the same command.
-It is best to install Poetry using their
-[official installer](https://python-poetry.org/docs/#installing-with-the-official-installer).
-
-On MacOS, you might find that `python` commands are not recognized by default,
-and you can only use `python3`. To make it easier to run `python ...` commands
-(which Poetry requires), you can create an alias in your shell configuration file.
-
-## VSCode Setup
-
-Open the workspace in [VSCode](https://code.visualstudio.com/docs/editor/workspaces).
-> The workspace for python should be rooted in the `./python` folder.
-
-Open any of the `.py` files in the project and run the `Python: Select Interpreter`
-command from the command palette. Make sure the virtual env (default path is `.venv`) created by
-`uv` is selected.
-
-If prompted, install `ruff`. (It should have been installed as part of `uv sync --dev`).
-
-You also need to install the `ruff` extension in VSCode so that auto-formatting uses the `ruff` formatter on save.
-Read more about the extension [here](https://github.com/astral-sh/ruff-vscode).
-
-## LLM setup
-1. **Open your shell configuration file**:
-
-   - For __Bash__: `nano ~/.bash_profile` or `nano ~/.bashrc`
-   - For **Zsh** (default on macOS Catalina and later): `nano ~/.zshrc`
-
-2. **Add the alias**:
-
-=======
-
-ℹ️ **Note**: Running the install or install-sk command will wipe away your existing virtual environment and create a new one.
-
-Alternatively you can run the VSCode task `Python: Install` to run the same command.
-It is best to install Poetry using their
-[official installer](https://python-poetry.org/docs/#installing-with-the-official-installer).
-
-On MacOS, you might find that `python` commands are not recognized by default,
-and you can only use `python3`. To make it easier to run `python ...` commands
-(which Poetry requires), you can create an alias in your shell configuration file.
-
-## VSCode Setup
-
-Open the workspace in [VSCode](https://code.visualstudio.com/docs/editor/workspaces).
-> The workspace for python should be rooted in the `./python` folder.
-
-Open any of the `.py` files in the project and run the `Python: Select Interpreter`
-command from the command palette. Make sure the virtual env (default path is `.venv`) created by
-`uv` is selected.
-
-If prompted, install `ruff`. (It should have been installed as part of `uv sync --dev`).
-
-You also need to install the `ruff` extension in VSCode so that auto-formatting uses the `ruff` formatter on save.
-Read more about the extension [here](https://github.com/astral-sh/ruff-vscode).
-
-## LLM setup
-1. **Open your shell configuration file**:
-
-   - For __Bash__: `nano ~/.bash_profile` or `nano ~/.bashrc`
-   - For **Zsh** (default on macOS Catalina and later): `nano ~/.zshrc`
-
-2. **Add the alias**:
-
->>>>>>> main
-```sh {"id":"01J6KNPX0HTGAZ4YDQ37NQ12T9"}
-alias python='python3'
-```
-
-3. **Save the file and exit**:
-
-   - In `nano`, press `CTRL + X`, then `Y`, and hit `Enter`.
-
-4. **Apply the changes**:
-
-   - For __Bash__: `source ~/.bash_profile` or `source ~/.bashrc`
-   - For **Zsh**: `source ~/.zshrc`
-
-After these steps, you should be able to use `python` in your terminal to run
-Python 3 commands.
-<<<<<<< div
-=======
-=======
->>>>>>> main
-
-```bash
-make install-sk PYTHON_VERSION=3.12
-```
-
-ℹ️ **Note**: Running the install or install-sk command will wipe away your existing virtual environment and create a new one.
-
-Alternatively you can run the VSCode task `Python: Install` to run the same command.
-
-## VSCode Setup
-
-Open the workspace in [VSCode](https://code.visualstudio.com/docs/editor/workspaces).
-> The workspace for python should be rooted in the `./python` folder.
-
-Open any of the `.py` files in the project and run the `Python: Select Interpreter`
-command from the command palette. Make sure the virtual env (default path is `.venv`) created by
-`uv` is selected.
-
-If prompted, install `ruff`. (It should have been installed as part of `uv sync --dev`).
-
-You also need to install the `ruff` extension in VSCode so that auto-formatting uses the `ruff` formatter on save.
-Read more about the extension [here](https://github.com/astral-sh/ruff-vscode).
-
-## LLM setup
-<<<<<<< div
-=======
->>>>>>> ms/features/bugbash-prep
->>>>>>> main
-
-Make sure you have an
-[OpenAI API Key](https://platform.openai.com) or
-[Azure OpenAI service key](https://learn.microsoft.com/azure/cognitive-services/openai/quickstart?pivots=rest-api)
-
-There are two methods to manage keys, secrets, and endpoints:
-<<<<<<< div
 ```bash {"id":"01J6KNPX0HTGAZ4YDQ3BB96MAY"}
 # Install poetry package if not choosing to install via their official installer
 pip3 install poetry
 ```bash {"id":"01J6KNPX0HTGAZ4YDQ3BB96MAY"}
 # Install poetry package if not choosing to install via their official installer
 pip3 install poetry
-=======
-<<<<<<< main
-```bash {"id":"01J6KNPX0HTGAZ4YDQ3BB96MAY"}
-# Install poetry package if not choosing to install via their official installer
-pip3 install poetry
-=======
->>>>>>> ms/features/bugbash-prep
->>>>>>> main
 
 1. Store them in environment variables. SK Python leverages pydantic settings to load keys, secrets, and endpoints from the environment. 
     > When you are using VSCode and have the python extension setup, it automatically loads environment variables from a `.env` file, so you don't have to manually set them in the terminal.
@@ -1208,71 +429,268 @@
 ```
 
 You will then configure the ChatCompletion class with the keyword argument `env_file_path`:
-<<<<<<< div
-=======
-<<<<<<< main
->>>>>>> main
 ## VSCode Setup
 
 Open the [workspace](https://code.visualstudio.com/docs/editor/workspaces) in VSCode.
 
 > The Python workspace is the `./python` folder if you are at the root of the repository.
 
-<<<<<<< div
-
-=======
-<<<<<<< Updated upstream
-
->>>>>>> Stashed changes
-=======
-=======
-
->>>>>>> ms/features/bugbash-prep
-<<<<<<< Updated upstream
->>>>>>> main
-=======
->>>>>>> origin/main
->>>>>>> Stashed changes
->>>>>>> Stashed changes
 ```python
 chat_completion = OpenAIChatCompletion(service_id="test", env_file_path="openai.env")
 ```
 
+You also need to install the `ruff` extension in VSCode so that auto-formatting uses the `ruff` formatter on save.
+Read more about the extension [here](https://github.com/astral-sh/ruff-vscode).
+
+## LLM setup
+1. **Open your shell configuration file**:
+
+   - For __Bash__: `nano ~/.bash_profile` or `nano ~/.bashrc`
+   - For **Zsh** (default on macOS Catalina and later): `nano ~/.zshrc`
+
+2. **Add the alias**:
+
+```sh {"id":"01J6KNPX0HTGAZ4YDQ37NQ12T9"}
+alias python='python3'
+```bash
+    uv run pytest tests/unit
+```python
+chat_completion = OpenAIChatCompletion(service_id="test", env_file_path="openai.env")
+```
+
 ## Tests
 
 You can run the unit tests under the [tests/unit](tests/unit/) folder.
 
 ```bash
     uv run pytest tests/unit
-<<<<<<< Updated upstream
-<<<<<<< div
-=======
-<<<<<<< Updated upstream
 ```bash {"id":"01J6KNPX0HTGAZ4YDQ3CVYSJC6"}
     poetry install --with unit-tests
     poetry run pytest tests/unit
->>>>>>> Stashed changes
+```
+
+Alternatively, you can run them using VSCode Tasks. Open the command palette
+(`Ctrl+Shift+P`) and type `Tasks: Run Task`. Select `Python: Tests - Unit` or `Python: Tests - Code Coverage` from the list.
+
+You can run the integration tests under the [tests/integration](tests/integration/) folder.
+
+```bash
+    uv run pytest tests/integration
+```bash {"id":"01J6KNPX0HTGAZ4YDQ3ETP16N9"}
+    poetry install --with tests
+    poetry run pytest tests/integration
+```
+
+3. **Save the file and exit**:
+
+   - In `nano`, press `CTRL + X`, then `Y`, and hit `Enter`.
+
+4. **Apply the changes**:
+
+   - For __Bash__: `source ~/.bash_profile` or `source ~/.bashrc`
+   - For **Zsh**: `source ~/.zshrc`
+
+After these steps, you should be able to use `python` in your terminal to run
+Python 3 commands.
+
+Make sure you have an
+[OpenAI API Key](https://platform.openai.com) or
+[Azure OpenAI service key](https://learn.microsoft.com/azure/cognitive-services/openai/quickstart?pivots=rest-api)
+
+There are two methods to manage keys, secrets, and endpoints:
+```bash {"id":"01J6KNPX0HTGAZ4YDQ3BB96MAY"}
+# Install poetry package if not choosing to install via their official installer
+pip3 install poetry
+
+1. Store them in environment variables. SK Python leverages pydantic settings to load keys, secrets, and endpoints from the environment. 
+    > When you are using VSCode and have the python extension setup, it automatically loads environment variables from a `.env` file, so you don't have to manually set them in the terminal.
+    > During runtime on different platforms, environment settings set as part of the deployments should be used.
+
+2. Store them in a separate `.env` file, like `dev.env`, you can then pass that name into the constructor for most services, to the `env_file_path` parameter, see below.
+    > Do not store `*.env` files in your repository, and make sure to add them to your `.gitignore` file.
+
+There are a lot of settings, for a more extensive list of settings, see [ALL_SETTINGS.md](./samples/concepts/setup/ALL_SETTINGS.md).
+
+### Example for file-based setup with OpenAI Chat Completions
+To configure a `.env` file with just the keys needed for OpenAI Chat Completions, you can create a `openai.env` (this name is just as an example, a single `.env` with all required keys is more common) file in the root of the `python` folder with the following content:
+
+Content of `openai.env`:
+```env
+OPENAI_API_KEY=""
+OPENAI_CHAT_MODEL_ID="gpt-4o-mini"
+```
+
+You will then configure the ChatCompletion class with the keyword argument `env_file_path`:
+## VSCode Setup
+
+Open the [workspace](https://code.visualstudio.com/docs/editor/workspaces) in VSCode.
+
+> The Python workspace is the `./python` folder if you are at the root of the repository.
+
+ℹ️ **Note**: Running the install or install-sk command will wipe away your existing virtual environment and create a new one.
+
+Alternatively you can run the VSCode task `Python: Install` to run the same command.
+It is best to install Poetry using their
+[official installer](https://python-poetry.org/docs/#installing-with-the-official-installer).
+
+On MacOS, you might find that `python` commands are not recognized by default,
+and you can only use `python3`. To make it easier to run `python ...` commands
+(which Poetry requires), you can create an alias in your shell configuration file.
+
+## VSCode Setup
+
+Open the workspace in [VSCode](https://code.visualstudio.com/docs/editor/workspaces).
+> The workspace for python should be rooted in the `./python` folder.
+
+Open any of the `.py` files in the project and run the `Python: Select Interpreter`
+command from the command palette. Make sure the virtual env (default path is `.venv`) created by
+`uv` is selected.
+
+If prompted, install `ruff`. (It should have been installed as part of `uv sync --dev`).
+
+You also need to install the `ruff` extension in VSCode so that auto-formatting uses the `ruff` formatter on save.
+Read more about the extension [here](https://github.com/astral-sh/ruff-vscode).
+
+## LLM setup
+1. **Open your shell configuration file**:
+
+   - For __Bash__: `nano ~/.bash_profile` or `nano ~/.bashrc`
+   - For **Zsh** (default on macOS Catalina and later): `nano ~/.zshrc`
+
+2. **Add the alias**:
+
+
+ℹ️ **Note**: Running the install or install-sk command will wipe away your existing virtual environment and create a new one.
+
+Alternatively you can run the VSCode task `Python: Install` to run the same command.
+It is best to install Poetry using their
+[official installer](https://python-poetry.org/docs/#installing-with-the-official-installer).
+
+On MacOS, you might find that `python` commands are not recognized by default,
+and you can only use `python3`. To make it easier to run `python ...` commands
+(which Poetry requires), you can create an alias in your shell configuration file.
+
+## VSCode Setup
+
+Open the workspace in [VSCode](https://code.visualstudio.com/docs/editor/workspaces).
+> The workspace for python should be rooted in the `./python` folder.
+
+Open any of the `.py` files in the project and run the `Python: Select Interpreter`
+command from the command palette. Make sure the virtual env (default path is `.venv`) created by
+`uv` is selected.
+
+If prompted, install `ruff`. (It should have been installed as part of `uv sync --dev`).
+
+You also need to install the `ruff` extension in VSCode so that auto-formatting uses the `ruff` formatter on save.
+Read more about the extension [here](https://github.com/astral-sh/ruff-vscode).
+
+## LLM setup
+1. **Open your shell configuration file**:
+
+   - For __Bash__: `nano ~/.bash_profile` or `nano ~/.bashrc`
+   - For **Zsh** (default on macOS Catalina and later): `nano ~/.zshrc`
+
+2. **Add the alias**:
+
+```sh {"id":"01J6KNPX0HTGAZ4YDQ37NQ12T9"}
+alias python='python3'
+```
+
+3. **Save the file and exit**:
+
+   - In `nano`, press `CTRL + X`, then `Y`, and hit `Enter`.
+
+4. **Apply the changes**:
+
+   - For __Bash__: `source ~/.bash_profile` or `source ~/.bashrc`
+   - For **Zsh**: `source ~/.zshrc`
+
+After these steps, you should be able to use `python` in your terminal to run
+Python 3 commands.
+
+```bash
+make install-sk PYTHON_VERSION=3.12
+```
+
+ℹ️ **Note**: Running the install or install-sk command will wipe away your existing virtual environment and create a new one.
+
+Alternatively you can run the VSCode task `Python: Install` to run the same command.
+
+## VSCode Setup
+
+Open the workspace in [VSCode](https://code.visualstudio.com/docs/editor/workspaces).
+> The workspace for python should be rooted in the `./python` folder.
+
+Open any of the `.py` files in the project and run the `Python: Select Interpreter`
+command from the command palette. Make sure the virtual env (default path is `.venv`) created by
+`uv` is selected.
+
+If prompted, install `ruff`. (It should have been installed as part of `uv sync --dev`).
+
+You also need to install the `ruff` extension in VSCode so that auto-formatting uses the `ruff` formatter on save.
+Read more about the extension [here](https://github.com/astral-sh/ruff-vscode).
+
+## LLM setup
+
+Make sure you have an
+[OpenAI API Key](https://platform.openai.com) or
+[Azure OpenAI service key](https://learn.microsoft.com/azure/cognitive-services/openai/quickstart?pivots=rest-api)
+
+There are two methods to manage keys, secrets, and endpoints:
+```bash {"id":"01J6KNPX0HTGAZ4YDQ3BB96MAY"}
+# Install poetry package if not choosing to install via their official installer
+pip3 install poetry
+```bash {"id":"01J6KNPX0HTGAZ4YDQ3BB96MAY"}
+# Install poetry package if not choosing to install via their official installer
+pip3 install poetry
+```bash {"id":"01J6KNPX0HTGAZ4YDQ3BB96MAY"}
+# Install poetry package if not choosing to install via their official installer
+pip3 install poetry
+
+1. Store them in environment variables. SK Python leverages pydantic settings to load keys, secrets, and endpoints from the environment. 
+    > When you are using VSCode and have the python extension setup, it automatically loads environment variables from a `.env` file, so you don't have to manually set them in the terminal.
+    > During runtime on different platforms, environment settings set as part of the deployments should be used.
+
+2. Store them in a separate `.env` file, like `dev.env`, you can then pass that name into the constructor for most services, to the `env_file_path` parameter, see below.
+    > Do not store `*.env` files in your repository, and make sure to add them to your `.gitignore` file.
+
+There are a lot of settings, for a more extensive list of settings, see [ALL_SETTINGS.md](./samples/concepts/setup/ALL_SETTINGS.md).
+
+### Example for file-based setup with OpenAI Chat Completions
+To configure a `.env` file with just the keys needed for OpenAI Chat Completions, you can create a `openai.env` (this name is just as an example, a single `.env` with all required keys is more common) file in the root of the `python` folder with the following content:
+
+Content of `openai.env`:
+```env
+OPENAI_API_KEY=""
+OPENAI_CHAT_MODEL_ID="gpt-4o-mini"
+```
+
+You will then configure the ChatCompletion class with the keyword argument `env_file_path`:
+## VSCode Setup
+
+Open the [workspace](https://code.visualstudio.com/docs/editor/workspaces) in VSCode.
+
+> The Python workspace is the `./python` folder if you are at the root of the repository.
+
+```python
+chat_completion = OpenAIChatCompletion(service_id="test", env_file_path="openai.env")
+```
+
+## Tests
+
+You can run the unit tests under the [tests/unit](tests/unit/) folder.
+
+```bash
+    uv run pytest tests/unit
 ```bash {"id":"01J6KNPX0HTGAZ4YDQ3CVYSJC6"}
     poetry install --with unit-tests
     poetry run pytest tests/unit
-=======
-<<<<<<< main
-<<<<<<< Updated upstream
->>>>>>> main
-=======
-=======
-<<<<<<< main
->>>>>>> origin/main
->>>>>>> Stashed changes
 ```bash {"id":"01J6KNPX0HTGAZ4YDQ3CVYSJC6"}
     poetry install --with unit-tests
     poetry run pytest tests/unit
-=======
->>>>>>> ms/features/bugbash-prep
-<<<<<<< Updated upstream
-=======
->>>>>>> Stashed changes
->>>>>>> Stashed changes
+```bash {"id":"01J6KNPX0HTGAZ4YDQ3CVYSJC6"}
+    poetry install --with unit-tests
+    poetry run pytest tests/unit
 ```
 
 Alternatively, you can run them using VSCode Tasks. Open the command palette
@@ -1282,65 +700,27 @@
 
 ```bash
     uv run pytest tests/integration
-<<<<<<< Updated upstream
-<<<<<<< div
-=======
-<<<<<<< Updated upstream
 ```bash {"id":"01J6KNPX0HTGAZ4YDQ3ETP16N9"}
     poetry install --with tests
     poetry run pytest tests/integration
->>>>>>> Stashed changes
 ```bash {"id":"01J6KNPX0HTGAZ4YDQ3ETP16N9"}
     poetry install --with tests
     poetry run pytest tests/integration
-=======
-<<<<<<< main
-<<<<<<< Updated upstream
->>>>>>> main
-=======
-=======
-<<<<<<< main
->>>>>>> origin/main
->>>>>>> Stashed changes
 ```bash {"id":"01J6KNPX0HTGAZ4YDQ3ETP16N9"}
     poetry install --with tests
     poetry run pytest tests/integration
-=======
->>>>>>> ms/features/bugbash-prep
-<<<<<<< Updated upstream
 ```
 
 You can also run all the tests together under the [tests](tests/) folder.
 
 ```bash
     uv run pytest tests
-<<<<<<< div
 ```bash {"id":"01J6KNPX0HTGAZ4YDQ3GYN6VJR"}
     poetry install
     poetry run pytest tests
-=======
-<<<<<<< main
->>>>>>> main
 ```bash {"id":"01J6KNPX0HTGAZ4YDQ3GYN6VJR"}
     poetry install
     poetry run pytest tests
-=======
->>>>>>> ms/features/bugbash-prep
-<<<<<<< div
-=======
-<<<<<<< Updated upstream
-<<<<<<< Updated upstream
-<<<<<<< Updated upstream
-<<<<<<< Updated upstream
->>>>>>> Stashed changes
-=======
->>>>>>> Stashed changes
-=======
->>>>>>> Stashed changes
-=======
->>>>>>> Stashed changes
-=======
->>>>>>> Stashed changes
 ```
 
 Alternatively, you can run them using VSCode Tasks. Open the command palette
@@ -1348,33 +728,18 @@
 
 
 ## Implementation Decisions
-=======
-=======
->>>>>>> Stashed changes
->>>>>>> Stashed changes
 ```
 
 You can also run all the tests together under the [tests](tests/) folder.
 
 ```bash
     uv run pytest tests
-<<<<<<< Updated upstream
-<<<<<<< main
-=======
-<<<<<<< main
->>>>>>> origin/main
-=======
-<<<<<<< Updated upstream
 ```bash {"id":"01J6KNPX0HTGAZ4YDQ3GYN6VJR"}
     poetry install
     poetry run pytest tests
->>>>>>> Stashed changes
 ```bash {"id":"01J6KNPX0HTGAZ4YDQ3GYN6VJR"}
     poetry install
     poetry run pytest tests
-=======
-<<<<<<< Updated upstream
->>>>>>> ms/features/bugbash-prep
 ```
 
 Alternatively, you can run them using VSCode Tasks. Open the command palette
@@ -1382,7 +747,6 @@
 
 
 ## Implementation Decisions
->>>>>>> Stashed changes
 
 ### Asynchronous programming
 
@@ -1406,269 +770,9 @@
     - `arg_name`: Explanation of the argument.
     - if a longer explanation is needed for a argument, it should be placed on the next line, indented by 4 spaces.
     - Type and default values do not have to be specified, they will be pulled from the definition.
-<<<<<<< Updated upstream
-<<<<<<< Updated upstream
-<<<<<<< Updated upstream
-<<<<<<< Updated upstream
-<<<<<<< Updated upstream
-<<<<<<< Updated upstream
-=======
-=======
->>>>>>> Stashed changes
-=======
->>>>>>> Stashed changes
-=======
->>>>>>> Stashed changes
-=======
->>>>>>> Stashed changes
-=======
->>>>>>> Stashed changes
-<<<<<<< main
-=======
-<<<<<<< main
->>>>>>> origin/main
-<<<<<<< Updated upstream
-<<<<<<< Updated upstream
-<<<<<<< Updated upstream
-<<<<<<< Updated upstream
-<<<<<<< Updated upstream
->>>>>>> Stashed changes
-=======
->>>>>>> Stashed changes
-=======
->>>>>>> Stashed changes
-=======
->>>>>>> Stashed changes
-=======
->>>>>>> Stashed changes
-=======
->>>>>>> Stashed changes
-=======
 ```
 
 You can also run all the tests together under the [tests](tests/) folder.
-
-```bash
-    uv run pytest tests
-=======
->>>>>>> Stashed changes
-<<<<<<< main
-=======
-<<<<<<< main
->>>>>>> origin/main
-```bash {"id":"01J6KNPX0HTGAZ4YDQ3GYN6VJR"}
-    poetry install
-    poetry run pytest tests
-=======
->>>>>>> ms/features/bugbash-prep
-<<<<<<< Updated upstream
->>>>>>> head
-=======
->>>>>>> Stashed changes
->>>>>>> Stashed changes
-```
-
-Alternatively, you can run them using VSCode Tasks. Open the command palette
-(`Ctrl+Shift+P`) and type `Tasks: Run Task`. Select `Python: Tests - All` from the list.
-
-
-## Implementation Decisions
-
-### Asynchronous programming
-
-It's important to note that most of this library is written with asynchronous in mind. The
-developer should always assume everything is asynchronous. One can use the function signature
-with either `async def` or `def` to understand if something is asynchronous or not.
-
-### Documentation
-
-Each file should have a single first line containing: # Copyright (c) Microsoft. All rights reserved.
-
-We follow the [Google Docstring](https://github.com/google/styleguide/blob/gh-pages/pyguide.md#383-functions-and-methods) style guide for functions and methods.
-They are currently not checked for private functions (functions starting with '_').
-
-They should contain:
-
-- Single line explaining what the function does, ending with a period.
-- If necessary to further explain the logic a newline follows the first line and then the explanation is given.
-- The following three sections are optional, and if used should be separated by a single empty line.
-- Arguments are then specified after a header called `Args:`, with each argument being specified in the following format:
-    - `arg_name`: Explanation of the argument.
-    - if a longer explanation is needed for a argument, it should be placed on the next line, indented by 4 spaces.
-    - Type and default values do not have to be specified, they will be pulled from the definition.
-<<<<<<< Updated upstream
-<<<<<<< div
-<<<<<<< div
-=======
-<<<<<<< main
->>>>>>> main
-=======
-<<<<<<< Updated upstream
->>>>>>> Stashed changes
-=======
-<<<<<<< main
-=======
-<<<<<<< main
->>>>>>> origin/main
->>>>>>> Stashed changes
-<<<<<<< Updated upstream
->>>>>>> head
-=======
->>>>>>> Stashed changes
-   - `arg_name` (`arg_type`): Explanation of the argument, arg_type is optional, as long as you are consistent.
-   - if a longer explanation is needed for a argument, it should be placed on the next line, indented by 4 spaces.
-   - Default values do not have to be specified, they will be pulled from the definition.
-
-<<<<<<< Updated upstream
-<<<<<<< div
-<<<<<<< div
-=======
-=======
->>>>>>> ms/features/bugbash-prep
->>>>>>> main
-=======
-<<<<<<< Updated upstream
-<<<<<<< Updated upstream
-<<<<<<< Updated upstream
-<<<<<<< Updated upstream
-<<<<<<< Updated upstream
-<<<<<<< Updated upstream
-<<<<<<< Updated upstream
-=======
-=======
->>>>>>> Stashed changes
-=======
->>>>>>> Stashed changes
-=======
->>>>>>> Stashed changes
-=======
->>>>>>> Stashed changes
-=======
->>>>>>> Stashed changes
-=======
->>>>>>> Stashed changes
-=======
-<<<<<<< Updated upstream
-=======
->>>>>>> Stashed changes
-<<<<<<< main
-=======
-=======
->>>>>>> ms/features/bugbash-prep
->>>>>>> origin/main
-<<<<<<< Updated upstream
-<<<<<<< Updated upstream
-<<<<<<< Updated upstream
-<<<<<<< Updated upstream
-<<<<<<< Updated upstream
-<<<<<<< Updated upstream
-<<<<<<< Updated upstream
->>>>>>> Stashed changes
-=======
->>>>>>> Stashed changes
-=======
->>>>>>> Stashed changes
-=======
->>>>>>> Stashed changes
-=======
->>>>>>> Stashed changes
-=======
->>>>>>> Stashed changes
-=======
->>>>>>> Stashed changes
->>>>>>> head
-=======
->>>>>>> Stashed changes
->>>>>>> Stashed changes
-- Returns are specified after a header called `Returns:` or `Yields:`, with the return type and explanation of the return value.
-- Finally, a header for exceptions can be added, called `Raises:`, with each exception being specified in the following format:
-   - `ExceptionType`: Explanation of the exception.
-   - if a longer explanation is needed for a exception, it should be placed on the next line, indented by 4 spaces.
-
-Putting them all together, gives you at minimum this:
-
-```python {"id":"01J6KNPX0HTGAZ4YDQ3GZ160F4"}
-def equal(arg1: str, arg2: str) -> bool:
-    """Compares two strings and returns True if they are the same."""
-    ...
-```
-<<<<<<< div
-
-Or a complete version of this:
-<<<<<<< Updated upstream
-<<<<<<< div
-=======
-<<<<<<< Updated upstream
-<<<<<<< Updated upstream
-<<<<<<< Updated upstream
-<<<<<<< Updated upstream
-<<<<<<< Updated upstream
-<<<<<<< Updated upstream
-<<<<<<< Updated upstream
-=======
-=======
->>>>>>> Stashed changes
-=======
->>>>>>> Stashed changes
-=======
->>>>>>> Stashed changes
-=======
->>>>>>> Stashed changes
-=======
->>>>>>> Stashed changes
-=======
->>>>>>> Stashed changes
-<<<<<<< main
->>>>>>> head
-=======
-<<<<<<< Updated upstream
-=======
-<<<<<<< main
->>>>>>> Stashed changes
->>>>>>> Stashed changes
-
-```python {"id":"01J6KNPX0HTGAZ4YDQ3JGT3D67"}
-def equal(arg1: str, arg2: str) -> bool:
-    """Compares two strings and returns True if they are the same.
-
-<<<<<<< Updated upstream
-<<<<<<< div
-=======
-<<<<<<< Updated upstream
->>>>>>> Stashed changes
-```python {"id":"01J6KNPX0HTGAZ4YDQ3JGT3D67"}
-def equal(arg1: str, arg2: str) -> bool:
-    """Compares two strings and returns True if they are the same.
-
-    Here is extra explanation of the logic involved.
-
-    Args:
-        arg1: The first string to compare.
-        arg2: The second string to compare.
-            This string requires extra explanation.
-
-<<<<<<< HEAD
-    Returns:
-        True if the strings are the same, False otherwise.
-
-    Raises:
-        ValueError: If one of the strings is empty.
-    """
-    ...
-=======
-This will install uv, python, Semantic Kernel and all dependencies and the pre-commit config. It uses python 3.10 by default, if you want to change that set the `PYTHON_VERSION` environment variable to the desired version (currently supported are 3.10, 3.11, 3.12). For instance for 3.12"
-
-```bash
-make install PYTHON_VERSION=3.12
->>>>>>> 9b794532
-```
-
-If in doubt, use the link above to read much more considerations of what to do and when, or use common sense.
-
-## Pydantic and Serialization
-
-This section describes how one can enable serialization for their class using Pydantic.
-For more info you can refer to the [Pydantic Documentation](https://docs.pydantic.dev/latest/).
 
 ```bash
     uv run pytest tests
@@ -1680,45 +784,16 @@
 Alternatively, you can run them using VSCode Tasks. Open the command palette
 (`Ctrl+Shift+P`) and type `Tasks: Run Task`. Select `Python: Tests - All` from the list.
 
-<<<<<<< HEAD
-=======
-Install the [Python extension](https://marketplace.visualstudio.com/items?itemName=ms-python.python) for VSCode.
-
-Open the workspace in [VSCode](https://code.visualstudio.com/docs/editor/workspaces).
-> The workspace for python should be rooted in the `./python` folder.
->>>>>>> 9b794532
 
 ## Implementation Decisions
 
 ### Asynchronous programming
 
-It's important to note that most of this library is written with asynchronous programming in mind. The
+It's important to note that most of this library is written with asynchronous in mind. The
 developer should always assume everything is asynchronous. One can use the function signature
 with either `async def` or `def` to understand if something is asynchronous or not.
 
-<<<<<<< HEAD
 ### Documentation
-=======
-### Configuring Unit Testing in VSCode
-
-- We have removed the strict dependency on forcing `pytest` usage via the `.vscode/settings.json` file.
-- Developers are free to set up unit tests using their preferred framework, whether it is `pytest` or `unittest`.
-- If needed, adjust VSCode's local `settings.json` (accessed via the Command Palette(`Ctrl+Shift+P`) and type `Preferences: Open User Settings (JSON)`) to configure the test framework. For example:
-
-  ```json
-  "python.testing.unittestEnabled": false,
-  "python.testing.pytestEnabled": true,
-  ```
-
-  Or, for `unittest`:
-
-  ```json
-  "python.testing.unittestEnabled": true,
-  "python.testing.pytestEnabled": false,
-  ```
-
-## LLM setup
->>>>>>> 9b794532
 
 Each file should have a single first line containing: # Copyright (c) Microsoft. All rights reserved.
 
@@ -1745,81 +820,22 @@
 
 Putting them all together, gives you at minimum this:
 
-<<<<<<< HEAD
 ```python {"id":"01J6KNPX0HTGAZ4YDQ3GZ160F4"}
 def equal(arg1: str, arg2: str) -> bool:
     """Compares two strings and returns True if they are the same."""
     ...
-=======
-Content of `openai.env`:
-
-```env
-OPENAI_API_KEY=""
-OPENAI_CHAT_MODEL_ID="gpt-4o-mini"
->>>>>>> 9b794532
 ```
 
 Or a complete version of this:
-=======
-=======
-<<<<<<< Updated upstream
-<<<<<<< Updated upstream
-<<<<<<< Updated upstream
-<<<<<<< Updated upstream
-<<<<<<< Updated upstream
-<<<<<<< Updated upstream
-<<<<<<< Updated upstream
->>>>>>> Stashed changes
-=======
->>>>>>> Stashed changes
-=======
->>>>>>> Stashed changes
-=======
->>>>>>> Stashed changes
-=======
->>>>>>> Stashed changes
-=======
->>>>>>> Stashed changes
->>>>>>> head
-=======
->>>>>>> Stashed changes
->>>>>>> Stashed changes
 
 ```python {"id":"01J6KNPX0HTGAZ4YDQ3JGT3D67"}
 def equal(arg1: str, arg2: str) -> bool:
     """Compares two strings and returns True if they are the same.
 
-<<<<<<< Updated upstream
-<<<<<<< div
-=======
-<<<<<<< Updated upstream
-<<<<<<< Updated upstream
-<<<<<<< Updated upstream
-<<<<<<< Updated upstream
-<<<<<<< Updated upstream
-<<<<<<< Updated upstream
-=======
->>>>>>> origin/main
->>>>>>> Stashed changes
-=======
->>>>>>> origin/main
->>>>>>> Stashed changes
-=======
->>>>>>> origin/main
->>>>>>> Stashed changes
-=======
->>>>>>> origin/main
->>>>>>> Stashed changes
-=======
->>>>>>> origin/main
->>>>>>> Stashed changes
->>>>>>> head
-=======
-<<<<<<< Updated upstream
-=======
->>>>>>> origin/main
->>>>>>> Stashed changes
->>>>>>> Stashed changes
+```python {"id":"01J6KNPX0HTGAZ4YDQ3JGT3D67"}
+def equal(arg1: str, arg2: str) -> bool:
+    """Compares two strings and returns True if they are the same.
+
     Here is extra explanation of the logic involved.
 
     Args:
@@ -1834,26 +850,133 @@
         ValueError: If one of the strings is empty.
     """
     ...
+This will install uv, python, Semantic Kernel and all dependencies and the pre-commit config. It uses python 3.10 by default, if you want to change that set the `PYTHON_VERSION` environment variable to the desired version (currently supported are 3.10, 3.11, 3.12). For instance for 3.12"
+
+```bash
+make install PYTHON_VERSION=3.12
 ```
 
 If in doubt, use the link above to read much more considerations of what to do and when, or use common sense.
 
 ## Pydantic and Serialization
 
-<<<<<<< div
-=======
 This section describes how one can enable serialization for their class using Pydantic.
 For more info you can refer to the [Pydantic Documentation](https://docs.pydantic.dev/latest/).
 
-=======
 ```bash
     uv run pytest tests
-<<<<<<< main
 ```bash {"id":"01J6KNPX0HTGAZ4YDQ3GYN6VJR"}
     poetry install
     poetry run pytest tests
-=======
->>>>>>> ms/features/bugbash-prep
+```
+
+Alternatively, you can run them using VSCode Tasks. Open the command palette
+(`Ctrl+Shift+P`) and type `Tasks: Run Task`. Select `Python: Tests - All` from the list.
+
+Install the [Python extension](https://marketplace.visualstudio.com/items?itemName=ms-python.python) for VSCode.
+
+Open the workspace in [VSCode](https://code.visualstudio.com/docs/editor/workspaces).
+> The workspace for python should be rooted in the `./python` folder.
+
+## Implementation Decisions
+
+### Asynchronous programming
+
+It's important to note that most of this library is written with asynchronous programming in mind. The
+developer should always assume everything is asynchronous. One can use the function signature
+with either `async def` or `def` to understand if something is asynchronous or not.
+
+### Documentation
+### Configuring Unit Testing in VSCode
+
+- We have removed the strict dependency on forcing `pytest` usage via the `.vscode/settings.json` file.
+- Developers are free to set up unit tests using their preferred framework, whether it is `pytest` or `unittest`.
+- If needed, adjust VSCode's local `settings.json` (accessed via the Command Palette(`Ctrl+Shift+P`) and type `Preferences: Open User Settings (JSON)`) to configure the test framework. For example:
+
+  ```json
+  "python.testing.unittestEnabled": false,
+  "python.testing.pytestEnabled": true,
+  ```
+
+  Or, for `unittest`:
+
+  ```json
+  "python.testing.unittestEnabled": true,
+  "python.testing.pytestEnabled": false,
+  ```
+
+## LLM setup
+
+Each file should have a single first line containing: # Copyright (c) Microsoft. All rights reserved.
+
+We follow the [Google Docstring](https://github.com/google/styleguide/blob/gh-pages/pyguide.md#383-functions-and-methods) style guide for functions and methods.
+They are currently not checked for private functions (functions starting with '_').
+
+They should contain:
+
+- Single line explaining what the function does, ending with a period.
+- If necessary to further explain the logic a newline follows the first line and then the explanation is given.
+- The following three sections are optional, and if used should be separated by a single empty line.
+- Arguments are then specified after a header called `Args:`, with each argument being specified in the following format:
+    - `arg_name`: Explanation of the argument.
+    - if a longer explanation is needed for a argument, it should be placed on the next line, indented by 4 spaces.
+    - Type and default values do not have to be specified, they will be pulled from the definition.
+   - `arg_name` (`arg_type`): Explanation of the argument, arg_type is optional, as long as you are consistent.
+   - if a longer explanation is needed for a argument, it should be placed on the next line, indented by 4 spaces.
+   - Default values do not have to be specified, they will be pulled from the definition.
+
+- Returns are specified after a header called `Returns:` or `Yields:`, with the return type and explanation of the return value.
+- Finally, a header for exceptions can be added, called `Raises:`, with each exception being specified in the following format:
+   - `ExceptionType`: Explanation of the exception.
+   - if a longer explanation is needed for a exception, it should be placed on the next line, indented by 4 spaces.
+
+Putting them all together, gives you at minimum this:
+
+```python {"id":"01J6KNPX0HTGAZ4YDQ3GZ160F4"}
+def equal(arg1: str, arg2: str) -> bool:
+    """Compares two strings and returns True if they are the same."""
+    ...
+Content of `openai.env`:
+
+```env
+OPENAI_API_KEY=""
+OPENAI_CHAT_MODEL_ID="gpt-4o-mini"
+```
+
+Or a complete version of this:
+
+```python {"id":"01J6KNPX0HTGAZ4YDQ3JGT3D67"}
+def equal(arg1: str, arg2: str) -> bool:
+    """Compares two strings and returns True if they are the same.
+
+    Here is extra explanation of the logic involved.
+
+    Args:
+        arg1: The first string to compare.
+        arg2: The second string to compare.
+            This string requires extra explanation.
+
+    Returns:
+        True if the strings are the same, False otherwise.
+
+    Raises:
+        ValueError: If one of the strings is empty.
+    """
+    ...
+```
+
+If in doubt, use the link above to read much more considerations of what to do and when, or use common sense.
+
+## Pydantic and Serialization
+
+This section describes how one can enable serialization for their class using Pydantic.
+For more info you can refer to the [Pydantic Documentation](https://docs.pydantic.dev/latest/).
+
+```bash
+    uv run pytest tests
+```bash {"id":"01J6KNPX0HTGAZ4YDQ3GYN6VJR"}
+    poetry install
+    poetry run pytest tests
 ```
 
 Alternatively, you can run them using VSCode Tasks. Open the command palette
@@ -1883,22 +1006,16 @@
   - `arg_name`: Explanation of the argument.
     - if a longer explanation is needed for a argument, it should be placed on the next line, indented by 4 spaces.
     - Type and default values do not have to be specified, they will be pulled from the definition.
-<<<<<<< main
    - `arg_name` (`arg_type`): Explanation of the argument, arg_type is optional, as long as you are consistent.
    - if a longer explanation is needed for a argument, it should be placed on the next line, indented by 4 spaces.
    - Default values do not have to be specified, they will be pulled from the definition.
 
-=======
->>>>>>> ms/features/bugbash-prep
 - Returns are specified after a header called `Returns:` or `Yields:`, with the return type and explanation of the return value.
 - Finally, a header for exceptions can be added, called `Raises:`, with each exception being specified in the following format:
-<<<<<<< HEAD
    - `ExceptionType`: Explanation of the exception.
    - if a longer explanation is needed for a exception, it should be placed on the next line, indented by 4 spaces.
-=======
   - `ExceptionType`: Explanation of the exception.
   - if a longer explanation is needed for a exception, it should be placed on the next line, indented by 4 spaces.
->>>>>>> 9b794532
 
 Putting them all together, gives you at minimum this:
 
@@ -1909,19 +1026,11 @@
 ```
 
 Or a complete version of this:
-=======
->>>>>>> Stashed changes
 
 ```python {"id":"01J6KNPX0HTGAZ4YDQ3JGT3D67"}
 def equal(arg1: str, arg2: str) -> bool:
     """Compares two strings and returns True if they are the same.
 
-<<<<<<< Updated upstream
-=======
->>>>>>> origin/main
->>>>>>> Stashed changes
->>>>>>> head
-=======
 
 Or a complete version of this:
 
@@ -1949,20 +1058,9 @@
 
 ## Pydantic and Serialization
 
->>>>>>> main
 This section describes how one can enable serialization for their class using Pydantic.
 For more info you can refer to the [Pydantic Documentation](https://docs.pydantic.dev/latest/).
 
-<<<<<<< div
-=======
-<<<<<<< Updated upstream
-<<<<<<< Updated upstream
->>>>>>> origin/main
-=======
->>>>>>> Stashed changes
-=======
->>>>>>> Stashed changes
->>>>>>> head
 ### Upgrading existing classes to use Pydantic
 
 Let's take the following example:
@@ -2012,170 +1110,36 @@
 
 ```python
 from typing import Generic, TypeVar
-<<<<<<< Updated upstream
-<<<<<<< div
-<<<<<<< div
-=======
-<<<<<<< main
->>>>>>> main
-=======
-<<<<<<< Updated upstream
-<<<<<<< Updated upstream
-<<<<<<< head
-<<<<<<< Updated upstream
-<<<<<<< Updated upstream
-<<<<<<< Updated upstream
-<<<<<<< Updated upstream
-<<<<<<< Updated upstream
-=======
-<<<<<<< main
->>>>>>> origin/main
->>>>>>> head
-=======
-<<<<<<< Updated upstream
->>>>>>> Stashed changes
 ```python {"id":"01J6KNPX0HTGAZ4YDQ3R7VE7KV"}
 from typing import Generic
-=======
->>>>>>> ms/features/bugbash-prep
 
 from semantic_kernel.kernel_pydantic import KernelBaseModel
-<<<<<<< div
-<<<<<<< div
-=======
-<<<<<<< head
-=======
-=======
->>>>>>> Stashed changes
-=======
->>>>>>> Stashed changes
-=======
->>>>>>> Stashed changes
-=======
->>>>>>> Stashed changes
-=======
->>>>>>> Stashed changes
-=======
->>>>>>> Stashed changes
-<<<<<<< main
-=======
-<<<<<<< main
->>>>>>> origin/main
->>>>>>> head
 ```python {"id":"01J6KNPX0HTGAZ4YDQ3R7VE7KV"}
 from typing import Generic
 
 from semantic_kernel.kernel_pydantic import KernelBaseModel
-<<<<<<< Updated upstream
-<<<<<<< div
-=======
-<<<<<<< main
-<<<<<<< Updated upstream
-<<<<<<< Updated upstream
-<<<<<<< Updated upstream
-<<<<<<< Updated upstream
-<<<<<<< Updated upstream
-<<<<<<< Updated upstream
->>>>>>> Stashed changes
-=======
->>>>>>> Stashed changes
-=======
->>>>>>> Stashed changes
-=======
->>>>>>> Stashed changes
-=======
->>>>>>> Stashed changes
-=======
->>>>>>> Stashed changes
->>>>>>> head
-=======
-=======
-<<<<<<< main
-=======
-<<<<<<< main
->>>>>>> origin/main
 ```python {"id":"01J6KNPX0HTGAZ4YDQ3R7VE7KV"}
 from typing import Generic
-=======
->>>>>>> ms/features/bugbash-prep
 
 from semantic_kernel.kernel_pydantic import KernelBaseModel
-<<<<<<< main
->>>>>>> Stashed changes
->>>>>>> Stashed changes
 
 T1 = TypeVar("T1")
 T2 = TypeVar("T2", bound=<some class>)
 
-<<<<<<< Updated upstream
-<<<<<<< div
-=======
-<<<<<<< Updated upstream
-<<<<<<< Updated upstream
-<<<<<<< Updated upstream
-<<<<<<< Updated upstream
-<<<<<<< Updated upstream
-<<<<<<< Updated upstream
-=======
-=======
->>>>>>> Stashed changes
-=======
->>>>>>> Stashed changes
-=======
->>>>>>> Stashed changes
-=======
->>>>>>> Stashed changes
->>>>>>> head
-=======
-=======
->>>>>>> Stashed changes
-
->>>>>>> main
 T1 = TypeVar("T1")
 T2 = TypeVar("T2", bound=<some class>)
 
-<<<<<<< div
-=======
-<<<<<<< Updated upstream
->>>>>>> origin/main
-<<<<<<< Updated upstream
-<<<<<<< Updated upstream
-<<<<<<< Updated upstream
-<<<<<<< Updated upstream
->>>>>>> Stashed changes
-=======
->>>>>>> Stashed changes
-=======
->>>>>>> Stashed changes
-=======
->>>>>>> Stashed changes
-=======
->>>>>>> Stashed changes
-=======
->>>>>>> Stashed changes
-=======
->>>>>>> Stashed changes
-=======
 
 T1 = TypeVar("T1")
 T2 = TypeVar("T2", bound=<some class>)
 
->>>>>>> origin/main
->>>>>>> head
-=======
-<<<<<<< Updated upstream
 T1 = TypeVar("T1")
 T2 = TypeVar("T2", bound=<some class>)
 
-=======
-=======
 
 T1 = TypeVar("T1")
 T2 = TypeVar("T2", bound=<some class>)
 
->>>>>>> origin/main
->>>>>>> Stashed changes
->>>>>>> Stashed changes
 class A(KernelBaseModel, Generic[T1, T2]):
     # T1 and T2 must be specified in the Generic argument otherwise, pydantic will
     # NOT be able to serialize this class
@@ -2190,99 +1154,18 @@
 
 ```bash
     uv run pre-commit run -a
-<<<<<<< Updated upstream
-<<<<<<< div
-<<<<<<< div
-```bash {"id":"01J6KNPX0HTGAZ4YDQ3RB8FHQJ"}
-    poetry run pre-commit run -a
-=======
-<<<<<<< Updated upstream
->>>>>>> Stashed changes
 ```bash {"id":"01J6KNPX0HTGAZ4YDQ3RB8FHQJ"}
     poetry run pre-commit run -a
 ```bash {"id":"01J6KNPX0HTGAZ4YDQ3RB8FHQJ"}
     poetry run pre-commit run -a
-=======
-=======
-<<<<<<< Updated upstream
-<<<<<<< Updated upstream
-<<<<<<< head
-<<<<<<< Updated upstream
-<<<<<<< Updated upstream
-<<<<<<< Updated upstream
-<<<<<<< Updated upstream
-<<<<<<< Updated upstream
 ```bash {"id":"01J6KNPX0HTGAZ4YDQ3RB8FHQJ"}
     poetry run pre-commit run -a
-=======
-<<<<<<< Updated upstream
-=======
->>>>>>> Stashed changes
-=======
->>>>>>> Stashed changes
-=======
->>>>>>> Stashed changes
-=======
->>>>>>> Stashed changes
-=======
->>>>>>> Stashed changes
-=======
->>>>>>> Stashed changes
-=======
->>>>>>> Stashed changes
-<<<<<<< main
 ```bash {"id":"01J6KNPX0HTGAZ4YDQ3RB8FHQJ"}
     poetry run pre-commit run -a
-=======
-<<<<<<< Updated upstream
-<<<<<<< Updated upstream
-<<<<<<< Updated upstream
-=======
->>>>>>> origin/main
-=======
->>>>>>> Stashed changes
-=======
->>>>>>> Stashed changes
->>>>>>> head
-=======
->>>>>>> Stashed changes
-<<<<<<< main
 ```bash {"id":"01J6KNPX0HTGAZ4YDQ3RB8FHQJ"}
     poetry run pre-commit run -a
-=======
->>>>>>> ms/features/bugbash-prep
-<<<<<<< Updated upstream
-<<<<<<< div
->>>>>>> main
-=======
-<<<<<<< Updated upstream
-<<<<<<< Updated upstream
-<<<<<<< head
->>>>>>> origin/main
-<<<<<<< Updated upstream
-<<<<<<< Updated upstream
-<<<<<<< Updated upstream
-<<<<<<< Updated upstream
->>>>>>> Stashed changes
-=======
->>>>>>> Stashed changes
-=======
->>>>>>> Stashed changes
-=======
->>>>>>> Stashed changes
-=======
->>>>>>> Stashed changes
-=======
-=======
->>>>>>> Stashed changes
-=======
->>>>>>> Stashed changes
->>>>>>> origin/main
->>>>>>> head
-=======
->>>>>>> origin/main
->>>>>>> Stashed changes
->>>>>>> Stashed changes
+```bash {"id":"01J6KNPX0HTGAZ4YDQ3RB8FHQJ"}
+    poetry run pre-commit run -a
 ```
 
 or use the following task (using `Ctrl+Shift+P`):
@@ -2298,102 +1181,20 @@
 
 ```bash
     uv run pytest --cov=semantic_kernel --cov-report=term-missing:skip-covered tests/unit/
-<<<<<<< Updated upstream
-<<<<<<< div
-<<<<<<< div
-```bash {"id":"01J6KNPX0HTGAZ4YDQ3V7S5W7V"}
-    poetry run pytest --cov=semantic_kernel --cov-report=term-missing:skip-covered tests/unit/
-=======
-<<<<<<< Updated upstream
->>>>>>> Stashed changes
 ```bash {"id":"01J6KNPX0HTGAZ4YDQ3V7S5W7V"}
     poetry run pytest --cov=semantic_kernel --cov-report=term-missing:skip-covered tests/unit/
 ```bash {"id":"01J6KNPX0HTGAZ4YDQ3V7S5W7V"}
     poetry run pytest --cov=semantic_kernel --cov-report=term-missing:skip-covered tests/unit/
-<<<<<<< Updated upstream
-=======
-=======
-<<<<<<< Updated upstream
-<<<<<<< Updated upstream
-<<<<<<< head
-<<<<<<< Updated upstream
-<<<<<<< Updated upstream
-<<<<<<< Updated upstream
-<<<<<<< Updated upstream
-<<<<<<< Updated upstream
 ```bash {"id":"01J6KNPX0HTGAZ4YDQ3V7S5W7V"}
     poetry run pytest --cov=semantic_kernel --cov-report=term-missing:skip-covered tests/unit/
-=======
-=======
->>>>>>> Stashed changes
-=======
->>>>>>> Stashed changes
-=======
->>>>>>> Stashed changes
-=======
->>>>>>> Stashed changes
-=======
->>>>>>> Stashed changes
-=======
->>>>>>> Stashed changes
-=======
 ```bash {"id":"01J6KNPX0HTGAZ4YDQ3V7S5W7V"}
     poetry run pytest --cov=semantic_kernel --cov-report=term-missing:skip-covered tests/unit/
-=======
->>>>>>> Stashed changes
-<<<<<<< main
 ```bash {"id":"01J6KNPX0HTGAZ4YDQ3V7S5W7V"}
     poetry run pytest --cov=semantic_kernel --cov-report=term-missing:skip-covered tests/unit/
-=======
-<<<<<<< Updated upstream
-<<<<<<< Updated upstream
-<<<<<<< Updated upstream
-=======
->>>>>>> origin/main
-=======
->>>>>>> Stashed changes
-=======
->>>>>>> Stashed changes
->>>>>>> head
-=======
->>>>>>> Stashed changes
-<<<<<<< main
 ```bash {"id":"01J6KNPX0HTGAZ4YDQ3V7S5W7V"}
     poetry run pytest --cov=semantic_kernel --cov-report=term-missing:skip-covered tests/unit/
-=======
->>>>>>> ms/features/bugbash-prep
-<<<<<<< Updated upstream
-<<<<<<< div
->>>>>>> main
-=======
-<<<<<<< Updated upstream
-<<<<<<< Updated upstream
-<<<<<<< head
->>>>>>> origin/main
-<<<<<<< Updated upstream
-<<<<<<< Updated upstream
-<<<<<<< Updated upstream
-<<<<<<< Updated upstream
->>>>>>> Stashed changes
-=======
->>>>>>> Stashed changes
-=======
->>>>>>> Stashed changes
-=======
->>>>>>> Stashed changes
-=======
->>>>>>> Stashed changes
-=======
-=======
->>>>>>> Stashed changes
-=======
->>>>>>> Stashed changes
->>>>>>> origin/main
->>>>>>> head
-=======
->>>>>>> origin/main
->>>>>>> Stashed changes
->>>>>>> Stashed changes
+```bash {"id":"01J6KNPX0HTGAZ4YDQ3V7S5W7V"}
+    poetry run pytest --cov=semantic_kernel --cov-report=term-missing:skip-covered tests/unit/
 ```
 
 or use the following task (using `Ctrl+Shift+P`):
@@ -2418,15 +1219,6 @@
     git fetch upstream main
     git merge upstream/main
     git push
-<<<<<<< div
-<<<<<<< div
-=======
-<<<<<<< Updated upstream
-<<<<<<< Updated upstream
-<<<<<<< head
-=======
->>>>>>> Stashed changes
->>>>>>> head
 ```
 
 This is assuming the upstream branch refers to the main repository. If you have a different name for the upstream branch, you can replace `upstream` with the name of your upstream branch.
@@ -2449,14 +1241,6 @@
 AZURE_OPENAI_ENDPOINT=""
 ```
 
-<<<<<<< div
-=======
-=======
-<<<<<<< Updated upstream
-=======
-=======
->>>>>>> Stashed changes
->>>>>>> head
 ```
 
 This is assuming the upstream branch refers to the main repository. If you have a different name for the upstream branch, you can replace `upstream` with the name of your upstream branch.
@@ -2479,16 +1263,6 @@
 AZURE_OPENAI_ENDPOINT=""
 ```
 
-<<<<<<< div
->>>>>>> main
-=======
-<<<<<<< Updated upstream
->>>>>>> origin/main
-=======
->>>>>>> Stashed changes
-=======
->>>>>>> Stashed changes
->>>>>>> head
 We suggest adding a copy of the `.env` file under these folders:
 
 - [python/tests](tests)
