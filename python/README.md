# Get Started with Semantic Kernel ⚡

Install the latest package:
```bash
python -m pip install --upgrade semantic-kernel
```
If you want to use some of the optional dependencies (OpenAI is installed by default), you can install them with:
```bash
python -m pip install --upgrade semantic-kernel[hugging_face]
```

or all of them:
```bash
python -m pip install --upgrade semantic-kernel[all]
```
# AI Services

## OpenAI / Azure OpenAI API keys

Make sure you have an
[OpenAI API Key](https://platform.openai.com) or
[Azure OpenAI service key](https://learn.microsoft.com/azure/cognitive-services/openai/quickstart?pivots=rest-api)

There are two methods to manage keys, secrets, and endpoints:

1. Store them in environment variables. SK Python leverages pydantic settings to load keys, secrets, and endpoints. This means that there is a first attempt to load them from environment variables. The `.env` file naming applies to how the names should be stored as environment variables.

2. If you'd like to use the `.env` file, you will need to configure the `.env` file with the following keys in the file (see the `.env.example` file):

```bash
OPENAI_API_KEY=""
OPENAI_ORG_ID=""
AZURE_OPENAI_CHAT_DEPLOYMENT_NAME=""
AZURE_OPENAI_TEXT_DEPLOYMENT_NAME=""
AZURE_OPENAI_EMBEDDING_DEPLOYMENT_NAME=""
AZURE_OPENAI_ENDPOINT=""
AZURE_OPENAI_API_KEY=""
```

You will then configure the Text/ChatCompletion class with the keyword argument `env_file_path`:

```python
chat_completion = OpenAIChatCompletion(service_id="test", env_file_path=<path_to_file>)
```

This optional `env_file_path` parameter will allow pydantic settings to use the `.env` file as a fallback to read the settings.

# Running a prompt

```python
import asyncio
from semantic_kernel import Kernel
from semantic_kernel.connectors.ai.open_ai import OpenAIChatCompletion, AzureChatCompletion
from semantic_kernel.prompt_template import PromptTemplateConfig

kernel = Kernel()

# Prepare OpenAI service using credentials stored in the `.env` file
<<<<<<< Updated upstream
<<<<<<< Updated upstream
<<<<<<< Updated upstream
<<<<<<< Updated upstream
<<<<<<< Updated upstream
<<<<<<< Updated upstream
<<<<<<< Updated upstream
<<<<<<< Updated upstream
=======
=======
>>>>>>> Stashed changes
=======
>>>>>>> Stashed changes
=======
>>>>>>> Stashed changes
=======
>>>>>>> Stashed changes
=======
>>>>>>> Stashed changes
=======
>>>>>>> Stashed changes
<<<<<<< main
=======
api_key, org_id = sk.openai_settings_from_dot_env()
<<<<<<< div
<<<<<<< div
=======
<<<<<<< head
>>>>>>> head
>>>>>>> origin/main
<<<<<<< Updated upstream
<<<<<<< Updated upstream
<<<<<<< Updated upstream
<<<<<<< Updated upstream
<<<<<<< Updated upstream
>>>>>>> Stashed changes
=======
>>>>>>> Stashed changes
=======
>>>>>>> Stashed changes
=======
>>>>>>> Stashed changes
=======
>>>>>>> Stashed changes
=======
>>>>>>> Stashed changes
=======
<<<<<<< div
>>>>>>> main
=======
=======
<<<<<<< main
=======
api_key, org_id = sk.openai_settings_from_dot_env()
>>>>>>> Stashed changes
=======
<<<<<<< main
=======
api_key, org_id = sk.openai_settings_from_dot_env()
>>>>>>> Stashed changes
>>>>>>> origin/main
>>>>>>> head
service_id="chat-gpt"
kernel.add_service(
    OpenAIChatCompletion(
        service_id=service_id,
<<<<<<< HEAD
<<<<<<< div
<<<<<<< div
=======
>>>>>>> head
<<<<<<< Updated upstream
<<<<<<< Updated upstream
<<<<<<< head
<<<<<<< Updated upstream
<<<<<<< Updated upstream
<<<<<<< Updated upstream
<<<<<<< Updated upstream
<<<<<<< Updated upstream
<<<<<<< Updated upstream
=======
=======
>>>>>>> Stashed changes
=======
>>>>>>> Stashed changes
=======
>>>>>>> Stashed changes
=======
>>>>>>> Stashed changes
=======
>>>>>>> Stashed changes
=======
>>>>>>> Stashed changes
=======
>>>>>>> Stashed changes
<<<<<<< main
=======
        ai_model_id="gpt-3.5-turbo",
        api_key=api_key,
        org_id=org_id
>>>>>>> origin/main
<<<<<<< Updated upstream
<<<<<<< Updated upstream
<<<<<<< Updated upstream
<<<<<<< Updated upstream
<<<<<<< Updated upstream
<<<<<<< Updated upstream
<<<<<<< Updated upstream
=======
>>>>>>> Stashed changes
=======
>>>>>>> Stashed changes
>>>>>>> Stashed changes
=======
>>>>>>> Stashed changes
=======
>>>>>>> Stashed changes
=======
>>>>>>> Stashed changes
=======
>>>>>>> Stashed changes
=======
        ai_model_id="gpt-3.5-turbo",
        api_key=api_key,
        org_id=org_id
<<<<<<< div
>>>>>>> main
=======
>>>>>>> origin/main
=======
>>>>>>> Stashed changes
=======
>>>>>>> Stashed changes
>>>>>>> head
=======
        ai_model_id="gpt-3.5-turbo",
        api_key=api_key,
        org_id=org_id
>>>>>>> 637c5bcc
    )
)

# Alternative using Azure:
# kernel.add_service(
#   AzureChatCompletion(
#       service_id=service_id,
<<<<<<< HEAD
<<<<<<< div
<<<<<<< div
=======
>>>>>>> head
<<<<<<< Updated upstream
<<<<<<< Updated upstream
<<<<<<< head
<<<<<<< Updated upstream
<<<<<<< Updated upstream
<<<<<<< Updated upstream
<<<<<<< Updated upstream
<<<<<<< Updated upstream
=======
=======
>>>>>>> Stashed changes
=======
>>>>>>> Stashed changes
=======
>>>>>>> Stashed changes
=======
>>>>>>> Stashed changes
<<<<<<< main
=======
=======
>>>>>>> origin/main
=======
<<<<<<< main
=======
>>>>>>> Stashed changes
=======
<<<<<<< main
=======
<<<<<<< div
=======
>>>>>>> main
=======
>>>>>>> Stashed changes
>>>>>>> head
# deployment, api_key, endpoint = sk.azure_openai_settings_from_dot_env()
# kernel.add_service(
#   AzureChatCompletion(
#       service_id="dv",
#       deployment_name=deployment,
#       base_url=endpoint,
#       api_key=api_key
<<<<<<< div
<<<<<<< div
=======
<<<<<<< Updated upstream
<<<<<<< Updated upstream
<<<<<<< head
>>>>>>> head
>>>>>>> origin/main
<<<<<<< Updated upstream
<<<<<<< Updated upstream
<<<<<<< Updated upstream
<<<<<<< Updated upstream
<<<<<<< Updated upstream
>>>>>>> Stashed changes
=======
>>>>>>> Stashed changes
=======
>>>>>>> Stashed changes
=======
>>>>>>> Stashed changes
=======
>>>>>>> Stashed changes
=======
>>>>>>> Stashed changes
=======
<<<<<<< div
>>>>>>> main
=======
=======
>>>>>>> Stashed changes
=======
>>>>>>> Stashed changes
>>>>>>> origin/main
>>>>>>> head
=======
#       deployment_name=deployment,
#       base_url=endpoint,
#       api_key=api_key
>>>>>>> 637c5bcc
#   )
# )

# Define the request settings
req_settings = kernel.get_prompt_execution_settings_from_service_id(service_id)
<<<<<<< div
<<<<<<< div
=======
<<<<<<< Updated upstream
<<<<<<< Updated upstream
<<<<<<< head
>>>>>>> head
<<<<<<< Updated upstream
<<<<<<< Updated upstream
<<<<<<< Updated upstream
<<<<<<< Updated upstream
<<<<<<< Updated upstream
=======
=======
>>>>>>> Stashed changes
<<<<<<< Updated upstream
=======
>>>>>>> Stashed changes
=======
>>>>>>> Stashed changes
=======
>>>>>>> Stashed changes
=======
>>>>>>> Stashed changes
=======
>>>>>>> Stashed changes
=======
>>>>>>> Stashed changes
<<<<<<< main
=======
req_settings = kernel.get_service(service_id).get_prompt_execution_settings_class()(service_id=service_id)
>>>>>>> origin/main
<<<<<<< Updated upstream
<<<<<<< Updated upstream
<<<<<<< Updated upstream
<<<<<<< Updated upstream
<<<<<<< Updated upstream
<<<<<<< Updated upstream
<<<<<<< Updated upstream
=======
>>>>>>> Stashed changes
=======
>>>>>>> Stashed changes
>>>>>>> Stashed changes
=======
>>>>>>> Stashed changes
=======
>>>>>>> Stashed changes
=======
>>>>>>> Stashed changes
=======
>>>>>>> Stashed changes
=======
req_settings = kernel.get_service(service_id).get_prompt_execution_settings_class()(service_id=service_id)
>>>>>>> origin/main
=======
>>>>>>> Stashed changes
=======
>>>>>>> Stashed changes
<<<<<<< div
=======
req_settings = kernel.get_service(service_id).get_prompt_execution_settings_class()(service_id=service_id)
>>>>>>> main
=======
>>>>>>> head
req_settings.max_tokens = 2000
req_settings.temperature = 0.7
req_settings.top_p = 0.8

prompt = """
1) A robot may not injure a human being or, through inaction,
allow a human being to come to harm.

2) A robot must obey orders given it by human beings except where
such orders would conflict with the First Law.

3) A robot must protect its own existence as long as such protection
does not conflict with the First or Second Law.

Give me the TLDR in exactly 5 words."""

prompt_template_config = PromptTemplateConfig(
<<<<<<< div
<<<<<<< div
=======
<<<<<<< Updated upstream
<<<<<<< Updated upstream
<<<<<<< head
>>>>>>> head
<<<<<<< Updated upstream
<<<<<<< Updated upstream
<<<<<<< Updated upstream
<<<<<<< Updated upstream
<<<<<<< Updated upstream
=======
=======
>>>>>>> Stashed changes
<<<<<<< Updated upstream
=======
>>>>>>> Stashed changes
=======
>>>>>>> Stashed changes
=======
>>>>>>> Stashed changes
=======
>>>>>>> Stashed changes
=======
>>>>>>> Stashed changes
=======
>>>>>>> Stashed changes
<<<<<<< main
=======
prompt_template_config = sk.PromptTemplateConfig(
>>>>>>> origin/main
<<<<<<< Updated upstream
<<<<<<< Updated upstream
<<<<<<< Updated upstream
<<<<<<< Updated upstream
<<<<<<< Updated upstream
<<<<<<< Updated upstream
<<<<<<< Updated upstream
=======
>>>>>>> Stashed changes
=======
>>>>>>> Stashed changes
>>>>>>> Stashed changes
=======
>>>>>>> Stashed changes
=======
>>>>>>> Stashed changes
=======
>>>>>>> Stashed changes
=======
>>>>>>> Stashed changes
=======
prompt_template_config = sk.PromptTemplateConfig(
<<<<<<< div
>>>>>>> main
=======
>>>>>>> origin/main
=======
>>>>>>> Stashed changes
=======
>>>>>>> Stashed changes
>>>>>>> head
    template=prompt,
    name="tldr",
    template_format="semantic-kernel",
    execution_settings=req_settings,
)

function = kernel.add_function(
    function_name="tldr_function",
    plugin_name="tldr_plugin",
<<<<<<< div
<<<<<<< div
=======
>>>>>>> head
<<<<<<< Updated upstream
<<<<<<< Updated upstream
<<<<<<< head
<<<<<<< Updated upstream
<<<<<<< Updated upstream
<<<<<<< Updated upstream
<<<<<<< Updated upstream
<<<<<<< Updated upstream
=======
=======
>>>>>>> Stashed changes
<<<<<<< Updated upstream
=======
>>>>>>> Stashed changes
=======
>>>>>>> Stashed changes
=======
>>>>>>> Stashed changes
=======
>>>>>>> Stashed changes
=======
>>>>>>> Stashed changes
=======
>>>>>>> Stashed changes
<<<<<<< main
=======
function = kernel.create_function_from_prompt(
>>>>>>> origin/main
<<<<<<< Updated upstream
<<<<<<< Updated upstream
<<<<<<< Updated upstream
<<<<<<< Updated upstream
<<<<<<< Updated upstream
<<<<<<< Updated upstream
<<<<<<< Updated upstream
=======
>>>>>>> Stashed changes
=======
>>>>>>> Stashed changes
>>>>>>> Stashed changes
=======
>>>>>>> Stashed changes
=======
>>>>>>> Stashed changes
=======
>>>>>>> Stashed changes
=======
>>>>>>> Stashed changes
=======
function = kernel.create_function_from_prompt(
<<<<<<< div
>>>>>>> main
=======
>>>>>>> origin/main
=======
>>>>>>> Stashed changes
=======
>>>>>>> Stashed changes
>>>>>>> head
    prompt_template_config=prompt_template_config,
)

# Run your prompt
# Note: functions are run asynchronously
async def main():
    result = await kernel.invoke(function)
    print(result) # => Robots must not harm humans.

if __name__ == "__main__":
    asyncio.run(main())
# If running from a jupyter-notebook:
# await main()
```

# **Semantic Prompt Functions** are Prompts with input parameters

```python
# Create a reusable function summarize function
summarize = kernel.add_function(
    function_name="tldr_function",
    plugin_name="tldr_plugin",
    prompt="{{$input}}\n\nOne line TLDR with the fewest words.",
    prompt_template_settings=req_settings,
<<<<<<< div
<<<<<<< div
=======
<<<<<<< Updated upstream
<<<<<<< Updated upstream
<<<<<<< head
>>>>>>> head
<<<<<<< Updated upstream
<<<<<<< Updated upstream
<<<<<<< Updated upstream
<<<<<<< Updated upstream
<<<<<<< Updated upstream
=======
=======
>>>>>>> Stashed changes
<<<<<<< Updated upstream
=======
>>>>>>> Stashed changes
=======
>>>>>>> Stashed changes
=======
>>>>>>> Stashed changes
=======
>>>>>>> Stashed changes
=======
>>>>>>> Stashed changes
=======
>>>>>>> Stashed changes
<<<<<<< main
=======
summarize = kernel.create_function_from_prompt(
    template="{{$input}}\n\nOne line TLDR with the fewest words."
    execution_settings=req_settings,
>>>>>>> origin/main
<<<<<<< Updated upstream
<<<<<<< Updated upstream
<<<<<<< Updated upstream
<<<<<<< Updated upstream
<<<<<<< Updated upstream
<<<<<<< Updated upstream
<<<<<<< Updated upstream
=======
>>>>>>> Stashed changes
=======
>>>>>>> Stashed changes
>>>>>>> Stashed changes
=======
>>>>>>> Stashed changes
=======
>>>>>>> Stashed changes
=======
>>>>>>> Stashed changes
=======
>>>>>>> Stashed changes
=======
summarize = kernel.create_function_from_prompt(
    template="{{$input}}\n\nOne line TLDR with the fewest words."
    execution_settings=req_settings,
>>>>>>> origin/main
=======
>>>>>>> Stashed changes
=======
>>>>>>> Stashed changes
<<<<<<< div
=======
summarize = kernel.create_function_from_prompt(
    template="{{$input}}\n\nOne line TLDR with the fewest words."
    execution_settings=req_settings,
>>>>>>> main
=======
>>>>>>> head
)

# Summarize the laws of thermodynamics
print(await kernel.invoke(summarize, input="""
1st Law of Thermodynamics - Energy cannot be created or destroyed.
2nd Law of Thermodynamics - For a spontaneous process, the entropy of the universe increases.
3rd Law of Thermodynamics - A perfect crystal at zero Kelvin has zero entropy."""))

# Summarize the laws of motion
print(await kernel.invoke(summarize, input="""
1. An object at rest remains at rest, and an object in motion remains in motion at constant speed and in a straight line unless acted on by an unbalanced force.
2. The acceleration of an object depends on the mass of the object and the amount of force applied.
3. Whenever one object exerts a force on another object, the second object exerts an equal and opposite on the first."""))

# Summarize the law of universal gravitation
print(await kernel.invoke(summarize, input="""
Every point mass attracts every single other point mass by a force acting along the line intersecting both points.
The force is proportional to the product of the two masses and inversely proportional to the square of the distance between them."""))

# Output:
# > Energy conserved, entropy increases, zero entropy at 0K.
# > Objects move in response to forces.
# > Gravitational force between two point masses is inversely proportional to the square of the distance between them.
```

# Semantic Kernel Notebooks

The repository contains a few Python and C# notebooks that demonstrates how to
get started with the Semantic Kernel.

Python notebooks:

- [Getting started with Semantic Kernel](./samples/getting_started/00-getting-started.ipynb)
- [Loading and configuring Semantic Kernel](./samples/getting_started/01-basic-loading-the-kernel.ipynb)
- [Running AI prompts from file](./samples/getting_started/02-running-prompts-from-file.ipynb)
- [Creating Prompt Functions at runtime (i.e. inline functions)](./samples/getting_started/03-prompt-function-inline.ipynb)
- [Using Context Variables to Build a Chat Experience](./samples/getting_started/04-kernel-arguments-chat.ipynb)
- [Introduction to planners](./samples/getting_started/05-using-the-planner.ipynb)
- [Building Memory with Embeddings](./samples/getting_started/06-memory-and-embeddings.ipynb)
- [Using Hugging Face for Plugins](./samples/getting_started/07-hugging-face-for-plugins.ipynb)
- [Combining native functions and semantic functions](./samples/getting_started/08-native-function-inline.ipynb)
- [Groundedness Checking with Semantic Kernel](./samples/getting_started/09-groundedness-checking.ipynb)
- [Returning multiple results per prompt](./samples/getting_started/10-multiple-results-per-prompt.ipynb)
- [Streaming completions with Semantic Kernel](./samples/getting_started/11-streaming-completions.ipynb)
<<<<<<< div
<<<<<<< div
=======
<<<<<<< Updated upstream
<<<<<<< Updated upstream
<<<<<<< head
>>>>>>> head
<<<<<<< Updated upstream
<<<<<<< Updated upstream
<<<<<<< Updated upstream
<<<<<<< Updated upstream
<<<<<<< Updated upstream
<<<<<<< Updated upstream
=======
=======
>>>>>>> Stashed changes
=======
>>>>>>> Stashed changes
=======
>>>>>>> Stashed changes
=======
>>>>>>> Stashed changes
=======
>>>>>>> Stashed changes
<<<<<<< main
=======
=======
<<<<<<< div
>>>>>>> main
=======
>>>>>>> origin/main
=======
<<<<<<< main
=======
>>>>>>> Stashed changes
=======
<<<<<<< main
=======
>>>>>>> Stashed changes
>>>>>>> head
- [Getting started with Semantic Kernel](./notebooks/00-getting-started.ipynb)
- [Loading and configuring Semantic Kernel](./notebooks/01-basic-loading-the-kernel.ipynb)
- [Running AI prompts from file](./notebooks/02-running-prompts-from-file.ipynb)
- [Creating Prompt Functions at runtime (i.e. inline functions)](./notebooks/03-prompt-function-inline.ipynb)
- [Using Context Variables to Build a Chat Experience](./notebooks/04-context-variables-chat.ipynb)
- [Introduction to planners](./notebooks/05-using-the-planner.ipynb)
- [Building Memory with Embeddings](./notebooks/06-memory-and-embeddings.ipynb)
- [Using Hugging Face for Plugins](./notebooks/07-hugging-face-for-plugins.ipynb)
- [Combining native functions and semantic functions](./notebooks/08-native-function-inline.ipynb)
- [Groundedness Checking with Semantic Kernel](./notebooks/09-groundedness-checking.ipynb)
- [Returning multiple results per prompt](./notebooks/10-multiple-results-per-prompt.ipynb)
- [Streaming completions with Semantic Kernel](./notebooks/11-streaming-completions.ipynb)
>>>>>>> origin/main
<<<<<<< Updated upstream
<<<<<<< Updated upstream
<<<<<<< Updated upstream
<<<<<<< Updated upstream
<<<<<<< Updated upstream
<<<<<<< Updated upstream
<<<<<<< Updated upstream
>>>>>>> Stashed changes
=======
=======
>>>>>>> Stashed changes
>>>>>>> Stashed changes
=======
>>>>>>> Stashed changes
=======
>>>>>>> Stashed changes
=======
>>>>>>> Stashed changes
=======
>>>>>>> Stashed changes
=======
>>>>>>> Stashed changes

# SK Frequently Asked Questions

## How does Python SK compare to the C# version of Semantic Kernel?

The two SDKs are compatible and at the core they follow the same design principles.
Some features are still available only in the C# version, and being ported
Refer to the [FEATURE MATRIX](../FEATURE_MATRIX.md) doc to see where
things stand in matching the features and functionality of the main SK branch.
Over time there will be some features available only in the Python version, and
others only in the C# version, for example adapters to external services,
scientific libraries, etc.
# Quickstart with Poetry

## Installation

Install the Poetry package manager and create a project virtual environment.

```bash
# Install poetry package
pip3 install poetry
# Use poetry to install project deps
poetry install
# Use poetry to activate project venv
poetry shell
```

Make sure you have an
[Open AI API Key](https://openai.com/api/) or
[Azure Open AI service key](https://learn.microsoft.com/azure/cognitive-services/openai/quickstart?pivots=rest-api)

Copy those keys into a `.env` file in this repo

```
OPENAI_API_KEY=""
OPENAI_ORG_ID=""
AZURE_OPENAI_API_KEY=""
AZURE_OPENAI_ENDPOINT=""
```

### Quickstart ⚡

```python
import semantic_kernel as sk

kernel = sk.create_kernel()

api_key, org_id = sk.openai_settings_from_dot_env()

kernel.config.add_openai_completion_backend(
    "davinci-002", "text-davinci-002", api_key, org_id
)

sk_prompt = """
{{$input}}

Give me the TLDR in 5 words.
"""

text_to_summarize = """
    1) A robot may not injure a human being or, through inaction,
    allow a human being to come to harm.

    2) A robot must obey orders given it by human beings except where
    such orders would conflict with the First Law.

    3) A robot must protect its own existence as long as such protection
    does not conflict with the First or Second Law.
"""

tldr_function = sk.extensions.create_semantic_function(
    kernel,
    sk_prompt,
    max_tokens=200,
    temperature=0,
    top_p=0.5,
)

summary = await kernel.run_on_str_async(text_to_summarize, tldr_function)
output = str(summary.variables).strip()
print("Output: " + output)

# Output: Protect humans, follow orders, survive.
<<<<<<< HEAD
```
=======
```

## Enhancing Documentation

### Detailed Explanations and Examples

To enhance the existing documentation, we have added more detailed explanations and examples to help users understand how to use the various features of the repository. These explanations and examples are included in the relevant sections of the documentation files such as `README.md` and `java/README.md`.

### Code Snippets and Usage Examples

We have included more code snippets and usage examples in the documentation to provide practical guidance on how to use the repository's features. These code snippets and examples are designed to help users quickly grasp the concepts and apply them in their own projects.

### Repository Structure Explanation

To help users navigate the repository, we have added a section that explains the structure of the repository and the purpose of each directory and file. This section provides an overview of the repository's organization and helps users understand where to find specific components and resources.
>>>>>>> 637c5bcc
<|MERGE_RESOLUTION|>--- conflicted
+++ resolved
@@ -56,145 +56,13 @@
 kernel = Kernel()
 
 # Prepare OpenAI service using credentials stored in the `.env` file
-<<<<<<< Updated upstream
-<<<<<<< Updated upstream
-<<<<<<< Updated upstream
-<<<<<<< Updated upstream
-<<<<<<< Updated upstream
-<<<<<<< Updated upstream
-<<<<<<< Updated upstream
-<<<<<<< Updated upstream
-=======
-=======
->>>>>>> Stashed changes
-=======
->>>>>>> Stashed changes
-=======
->>>>>>> Stashed changes
-=======
->>>>>>> Stashed changes
-=======
->>>>>>> Stashed changes
-=======
->>>>>>> Stashed changes
-<<<<<<< main
-=======
-api_key, org_id = sk.openai_settings_from_dot_env()
-<<<<<<< div
-<<<<<<< div
-=======
-<<<<<<< head
->>>>>>> head
->>>>>>> origin/main
-<<<<<<< Updated upstream
-<<<<<<< Updated upstream
-<<<<<<< Updated upstream
-<<<<<<< Updated upstream
-<<<<<<< Updated upstream
->>>>>>> Stashed changes
-=======
->>>>>>> Stashed changes
-=======
->>>>>>> Stashed changes
-=======
->>>>>>> Stashed changes
-=======
->>>>>>> Stashed changes
-=======
->>>>>>> Stashed changes
-=======
-<<<<<<< div
->>>>>>> main
-=======
-=======
-<<<<<<< main
-=======
-api_key, org_id = sk.openai_settings_from_dot_env()
->>>>>>> Stashed changes
-=======
-<<<<<<< main
-=======
-api_key, org_id = sk.openai_settings_from_dot_env()
->>>>>>> Stashed changes
->>>>>>> origin/main
->>>>>>> head
 service_id="chat-gpt"
 kernel.add_service(
     OpenAIChatCompletion(
         service_id=service_id,
-<<<<<<< HEAD
-<<<<<<< div
-<<<<<<< div
-=======
->>>>>>> head
-<<<<<<< Updated upstream
-<<<<<<< Updated upstream
-<<<<<<< head
-<<<<<<< Updated upstream
-<<<<<<< Updated upstream
-<<<<<<< Updated upstream
-<<<<<<< Updated upstream
-<<<<<<< Updated upstream
-<<<<<<< Updated upstream
-=======
-=======
->>>>>>> Stashed changes
-=======
->>>>>>> Stashed changes
-=======
->>>>>>> Stashed changes
-=======
->>>>>>> Stashed changes
-=======
->>>>>>> Stashed changes
-=======
->>>>>>> Stashed changes
-=======
->>>>>>> Stashed changes
-<<<<<<< main
-=======
         ai_model_id="gpt-3.5-turbo",
         api_key=api_key,
         org_id=org_id
->>>>>>> origin/main
-<<<<<<< Updated upstream
-<<<<<<< Updated upstream
-<<<<<<< Updated upstream
-<<<<<<< Updated upstream
-<<<<<<< Updated upstream
-<<<<<<< Updated upstream
-<<<<<<< Updated upstream
-=======
->>>>>>> Stashed changes
-=======
->>>>>>> Stashed changes
->>>>>>> Stashed changes
-=======
->>>>>>> Stashed changes
-=======
->>>>>>> Stashed changes
-=======
->>>>>>> Stashed changes
-=======
->>>>>>> Stashed changes
-=======
-        ai_model_id="gpt-3.5-turbo",
-        api_key=api_key,
-        org_id=org_id
-<<<<<<< div
->>>>>>> main
-=======
->>>>>>> origin/main
-=======
->>>>>>> Stashed changes
-=======
->>>>>>> Stashed changes
->>>>>>> head
-=======
-        ai_model_id="gpt-3.5-turbo",
-        api_key=api_key,
-        org_id=org_id
->>>>>>> 637c5bcc
     )
 )
 
@@ -202,161 +70,14 @@
 # kernel.add_service(
 #   AzureChatCompletion(
 #       service_id=service_id,
-<<<<<<< HEAD
-<<<<<<< div
-<<<<<<< div
-=======
->>>>>>> head
-<<<<<<< Updated upstream
-<<<<<<< Updated upstream
-<<<<<<< head
-<<<<<<< Updated upstream
-<<<<<<< Updated upstream
-<<<<<<< Updated upstream
-<<<<<<< Updated upstream
-<<<<<<< Updated upstream
-=======
-=======
->>>>>>> Stashed changes
-=======
->>>>>>> Stashed changes
-=======
->>>>>>> Stashed changes
-=======
->>>>>>> Stashed changes
-<<<<<<< main
-=======
-=======
->>>>>>> origin/main
-=======
-<<<<<<< main
-=======
->>>>>>> Stashed changes
-=======
-<<<<<<< main
-=======
-<<<<<<< div
-=======
->>>>>>> main
-=======
->>>>>>> Stashed changes
->>>>>>> head
-# deployment, api_key, endpoint = sk.azure_openai_settings_from_dot_env()
-# kernel.add_service(
-#   AzureChatCompletion(
-#       service_id="dv",
 #       deployment_name=deployment,
 #       base_url=endpoint,
 #       api_key=api_key
-<<<<<<< div
-<<<<<<< div
-=======
-<<<<<<< Updated upstream
-<<<<<<< Updated upstream
-<<<<<<< head
->>>>>>> head
->>>>>>> origin/main
-<<<<<<< Updated upstream
-<<<<<<< Updated upstream
-<<<<<<< Updated upstream
-<<<<<<< Updated upstream
-<<<<<<< Updated upstream
->>>>>>> Stashed changes
-=======
->>>>>>> Stashed changes
-=======
->>>>>>> Stashed changes
-=======
->>>>>>> Stashed changes
-=======
->>>>>>> Stashed changes
-=======
->>>>>>> Stashed changes
-=======
-<<<<<<< div
->>>>>>> main
-=======
-=======
->>>>>>> Stashed changes
-=======
->>>>>>> Stashed changes
->>>>>>> origin/main
->>>>>>> head
-=======
-#       deployment_name=deployment,
-#       base_url=endpoint,
-#       api_key=api_key
->>>>>>> 637c5bcc
 #   )
 # )
 
 # Define the request settings
 req_settings = kernel.get_prompt_execution_settings_from_service_id(service_id)
-<<<<<<< div
-<<<<<<< div
-=======
-<<<<<<< Updated upstream
-<<<<<<< Updated upstream
-<<<<<<< head
->>>>>>> head
-<<<<<<< Updated upstream
-<<<<<<< Updated upstream
-<<<<<<< Updated upstream
-<<<<<<< Updated upstream
-<<<<<<< Updated upstream
-=======
-=======
->>>>>>> Stashed changes
-<<<<<<< Updated upstream
-=======
->>>>>>> Stashed changes
-=======
->>>>>>> Stashed changes
-=======
->>>>>>> Stashed changes
-=======
->>>>>>> Stashed changes
-=======
->>>>>>> Stashed changes
-=======
->>>>>>> Stashed changes
-<<<<<<< main
-=======
-req_settings = kernel.get_service(service_id).get_prompt_execution_settings_class()(service_id=service_id)
->>>>>>> origin/main
-<<<<<<< Updated upstream
-<<<<<<< Updated upstream
-<<<<<<< Updated upstream
-<<<<<<< Updated upstream
-<<<<<<< Updated upstream
-<<<<<<< Updated upstream
-<<<<<<< Updated upstream
-=======
->>>>>>> Stashed changes
-=======
->>>>>>> Stashed changes
->>>>>>> Stashed changes
-=======
->>>>>>> Stashed changes
-=======
->>>>>>> Stashed changes
-=======
->>>>>>> Stashed changes
-=======
->>>>>>> Stashed changes
-=======
-req_settings = kernel.get_service(service_id).get_prompt_execution_settings_class()(service_id=service_id)
->>>>>>> origin/main
-=======
->>>>>>> Stashed changes
-=======
->>>>>>> Stashed changes
-<<<<<<< div
-=======
-req_settings = kernel.get_service(service_id).get_prompt_execution_settings_class()(service_id=service_id)
->>>>>>> main
-=======
->>>>>>> head
 req_settings.max_tokens = 2000
 req_settings.temperature = 0.7
 req_settings.top_p = 0.8
@@ -374,69 +95,6 @@
 Give me the TLDR in exactly 5 words."""
 
 prompt_template_config = PromptTemplateConfig(
-<<<<<<< div
-<<<<<<< div
-=======
-<<<<<<< Updated upstream
-<<<<<<< Updated upstream
-<<<<<<< head
->>>>>>> head
-<<<<<<< Updated upstream
-<<<<<<< Updated upstream
-<<<<<<< Updated upstream
-<<<<<<< Updated upstream
-<<<<<<< Updated upstream
-=======
-=======
->>>>>>> Stashed changes
-<<<<<<< Updated upstream
-=======
->>>>>>> Stashed changes
-=======
->>>>>>> Stashed changes
-=======
->>>>>>> Stashed changes
-=======
->>>>>>> Stashed changes
-=======
->>>>>>> Stashed changes
-=======
->>>>>>> Stashed changes
-<<<<<<< main
-=======
-prompt_template_config = sk.PromptTemplateConfig(
->>>>>>> origin/main
-<<<<<<< Updated upstream
-<<<<<<< Updated upstream
-<<<<<<< Updated upstream
-<<<<<<< Updated upstream
-<<<<<<< Updated upstream
-<<<<<<< Updated upstream
-<<<<<<< Updated upstream
-=======
->>>>>>> Stashed changes
-=======
->>>>>>> Stashed changes
->>>>>>> Stashed changes
-=======
->>>>>>> Stashed changes
-=======
->>>>>>> Stashed changes
-=======
->>>>>>> Stashed changes
-=======
->>>>>>> Stashed changes
-=======
-prompt_template_config = sk.PromptTemplateConfig(
-<<<<<<< div
->>>>>>> main
-=======
->>>>>>> origin/main
-=======
->>>>>>> Stashed changes
-=======
->>>>>>> Stashed changes
->>>>>>> head
     template=prompt,
     name="tldr",
     template_format="semantic-kernel",
@@ -446,69 +104,6 @@
 function = kernel.add_function(
     function_name="tldr_function",
     plugin_name="tldr_plugin",
-<<<<<<< div
-<<<<<<< div
-=======
->>>>>>> head
-<<<<<<< Updated upstream
-<<<<<<< Updated upstream
-<<<<<<< head
-<<<<<<< Updated upstream
-<<<<<<< Updated upstream
-<<<<<<< Updated upstream
-<<<<<<< Updated upstream
-<<<<<<< Updated upstream
-=======
-=======
->>>>>>> Stashed changes
-<<<<<<< Updated upstream
-=======
->>>>>>> Stashed changes
-=======
->>>>>>> Stashed changes
-=======
->>>>>>> Stashed changes
-=======
->>>>>>> Stashed changes
-=======
->>>>>>> Stashed changes
-=======
->>>>>>> Stashed changes
-<<<<<<< main
-=======
-function = kernel.create_function_from_prompt(
->>>>>>> origin/main
-<<<<<<< Updated upstream
-<<<<<<< Updated upstream
-<<<<<<< Updated upstream
-<<<<<<< Updated upstream
-<<<<<<< Updated upstream
-<<<<<<< Updated upstream
-<<<<<<< Updated upstream
-=======
->>>>>>> Stashed changes
-=======
->>>>>>> Stashed changes
->>>>>>> Stashed changes
-=======
->>>>>>> Stashed changes
-=======
->>>>>>> Stashed changes
-=======
->>>>>>> Stashed changes
-=======
->>>>>>> Stashed changes
-=======
-function = kernel.create_function_from_prompt(
-<<<<<<< div
->>>>>>> main
-=======
->>>>>>> origin/main
-=======
->>>>>>> Stashed changes
-=======
->>>>>>> Stashed changes
->>>>>>> head
     prompt_template_config=prompt_template_config,
 )
 
@@ -533,77 +128,6 @@
     plugin_name="tldr_plugin",
     prompt="{{$input}}\n\nOne line TLDR with the fewest words.",
     prompt_template_settings=req_settings,
-<<<<<<< div
-<<<<<<< div
-=======
-<<<<<<< Updated upstream
-<<<<<<< Updated upstream
-<<<<<<< head
->>>>>>> head
-<<<<<<< Updated upstream
-<<<<<<< Updated upstream
-<<<<<<< Updated upstream
-<<<<<<< Updated upstream
-<<<<<<< Updated upstream
-=======
-=======
->>>>>>> Stashed changes
-<<<<<<< Updated upstream
-=======
->>>>>>> Stashed changes
-=======
->>>>>>> Stashed changes
-=======
->>>>>>> Stashed changes
-=======
->>>>>>> Stashed changes
-=======
->>>>>>> Stashed changes
-=======
->>>>>>> Stashed changes
-<<<<<<< main
-=======
-summarize = kernel.create_function_from_prompt(
-    template="{{$input}}\n\nOne line TLDR with the fewest words."
-    execution_settings=req_settings,
->>>>>>> origin/main
-<<<<<<< Updated upstream
-<<<<<<< Updated upstream
-<<<<<<< Updated upstream
-<<<<<<< Updated upstream
-<<<<<<< Updated upstream
-<<<<<<< Updated upstream
-<<<<<<< Updated upstream
-=======
->>>>>>> Stashed changes
-=======
->>>>>>> Stashed changes
->>>>>>> Stashed changes
-=======
->>>>>>> Stashed changes
-=======
->>>>>>> Stashed changes
-=======
->>>>>>> Stashed changes
-=======
->>>>>>> Stashed changes
-=======
-summarize = kernel.create_function_from_prompt(
-    template="{{$input}}\n\nOne line TLDR with the fewest words."
-    execution_settings=req_settings,
->>>>>>> origin/main
-=======
->>>>>>> Stashed changes
-=======
->>>>>>> Stashed changes
-<<<<<<< div
-=======
-summarize = kernel.create_function_from_prompt(
-    template="{{$input}}\n\nOne line TLDR with the fewest words."
-    execution_settings=req_settings,
->>>>>>> main
-=======
->>>>>>> head
 )
 
 # Summarize the laws of thermodynamics
@@ -648,81 +172,6 @@
 - [Groundedness Checking with Semantic Kernel](./samples/getting_started/09-groundedness-checking.ipynb)
 - [Returning multiple results per prompt](./samples/getting_started/10-multiple-results-per-prompt.ipynb)
 - [Streaming completions with Semantic Kernel](./samples/getting_started/11-streaming-completions.ipynb)
-<<<<<<< div
-<<<<<<< div
-=======
-<<<<<<< Updated upstream
-<<<<<<< Updated upstream
-<<<<<<< head
->>>>>>> head
-<<<<<<< Updated upstream
-<<<<<<< Updated upstream
-<<<<<<< Updated upstream
-<<<<<<< Updated upstream
-<<<<<<< Updated upstream
-<<<<<<< Updated upstream
-=======
-=======
->>>>>>> Stashed changes
-=======
->>>>>>> Stashed changes
-=======
->>>>>>> Stashed changes
-=======
->>>>>>> Stashed changes
-=======
->>>>>>> Stashed changes
-<<<<<<< main
-=======
-=======
-<<<<<<< div
->>>>>>> main
-=======
->>>>>>> origin/main
-=======
-<<<<<<< main
-=======
->>>>>>> Stashed changes
-=======
-<<<<<<< main
-=======
->>>>>>> Stashed changes
->>>>>>> head
-- [Getting started with Semantic Kernel](./notebooks/00-getting-started.ipynb)
-- [Loading and configuring Semantic Kernel](./notebooks/01-basic-loading-the-kernel.ipynb)
-- [Running AI prompts from file](./notebooks/02-running-prompts-from-file.ipynb)
-- [Creating Prompt Functions at runtime (i.e. inline functions)](./notebooks/03-prompt-function-inline.ipynb)
-- [Using Context Variables to Build a Chat Experience](./notebooks/04-context-variables-chat.ipynb)
-- [Introduction to planners](./notebooks/05-using-the-planner.ipynb)
-- [Building Memory with Embeddings](./notebooks/06-memory-and-embeddings.ipynb)
-- [Using Hugging Face for Plugins](./notebooks/07-hugging-face-for-plugins.ipynb)
-- [Combining native functions and semantic functions](./notebooks/08-native-function-inline.ipynb)
-- [Groundedness Checking with Semantic Kernel](./notebooks/09-groundedness-checking.ipynb)
-- [Returning multiple results per prompt](./notebooks/10-multiple-results-per-prompt.ipynb)
-- [Streaming completions with Semantic Kernel](./notebooks/11-streaming-completions.ipynb)
->>>>>>> origin/main
-<<<<<<< Updated upstream
-<<<<<<< Updated upstream
-<<<<<<< Updated upstream
-<<<<<<< Updated upstream
-<<<<<<< Updated upstream
-<<<<<<< Updated upstream
-<<<<<<< Updated upstream
->>>>>>> Stashed changes
-=======
-=======
->>>>>>> Stashed changes
->>>>>>> Stashed changes
-=======
->>>>>>> Stashed changes
-=======
->>>>>>> Stashed changes
-=======
->>>>>>> Stashed changes
-=======
->>>>>>> Stashed changes
-=======
->>>>>>> Stashed changes
 
 # SK Frequently Asked Questions
 
@@ -806,9 +255,6 @@
 print("Output: " + output)
 
 # Output: Protect humans, follow orders, survive.
-<<<<<<< HEAD
-```
-=======
 ```
 
 ## Enhancing Documentation
@@ -823,5 +269,4 @@
 
 ### Repository Structure Explanation
 
-To help users navigate the repository, we have added a section that explains the structure of the repository and the purpose of each directory and file. This section provides an overview of the repository's organization and helps users understand where to find specific components and resources.
->>>>>>> 637c5bcc
+To help users navigate the repository, we have added a section that explains the structure of the repository and the purpose of each directory and file. This section provides an overview of the repository's organization and helps users understand where to find specific components and resources.