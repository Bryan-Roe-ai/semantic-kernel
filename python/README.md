# Get Started with Semantic Kernel ⚡

Install the latest package:
```bash
python -m pip install --upgrade semantic-kernel
```
If you want to use some of the optional dependencies (OpenAI is installed by default), you can install them with:
```bash
python -m pip install --upgrade semantic-kernel[hugging_face]
```

or all of them:
```bash
python -m pip install --upgrade semantic-kernel[all]
```
# AI Services

## OpenAI / Azure OpenAI API keys

Make sure you have an
[OpenAI API Key](https://platform.openai.com) or
[Azure OpenAI service key](https://learn.microsoft.com/azure/cognitive-services/openai/quickstart?pivots=rest-api)

There are two methods to manage keys, secrets, and endpoints:

1. Store them in environment variables. SK Python leverages pydantic settings to load keys, secrets, and endpoints. This means that there is a first attempt to load them from environment variables. The `.env` file naming applies to how the names should be stored as environment variables.

2. If you'd like to use the `.env` file, you will need to configure the `.env` file with the following keys in the file (see the `.env.example` file):

```bash
OPENAI_API_KEY=""
OPENAI_ORG_ID=""
AZURE_OPENAI_CHAT_DEPLOYMENT_NAME=""
AZURE_OPENAI_TEXT_DEPLOYMENT_NAME=""
AZURE_OPENAI_EMBEDDING_DEPLOYMENT_NAME=""
AZURE_OPENAI_ENDPOINT=""
AZURE_OPENAI_API_KEY=""
```

You will then configure the Text/ChatCompletion class with the keyword argument `env_file_path`:

```python
chat_completion = OpenAIChatCompletion(service_id="test", env_file_path=<path_to_file>)
```

This optional `env_file_path` parameter will allow pydantic settings to use the `.env` file as a fallback to read the settings.

# Running a prompt

```python
import asyncio
from semantic_kernel import Kernel
from semantic_kernel.connectors.ai.open_ai import OpenAIChatCompletion, AzureChatCompletion
from semantic_kernel.prompt_template import PromptTemplateConfig

kernel = Kernel()

# Prepare OpenAI service using credentials stored in the `.env` file
<<<<<<< HEAD
=======
api_key, org_id = sk.openai_settings_from_dot_env()
>>>>>>> f40c1f20
service_id="chat-gpt"
kernel.add_service(
    OpenAIChatCompletion(
        service_id=service_id,
<<<<<<< HEAD
=======
        ai_model_id="gpt-3.5-turbo",
        api_key=api_key,
        org_id=org_id
>>>>>>> f40c1f20
    )
)

# Alternative using Azure:
<<<<<<< HEAD
# kernel.add_service(
#   AzureChatCompletion(
#       service_id=service_id,
=======
# deployment, api_key, endpoint = sk.azure_openai_settings_from_dot_env()
# kernel.add_service(
#   AzureChatCompletion(
#       service_id="dv",
#       deployment_name=deployment,
#       base_url=endpoint,
#       api_key=api_key
>>>>>>> f40c1f20
#   )
# )

# Define the request settings
<<<<<<< HEAD
req_settings = kernel.get_prompt_execution_settings_from_service_id(service_id)
=======
req_settings = kernel.get_service(service_id).get_prompt_execution_settings_class()(service_id=service_id)
>>>>>>> f40c1f20
req_settings.max_tokens = 2000
req_settings.temperature = 0.7
req_settings.top_p = 0.8

prompt = """
1) A robot may not injure a human being or, through inaction,
allow a human being to come to harm.

2) A robot must obey orders given it by human beings except where
such orders would conflict with the First Law.

3) A robot must protect its own existence as long as such protection
does not conflict with the First or Second Law.

Give me the TLDR in exactly 5 words."""

<<<<<<< HEAD
prompt_template_config = PromptTemplateConfig(
=======
prompt_template_config = sk.PromptTemplateConfig(
>>>>>>> f40c1f20
    template=prompt,
    name="tldr",
    template_format="semantic-kernel",
    execution_settings=req_settings,
)

<<<<<<< HEAD
function = kernel.add_function(
    function_name="tldr_function",
    plugin_name="tldr_plugin",
=======
function = kernel.create_function_from_prompt(
>>>>>>> f40c1f20
    prompt_template_config=prompt_template_config,
)

# Run your prompt
# Note: functions are run asynchronously
async def main():
    result = await kernel.invoke(function)
    print(result) # => Robots must not harm humans.

if __name__ == "__main__":
    asyncio.run(main())
# If running from a jupyter-notebook:
# await main()
```

# **Semantic Prompt Functions** are Prompts with input parameters

```python
# Create a reusable function summarize function
<<<<<<< HEAD
summarize = kernel.add_function(
    function_name="tldr_function",
    plugin_name="tldr_plugin",
    prompt="{{$input}}\n\nOne line TLDR with the fewest words.",
    prompt_template_settings=req_settings,
=======
summarize = kernel.create_function_from_prompt(
    template="{{$input}}\n\nOne line TLDR with the fewest words."
    execution_settings=req_settings,
>>>>>>> f40c1f20
)

# Summarize the laws of thermodynamics
print(await kernel.invoke(summarize, input="""
1st Law of Thermodynamics - Energy cannot be created or destroyed.
2nd Law of Thermodynamics - For a spontaneous process, the entropy of the universe increases.
3rd Law of Thermodynamics - A perfect crystal at zero Kelvin has zero entropy."""))

# Summarize the laws of motion
print(await kernel.invoke(summarize, input="""
1. An object at rest remains at rest, and an object in motion remains in motion at constant speed and in a straight line unless acted on by an unbalanced force.
2. The acceleration of an object depends on the mass of the object and the amount of force applied.
3. Whenever one object exerts a force on another object, the second object exerts an equal and opposite on the first."""))

# Summarize the law of universal gravitation
print(await kernel.invoke(summarize, input="""
Every point mass attracts every single other point mass by a force acting along the line intersecting both points.
The force is proportional to the product of the two masses and inversely proportional to the square of the distance between them."""))

# Output:
# > Energy conserved, entropy increases, zero entropy at 0K.
# > Objects move in response to forces.
# > Gravitational force between two point masses is inversely proportional to the square of the distance between them.
```

# Semantic Kernel Notebooks

The repository contains a few Python and C# notebooks that demonstrates how to
get started with the Semantic Kernel.

Python notebooks:

<<<<<<< HEAD
- [Getting started with Semantic Kernel](./samples/getting_started/00-getting-started.ipynb)
- [Loading and configuring Semantic Kernel](./samples/getting_started/01-basic-loading-the-kernel.ipynb)
- [Running AI prompts from file](./samples/getting_started/02-running-prompts-from-file.ipynb)
- [Creating Prompt Functions at runtime (i.e. inline functions)](./samples/getting_started/03-prompt-function-inline.ipynb)
- [Using Context Variables to Build a Chat Experience](./samples/getting_started/04-kernel-arguments-chat.ipynb)
- [Introduction to planners](./samples/getting_started/05-using-the-planner.ipynb)
- [Building Memory with Embeddings](./samples/getting_started/06-memory-and-embeddings.ipynb)
- [Using Hugging Face for Plugins](./samples/getting_started/07-hugging-face-for-plugins.ipynb)
- [Combining native functions and semantic functions](./samples/getting_started/08-native-function-inline.ipynb)
- [Groundedness Checking with Semantic Kernel](./samples/getting_started/09-groundedness-checking.ipynb)
- [Returning multiple results per prompt](./samples/getting_started/10-multiple-results-per-prompt.ipynb)
- [Streaming completions with Semantic Kernel](./samples/getting_started/11-streaming-completions.ipynb)
=======
- [Getting started with Semantic Kernel](./notebooks/00-getting-started.ipynb)
- [Loading and configuring Semantic Kernel](./notebooks/01-basic-loading-the-kernel.ipynb)
- [Running AI prompts from file](./notebooks/02-running-prompts-from-file.ipynb)
- [Creating Prompt Functions at runtime (i.e. inline functions)](./notebooks/03-prompt-function-inline.ipynb)
- [Using Context Variables to Build a Chat Experience](./notebooks/04-context-variables-chat.ipynb)
- [Introduction to planners](./notebooks/05-using-the-planner.ipynb)
- [Building Memory with Embeddings](./notebooks/06-memory-and-embeddings.ipynb)
- [Using Hugging Face for Plugins](./notebooks/07-hugging-face-for-plugins.ipynb)
- [Combining native functions and semantic functions](./notebooks/08-native-function-inline.ipynb)
- [Groundedness Checking with Semantic Kernel](./notebooks/09-groundedness-checking.ipynb)
- [Returning multiple results per prompt](./notebooks/10-multiple-results-per-prompt.ipynb)
- [Streaming completions with Semantic Kernel](./notebooks/11-streaming-completions.ipynb)
>>>>>>> f40c1f20

# SK Frequently Asked Questions

## How does Python SK compare to the C# version of Semantic Kernel?

The two SDKs are compatible and at the core they follow the same design principles.
Some features are still available only in the C# version, and being ported
Refer to the [FEATURE MATRIX](../FEATURE_MATRIX.md) doc to see where
things stand in matching the features and functionality of the main SK branch.
Over time there will be some features available only in the Python version, and
others only in the C# version, for example adapters to external services,
scientific libraries, etc.
# Quickstart with Poetry

## Installation

Install the Poetry package manager and create a project virtual environment.

```bash
# Install poetry package
pip3 install poetry
# Use poetry to install project deps
poetry install
# Use poetry to activate project venv
poetry shell
```

Make sure you have an
[Open AI API Key](https://openai.com/api/) or
[Azure Open AI service key](https://learn.microsoft.com/azure/cognitive-services/openai/quickstart?pivots=rest-api)

Copy those keys into a `.env` file in this repo

```
OPENAI_API_KEY=""
OPENAI_ORG_ID=""
AZURE_OPENAI_API_KEY=""
AZURE_OPENAI_ENDPOINT=""
```

### Quickstart ⚡

```python
import semantic_kernel as sk

kernel = sk.create_kernel()

api_key, org_id = sk.openai_settings_from_dot_env()

kernel.config.add_openai_completion_backend(
    "davinci-002", "text-davinci-002", api_key, org_id
)

sk_prompt = """
{{$input}}

Give me the TLDR in 5 words.
"""

text_to_summarize = """
    1) A robot may not injure a human being or, through inaction,
    allow a human being to come to harm.

    2) A robot must obey orders given it by human beings except where
    such orders would conflict with the First Law.

    3) A robot must protect its own existence as long as such protection
    does not conflict with the First or Second Law.
"""

tldr_function = sk.extensions.create_semantic_function(
    kernel,
    sk_prompt,
    max_tokens=200,
    temperature=0,
    top_p=0.5,
)

summary = await kernel.run_on_str_async(text_to_summarize, tldr_function)
output = str(summary.variables).strip()
print("Output: " + output)

# Output: Protect humans, follow orders, survive.
```<|MERGE_RESOLUTION|>--- conflicted
+++ resolved
@@ -56,29 +56,21 @@
 kernel = Kernel()
 
 # Prepare OpenAI service using credentials stored in the `.env` file
-<<<<<<< HEAD
-=======
 api_key, org_id = sk.openai_settings_from_dot_env()
->>>>>>> f40c1f20
 service_id="chat-gpt"
 kernel.add_service(
     OpenAIChatCompletion(
         service_id=service_id,
-<<<<<<< HEAD
-=======
         ai_model_id="gpt-3.5-turbo",
         api_key=api_key,
         org_id=org_id
->>>>>>> f40c1f20
     )
 )
 
 # Alternative using Azure:
-<<<<<<< HEAD
 # kernel.add_service(
 #   AzureChatCompletion(
 #       service_id=service_id,
-=======
 # deployment, api_key, endpoint = sk.azure_openai_settings_from_dot_env()
 # kernel.add_service(
 #   AzureChatCompletion(
@@ -86,16 +78,12 @@
 #       deployment_name=deployment,
 #       base_url=endpoint,
 #       api_key=api_key
->>>>>>> f40c1f20
 #   )
 # )
 
 # Define the request settings
-<<<<<<< HEAD
 req_settings = kernel.get_prompt_execution_settings_from_service_id(service_id)
-=======
 req_settings = kernel.get_service(service_id).get_prompt_execution_settings_class()(service_id=service_id)
->>>>>>> f40c1f20
 req_settings.max_tokens = 2000
 req_settings.temperature = 0.7
 req_settings.top_p = 0.8
@@ -112,24 +100,18 @@
 
 Give me the TLDR in exactly 5 words."""
 
-<<<<<<< HEAD
 prompt_template_config = PromptTemplateConfig(
-=======
 prompt_template_config = sk.PromptTemplateConfig(
->>>>>>> f40c1f20
     template=prompt,
     name="tldr",
     template_format="semantic-kernel",
     execution_settings=req_settings,
 )
 
-<<<<<<< HEAD
 function = kernel.add_function(
     function_name="tldr_function",
     plugin_name="tldr_plugin",
-=======
 function = kernel.create_function_from_prompt(
->>>>>>> f40c1f20
     prompt_template_config=prompt_template_config,
 )
 
@@ -149,17 +131,14 @@
 
 ```python
 # Create a reusable function summarize function
-<<<<<<< HEAD
 summarize = kernel.add_function(
     function_name="tldr_function",
     plugin_name="tldr_plugin",
     prompt="{{$input}}\n\nOne line TLDR with the fewest words.",
     prompt_template_settings=req_settings,
-=======
 summarize = kernel.create_function_from_prompt(
     template="{{$input}}\n\nOne line TLDR with the fewest words."
     execution_settings=req_settings,
->>>>>>> f40c1f20
 )
 
 # Summarize the laws of thermodynamics
@@ -192,7 +171,6 @@
 
 Python notebooks:
 
-<<<<<<< HEAD
 - [Getting started with Semantic Kernel](./samples/getting_started/00-getting-started.ipynb)
 - [Loading and configuring Semantic Kernel](./samples/getting_started/01-basic-loading-the-kernel.ipynb)
 - [Running AI prompts from file](./samples/getting_started/02-running-prompts-from-file.ipynb)
@@ -205,7 +183,6 @@
 - [Groundedness Checking with Semantic Kernel](./samples/getting_started/09-groundedness-checking.ipynb)
 - [Returning multiple results per prompt](./samples/getting_started/10-multiple-results-per-prompt.ipynb)
 - [Streaming completions with Semantic Kernel](./samples/getting_started/11-streaming-completions.ipynb)
-=======
 - [Getting started with Semantic Kernel](./notebooks/00-getting-started.ipynb)
 - [Loading and configuring Semantic Kernel](./notebooks/01-basic-loading-the-kernel.ipynb)
 - [Running AI prompts from file](./notebooks/02-running-prompts-from-file.ipynb)
@@ -218,7 +195,6 @@
 - [Groundedness Checking with Semantic Kernel](./notebooks/09-groundedness-checking.ipynb)
 - [Returning multiple results per prompt](./notebooks/10-multiple-results-per-prompt.ipynb)
 - [Streaming completions with Semantic Kernel](./notebooks/11-streaming-completions.ipynb)
->>>>>>> f40c1f20
 
 # SK Frequently Asked Questions
 
