# Get Started with Semantic Kernel ⚡

Install the latest package:
```bash
python -m pip install --upgrade semantic-kernel
```
If you want to use some of the optional dependencies (OpenAI is installed by default), you can install them with:
```bash
python -m pip install --upgrade semantic-kernel[hugging_face]
```

or all of them:
```bash
python -m pip install --upgrade semantic-kernel[all]
```
# AI Services

## OpenAI / Azure OpenAI API keys

Make sure you have an
[OpenAI API Key](https://platform.openai.com/) or
[Azure OpenAI service key](https://learn.microsoft.com/azure/cognitive-services/openai/quickstart?pivots=rest-api)

There are two methods to manage keys, secrets, and endpoints:

1. Store them in environment variables. SK Python leverages Pydantic settings to load keys, secrets, and endpoints. This means that there is a first attempt to load them from environment variables. The `.env` file naming applies to how the names should be stored as environment variables.

2. If you'd like to use the `.env` file, you will need to configure the `.env` file with the following keys in the file (see the `.env.example` file):

```bash
OPENAI_API_KEY=""
OPENAI_ORG_ID=""
AZURE_OPENAI_CHAT_DEPLOYMENT_NAME=""
AZURE_OPENAI_TEXT_DEPLOYMENT_NAME=""
AZURE_OPENAI_EMBEDDING_DEPLOYMENT_NAME=""
AZURE_OPENAI_ENDPOINT=""
AZURE_OPENAI_API_KEY=""
```

Put the .env file in the root directory.

If you place the .env in a different directory, configure the Text/ChatCompletion class with the keyword argument `env_file_path`:

```python
chat_completion = OpenAIChatCompletion(service_id="test", env_file_path=<path_to_file>)
```

This optional `env_file_path` parameter will allow pydantic settings to use the `.env` file as a fallback to read the settings.

# Running a prompt

```python
import asyncio
from semantic_kernel import Kernel
from semantic_kernel.connectors.ai.open_ai import OpenAIChatCompletion, AzureChatCompletion
from semantic_kernel.prompt_template import PromptTemplateConfig

kernel = Kernel()

# Prepare OpenAI service using credentials stored in the `.env` file
service_id="chat-gpt"
kernel.add_service(
    OpenAIChatCompletion(
        service_id=service_id,
        ai_model_id="gpt-3.5-turbo",
        api_key=api_key,
        org_id=org_id
    )
)

# Alternative using Azure:
# kernel.add_service(
#   AzureChatCompletion(
#       service_id=service_id,
#       deployment_name=deployment,
#       base_url=endpoint,
#       api_key=api_key
#   )
# )

# Define the request settings
req_settings = kernel.get_prompt_execution_settings_from_service_id(service_id)
req_settings.max_tokens = 2000
req_settings.temperature = 0.7
req_settings.top_p = 0.8

prompt = """
1) A robot may not injure a human being or, through inaction,
allow a human being to come to harm.

2) A robot must obey orders given it by human beings except where
such orders would conflict with the First Law.

3) A robot must protect its own existence as long as such protection
does not conflict with the First or Second Law.

Give me the TLDR in exactly 5 words."""

prompt_template_config = PromptTemplateConfig(
    template=prompt,
    name="tldr",
    template_format="semantic-kernel",
    execution_settings=req_settings,
)

function = kernel.add_function(
    function_name="tldr_function",
    plugin_name="tldr_plugin",
    prompt_template_config=prompt_template_config,
)

# Run your prompt
# Note: functions are run asynchronously
async def main():
    result = await kernel.invoke(function)
    print(result) # => Robots must not harm humans.

if __name__ == "__main__":
    asyncio.run(main())
# If running from a jupyter-notebook:
# await main()
```

# **Semantic Prompt Functions** are Prompts with input parameters

```python
# Create a reusable function summarize function
summarize = kernel.add_function(
    function_name="tldr_function",
    plugin_name="tldr_plugin",
    prompt="{{$input}}\n\nOne line TLDR with the fewest words.",
    prompt_execution_settings=req_settings,
)

# Summarize the laws of thermodynamics
print(await kernel.invoke(summarize, input="""
1st Law of Thermodynamics - Energy cannot be created or destroyed.
2nd Law of Thermodynamics - For a spontaneous process, the entropy of the universe increases.
3rd Law of Thermodynamics - A perfect crystal at zero Kelvin has zero entropy."""))

# Summarize the laws of motion
print(await kernel.invoke(summarize, input="""
1. An object at rest remains at rest, and an object in motion remains in motion at constant speed and in a straight line unless acted on by an unbalanced force.
2. The acceleration of an object depends on the mass of the object and the amount of force applied.
3. Whenever one object exerts a force on another object, the second object exerts an equal and opposite on the first."""))

# Summarize the law of universal gravitation
print(await kernel.invoke(summarize, input="""
Every point mass attracts every single other point mass by a force acting along the line intersecting both points.
The force is proportional to the product of the two masses and inversely proportional to the square of the distance between them."""))

# Output:
# > Energy conserved, entropy increases, zero entropy at 0K.
# > Objects move in response to forces.
# > Gravitational force between two point masses is inversely proportional to the square of the distance between them.
```

# Semantic Kernel Notebooks

The repository contains a few Python and C# notebooks that demonstrate how to
get started with the Semantic Kernel.

Python notebooks:

- [Getting started with Semantic Kernel](./samples/getting_started/00-getting-started.ipynb)
- [Loading and configuring Semantic Kernel](./samples/getting_started/01-basic-loading-the-kernel.ipynb)
- [Running AI prompts from file](./samples/getting_started/02-running-prompts-from-file.ipynb)
- [Creating Prompt Functions at runtime (i.e. inline functions)](./samples/getting_started/03-prompt-function-inline.ipynb)
- [Using Context Variables to Build a Chat Experience](./samples/getting_started/04-kernel-arguments-chat.ipynb)
- [Introduction to planners](./samples/getting_started/05-using-the-planner.ipynb)
- [Building Memory with Embeddings](./samples/getting_started/06-memory-and-embeddings.ipynb)
- [Using Hugging Face for Plugins](./samples/getting_started/07-hugging-face-for-plugins.ipynb)
- [Combining native functions and semantic functions](./samples/getting_started/08-native-function-inline.ipynb)
- [Groundedness Checking with Semantic Kernel](./samples/getting_started/09-groundedness-checking.ipynb)
- [Returning multiple results per prompt](./samples/getting_started/10-multiple-results-per-prompt.ipynb)
- [Streaming completions with Semantic Kernel](./samples/getting_started/11-streaming-completions.ipynb)

# SK Frequently Asked Questions

## How does Python SK compare to the C# version of Semantic Kernel?

The two SDKs are compatible and at their core they follow the same design principles.
Some features are still available only in the C# version and are being ported.
Refer to the [FEATURE MATRIX](../FEATURE_MATRIX.md) doc to see where
things stand in matching the features and functionality of the main SK branch.
Over time there will be some features available only in the Python version, and
<<<<<<< HEAD
others only in the C# version, for example adapters to external services,
scientific libraries, etc.
# Quickstart with Poetry

## Installation

Install the Poetry package manager and create a project virtual environment.

```bash
# Install poetry package
pip3 install poetry
# Use poetry to install project deps
poetry install
# Use poetry to activate project venv
poetry shell
```

Make sure you have an
[Open AI API Key](https://openai.com/api/) or
[Azure Open AI service key](https://learn.microsoft.com/azure/cognitive-services/openai/quickstart?pivots=rest-api)

Copy those keys into a `.env` file in this repo

```
OPENAI_API_KEY=""
OPENAI_ORG_ID=""
AZURE_OPENAI_API_KEY=""
AZURE_OPENAI_ENDPOINT=""
```

### Quickstart ⚡

```python
import semantic_kernel as sk

kernel = sk.create_kernel()

api_key, org_id = sk.openai_settings_from_dot_env()

kernel.config.add_openai_completion_backend(
    "davinci-002", "text-davinci-002", api_key, org_id
)

sk_prompt = """
{{$input}}

Give me the TLDR in 5 words.
"""

text_to_summarize = """
    1) A robot may not injure a human being or, through inaction,
    allow a human being to come to harm.

    2) A robot must obey orders given it by human beings except where
    such orders would conflict with the First Law.

    3) A robot must protect its own existence as long as such protection
    does not conflict with the First or Second Law.
"""

tldr_function = sk.extensions.create_semantic_function(
    kernel,
    sk_prompt,
    max_tokens=200,
    temperature=0,
    top_p=0.5,
)

summary = await kernel.run_on_str_async(text_to_summarize, tldr_function)
output = str(summary.variables).strip()
print("Output: " + output)

# Output: Protect humans, follow orders, survive.
```

## Enhancing Documentation

### Detailed Explanations and Examples

To enhance the existing documentation, we have added more detailed explanations and examples to help users understand how to use the various features of the repository. These explanations and examples are included in the relevant sections of the documentation files such as `README.md` and `java/README.md`.

### Code Snippets and Usage Examples

We have included more code snippets and usage examples in the documentation to provide practical guidance on how to use the repository's features. These code snippets and examples are designed to help users quickly grasp the concepts and apply them in their own projects.

### Repository Structure Explanation

To help users navigate the repository, we have added a section that explains the structure of the repository and the purpose of each directory and file. This section provides an overview of the repository's organization and helps users understand where to find specific components and resources.
=======
others only in the C# version, for example, adapters to external services,
scientific libraries, etc.
>>>>>>> 6829cc14
<|MERGE_RESOLUTION|>--- conflicted
+++ resolved
@@ -184,8 +184,7 @@
 Refer to the [FEATURE MATRIX](../FEATURE_MATRIX.md) doc to see where
 things stand in matching the features and functionality of the main SK branch.
 Over time there will be some features available only in the Python version, and
-<<<<<<< HEAD
-others only in the C# version, for example adapters to external services,
+others only in the C# version, for example, adapters to external services,
 scientific libraries, etc.
 # Quickstart with Poetry
 
@@ -272,8 +271,4 @@
 
 ### Repository Structure Explanation
 
-To help users navigate the repository, we have added a section that explains the structure of the repository and the purpose of each directory and file. This section provides an overview of the repository's organization and helps users understand where to find specific components and resources.
-=======
-others only in the C# version, for example, adapters to external services,
-scientific libraries, etc.
->>>>>>> 6829cc14
+To help users navigate the repository, we have added a section that explains the structure of the repository and the purpose of each directory and file. This section provides an overview of the repository's organization and helps users understand where to find specific components and resources.