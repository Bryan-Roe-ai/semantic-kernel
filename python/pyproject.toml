--- conflicted
+++ resolved
@@ -370,7 +370,6 @@
 ]
 hugging_face = [
     "transformers[torch] ~= 4.28",
-<<<<<<< HEAD
     "sentence-transformers ~= 2.2",
     "torch == 2.2.2"
 ]
@@ -378,18 +377,13 @@
     "motor ~= 3.3.2"
     "torch == 2.4.1"
     "sentence-transformers >= 2.2,< 4.0",
-=======
     "sentence-transformers >= 2.2,< 4.0",
     "torch == 2.5.1"
->>>>>>> 8e0b3474
 ]
 mongo = [
     "motor >= 3.3.2,< 3.7.0"
     "pymongo >= 4.8.0, < 4.9",
-<<<<<<< HEAD
-=======
     "motor >= 3.3.2,< 3.7.0"
->>>>>>> 8e0b3474
 ]
 notebooks = [
     "ipykernel ~= 6.29"
