--- conflicted
+++ resolved
@@ -25,16 +25,8 @@
 ]
 dependencies = [
     "aiohttp ~= 3.8",
-<<<<<<< HEAD
-    "pydantic ~= 2.0",
-=======
     "cloudevents ~=1.0",
-<<<<<<< HEAD
-    "pydantic >=2.0,<2.10",
->>>>>>> 5ae74d7dd619c0f30c1db7a041ecac0f679f9377
-=======
     "pydantic >=2.0,<2.11,!=2.10.0,!=2.10.1,!=2.10.2,!=2.10.3",
->>>>>>> 926a5909
     "pydantic-settings ~= 2.0",
     "defusedxml ~= 0.7",
 
@@ -391,35 +383,22 @@
     "torch == 2.5.1"
 ]
 mongo = [
-<<<<<<< HEAD
     "motor >= 3.3.2,< 3.7.0"
-    "pymongo >= 4.8.0, < 4.9",
-=======
     "pymongo >= 4.8.0, < 4.11",
->>>>>>> 5ae74d7dd619c0f30c1db7a041ecac0f679f9377
-    "motor >= 3.3.2,< 3.7.0"
 ]
 notebooks = [
     "ipykernel ~= 6.29"
 ]
 milvus = [
-<<<<<<< HEAD
-    "pymilvus >= 2.3,<2.4",
-=======
     "pymilvus >= 2.3,< 2.6",
->>>>>>> 926a5909
     "milvus >= 2.3,<2.3.8; platform_system != 'Windows'"
 ]
 
 ]
 mistralai = [
-<<<<<<< HEAD
-    "mistralai >= 0.4,< 2.0"
+    "mistralai >= 1.2,< 2.0"
     "pymilvus >= 2.3,< 2.5",
     "milvus >= 2.3,<2.3.8; platform_system != 'Windows'"
-=======
-    "mistralai >= 1.2,< 2.0"
->>>>>>> 5ae74d7dd619c0f30c1db7a041ecac0f679f9377
 ]
 ollama = [
     "ollama ~= 0.4"
@@ -562,7 +541,6 @@
 requires = ["flit-core >= 3.9,<4.0"]
 build-backend = "flit_core.buildapi"
 
-<<<<<<< HEAD
 [tool.poetry]
 name = "semantic-kernel"
 version = "0.1.0.dev"
@@ -592,6 +570,3 @@
 [build-system]
 requires = ["flit-core >= 3.9,<4.0"]
 build-backend = "flit_core.buildapi"
-=======
-
->>>>>>> 5ae74d7dd619c0f30c1db7a041ecac0f679f9377