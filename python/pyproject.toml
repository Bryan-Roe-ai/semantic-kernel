--- conflicted
+++ resolved
@@ -29,7 +29,6 @@
     "pydantic-settings ~= 2.0",
     "defusedxml ~= 0.7",
 
-<<<<<<< HEAD
 # openai connector
 openai = ">=1.0"
 aiofiles = "^23.1.0"
@@ -38,11 +37,9 @@
 
 # openapi and swagger
 openapi_core = ">=0.18,<0.20"
-=======
     # azure identity
     "azure-identity ~= 1.13",
 
->>>>>>> 6d5aa6e0
     # embeddings
     "numpy >= 1.25.0; python_version < '3.12'",
     "numpy >= 1.26.0; python_version >= '3.12'",
