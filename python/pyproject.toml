--- conflicted
+++ resolved
@@ -28,106 +28,18 @@
     "pydantic ~= 2.0",
     "pydantic-settings ~= 2.0",
     "defusedxml ~= 0.7",
-<<<<<<< main
 
 # openai connector
 openai = ">=1.0"
 aiofiles = "^23.1.0"
 python-dotenv = "1.0.1"
 regex = ">=2023.6.3,<2025.0.0"
-<<<<<<< div
-<<<<<<< div
-=======
-<<<<<<< Updated upstream
-<<<<<<< Updated upstream
-<<<<<<< head
->>>>>>> head
-<<<<<<< Updated upstream
-<<<<<<< Updated upstream
-<<<<<<< Updated upstream
-<<<<<<< Updated upstream
-<<<<<<< Updated upstream
-<<<<<<< Updated upstream
 
 # openapi and swagger
-openapi_core = ">=0.18,<0.20"
-=======
-=======
->>>>>>> Stashed changes
-=======
->>>>>>> Stashed changes
-=======
->>>>>>> Stashed changes
-=======
->>>>>>> Stashed changes
-=======
->>>>>>> Stashed changes
-<<<<<<< Updated upstream
-=======
->>>>>>> Stashed changes
-=======
->>>>>>> Stashed changes
-<<<<<<< main
-
-# openapi and swagger
-openapi_core = ">=0.18,<0.20"
-=======
-<<<<<<< div
-=======
->>>>>>> main
-=======
-<<<<<<< Updated upstream
-<<<<<<< Updated upstream
-=======
->>>>>>> origin/main
-=======
->>>>>>> Stashed changes
-=======
->>>>>>> Stashed changes
->>>>>>> head
-<<<<<<< main
-
-# openapi and swagger
-=======
->>>>>>> origin/dependabot/pip/python/regex-2024.5.15
 openapi_core = ">=0.18,<0.20"
     # azure identity
     "azure-identity ~= 1.13",
 
-<<<<<<< div
-<<<<<<< div
-=======
-<<<<<<< Updated upstream
-<<<<<<< Updated upstream
-<<<<<<< head
->>>>>>> head
->>>>>>> origin/main
-<<<<<<< Updated upstream
-<<<<<<< Updated upstream
-<<<<<<< Updated upstream
-<<<<<<< Updated upstream
-<<<<<<< Updated upstream
->>>>>>> Stashed changes
-=======
->>>>>>> Stashed changes
-=======
->>>>>>> Stashed changes
-=======
->>>>>>> Stashed changes
-=======
->>>>>>> Stashed changes
-=======
->>>>>>> Stashed changes
-=======
-<<<<<<< div
->>>>>>> main
-=======
-=======
->>>>>>> Stashed changes
-=======
->>>>>>> Stashed changes
->>>>>>> origin/main
->>>>>>> head
     # embeddings
     "numpy >= 1.25.0; python_version < '3.12'",
     "numpy >= 1.26.0; python_version >= '3.12'",
@@ -138,103 +50,6 @@
 
     "prance ~= 23.6.21.0",
 
-<<<<<<< div
-<<<<<<< div
-=======
-<<<<<<< Updated upstream
-<<<<<<< Updated upstream
-<<<<<<< head
->>>>>>> head
-<<<<<<< Updated upstream
-<<<<<<< Updated upstream
-<<<<<<< Updated upstream
-<<<<<<< Updated upstream
-<<<<<<< Updated upstream
-<<<<<<< Updated upstream
-=======
-=======
->>>>>>> Stashed changes
-=======
->>>>>>> Stashed changes
-=======
->>>>>>> Stashed changes
-=======
->>>>>>> Stashed changes
-=======
->>>>>>> Stashed changes
-<<<<<<< main
-=======
-=======
-<<<<<<< div
->>>>>>> main
-=======
->>>>>>> origin/main
-=======
-<<<<<<< main
-=======
->>>>>>> Stashed changes
-=======
-<<<<<<< main
-=======
->>>>>>> Stashed changes
->>>>>>> head
-    # embeddings
-    "numpy ~= 1.25.0; python_version < '3.12'",
-    "numpy ~= 1.26.0; python_version >= '3.12'",
-
-=======
-    # azure identity
-    "azure-identity ~= 1.13",
-    # embeddings
-    "numpy >= 1.25.0; python_version < '3.12'",
-    "numpy >= 1.26.0; python_version >= '3.12'",
->>>>>>> upstream/main
-    # openai connector
-    "openai ~= 1.0",
-    # openapi and swagger
-    "openapi_core >= 0.18,<0.20",
-    # OpenTelemetry
-    "opentelemetry-api ~= 1.24",
-    "opentelemetry-sdk ~= 1.24",
-    "prance ~= 23.6.21.0",
-<<<<<<< main
-
-<<<<<<< div
-<<<<<<< div
-=======
-<<<<<<< Updated upstream
-<<<<<<< Updated upstream
-<<<<<<< head
->>>>>>> head
->>>>>>> origin/main
-<<<<<<< Updated upstream
-<<<<<<< Updated upstream
-<<<<<<< Updated upstream
-<<<<<<< Updated upstream
-<<<<<<< Updated upstream
->>>>>>> Stashed changes
-=======
->>>>>>> Stashed changes
-=======
->>>>>>> Stashed changes
-=======
->>>>>>> Stashed changes
-=======
->>>>>>> Stashed changes
-=======
->>>>>>> Stashed changes
-=======
-<<<<<<< div
->>>>>>> main
-=======
-=======
->>>>>>> Stashed changes
-=======
->>>>>>> Stashed changes
->>>>>>> origin/main
->>>>>>> head
-=======
->>>>>>> upstream/main
     # templating
     "pybars4 ~= 0.9",
     "jinja2 ~= 3.1",
@@ -257,105 +72,7 @@
 # hugging face
 transformers = { version = "^4.28.1", extras=['torch'], optional = true}
 sentence-transformers = { version = "^2.2.2", optional = true}
-<<<<<<< div
-<<<<<<< div
-=======
-<<<<<<< Updated upstream
-<<<<<<< Updated upstream
-<<<<<<< head
->>>>>>> head
-<<<<<<< main
-<<<<<<< Updated upstream
-<<<<<<< Updated upstream
-<<<<<<< Updated upstream
-<<<<<<< Updated upstream
-<<<<<<< Updated upstream
-<<<<<<< Updated upstream
-=======
-<<<<<<< main
->>>>>>> Stashed changes
-=======
-<<<<<<< main
->>>>>>> Stashed changes
-=======
-<<<<<<< main
->>>>>>> Stashed changes
-=======
-<<<<<<< main
->>>>>>> Stashed changes
-=======
-<<<<<<< main
->>>>>>> Stashed changes
-=======
-<<<<<<< main
->>>>>>> Stashed changes
-=======
-<<<<<<< main
-<<<<<<< main
->>>>>>> Stashed changes
-=======
-<<<<<<< main
-<<<<<<< main
->>>>>>> Stashed changes
 torch = { version = "^2.2.2", optional = true}
-=======
-torch = { version = "^2.2.0", optional = true}
->>>>>>> origin/PR
-<<<<<<< Updated upstream
-<<<<<<< Updated upstream
-<<<<<<< Updated upstream
-<<<<<<< Updated upstream
-<<<<<<< Updated upstream
-<<<<<<< Updated upstream
-<<<<<<< Updated upstream
-<<<<<<< Updated upstream
-=======
->>>>>>> Stashed changes
-=======
-=======
->>>>>>> Stashed changes
-=======
->>>>>>> Stashed changes
-=======
->>>>>>> Stashed changes
-=======
->>>>>>> Stashed changes
-=======
->>>>>>> Stashed changes
-=======
-torch = { version = "^2.2.2", optional = true}
-torch = { version = "^2.2.0", optional = true}
->>>>>>> origin/main
-<<<<<<< Updated upstream
-<<<<<<< Updated upstream
-<<<<<<< Updated upstream
-<<<<<<< Updated upstream
-<<<<<<< Updated upstream
->>>>>>> Stashed changes
-=======
->>>>>>> Stashed changes
-=======
->>>>>>> Stashed changes
-=======
->>>>>>> Stashed changes
-=======
->>>>>>> Stashed changes
-=======
->>>>>>> Stashed changes
-=======
-<<<<<<< div
-torch = { version = "^2.2.2", optional = true}
-torch = { version = "^2.2.0", optional = true}
->>>>>>> main
-=======
->>>>>>> Stashed changes
-=======
->>>>>>> Stashed changes
-=======
-torch = { version = "^2.2.2", optional = true}
-torch = { version = "^2.2.0", optional = true}
->>>>>>> origin/main
->>>>>>> head
 qdrant-client = { version = '^1.9', optional = true}
 chromadb = { version = ">=0.4.13,<0.6.0", optional = true}
 pymilvus = { version = ">=2.3,<2.4.4", optional = true}
@@ -375,178 +92,9 @@
 # anthropic
 anthropic = { version = "^0.32.0", optional = true }
 # pinecone
-<<<<<<< div
-<<<<<<< div
-=======
-<<<<<<< Updated upstream
-<<<<<<< Updated upstream
-<<<<<<< head
->>>>>>> head
-<<<<<<< main
-<<<<<<< Updated upstream
-<<<<<<< Updated upstream
-<<<<<<< Updated upstream
-<<<<<<< Updated upstream
-<<<<<<< Updated upstream
-<<<<<<< Updated upstream
-=======
-<<<<<<< main
->>>>>>> Stashed changes
-=======
-<<<<<<< main
->>>>>>> Stashed changes
-=======
-<<<<<<< main
->>>>>>> Stashed changes
-=======
-<<<<<<< main
->>>>>>> Stashed changes
-=======
-<<<<<<< main
->>>>>>> Stashed changes
-=======
-<<<<<<< main
->>>>>>> Stashed changes
-=======
-<<<<<<< main
-<<<<<<< main
->>>>>>> Stashed changes
 pinecone-client = { version = "^5.0.0", optional = true}
 # postgres
 psycopg = { version="^3.2.1", extras=["binary","pool"], optional = true}
-=======
-<<<<<<< Updated upstream
-<<<<<<< Updated upstream
-<<<<<<< Updated upstream
-<<<<<<< Updated upstream
-<<<<<<< Updated upstream
-<<<<<<< Updated upstream
-=======
-=======
->>>>>>> Stashed changes
-=======
->>>>>>> Stashed changes
-=======
->>>>>>> Stashed changes
-=======
->>>>>>> Stashed changes
-=======
->>>>>>> Stashed changes
-=======
-pinecone-client = { version = "^5.0.0", optional = true}
-# postgres
-psycopg = { version="^3.2.1", extras=["binary","pool"], optional = true}
->>>>>>> origin/main
-<<<<<<< Updated upstream
-<<<<<<< Updated upstream
-<<<<<<< Updated upstream
-<<<<<<< Updated upstream
-<<<<<<< Updated upstream
->>>>>>> Stashed changes
-=======
->>>>>>> Stashed changes
-=======
->>>>>>> Stashed changes
-=======
->>>>>>> Stashed changes
-=======
->>>>>>> Stashed changes
-=======
->>>>>>> Stashed changes
-=======
-<<<<<<< div
-pinecone-client = { version = "^5.0.0", optional = true}
-# postgres
-psycopg = { version="^3.2.1", extras=["binary","pool"], optional = true}
->>>>>>> main
-=======
-<<<<<<< main
-<<<<<<< main
-pinecone-client = { version = "^5.0.0", optional = true}
-# postgres
-psycopg = { version="^3.2.1", extras=["binary","pool"], optional = true}
-=======
->>>>>>> Stashed changes
-=======
->>>>>>> Stashed changes
-=======
-pinecone-client = { version = "^5.0.0", optional = true}
-# postgres
-psycopg = { version="^3.2.1", extras=["binary","pool"], optional = true}
->>>>>>> origin/main
->>>>>>> head
-pinecone-client = { version = ">=3.0.0", optional = true}
-# postgres
-psycopg = { version="^3.1.9", extras=["binary","pool"], optional = true}
-# pinecone
-pinecone-client = { version = ">=3.0.0", optional = true}
-# postgres
-psycopg = { version="^3.1.9", extras=["binary","pool"], optional = true}
-<<<<<<< div
-<<<<<<< div
-=======
-<<<<<<< Updated upstream
-<<<<<<< Updated upstream
-<<<<<<< head
->>>>>>> head
-<<<<<<< Updated upstream
-<<<<<<< Updated upstream
-<<<<<<< Updated upstream
-<<<<<<< Updated upstream
-<<<<<<< Updated upstream
-<<<<<<< Updated upstream
->>>>>>> origin/PR
-=======
-=======
->>>>>>> Stashed changes
-=======
->>>>>>> Stashed changes
-=======
->>>>>>> Stashed changes
-=======
->>>>>>> Stashed changes
-=======
->>>>>>> Stashed changes
-<<<<<<< Updated upstream
-=======
->>>>>>> Stashed changes
-=======
->>>>>>> Stashed changes
-<<<<<<< main
->>>>>>> origin/PR
-=======
->>>>>>> origin/main
-<<<<<<< Updated upstream
-<<<<<<< Updated upstream
-<<<<<<< Updated upstream
-<<<<<<< Updated upstream
-<<<<<<< Updated upstream
-<<<<<<< Updated upstream
-<<<<<<< Updated upstream
-=======
->>>>>>> Stashed changes
-=======
->>>>>>> Stashed changes
->>>>>>> Stashed changes
-=======
->>>>>>> Stashed changes
-=======
->>>>>>> Stashed changes
-=======
->>>>>>> Stashed changes
-=======
->>>>>>> Stashed changes
-=======
->>>>>>> origin/main
-=======
->>>>>>> Stashed changes
-=======
->>>>>>> Stashed changes
-<<<<<<< div
-=======
->>>>>>> main
-=======
->>>>>>> head
 redis = { version = ">=4.6,<6.0", optional = true}
 azure-search-documents = {version = "11.6.0b4", allow-prereleases = true, optional = true}
 azure-core = { version = "^1.28.0", optional = true}
@@ -562,85 +110,7 @@
 pyarrow = { version = ">=12.0.1,<18.0.0", optional = true}
 weaviate-client = { version = ">=3.18,<5.0", optional = true}
 pandas = {version = "^2.2.2", optional = true}
-<<<<<<< div
-<<<<<<< div
-=======
-<<<<<<< Updated upstream
-<<<<<<< Updated upstream
-<<<<<<< head
->>>>>>> head
-<<<<<<< Updated upstream
-<<<<<<< Updated upstream
-<<<<<<< Updated upstream
-<<<<<<< Updated upstream
-<<<<<<< Updated upstream
-<<<<<<< Updated upstream
-=======
-=======
->>>>>>> Stashed changes
-=======
->>>>>>> Stashed changes
-=======
->>>>>>> Stashed changes
-=======
->>>>>>> Stashed changes
-=======
->>>>>>> Stashed changes
-<<<<<<< main
-=======
-=======
-<<<<<<< div
->>>>>>> main
-=======
->>>>>>> origin/main
-=======
-<<<<<<< main
-=======
->>>>>>> Stashed changes
-=======
-<<<<<<< main
-=======
->>>>>>> Stashed changes
->>>>>>> head
-<<<<<<< HEAD
 ruff = "0.5.2"
-=======
-ruff = "0.5.1"
->>>>>>> origin/pr/Bryan-Roe/278
-<<<<<<< div
-<<<<<<< div
-=======
-<<<<<<< Updated upstream
-<<<<<<< Updated upstream
-<<<<<<< head
->>>>>>> head
->>>>>>> origin/main
-<<<<<<< Updated upstream
-<<<<<<< Updated upstream
-<<<<<<< Updated upstream
-<<<<<<< Updated upstream
-<<<<<<< Updated upstream
->>>>>>> Stashed changes
-=======
->>>>>>> Stashed changes
-=======
->>>>>>> Stashed changes
-=======
->>>>>>> Stashed changes
-=======
->>>>>>> Stashed changes
-=======
->>>>>>> Stashed changes
-=======
-<<<<<<< div
->>>>>>> main
-=======
-=======
->>>>>>> Stashed changes
-=======
->>>>>>> Stashed changes
->>>>>>> origin/main
->>>>>>> head
 
 [tool.poetry.group.dev.dependencies]
 pre-commit = ">=3.7.1"
@@ -654,147 +124,6 @@
 mypy = ">=1.10.0"
 types-PyYAML = "^6.0.12.20240311"
 ruff = ">=0.5.2,<0.7.0"
-<<<<<<< div
-<<<<<<< div
-=======
-<<<<<<< Updated upstream
-<<<<<<< Updated upstream
-<<<<<<< head
-=======
->>>>>>> Stashed changes
-=======
->>>>>>> Stashed changes
->>>>>>> head
-
-[tool.poetry.group.unit-tests]
-optional = true
-
-[tool.poetry.group.unit-tests.dependencies]
-google-generativeai = { version = ">=0.1,<0.4" }
-azure-ai-inference = {version = "^1.0.0b1", allow-prereleases = true}
-azure-search-documents = {version = "11.6.0b4", allow-prereleases = true}
-azure-core = "^1.28.0"
-azure-cosmos = "^4.7.0"
-mistralai = "^0.4.1"
-ollama = "^0.2.1"
-google-cloud-aiplatform = "^1.60.0"
-anthropic = "^0.32.0"
-google-generativeai = "^0.7.2"
-<<<<<<< main
-<<<<<<< Updated upstream
-<<<<<<< Updated upstream
-<<<<<<< Updated upstream
-<<<<<<< Updated upstream
-<<<<<<< Updated upstream
-<<<<<<< Updated upstream
-<<<<<<< Updated upstream
-<<<<<<< Updated upstream
-=======
-<<<<<<< main
-=======
->>>>>>> origin/main
->>>>>>> Stashed changes
-=======
->>>>>>> Stashed changes
-=======
-<<<<<<< main
-=======
->>>>>>> origin/main
->>>>>>> Stashed changes
-=======
-<<<<<<< main
-=======
->>>>>>> origin/main
->>>>>>> Stashed changes
-=======
-<<<<<<< main
-=======
->>>>>>> origin/main
->>>>>>> Stashed changes
-=======
-<<<<<<< main
-=======
->>>>>>> origin/main
->>>>>>> Stashed changes
-=======
-<<<<<<< main
-=======
->>>>>>> origin/main
->>>>>>> Stashed changes
-=======
-<<<<<<< main
-=======
->>>>>>> origin/main
->>>>>>> Stashed changes
-transformers = { version = "^4.28.1", extras=['torch']}
-sentence-transformers = { version = "^2.2.2"}
-torch = {version = "2.2.2"}
-# qdrant
-qdrant-client = '^1.9'
-# redis
-redis = { version = "^5.0.7", extras=['hiredis']}
-pandas = {version = "^2.2.2"}
-<<<<<<< Updated upstream
-<<<<<<< Updated upstream
-<<<<<<< Updated upstream
-<<<<<<< Updated upstream
-<<<<<<< Updated upstream
-<<<<<<< Updated upstream
-<<<<<<< Updated upstream
-<<<<<<< Updated upstream
-=======
-<<<<<<< main
->>>>>>> Stashed changes
-=======
->>>>>>> Stashed changes
-=======
-<<<<<<< main
->>>>>>> Stashed changes
-=======
-<<<<<<< main
->>>>>>> Stashed changes
-=======
-<<<<<<< main
->>>>>>> Stashed changes
-=======
-<<<<<<< main
->>>>>>> Stashed changes
-=======
-<<<<<<< main
->>>>>>> Stashed changes
-=======
-<<<<<<< main
->>>>>>> Stashed changes
-=======
-transformers = { version = "^4.28.1", extras=["torch"]}
-sentence-transformers = "^2.2.2"
-torch = "^2.2.0"
->>>>>>> origin/PR
-
-[tool.poetry.group.tests]
-optional = true
-<<<<<<< Updated upstream
-<<<<<<< Updated upstream
-<<<<<<< Updated upstream
-<<<<<<< Updated upstream
-<<<<<<< Updated upstream
-<<<<<<< Updated upstream
-<<<<<<< Updated upstream
-<<<<<<< Updated upstream
-=======
->>>>>>> Stashed changes
-=======
-=======
->>>>>>> Stashed changes
-=======
->>>>>>> Stashed changes
-=======
->>>>>>> Stashed changes
-=======
->>>>>>> Stashed changes
-=======
-<<<<<<< Updated upstream
-=======
 
 [tool.poetry.group.unit-tests]
 optional = true
@@ -818,13 +147,9 @@
 # redis
 redis = { version = "^5.0.7", extras=['hiredis']}
 pandas = {version = "^2.2.2"}
->>>>>>> origin/main
-=======
-=======
->>>>>>> Stashed changes
-=======
-=======
-<<<<<<< div
+
+[tool.poetry.group.tests]
+optional = true
 
 [tool.poetry.group.unit-tests]
 optional = true
@@ -848,21 +173,29 @@
 # redis
 redis = { version = "^5.0.7", extras=['hiredis']}
 pandas = {version = "^2.2.2"}
->>>>>>> main
-=======
->>>>>>> Stashed changes
->>>>>>> head
-=======
->>>>>>> Stashed changes
-=======
->>>>>>> Stashed changes
-transformers = { version = "^4.28.1", extras=["torch"]}
-sentence-transformers = "^2.2.2"
-<<<<<<< main
-torch = "^2.2.0"
-=======
-torch = "2.1.0"
->>>>>>> origin/dependabot/pip/python/torch-2.1.0
+
+[tool.poetry.group.unit-tests]
+optional = true
+
+[tool.poetry.group.unit-tests.dependencies]
+google-generativeai = { version = ">=0.1,<0.4" }
+azure-ai-inference = {version = "^1.0.0b1", allow-prereleases = true}
+azure-search-documents = {version = "11.6.0b4", allow-prereleases = true}
+azure-core = "^1.28.0"
+azure-cosmos = "^4.7.0"
+mistralai = "^0.4.1"
+ollama = "^0.2.1"
+google-cloud-aiplatform = "^1.60.0"
+anthropic = "^0.32.0"
+google-generativeai = "^0.7.2"
+transformers = { version = "^4.28.1", extras=['torch']}
+sentence-transformers = { version = "^2.2.2"}
+torch = {version = "2.2.2"}
+# qdrant
+qdrant-client = '^1.9'
+# redis
+redis = { version = "^5.0.7", extras=['hiredis']}
+pandas = {version = "^2.2.2"}
 
 [tool.poetry.group.tests]
 optional = true
@@ -871,29 +204,6 @@
 
 [tool.poetry.group.chromadb.dependencies]
 chromadb = "^0.4.0"
->>>>>>> origin/main
-<<<<<<< Updated upstream
-<<<<<<< Updated upstream
-<<<<<<< Updated upstream
-<<<<<<< Updated upstream
-<<<<<<< Updated upstream
-<<<<<<< Updated upstream
-<<<<<<< Updated upstream
->>>>>>> Stashed changes
-=======
-=======
->>>>>>> Stashed changes
->>>>>>> Stashed changes
-=======
->>>>>>> Stashed changes
-=======
->>>>>>> Stashed changes
-=======
->>>>>>> Stashed changes
-=======
->>>>>>> Stashed changes
-=======
->>>>>>> Stashed changes
 
 [tool.poetry.group.milvus.dependencies]
 pymilvus = "2.4.0"
@@ -915,219 +225,18 @@
 
 [tool.poetry.group.azure_cognitive_search.dependencies]
 azure-search-documents = {version = "11.6.0b4", allow-prereleases = true}
-<<<<<<< div
-<<<<<<< div
-=======
->>>>>>> head
-<<<<<<< Updated upstream
-<<<<<<< Updated upstream
-<<<<<<< head
-<<<<<<< Updated upstream
-<<<<<<< Updated upstream
-<<<<<<< Updated upstream
-<<<<<<< Updated upstream
-<<<<<<< Updated upstream
-<<<<<<< Updated upstream
-=======
-=======
->>>>>>> Stashed changes
-=======
-=======
->>>>>>> Stashed changes
-=======
->>>>>>> Stashed changes
-=======
->>>>>>> Stashed changes
-=======
->>>>>>> Stashed changes
-=======
->>>>>>> Stashed changes
-=======
->>>>>>> Stashed changes
-<<<<<<< main
-=======
-azure-search-documents = {version = "11.6.0b2", allow-prereleases = true}
->>>>>>> origin/main
-<<<<<<< Updated upstream
-<<<<<<< Updated upstream
-<<<<<<< Updated upstream
-<<<<<<< Updated upstream
-<<<<<<< Updated upstream
-<<<<<<< Updated upstream
-<<<<<<< Updated upstream
-=======
->>>>>>> Stashed changes
-=======
->>>>>>> Stashed changes
->>>>>>> Stashed changes
-=======
->>>>>>> Stashed changes
-=======
->>>>>>> Stashed changes
-=======
->>>>>>> Stashed changes
-=======
->>>>>>> Stashed changes
-=======
-azure-search-documents = {version = "11.6.0b2", allow-prereleases = true}
->>>>>>> origin/main
-=======
->>>>>>> Stashed changes
-=======
->>>>>>> Stashed changes
-<<<<<<< div
-=======
-azure-search-documents = {version = "11.6.0b2", allow-prereleases = true}
->>>>>>> main
-=======
->>>>>>> head
+
 azure-core = "^1.28.0"
 azure-identity = "^1.13.0"
 
 [tool.poetry.group.tests.dependencies]
 azure-search-documents = {version = "11.6.0b4", allow-prereleases = true}
-<<<<<<< div
-<<<<<<< div
-=======
->>>>>>> head
-<<<<<<< Updated upstream
-<<<<<<< Updated upstream
-<<<<<<< head
-<<<<<<< Updated upstream
-<<<<<<< Updated upstream
-<<<<<<< Updated upstream
-<<<<<<< Updated upstream
-<<<<<<< Updated upstream
-<<<<<<< Updated upstream
-=======
-=======
->>>>>>> Stashed changes
-=======
->>>>>>> Stashed changes
-=======
->>>>>>> Stashed changes
-=======
->>>>>>> Stashed changes
-=======
->>>>>>> Stashed changes
-<<<<<<< Updated upstream
-=======
->>>>>>> Stashed changes
-=======
->>>>>>> Stashed changes
-<<<<<<< main
-=======
-azure-search-documents = {version = "11.6.0b2", allow-prereleases = true}
->>>>>>> origin/main
-<<<<<<< Updated upstream
-<<<<<<< Updated upstream
-<<<<<<< Updated upstream
-<<<<<<< Updated upstream
-<<<<<<< Updated upstream
-<<<<<<< Updated upstream
-<<<<<<< Updated upstream
-=======
->>>>>>> Stashed changes
->>>>>>> Stashed changes
-=======
->>>>>>> Stashed changes
-=======
->>>>>>> Stashed changes
-=======
->>>>>>> Stashed changes
-=======
->>>>>>> Stashed changes
-=======
-azure-search-documents = {version = "11.6.0b2", allow-prereleases = true}
->>>>>>> origin/main
-=======
->>>>>>> Stashed changes
-=======
->>>>>>> Stashed changes
-<<<<<<< div
-=======
-azure-search-documents = {version = "11.6.0b2", allow-prereleases = true}
->>>>>>> main
-=======
->>>>>>> head
 azure-core = "^1.28.0"
 
 [tool.poetry.group.usearch.dependencies]
 usearch = "1.1.1"
 pyarrow = ">=12.0.1,<16.0.0"
-<<<<<<< div
-<<<<<<< div
-=======
-<<<<<<< Updated upstream
-<<<<<<< Updated upstream
-<<<<<<< head
->>>>>>> head
-<<<<<<< main
-<<<<<<< Updated upstream
-<<<<<<< Updated upstream
-<<<<<<< Updated upstream
-<<<<<<< Updated upstream
-<<<<<<< Updated upstream
-<<<<<<< Updated upstream
-
-=======
->>>>>>> origin/PR
-=======
-=======
->>>>>>> Stashed changes
-=======
->>>>>>> Stashed changes
-=======
->>>>>>> Stashed changes
-=======
->>>>>>> Stashed changes
-=======
-<<<<<<< Updated upstream
-<<<<<<< main
->>>>>>> Stashed changes
-=======
-<<<<<<< main
-=======
->>>>>>> Stashed changes
->>>>>>> Stashed changes
-<<<<<<< main
-
-=======
->>>>>>> origin/PR
-=======
-
->>>>>>> origin/main
-<<<<<<< Updated upstream
-<<<<<<< Updated upstream
-<<<<<<< Updated upstream
-<<<<<<< Updated upstream
-<<<<<<< Updated upstream
-<<<<<<< Updated upstream
-<<<<<<< Updated upstream
->>>>>>> Stashed changes
-=======
-=======
->>>>>>> Stashed changes
->>>>>>> Stashed changes
-=======
->>>>>>> Stashed changes
-=======
->>>>>>> Stashed changes
-=======
->>>>>>> Stashed changes
-=======
-
->>>>>>> origin/main
-=======
->>>>>>> Stashed changes
-=======
->>>>>>> Stashed changes
-<<<<<<< div
-=======
-
->>>>>>> main
-=======
->>>>>>> head
+
 [tool.poetry.group.tests.dependencies]
 # azure
 azure-ai-inference = {version = "^1.0.0b1", allow-prereleases = true}
@@ -1143,67 +252,6 @@
 google-generativeai = "^0.7.2"
 google-generativeai = { version = ">=0.1,<0.4" }
 # hugging face
-<<<<<<< div
-<<<<<<< div
-=======
-<<<<<<< Updated upstream
-<<<<<<< Updated upstream
-<<<<<<< head
->>>>>>> head
-<<<<<<< main
-<<<<<<< Updated upstream
-<<<<<<< Updated upstream
-<<<<<<< Updated upstream
-<<<<<<< Updated upstream
-<<<<<<< Updated upstream
-<<<<<<< Updated upstream
-=======
-<<<<<<< main
-=======
->>>>>>> origin/main
->>>>>>> Stashed changes
-=======
-<<<<<<< main
-=======
->>>>>>> origin/main
->>>>>>> Stashed changes
-=======
-<<<<<<< main
-=======
->>>>>>> origin/main
->>>>>>> Stashed changes
-=======
-<<<<<<< main
-=======
->>>>>>> origin/main
->>>>>>> Stashed changes
-=======
-<<<<<<< main
-=======
->>>>>>> origin/main
->>>>>>> Stashed changes
-=======
-<<<<<<< main
-=======
->>>>>>> origin/main
->>>>>>> Stashed changes
-=======
-<<<<<<< div
->>>>>>> main
-=======
->>>>>>> origin/main
-=======
-=======
->>>>>>> Stashed changes
-<<<<<<< main
-<<<<<<< main
-=======
->>>>>>> origin/main
-<<<<<<< Updated upstream
->>>>>>> Stashed changes
-=======
->>>>>>> Stashed changes
->>>>>>> head
 # milvus
 pymilvus = ">=2.3,<2.4.6"
 milvus = { version = ">=2.3,<2.3.8", markers = 'sys_platform != "win32"'}
@@ -1219,72 +267,6 @@
 pinecone-client = "^5.0.0"
 # postgres
 psycopg = { version="^3.1.9", extras=["binary","pool"]}
-<<<<<<< div
-<<<<<<< div
-=======
-<<<<<<< Updated upstream
-<<<<<<< Updated upstream
-<<<<<<< head
->>>>>>> head
-<<<<<<< Updated upstream
-<<<<<<< Updated upstream
-<<<<<<< Updated upstream
-<<<<<<< Updated upstream
-<<<<<<< Updated upstream
-<<<<<<< Updated upstream
-=======
-=======
-=======
->>>>>>> Stashed changes
-=======
->>>>>>> Stashed changes
-=======
->>>>>>> Stashed changes
-=======
->>>>>>> Stashed changes
-=======
->>>>>>> Stashed changes
-=======
->>>>>>> Stashed changes
-=======
->>>>>>> Stashed changes
-=======
->>>>>>> Stashed changes
-<<<<<<< main
-=======
-=======
->>>>>>> origin/main
-<<<<<<< Updated upstream
-<<<<<<< Updated upstream
-<<<<<<< Updated upstream
-<<<<<<< Updated upstream
-<<<<<<< Updated upstream
-<<<<<<< Updated upstream
-<<<<<<< Updated upstream
-=======
->>>>>>> Stashed changes
-=======
->>>>>>> Stashed changes
->>>>>>> Stashed changes
-=======
->>>>>>> Stashed changes
-=======
->>>>>>> Stashed changes
-=======
->>>>>>> Stashed changes
-=======
->>>>>>> Stashed changes
-=======
->>>>>>> origin/main
-=======
->>>>>>> Stashed changes
-=======
->>>>>>> Stashed changes
-<<<<<<< div
-=======
->>>>>>> main
-=======
->>>>>>> head
 transformers = { version = "^4.28.1", extras=["torch"]}
 sentence-transformers = "^2.2.2"
 # milvus
@@ -1306,69 +288,6 @@
 ollama = "^0.2.1"
 # mongodb
 motor = "^3.3.2"
-<<<<<<< div
-<<<<<<< div
-=======
-<<<<<<< Updated upstream
-<<<<<<< Updated upstream
-<<<<<<< head
->>>>>>> head
-<<<<<<< Updated upstream
-<<<<<<< Updated upstream
-<<<<<<< Updated upstream
-<<<<<<< Updated upstream
-<<<<<<< Updated upstream
-<<<<<<< Updated upstream
->>>>>>> origin/PR
-=======
-=======
->>>>>>> Stashed changes
-=======
->>>>>>> Stashed changes
-=======
->>>>>>> Stashed changes
-=======
->>>>>>> Stashed changes
-=======
->>>>>>> Stashed changes
-<<<<<<< Updated upstream
-=======
->>>>>>> Stashed changes
-=======
->>>>>>> Stashed changes
-<<<<<<< main
->>>>>>> origin/PR
-=======
->>>>>>> origin/main
-<<<<<<< Updated upstream
-<<<<<<< Updated upstream
-<<<<<<< Updated upstream
-<<<<<<< Updated upstream
-<<<<<<< Updated upstream
-<<<<<<< Updated upstream
-<<<<<<< Updated upstream
->>>>>>> Stashed changes
-=======
-=======
->>>>>>> Stashed changes
->>>>>>> Stashed changes
-=======
->>>>>>> Stashed changes
-=======
->>>>>>> Stashed changes
-=======
->>>>>>> Stashed changes
-=======
->>>>>>> origin/main
-=======
->>>>>>> Stashed changes
-=======
->>>>>>> Stashed changes
-<<<<<<< div
-=======
->>>>>>> main
-=======
->>>>>>> head
 redis = ">=4.6,<6.0"
 azure-search-documents = {version = "11.6.0b4", allow-prereleases = true}
 azure-core = "^1.28.0"
@@ -1397,77 +316,7 @@
 milvus = ["pymilvus", "milvus"]
 mistralai = ["mistralai"]
 ollama = ["ollama"]
-<<<<<<< div
-<<<<<<< div
-=======
-<<<<<<< Updated upstream
-<<<<<<< Updated upstream
-<<<<<<< head
->>>>>>> head
-<<<<<<< main
-<<<<<<< Updated upstream
-<<<<<<< Updated upstream
-<<<<<<< Updated upstream
-<<<<<<< Updated upstream
-<<<<<<< Updated upstream
-<<<<<<< Updated upstream
 anthropic = ["anthropic"]
-=======
-=======
-=======
->>>>>>> Stashed changes
-=======
->>>>>>> Stashed changes
-=======
->>>>>>> Stashed changes
-=======
->>>>>>> Stashed changes
-=======
-<<<<<<< Updated upstream
-<<<<<<< main
->>>>>>> Stashed changes
-=======
-<<<<<<< main
-=======
->>>>>>> Stashed changes
->>>>>>> Stashed changes
-<<<<<<< main
-anthropic = ["anthropic"]
-=======
-=======
-anthropic = ["anthropic"]
->>>>>>> origin/main
-<<<<<<< Updated upstream
-<<<<<<< Updated upstream
-<<<<<<< Updated upstream
-<<<<<<< Updated upstream
-<<<<<<< Updated upstream
-<<<<<<< Updated upstream
-<<<<<<< Updated upstream
->>>>>>> Stashed changes
-=======
-=======
->>>>>>> Stashed changes
->>>>>>> Stashed changes
-=======
->>>>>>> Stashed changes
-=======
->>>>>>> Stashed changes
-=======
->>>>>>> Stashed changes
-=======
-anthropic = ["anthropic"]
->>>>>>> origin/main
-=======
->>>>>>> Stashed changes
-=======
->>>>>>> Stashed changes
-<<<<<<< div
-=======
-anthropic = ["anthropic"]
->>>>>>> main
-=======
->>>>>>> head
 all = ["google-generativeai", "transformers", "sentence-transformers", "qdrant-client", "chromadb", "pymilvus", "milvus", "weaviate-client", "pinecone-client", "psycopg", "redis", "azure-ai-inference", "azure-search-documents", "azure-core", "azure-identity", "azure-cosmos", "usearch", "pyarrow", "ipykernel", "motor"]
 
 azure = ["azure-ai-inference", "azure-search-documents", "azure-core", "azure-identity", "azure-cosmos", "msgraph-sdk"]
@@ -1489,68 +338,6 @@
 google = ["google-generativeai"]
 hugging_face = ["transformers", "sentence-transformers"]
 milvus = ["pymilvus", "milvus"]
-<<<<<<< div
-<<<<<<< div
-=======
-<<<<<<< Updated upstream
-<<<<<<< Updated upstream
-<<<<<<< head
->>>>>>> head
-<<<<<<< Updated upstream
-<<<<<<< Updated upstream
-<<<<<<< Updated upstream
-<<<<<<< Updated upstream
-<<<<<<< Updated upstream
-<<<<<<< Updated upstream
->>>>>>> origin/PR
-=======
-=======
->>>>>>> Stashed changes
-=======
->>>>>>> Stashed changes
-=======
->>>>>>> Stashed changes
-=======
->>>>>>> Stashed changes
-=======
->>>>>>> Stashed changes
-<<<<<<< Updated upstream
-=======
->>>>>>> Stashed changes
-=======
->>>>>>> Stashed changes
-<<<<<<< main
->>>>>>> origin/PR
-=======
->>>>>>> origin/main
-<<<<<<< Updated upstream
-<<<<<<< Updated upstream
-<<<<<<< Updated upstream
-<<<<<<< Updated upstream
-<<<<<<< Updated upstream
-<<<<<<< Updated upstream
-<<<<<<< Updated upstream
->>>>>>> Stashed changes
-=======
-=======
->>>>>>> Stashed changes
->>>>>>> Stashed changes
-=======
->>>>>>> Stashed changes
-=======
->>>>>>> Stashed changes
-=======
->>>>>>> Stashed changes
-=======
-<<<<<<< div
->>>>>>> main
-=======
->>>>>>> origin/main
-=======
->>>>>>> Stashed changes
-=======
->>>>>>> Stashed changes
->>>>>>> head
 mongo = ["motor"]
 notebooks = ["ipykernel"]
 pinecone = ["pinecone-client"]
@@ -1562,70 +349,11 @@
 all = ["google-generativeai", "grpcio-status", "transformers", "sentence-transformers", "torch", "qdrant-client", "chromadb", "pymilvus", "milvus", "weaviate-client", "pinecone-client", "psycopg", "redis", "azure-search-documents", "azure-core", "azure-identity", "azure-cosmos", "usearch", "pyarrow", "ipykernel"]
 weaviate = ["weaviate-client"]
 notebooks = ["ipykernel"]
+
 all = ["google-generativeai", "grpcio-status", "transformers", "sentence-transformers", "torch", "qdrant-client", "chromadb", "pymilvus", "milvus", "weaviate-client", "pinecone-client", "psycopg", "redis", "azure-search-documents", "azure-core", "azure-identity", "azure-cosmos", "usearch", "pyarrow", "ipykernel"]
 [tool.pytest.ini_options]
 addopts = "-ra -q -r fEX -n logical --dist loadfile --dist worksteal"
-<<<<<<< div
-<<<<<<< div
-=======
-<<<<<<< Updated upstream
-<<<<<<< Updated upstream
-<<<<<<< head
->>>>>>> head
-<<<<<<< main
-<<<<<<< Updated upstream
-<<<<<<< Updated upstream
-<<<<<<< Updated upstream
-<<<<<<< Updated upstream
-<<<<<<< Updated upstream
-<<<<<<< Updated upstream
-=======
-<<<<<<< main
-=======
->>>>>>> origin/main
->>>>>>> Stashed changes
-=======
-<<<<<<< main
-=======
->>>>>>> origin/main
->>>>>>> Stashed changes
-=======
-<<<<<<< main
-=======
->>>>>>> origin/main
->>>>>>> Stashed changes
-=======
-<<<<<<< main
-=======
->>>>>>> origin/main
->>>>>>> Stashed changes
-=======
-<<<<<<< main
-=======
->>>>>>> origin/main
->>>>>>> Stashed changes
-=======
-<<<<<<< main
-=======
->>>>>>> origin/main
->>>>>>> Stashed changes
-=======
-<<<<<<< div
->>>>>>> main
-=======
->>>>>>> origin/main
-=======
-=======
->>>>>>> Stashed changes
-<<<<<<< main
-<<<<<<< main
-=======
->>>>>>> origin/main
-<<<<<<< Updated upstream
->>>>>>> Stashed changes
-=======
->>>>>>> Stashed changes
->>>>>>> head
+
 [project.optional-dependencies]
 azure = [
     "azure-ai-inference >= 1.0.0b3",
@@ -1643,258 +371,30 @@
 hugging_face = [
     "transformers[torch] ~= 4.28",
     "sentence-transformers ~= 2.2",
-<<<<<<< div
-<<<<<<< div
-=======
->>>>>>> head
-<<<<<<< Updated upstream
-<<<<<<< Updated upstream
-<<<<<<< head
-<<<<<<< Updated upstream
-<<<<<<< Updated upstream
-<<<<<<< Updated upstream
-<<<<<<< Updated upstream
-<<<<<<< Updated upstream
-<<<<<<< Updated upstream
-=======
-<<<<<<< main
->>>>>>> Stashed changes
-=======
->>>>>>> Stashed changes
-=======
-<<<<<<< main
->>>>>>> Stashed changes
-=======
-<<<<<<< main
->>>>>>> Stashed changes
-=======
-<<<<<<< main
->>>>>>> Stashed changes
-=======
-<<<<<<< main
->>>>>>> Stashed changes
-=======
-<<<<<<< main
->>>>>>> Stashed changes
-=======
-<<<<<<< main
->>>>>>> Stashed changes
     "torch == 2.2.2"
 ]
 mongo = [
     "motor ~= 3.3.2"
-<<<<<<< Updated upstream
-<<<<<<< Updated upstream
-<<<<<<< Updated upstream
-<<<<<<< Updated upstream
-<<<<<<< Updated upstream
-<<<<<<< Updated upstream
-<<<<<<< Updated upstream
-<<<<<<< Updated upstream
-=======
->>>>>>> Stashed changes
-=======
-=======
->>>>>>> Stashed changes
-=======
->>>>>>> Stashed changes
-=======
->>>>>>> Stashed changes
-=======
->>>>>>> Stashed changes
-=======
-<<<<<<< Updated upstream
-=======
-<<<<<<< div
->>>>>>> main
-=======
->>>>>>> origin/main
-=======
-=======
->>>>>>> Stashed changes
-=======
-=======
->>>>>>> Stashed changes
->>>>>>> head
-=======
->>>>>>> Stashed changes
-=======
->>>>>>> Stashed changes
     "torch == 2.4.1"
     "sentence-transformers >= 2.2,< 4.0",
-    "torch == 2.4.1"
 ]
 mongo = [
-<<<<<<< main
     "motor >= 3.3.2,< 3.7.0"
-<<<<<<< div
-<<<<<<< div
-=======
-<<<<<<< Updated upstream
-<<<<<<< Updated upstream
-<<<<<<< head
->>>>>>> head
->>>>>>> origin/main
-<<<<<<< Updated upstream
-<<<<<<< Updated upstream
-<<<<<<< Updated upstream
-<<<<<<< Updated upstream
-<<<<<<< Updated upstream
->>>>>>> Stashed changes
-=======
->>>>>>> Stashed changes
-=======
->>>>>>> Stashed changes
-=======
->>>>>>> Stashed changes
-=======
->>>>>>> Stashed changes
-=======
->>>>>>> Stashed changes
-=======
-<<<<<<< div
->>>>>>> main
-=======
-=======
->>>>>>> Stashed changes
-=======
->>>>>>> Stashed changes
->>>>>>> origin/main
-<<<<<<< main
-=======
     "pymongo >= 4.8.0, < 4.9",
-<<<<<<< HEAD
-    "motor >= 3.3.2,< 3.6.0"
->>>>>>> upstream/main
-=======
->>>>>>> head
->>>>>>> div
-=======
-    "motor >= 3.3.2,< 3.7.0"
->>>>>>> 2f7ecf92
 ]
 notebooks = [
     "ipykernel ~= 6.29"
 ]
 milvus = [
-<<<<<<< div
-<<<<<<< div
-=======
-<<<<<<< Updated upstream
-<<<<<<< Updated upstream
-<<<<<<< head
->>>>>>> head
-<<<<<<< Updated upstream
-<<<<<<< Updated upstream
-<<<<<<< Updated upstream
-<<<<<<< Updated upstream
-<<<<<<< Updated upstream
-<<<<<<< Updated upstream
-=======
-<<<<<<< main
->>>>>>> Stashed changes
-=======
-<<<<<<< main
->>>>>>> Stashed changes
-=======
-<<<<<<< main
->>>>>>> Stashed changes
-=======
-<<<<<<< main
->>>>>>> Stashed changes
-=======
-<<<<<<< main
->>>>>>> Stashed changes
-=======
-<<<<<<< main
->>>>>>> Stashed changes
-=======
-<<<<<<< main
->>>>>>> Stashed changes
-=======
-<<<<<<< main
->>>>>>> Stashed changes
     "pymilvus >= 2.3,<2.4",
     "milvus >= 2.3,<2.3.8; platform_system != 'Windows'"
 ]
+
+]
 mistralai = [
-    "mistralai ~= 0.4"
-<<<<<<< Updated upstream
-<<<<<<< Updated upstream
-<<<<<<< Updated upstream
-<<<<<<< Updated upstream
-<<<<<<< Updated upstream
-<<<<<<< Updated upstream
-<<<<<<< Updated upstream
-<<<<<<< Updated upstream
-=======
->>>>>>> Stashed changes
-=======
-=======
->>>>>>> Stashed changes
-=======
->>>>>>> Stashed changes
-=======
->>>>>>> Stashed changes
-=======
->>>>>>> Stashed changes
-=======
-<<<<<<< Updated upstream
-=======
->>>>>>> origin/main
-=======
-=======
->>>>>>> Stashed changes
-=======
-=======
-<<<<<<< div
->>>>>>> main
-=======
->>>>>>> Stashed changes
->>>>>>> head
-=======
->>>>>>> Stashed changes
-=======
->>>>>>> Stashed changes
+    "mistralai >= 0.4,< 2.0"
     "pymilvus >= 2.3,< 2.5",
     "milvus >= 2.3,<2.3.8; platform_system != 'Windows'"
-]
-mistralai = [
-    "mistralai >= 0.4,< 2.0"
-<<<<<<< div
-<<<<<<< div
-=======
-<<<<<<< Updated upstream
-<<<<<<< Updated upstream
-<<<<<<< head
->>>>>>> head
->>>>>>> origin/main
-<<<<<<< Updated upstream
-<<<<<<< Updated upstream
-<<<<<<< Updated upstream
-<<<<<<< Updated upstream
-<<<<<<< Updated upstream
->>>>>>> Stashed changes
-=======
->>>>>>> Stashed changes
-=======
->>>>>>> Stashed changes
-=======
->>>>>>> Stashed changes
-=======
->>>>>>> Stashed changes
-=======
->>>>>>> Stashed changes
-=======
-<<<<<<< div
->>>>>>> main
-=======
-=======
->>>>>>> Stashed changes
-=======
->>>>>>> Stashed changes
->>>>>>> origin/main
->>>>>>> head
 ]
 ollama = [
     "ollama ~= 0.2"
@@ -1928,83 +428,11 @@
 pandas = [
     "pandas ~= 2.2"
 ]
-<<<<<<< main
-<<<<<<< main
-=======
-<<<<<<< div
-<<<<<<< div
-=======
->>>>>>> head
->>>>>>> div
-<<<<<<< Updated upstream
-<<<<<<< Updated upstream
-<<<<<<< head
-<<<<<<< Updated upstream
-<<<<<<< Updated upstream
-<<<<<<< Updated upstream
-<<<<<<< Updated upstream
-<<<<<<< Updated upstream
-<<<<<<< Updated upstream
-=======
-=======
->>>>>>> Stashed changes
-=======
->>>>>>> Stashed changes
-=======
->>>>>>> Stashed changes
-=======
->>>>>>> Stashed changes
-=======
->>>>>>> Stashed changes
-=======
->>>>>>> Stashed changes
-=======
->>>>>>> Stashed changes
-=======
->>>>>>> Stashed changes
-<<<<<<< main
-=======
 bing = []
->>>>>>> origin/main
-<<<<<<< Updated upstream
-<<<<<<< Updated upstream
-<<<<<<< Updated upstream
-<<<<<<< Updated upstream
-<<<<<<< Updated upstream
-<<<<<<< Updated upstream
-<<<<<<< Updated upstream
->>>>>>> Stashed changes
-=======
-=======
->>>>>>> Stashed changes
->>>>>>> Stashed changes
-=======
->>>>>>> Stashed changes
-=======
->>>>>>> Stashed changes
-=======
->>>>>>> Stashed changes
-=======
-bing = []
->>>>>>> origin/main
-=======
->>>>>>> Stashed changes
-=======
->>>>>>> Stashed changes
-<<<<<<< main
-=======
+
 aws = [
     "boto3>=1.28.57",
 ]
->>>>>>> upstream/main
-=======
-<<<<<<< div
-=======
-bing = []
->>>>>>> main
-=======
->>>>>>> head
->>>>>>> div
 
 [tool.uv]
 prerelease = "if-necessary-or-explicit"
@@ -2029,71 +457,6 @@
 
 [tool.pytest.ini_options]
 addopts = "-ra -q -r fEX"
-<<<<<<< div
-<<<<<<< div
-=======
-<<<<<<< Updated upstream
-<<<<<<< Updated upstream
-<<<<<<< head
->>>>>>> head
-<<<<<<< Updated upstream
-<<<<<<< Updated upstream
-<<<<<<< Updated upstream
-<<<<<<< Updated upstream
-<<<<<<< Updated upstream
-<<<<<<< Updated upstream
-=======
->>>>>>> origin/PR
-=======
-=======
->>>>>>> Stashed changes
-=======
->>>>>>> Stashed changes
-=======
->>>>>>> Stashed changes
-=======
->>>>>>> Stashed changes
-=======
->>>>>>> Stashed changes
-<<<<<<< Updated upstream
-=======
->>>>>>> Stashed changes
-=======
->>>>>>> Stashed changes
-<<<<<<< main
-=======
->>>>>>> origin/PR
-=======
->>>>>>> origin/main
-<<<<<<< Updated upstream
-<<<<<<< Updated upstream
-<<<<<<< Updated upstream
-<<<<<<< Updated upstream
-<<<<<<< Updated upstream
-<<<<<<< Updated upstream
-<<<<<<< Updated upstream
->>>>>>> Stashed changes
-=======
-=======
->>>>>>> Stashed changes
->>>>>>> Stashed changes
-=======
->>>>>>> Stashed changes
-=======
->>>>>>> Stashed changes
-=======
->>>>>>> Stashed changes
-=======
->>>>>>> origin/main
-=======
->>>>>>> Stashed changes
-=======
->>>>>>> Stashed changes
-<<<<<<< div
-=======
->>>>>>> main
-=======
->>>>>>> head
 
 [tool.ruff]
 line-length = 120
@@ -2181,81 +544,7 @@
 [build-system]
 requires = ["poetry-core"]
 build-backend = "poetry.core.masonry.api"
-<<<<<<< div
-<<<<<<< div
-=======
-<<<<<<< Updated upstream
-<<<<<<< Updated upstream
-<<<<<<< head
->>>>>>> head
-<<<<<<< Updated upstream
-<<<<<<< Updated upstream
-<<<<<<< Updated upstream
-<<<<<<< Updated upstream
-<<<<<<< Updated upstream
-<<<<<<< Updated upstream
-=======
-=======
->>>>>>> Stashed changes
-=======
->>>>>>> Stashed changes
-=======
->>>>>>> Stashed changes
-=======
->>>>>>> Stashed changes
-=======
->>>>>>> Stashed changes
-=======
-<<<<<<< div
->>>>>>> main
-=======
->>>>>>> origin/main
-=======
->>>>>>> Stashed changes
-=======
->>>>>>> Stashed changes
-<<<<<<< Updated upstream
->>>>>>> head
-=======
-=======
->>>>>>> Stashed changes
->>>>>>> Stashed changes
 
 [build-system]
 requires = ["flit-core >= 3.9,<4.0"]
-build-backend = "flit_core.buildapi"
-
-<<<<<<< div
-<<<<<<< div
-=======
->>>>>>> head
-<<<<<<< Updated upstream
-<<<<<<< Updated upstream
-<<<<<<< head
-<<<<<<< Updated upstream
-<<<<<<< Updated upstream
-<<<<<<< Updated upstream
-<<<<<<< Updated upstream
-<<<<<<< Updated upstream
->>>>>>> Stashed changes
-=======
->>>>>>> Stashed changes
-=======
->>>>>>> Stashed changes
-=======
->>>>>>> Stashed changes
-=======
->>>>>>> Stashed changes
-=======
->>>>>>> Stashed changes
-=======
->>>>>>> origin/main
-=======
->>>>>>> Stashed changes
-=======
->>>>>>> Stashed changes
-<<<<<<< div
-=======
->>>>>>> main
-=======
->>>>>>> head+build-backend = "flit_core.buildapi"