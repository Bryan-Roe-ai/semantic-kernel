# Copyright (c) Microsoft. All rights reserved.

from semantic_kernel.kernel import Kernel

<<<<<<< HEAD
<<<<<<< div
<<<<<<< div
=======
<<<<<<< Updated upstream
<<<<<<< Updated upstream
<<<<<<< head
>>>>>>> head
<<<<<<< Updated upstream
<<<<<<< Updated upstream
<<<<<<< Updated upstream
<<<<<<< Updated upstream
<<<<<<< Updated upstream
<<<<<<< Updated upstream
__version__ = "1.9.0"
=======
=======
>>>>>>> Stashed changes
=======
>>>>>>> Stashed changes
=======
>>>>>>> Stashed changes
=======
>>>>>>> Stashed changes
=======
>>>>>>> Stashed changes
<<<<<<< Updated upstream
=======
>>>>>>> Stashed changes
=======
>>>>>>> Stashed changes
<<<<<<< main
__version__ = "1.9.0"
=======
__version__ = "1.11.0"
>>>>>>> origin/main
<<<<<<< Updated upstream
<<<<<<< Updated upstream
<<<<<<< Updated upstream
<<<<<<< Updated upstream
<<<<<<< Updated upstream
<<<<<<< Updated upstream
<<<<<<< Updated upstream
>>>>>>> Stashed changes
=======
=======
>>>>>>> Stashed changes
>>>>>>> Stashed changes
=======
>>>>>>> Stashed changes
=======
>>>>>>> Stashed changes
=======
>>>>>>> Stashed changes
=======
__version__ = "1.11.0"
>>>>>>> origin/main
=======
>>>>>>> Stashed changes
=======
>>>>>>> Stashed changes
<<<<<<< div
=======
__version__ = "1.11.0"
>>>>>>> main
=======
>>>>>>> head
__all__ = ["Kernel", "__version__"]
import semantic_kernel.memory as memory
from semantic_kernel.configuration.kernel_config import KernelConfig
from semantic_kernel.kernel_base import KernelBase
from semantic_kernel.kernel_builder import KernelBuilder
from semantic_kernel.kernel_extensions import KernelExtensions as extensions
from semantic_kernel.memory.null_memory import NullMemory
from semantic_kernel.orchestration.context_variables import ContextVariables
from semantic_kernel.orchestration.sk_context import SKContext
from semantic_kernel.orchestration.sk_function_base import SKFunctionBase
from semantic_kernel.semantic_functions.prompt_template import PromptTemplate
from semantic_kernel.semantic_functions.prompt_template_config import (
    PromptTemplateConfig,
)
from semantic_kernel.semantic_functions.semantic_function_config import (
    SemanticFunctionConfig,
)
<<<<<<< div
<<<<<<< div
=======
>>>>>>> head
<<<<<<< Updated upstream
<<<<<<< Updated upstream
<<<<<<< head
<<<<<<< Updated upstream
<<<<<<< Updated upstream
<<<<<<< Updated upstream
<<<<<<< Updated upstream
<<<<<<< Updated upstream
<<<<<<< Updated upstream
=======
=======
>>>>>>> Stashed changes
=======
>>>>>>> Stashed changes
=======
>>>>>>> Stashed changes
=======
>>>>>>> Stashed changes
=======
>>>>>>> Stashed changes
<<<<<<< main
=======
=======
>>>>>>> origin/main
=======
<<<<<<< main
=======
>>>>>>> Stashed changes
=======
<<<<<<< main
=======
<<<<<<< div
=======
>>>>>>> main
=======
>>>>>>> Stashed changes
>>>>>>> head
from semantic_kernel import core_plugins, memory
from semantic_kernel.functions.kernel_arguments import KernelArguments
from semantic_kernel.kernel import Kernel

# from semantic_kernel.prompt_template.chat_prompt_template import ChatPromptTemplate
# from semantic_kernel.prompt_template.prompt_template import PromptTemplate
from semantic_kernel.prompt_template.prompt_template_config import (
    PromptTemplateConfig,
)
from semantic_kernel.utils.logging import setup_logging
<<<<<<< div
<<<<<<< div
=======
<<<<<<< Updated upstream
<<<<<<< Updated upstream
<<<<<<< head
>>>>>>> head
>>>>>>> origin/main
<<<<<<< Updated upstream
<<<<<<< Updated upstream
<<<<<<< Updated upstream
<<<<<<< Updated upstream
<<<<<<< Updated upstream
>>>>>>> Stashed changes
=======
>>>>>>> Stashed changes
=======
>>>>>>> Stashed changes
=======
>>>>>>> Stashed changes
=======
>>>>>>> Stashed changes
=======
>>>>>>> Stashed changes
=======
<<<<<<< div
>>>>>>> main
=======
=======
>>>>>>> Stashed changes
=======
>>>>>>> Stashed changes
>>>>>>> origin/main
>>>>>>> head
from semantic_kernel.utils.null_logger import NullLogger
from semantic_kernel.utils.settings import openai_settings_from_dot_env


def create_kernel() -> KernelBase:
    return KernelBuilder.create_kernel()


def kernel_builder() -> KernelBuilder:
    return KernelBuilder(KernelConfig(), NullMemory(), NullLogger())


__all__ = [
    "create_kernel",
    "openai_settings_from_dot_env",
    "extensions",
    "PromptTemplateConfig",
    "PromptTemplate",
    "SemanticFunctionConfig",
    "ContextVariables",
    "SKFunctionBase",
    "SKContext",
<<<<<<< div
<<<<<<< div
=======
<<<<<<< Updated upstream
<<<<<<< Updated upstream
<<<<<<< head
>>>>>>> head
<<<<<<< Updated upstream
<<<<<<< Updated upstream
<<<<<<< Updated upstream
<<<<<<< Updated upstream
<<<<<<< Updated upstream
<<<<<<< Updated upstream
    "memory",
]
=======
=======
>>>>>>> Stashed changes
=======
>>>>>>> Stashed changes
=======
>>>>>>> Stashed changes
=======
>>>>>>> Stashed changes
=======
<<<<<<< Updated upstream
<<<<<<< div
>>>>>>> main
=======
>>>>>>> origin/main
=======
>>>>>>> Stashed changes
=======
>>>>>>> Stashed changes
>>>>>>> head
=======
>>>>>>> Stashed changes
>>>>>>> Stashed changes
    "KernelArguments",
    "memory",
]
__version__ = "1.8.1"
__all__ = ["Kernel", "__version__"]
<<<<<<< div
<<<<<<< div
=======
<<<<<<< Updated upstream
<<<<<<< Updated upstream
<<<<<<< head
>>>>>>> head
<<<<<<< Updated upstream
<<<<<<< Updated upstream
<<<<<<< Updated upstream
<<<<<<< Updated upstream
>>>>>>> Stashed changes
=======
<<<<<<< Updated upstream
>>>>>>> Stashed changes
=======
=======
>>>>>>> Stashed changes
>>>>>>> Stashed changes
=======
>>>>>>> Stashed changes
=======
>>>>>>> Stashed changes
=======
<<<<<<< div
>>>>>>> main
=======
>>>>>>> origin/main
=======
>>>>>>> Stashed changes
=======
>>>>>>> Stashed changes
>>>>>>> head
=======
__version__ = "1.12.1"
__all__ = ["Kernel", "__version__"]
>>>>>>> e6427a6a
<|MERGE_RESOLUTION|>--- conflicted
+++ resolved
@@ -1,74 +1,7 @@
 # Copyright (c) Microsoft. All rights reserved.
 
 from semantic_kernel.kernel import Kernel
-
-<<<<<<< HEAD
-<<<<<<< div
-<<<<<<< div
-=======
-<<<<<<< Updated upstream
-<<<<<<< Updated upstream
-<<<<<<< head
->>>>>>> head
-<<<<<<< Updated upstream
-<<<<<<< Updated upstream
-<<<<<<< Updated upstream
-<<<<<<< Updated upstream
-<<<<<<< Updated upstream
-<<<<<<< Updated upstream
-__version__ = "1.9.0"
-=======
-=======
->>>>>>> Stashed changes
-=======
->>>>>>> Stashed changes
-=======
->>>>>>> Stashed changes
-=======
->>>>>>> Stashed changes
-=======
->>>>>>> Stashed changes
-<<<<<<< Updated upstream
-=======
->>>>>>> Stashed changes
-=======
->>>>>>> Stashed changes
-<<<<<<< main
-__version__ = "1.9.0"
-=======
-__version__ = "1.11.0"
->>>>>>> origin/main
-<<<<<<< Updated upstream
-<<<<<<< Updated upstream
-<<<<<<< Updated upstream
-<<<<<<< Updated upstream
-<<<<<<< Updated upstream
-<<<<<<< Updated upstream
-<<<<<<< Updated upstream
->>>>>>> Stashed changes
-=======
-=======
->>>>>>> Stashed changes
->>>>>>> Stashed changes
-=======
->>>>>>> Stashed changes
-=======
->>>>>>> Stashed changes
-=======
->>>>>>> Stashed changes
-=======
-__version__ = "1.11.0"
->>>>>>> origin/main
-=======
->>>>>>> Stashed changes
-=======
->>>>>>> Stashed changes
-<<<<<<< div
-=======
-__version__ = "1.11.0"
->>>>>>> main
-=======
->>>>>>> head
+__version__ = "1.12.1"
 __all__ = ["Kernel", "__version__"]
 import semantic_kernel.memory as memory
 from semantic_kernel.configuration.kernel_config import KernelConfig
@@ -86,47 +19,6 @@
 from semantic_kernel.semantic_functions.semantic_function_config import (
     SemanticFunctionConfig,
 )
-<<<<<<< div
-<<<<<<< div
-=======
->>>>>>> head
-<<<<<<< Updated upstream
-<<<<<<< Updated upstream
-<<<<<<< head
-<<<<<<< Updated upstream
-<<<<<<< Updated upstream
-<<<<<<< Updated upstream
-<<<<<<< Updated upstream
-<<<<<<< Updated upstream
-<<<<<<< Updated upstream
-=======
-=======
->>>>>>> Stashed changes
-=======
->>>>>>> Stashed changes
-=======
->>>>>>> Stashed changes
-=======
->>>>>>> Stashed changes
-=======
->>>>>>> Stashed changes
-<<<<<<< main
-=======
-=======
->>>>>>> origin/main
-=======
-<<<<<<< main
-=======
->>>>>>> Stashed changes
-=======
-<<<<<<< main
-=======
-<<<<<<< div
-=======
->>>>>>> main
-=======
->>>>>>> Stashed changes
->>>>>>> head
 from semantic_kernel import core_plugins, memory
 from semantic_kernel.functions.kernel_arguments import KernelArguments
 from semantic_kernel.kernel import Kernel
@@ -137,40 +29,6 @@
     PromptTemplateConfig,
 )
 from semantic_kernel.utils.logging import setup_logging
-<<<<<<< div
-<<<<<<< div
-=======
-<<<<<<< Updated upstream
-<<<<<<< Updated upstream
-<<<<<<< head
->>>>>>> head
->>>>>>> origin/main
-<<<<<<< Updated upstream
-<<<<<<< Updated upstream
-<<<<<<< Updated upstream
-<<<<<<< Updated upstream
-<<<<<<< Updated upstream
->>>>>>> Stashed changes
-=======
->>>>>>> Stashed changes
-=======
->>>>>>> Stashed changes
-=======
->>>>>>> Stashed changes
-=======
->>>>>>> Stashed changes
-=======
->>>>>>> Stashed changes
-=======
-<<<<<<< div
->>>>>>> main
-=======
-=======
->>>>>>> Stashed changes
-=======
->>>>>>> Stashed changes
->>>>>>> origin/main
->>>>>>> head
 from semantic_kernel.utils.null_logger import NullLogger
 from semantic_kernel.utils.settings import openai_settings_from_dot_env
 
@@ -193,83 +51,10 @@
     "ContextVariables",
     "SKFunctionBase",
     "SKContext",
-<<<<<<< div
-<<<<<<< div
-=======
-<<<<<<< Updated upstream
-<<<<<<< Updated upstream
-<<<<<<< head
->>>>>>> head
-<<<<<<< Updated upstream
-<<<<<<< Updated upstream
-<<<<<<< Updated upstream
-<<<<<<< Updated upstream
-<<<<<<< Updated upstream
-<<<<<<< Updated upstream
     "memory",
 ]
-=======
-=======
->>>>>>> Stashed changes
-=======
->>>>>>> Stashed changes
-=======
->>>>>>> Stashed changes
-=======
->>>>>>> Stashed changes
-=======
-<<<<<<< Updated upstream
-<<<<<<< div
->>>>>>> main
-=======
->>>>>>> origin/main
-=======
->>>>>>> Stashed changes
-=======
->>>>>>> Stashed changes
->>>>>>> head
-=======
->>>>>>> Stashed changes
->>>>>>> Stashed changes
     "KernelArguments",
     "memory",
 ]
 __version__ = "1.8.1"
-__all__ = ["Kernel", "__version__"]
-<<<<<<< div
-<<<<<<< div
-=======
-<<<<<<< Updated upstream
-<<<<<<< Updated upstream
-<<<<<<< head
->>>>>>> head
-<<<<<<< Updated upstream
-<<<<<<< Updated upstream
-<<<<<<< Updated upstream
-<<<<<<< Updated upstream
->>>>>>> Stashed changes
-=======
-<<<<<<< Updated upstream
->>>>>>> Stashed changes
-=======
-=======
->>>>>>> Stashed changes
->>>>>>> Stashed changes
-=======
->>>>>>> Stashed changes
-=======
->>>>>>> Stashed changes
-=======
-<<<<<<< div
->>>>>>> main
-=======
->>>>>>> origin/main
-=======
->>>>>>> Stashed changes
-=======
->>>>>>> Stashed changes
->>>>>>> head
-=======
-__version__ = "1.12.1"
-__all__ = ["Kernel", "__version__"]
->>>>>>> e6427a6a
+__all__ = ["Kernel", "__version__"]