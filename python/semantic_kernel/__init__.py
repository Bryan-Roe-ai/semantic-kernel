# Copyright (c) Microsoft. All rights reserved.

from semantic_kernel.utils.settings import openai_settings_from_dot_env
from semantic_kernel.utils.null_logger import NullLogger
from semantic_kernel.utils.logging import setup_logging
from semantic_kernel.prompt_template.prompt_template_config import (
    PromptTemplateConfig,
)
from semantic_kernel.functions.kernel_arguments import KernelArguments
from semantic_kernel import core_plugins, memory
from semantic_kernel.semantic_functions.semantic_function_config import (
    SemanticFunctionConfig,
)
from semantic_kernel.semantic_functions.prompt_template_config import (
    PromptTemplateConfig,
)
from semantic_kernel.semantic_functions.prompt_template import PromptTemplate
from semantic_kernel.orchestration.sk_function_base import SKFunctionBase
from semantic_kernel.orchestration.sk_context import SKContext
from semantic_kernel.orchestration.context_variables import ContextVariables
from semantic_kernel.memory.null_memory import NullMemory
from semantic_kernel.kernel_extensions import KernelExtensions as extensions
from semantic_kernel.kernel_builder import KernelBuilder
from semantic_kernel.kernel_base import KernelBase
from semantic_kernel.configuration.kernel_config import KernelConfig
import semantic_kernel.memory as memory
from semantic_kernel.kernel import Kernel
<<<<<<< HEAD
__version__ = "1.17.0"
__all__ = ["Kernel", "__version__"]

# from semantic_kernel.prompt_template.chat_prompt_template import ChatPromptTemplate
# from semantic_kernel.prompt_template.prompt_template import PromptTemplate


def create_kernel() -> KernelBase:
    return KernelBuilder.create_kernel()


def kernel_builder() -> KernelBuilder:
    return KernelBuilder(KernelConfig(), NullMemory(), NullLogger())


__all__ = [
    "create_kernel",
    "openai_settings_from_dot_env",
    "extensions",
    "PromptTemplateConfig",
    "PromptTemplate",
    "SemanticFunctionConfig",
    "ContextVariables",
    "SKFunctionBase",
    "SKContext",
    "memory",
]
    "KernelArguments",
    "memory",
]
__version__= "1.17.0"
__all__= ["Kernel", "__version__"]
=======

__version__ = "1.17.1"
__all__ = ["Kernel", "__version__"]
>>>>>>> 926a5909
<|MERGE_RESOLUTION|>--- conflicted
+++ resolved
@@ -25,8 +25,8 @@
 from semantic_kernel.configuration.kernel_config import KernelConfig
 import semantic_kernel.memory as memory
 from semantic_kernel.kernel import Kernel
-<<<<<<< HEAD
-__version__ = "1.17.0"
+
+__version__ = "1.17.1"
 __all__ = ["Kernel", "__version__"]
 
 # from semantic_kernel.prompt_template.chat_prompt_template import ChatPromptTemplate
@@ -57,9 +57,4 @@
     "memory",
 ]
 __version__= "1.17.0"
-__all__= ["Kernel", "__version__"]
-=======
-
-__version__ = "1.17.1"
-__all__ = ["Kernel", "__version__"]
->>>>>>> 926a5909
+__all__= ["Kernel", "__version__"]