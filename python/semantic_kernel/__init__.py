# Copyright (c) Microsoft. All rights reserved.

<<<<<<< main
from semantic_kernel.kernel import Kernel

<<<<<<< HEAD
<<<<<<< main
__version__ = "1.9.0"
__all__ = ["Kernel", "__version__"]
import semantic_kernel.memory as memory
from semantic_kernel.configuration.kernel_config import KernelConfig
from semantic_kernel.kernel_base import KernelBase
from semantic_kernel.kernel_builder import KernelBuilder
from semantic_kernel.kernel_extensions import KernelExtensions as extensions
from semantic_kernel.memory.null_memory import NullMemory
from semantic_kernel.orchestration.context_variables import ContextVariables
from semantic_kernel.orchestration.sk_context import SKContext
from semantic_kernel.orchestration.sk_function_base import SKFunctionBase
from semantic_kernel.semantic_functions.prompt_template import PromptTemplate
from semantic_kernel.semantic_functions.prompt_template_config import (
    PromptTemplateConfig,
)
from semantic_kernel.semantic_functions.semantic_function_config import (
    SemanticFunctionConfig,
)
=======
from semantic_kernel import core_plugins, memory
from semantic_kernel.functions.kernel_arguments import KernelArguments
from semantic_kernel.kernel import Kernel

# from semantic_kernel.prompt_template.chat_prompt_template import ChatPromptTemplate
# from semantic_kernel.prompt_template.prompt_template import PromptTemplate
from semantic_kernel.prompt_template.prompt_template_config import (
    PromptTemplateConfig,
)
from semantic_kernel.utils.logging import setup_logging
>>>>>>> ms/small_fixes
from semantic_kernel.utils.null_logger import NullLogger
from semantic_kernel.utils.settings import openai_settings_from_dot_env


def create_kernel() -> KernelBase:
    return KernelBuilder.create_kernel()


def kernel_builder() -> KernelBuilder:
    return KernelBuilder(KernelConfig(), NullMemory(), NullLogger())


__all__ = [
    "create_kernel",
    "openai_settings_from_dot_env",
    "extensions",
    "PromptTemplateConfig",
<<<<<<< main
    "PromptTemplate",
    "SemanticFunctionConfig",
    "ContextVariables",
    "SKFunctionBase",
    "SKContext",
=======
    "KernelArguments",
>>>>>>> ms/small_fixes
    "memory",
]
=======
__version__ = "1.8.1"
__all__ = ["Kernel", "__version__"]
>>>>>>> ms/features/bugbash-prep
=======
__version__ = "1.10.0"
__all__ = ["Kernel", "__version__"]
>>>>>>> ce6ccd7e
<|MERGE_RESOLUTION|>--- conflicted
+++ resolved
@@ -1,11 +1,8 @@
 # Copyright (c) Microsoft. All rights reserved.
 
-<<<<<<< main
 from semantic_kernel.kernel import Kernel
 
-<<<<<<< HEAD
-<<<<<<< main
-__version__ = "1.9.0"
+__version__ = "1.10.0"
 __all__ = ["Kernel", "__version__"]
 import semantic_kernel.memory as memory
 from semantic_kernel.configuration.kernel_config import KernelConfig
@@ -23,7 +20,6 @@
 from semantic_kernel.semantic_functions.semantic_function_config import (
     SemanticFunctionConfig,
 )
-=======
 from semantic_kernel import core_plugins, memory
 from semantic_kernel.functions.kernel_arguments import KernelArguments
 from semantic_kernel.kernel import Kernel
@@ -34,7 +30,6 @@
     PromptTemplateConfig,
 )
 from semantic_kernel.utils.logging import setup_logging
->>>>>>> ms/small_fixes
 from semantic_kernel.utils.null_logger import NullLogger
 from semantic_kernel.utils.settings import openai_settings_from_dot_env
 
@@ -52,22 +47,13 @@
     "openai_settings_from_dot_env",
     "extensions",
     "PromptTemplateConfig",
-<<<<<<< main
     "PromptTemplate",
     "SemanticFunctionConfig",
     "ContextVariables",
     "SKFunctionBase",
     "SKContext",
-=======
     "KernelArguments",
->>>>>>> ms/small_fixes
     "memory",
 ]
-=======
 __version__ = "1.8.1"
-__all__ = ["Kernel", "__version__"]
->>>>>>> ms/features/bugbash-prep
-=======
-__version__ = "1.10.0"
-__all__ = ["Kernel", "__version__"]
->>>>>>> ce6ccd7e
+__all__ = ["Kernel", "__version__"]