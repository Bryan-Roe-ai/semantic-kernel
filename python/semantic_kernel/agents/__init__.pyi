# Copyright (c) Microsoft. All rights reserved.

from .agent import (
    Agent,
    AgentRegistry,
    AgentResponseItem,
    AgentSpec,
    AgentThread,
    DeclarativeSpecMixin,
    ModelConnection,
    ModelSpec,
    ToolSpec,
    register_agent_type,
)
from .autogen.autogen_conversable_agent import AutoGenConversableAgent, AutoGenConversableAgentThread
from .azure_ai.azure_ai_agent import AzureAIAgent, AzureAIAgentThread
from .azure_ai.azure_ai_agent_settings import AzureAIAgentSettings
from .bedrock.bedrock_agent import BedrockAgent, BedrockAgentThread
from .chat_completion.chat_completion_agent import ChatCompletionAgent, ChatHistoryAgentThread
from .copilot_studio.copilot_studio_agent import CopilotStudioAgent, CopilotStudioAgentThread
from .copilot_studio.copilot_studio_agent_settings import CopilotStudioAgentAuthMode, CopilotStudioAgentSettings
from .group_chat.agent_chat import AgentChat
from .group_chat.agent_group_chat import AgentGroupChat
from .open_ai.azure_assistant_agent import AzureAssistantAgent
from .open_ai.azure_responses_agent import AzureResponsesAgent
from .open_ai.open_ai_assistant_agent import AssistantAgentThread, OpenAIAssistantAgent
from .open_ai.openai_responses_agent import OpenAIResponsesAgent, ResponsesAgentThread
from .open_ai.run_polling_options import RunPollingOptions
from .orchestration.concurrent import ConcurrentOrchestration
from .orchestration.group_chat import (
    BooleanResult,
    GroupChatManager,
    GroupChatOrchestration,
    MessageResult,
    RoundRobinGroupChatManager,
    StringResult,
)
from .orchestration.handoffs import HandoffOrchestration, OrchestrationHandoffs
from .orchestration.magentic import MagenticManagerBase, MagenticOrchestration, ProgressLedger, StandardMagenticManager
from .orchestration.sequential import SequentialOrchestration

__all__ = [
    "Agent",
    "AgentChat",
    "AgentGroupChat",
    "AgentRegistry",
    "AgentResponseItem",
    "AgentSpec",
    "AgentThread",
    "AssistantAgentThread",
    "AutoGenConversableAgent",
    "AutoGenConversableAgentThread",
    "AzureAIAgent",
    "AzureAIAgentSettings",
    "AzureAIAgentThread",
    "AzureAssistantAgent",
    "AzureResponsesAgent",
    "BedrockAgent",
    "BedrockAgentThread",
    "BooleanResult",
    "ChatCompletionAgent",
    "ChatHistoryAgentThread",
<<<<<<< HEAD
=======
    "ConcurrentOrchestration",
>>>>>>> c084b067
    "CopilotStudioAgent",
    "CopilotStudioAgentAuthMode",
    "CopilotStudioAgentSettings",
    "CopilotStudioAgentThread",
<<<<<<< HEAD
=======
    "DeclarativeSpecMixin",
    "GroupChatManager",
    "GroupChatOrchestration",
    "HandoffOrchestration",
    "MagenticManagerBase",
    "MagenticOrchestration",
    "MessageResult",
    "ModelConnection",
    "ModelSpec",
>>>>>>> c084b067
    "OpenAIAssistantAgent",
    "OpenAIResponsesAgent",
    "OrchestrationHandoffs",
    "ProgressLedger",
    "ResponsesAgentThread",
    "RoundRobinGroupChatManager",
    "RunPollingOptions",
    "SequentialOrchestration",
    "StandardMagenticManager",
    "StringResult",
    "ToolSpec",
    "register_agent_type",
]<|MERGE_RESOLUTION|>--- conflicted
+++ resolved
@@ -60,16 +60,11 @@
     "BooleanResult",
     "ChatCompletionAgent",
     "ChatHistoryAgentThread",
-<<<<<<< HEAD
-=======
     "ConcurrentOrchestration",
->>>>>>> c084b067
     "CopilotStudioAgent",
     "CopilotStudioAgentAuthMode",
     "CopilotStudioAgentSettings",
     "CopilotStudioAgentThread",
-<<<<<<< HEAD
-=======
     "DeclarativeSpecMixin",
     "GroupChatManager",
     "GroupChatOrchestration",
@@ -79,7 +74,6 @@
     "MessageResult",
     "ModelConnection",
     "ModelSpec",
->>>>>>> c084b067
     "OpenAIAssistantAgent",
     "OpenAIResponsesAgent",
     "OrchestrationHandoffs",
