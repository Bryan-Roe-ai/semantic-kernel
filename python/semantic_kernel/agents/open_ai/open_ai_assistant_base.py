# Copyright (c) Microsoft. All rights reserved.

import asyncio
import json
import logging
from collections.abc import AsyncIterable, Iterable
from typing import TYPE_CHECKING, Any, ClassVar, Literal

from openai import AsyncOpenAI
from openai.resources.beta.assistants import Assistant
from openai.resources.beta.threads.messages import Message
from openai.resources.beta.threads.runs.runs import Run
from openai.types.beta.assistant_tool import CodeInterpreterTool, FileSearchTool
from openai.types.beta.threads.runs import RunStep
from pydantic import Field

from semantic_kernel.agents import Agent
from semantic_kernel.agents.channels.agent_channel import AgentChannel
from semantic_kernel.agents.channels.open_ai_assistant_channel import OpenAIAssistantChannel
from semantic_kernel.agents.open_ai.assistant_content_generation import (
    create_chat_message,
    generate_code_interpreter_content,
    generate_function_call_content,
    generate_function_result_content,
    generate_message_content,
    get_function_call_contents,
    get_message_contents,
)
from semantic_kernel.agents.open_ai.run_polling_options import RunPollingOptions
<<<<<<< HEAD
from semantic_kernel.connectors.ai.function_calling_utils import (
    kernel_function_metadata_to_function_call_format,
)
from semantic_kernel.contents.annotation_content import AnnotationContent
=======
from semantic_kernel.connectors.ai.function_calling_utils import kernel_function_metadata_to_function_call_format
>>>>>>> 06f34715
from semantic_kernel.contents.chat_history import ChatHistory
from semantic_kernel.contents.chat_message_content import ChatMessageContent
from semantic_kernel.contents.function_call_content import FunctionCallContent
from semantic_kernel.contents.function_result_content import FunctionResultContent
from semantic_kernel.contents.utils.author_role import AuthorRole
from semantic_kernel.exceptions.agent_exceptions import (
    AgentExecutionException,
    AgentFileNotFoundException,
    AgentInitializationException,
    AgentInvokeException,
)
from semantic_kernel.utils.experimental_decorator import experimental_class

if TYPE_CHECKING:
    from semantic_kernel.kernel import Kernel

logger: logging.Logger = logging.getLogger(__name__)


@experimental_class
class OpenAIAssistantBase(Agent):
    """OpenAI Assistant Base class.

    Manages the interaction with OpenAI Assistants.
    """

    _options_metadata_key: ClassVar[str] = "__run_options"

    ai_model_id: str
    client: AsyncOpenAI
    assistant: Assistant | None = None
    polling_options: RunPollingOptions = Field(default_factory=RunPollingOptions)
    enable_code_interpreter: bool | None = Field(False)
    enable_file_search: bool | None = Field(False)
    enable_json_response: bool | None = Field(False)
    code_interpreter_file_ids: list[str] | None = Field(default_factory=list, max_length=20)
    file_search_file_ids: list[str] | None = Field(default_factory=list, max_length=20)
    temperature: float | None = Field(None)
    top_p: float | None = Field(None)
    vector_store_id: str | None = None
    metadata: dict[str, Any] | None = Field(default_factory=dict, max_length=16)
    max_completion_tokens: int | None = Field(None)
    max_prompt_tokens: int | None = Field(None)
    parallel_tool_calls_enabled: bool | None = Field(True)
    truncation_message_count: int | None = Field(None)

    allowed_message_roles: ClassVar[list[str]] = [AuthorRole.USER, AuthorRole.ASSISTANT]
    polling_status: ClassVar[list[str]] = ["queued", "in_progress", "cancelling"]
    error_message_states: ClassVar[list[str]] = ["failed", "canceled", "expired"]

    channel_type: ClassVar[type[AgentChannel]] = OpenAIAssistantChannel

    _is_deleted: bool = False

    # region Assistant Initialization

    def __init__(
        self,
        ai_model_id: str,
        client: AsyncOpenAI,
        service_id: str,
        *,
        kernel: "Kernel | None" = None,
        id: str | None = None,
        name: str | None = None,
        description: str | None = None,
        instructions: str | None = None,
        enable_code_interpreter: bool | None = None,
        enable_file_search: bool | None = None,
        enable_json_response: bool | None = None,
        code_interpreter_file_ids: list[str] | None = [],
        temperature: float | None = None,
        top_p: float | None = None,
        vector_store_id: str | None = None,
        metadata: dict[str, Any] | None = {},
        max_completion_tokens: int | None = None,
        max_prompt_tokens: int | None = None,
        parallel_tool_calls_enabled: bool | None = True,
        truncation_message_count: int | None = None,
        **kwargs: Any,
    ) -> None:
        """Initialize an OpenAIAssistant Base.

        Args:
            ai_model_id: The AI model id. Defaults to None.
            client: The client, either AsyncOpenAI or AsyncAzureOpenAI.
            service_id: The service id.
            kernel: The kernel. (optional)
            id: The id. Defaults to None. (optional)
            name: The name. Defaults to None. (optional)
            description: The description. Defaults to None. (optional)
            default_headers: The default headers. Defaults to None. (optional)
            instructions: The instructions. Defaults to None. (optional)
            enable_code_interpreter: Enable code interpreter. Defaults to False. (optional)
            enable_file_search: Enable file search. Defaults to False. (optional)
            enable_json_response: Enable JSON response. Defaults to False. (optional)
            code_interpreter_file_ids: The file ids. Defaults to []. (optional)
            temperature: The temperature. Defaults to None. (optional)
            top_p: The top p. Defaults to None. (optional)
            vector_store_id: The vector store id. Defaults to None. (optional)
            metadata: The metadata. Defaults to {}. (optional)
            max_completion_tokens: The max completion tokens. Defaults to None. (optional)
            max_prompt_tokens: The max prompt tokens. Defaults to None. (optional)
            parallel_tool_calls_enabled: Enable parallel tool calls. Defaults to True. (optional)
            truncation_message_count: The truncation message count. Defaults to None. (optional)
            kwargs: The keyword arguments.
        """
        args: dict[str, Any] = {}

        args = {
            "ai_model_id": ai_model_id,
            "client": client,
            "service_id": service_id,
            "instructions": instructions,
            "description": description,
            "enable_code_interpreter": enable_code_interpreter,
            "enable_file_search": enable_file_search,
            "enable_json_response": enable_json_response,
            "code_interpreter_file_ids": code_interpreter_file_ids,
            "temperature": temperature,
            "top_p": top_p,
            "vector_store_id": vector_store_id,
            "metadata": metadata,
            "max_completion_tokens": max_completion_tokens,
            "max_prompt_tokens": max_prompt_tokens,
            "parallel_tool_calls_enabled": parallel_tool_calls_enabled,
            "truncation_message_count": truncation_message_count,
        }

        if name is not None:
            args["name"] = name
        if id is not None:
            args["id"] = id
        if kernel is not None:
            args["kernel"] = kernel
        if kwargs:
            args.update(kwargs)

        super().__init__(**args)

    async def create_assistant(
        self,
        ai_model_id: str | None = None,
        description: str | None = None,
        instructions: str | None = None,
        name: str | None = None,
        enable_code_interpreter: bool | None = None,
        code_interpreter_file_ids: list[str] | None = None,
        enable_file_search: bool | None = None,
        vector_store_id: str | None = None,
        metadata: dict[str, str] | None = {},
        **kwargs: Any,
    ) -> "Assistant":
        """Create the assistant.

        Args:
            ai_model_id: The AI model id. Defaults to None. (optional)
            description: The description. Defaults to None. (optional)
            instructions: The instructions. Defaults to None. (optional)
            name: The name. Defaults to None. (optional)
            enable_code_interpreter: Enable code interpreter. Defaults to None. (optional)
            enable_file_search: Enable file search. Defaults to None. (optional)
            code_interpreter_file_ids: The file ids. Defaults to None. (optional)
            vector_store_id: The vector store id. Defaults to None. (optional)
            metadata: The metadata. Defaults to {}. (optional)
            kwargs: Extra keyword arguments.

        Returns:
            Assistant: The assistant
        """
        create_assistant_kwargs: dict[str, Any] = {}

        if ai_model_id is not None:
            create_assistant_kwargs["model"] = ai_model_id
        elif self.ai_model_id:
            create_assistant_kwargs["model"] = self.ai_model_id

        if description is not None:
            create_assistant_kwargs["description"] = description
        elif self.description:
            create_assistant_kwargs["description"] = self.description

        if instructions is not None:
            create_assistant_kwargs["instructions"] = instructions
        elif self.instructions:
            create_assistant_kwargs["instructions"] = self.instructions

        if name is not None:
            create_assistant_kwargs["name"] = name
        elif self.name:
            create_assistant_kwargs["name"] = self.name

        tools = []
        if enable_code_interpreter is not None:
            if enable_code_interpreter:
                tools.append({"type": "code_interpreter"})
        elif self.enable_code_interpreter:
            tools.append({"type": "code_interpreter"})

        if enable_file_search is not None:
            if enable_file_search:
                tools.append({"type": "file_search"})
        elif self.enable_file_search:
            tools.append({"type": "file_search"})

        if tools:
            create_assistant_kwargs["tools"] = tools

        tool_resources = {}
        if code_interpreter_file_ids is not None:
            tool_resources["code_interpreter"] = {"file_ids": code_interpreter_file_ids}
        elif self.code_interpreter_file_ids:
            tool_resources["code_interpreter"] = {"file_ids": self.code_interpreter_file_ids}

        if vector_store_id is not None:
            tool_resources["file_search"] = {"vector_store_ids": [vector_store_id]}
        elif self.vector_store_id:
            tool_resources["file_search"] = {"vector_store_ids": [self.vector_store_id]}

        if tool_resources:
            create_assistant_kwargs["tool_resources"] = tool_resources

        if metadata:
            create_assistant_kwargs["metadata"] = metadata
        elif self.metadata:
            create_assistant_kwargs["metadata"] = self.metadata

        if kwargs:
            create_assistant_kwargs.update(kwargs)

        execution_settings = {}
        if self.max_completion_tokens:
            execution_settings["max_completion_tokens"] = self.max_completion_tokens

        if self.max_prompt_tokens:
            execution_settings["max_prompt_tokens"] = self.max_prompt_tokens

        if self.parallel_tool_calls_enabled:
            execution_settings["parallel_tool_calls_enabled"] = (
                self.parallel_tool_calls_enabled
            )

        if self.truncation_message_count:
            execution_settings["truncation_message_count"] = (
                self.truncation_message_count
            )

        if execution_settings:
            if "metadata" not in create_assistant_kwargs:
                create_assistant_kwargs["metadata"] = {}
            if self._options_metadata_key not in create_assistant_kwargs["metadata"]:
                create_assistant_kwargs["metadata"][self._options_metadata_key] = {}
            create_assistant_kwargs["metadata"][self._options_metadata_key] = (
                json.dumps(execution_settings)
            )

        self.assistant = await self.client.beta.assistants.create(
            **create_assistant_kwargs,
        )

        if self._is_deleted:
            self._is_deleted = False

        return self.assistant

    async def modify_assistant(self, assistant_id: str, **kwargs: Any) -> Assistant:
        """Modify the assistant.

        Args:
            assistant_id: The assistant's current ID.
            kwargs: Extra keyword arguments.

        Returns:
            Assistant: The modified assistant.
        """
        if self.assistant is None:
            raise AgentInitializationException("The assistant has not been created.")

        modified_assistant = await self.client.beta.assistants.update(assistant_id=assistant_id, **kwargs)
        self.assistant = modified_assistant
        return self.assistant

    @classmethod
    def _create_open_ai_assistant_definition(
        cls, assistant: "Assistant"
    ) -> dict[str, Any]:
        """Create an OpenAI Assistant Definition from the provided assistant dictionary.

        Args:
            assistant: The assistant dictionary.

        Returns:
            An OpenAI Assistant Definition.
        """
        execution_settings = {}
        if (
            isinstance(assistant.metadata, dict)
            and OpenAIAssistantBase._options_metadata_key in assistant.metadata
        ):
            settings_data = assistant.metadata[
                OpenAIAssistantBase._options_metadata_key
            ]
            if isinstance(settings_data, str):
                settings_data = json.loads(settings_data)
                assistant.metadata[OpenAIAssistantBase._options_metadata_key] = (
                    settings_data
                )
            execution_settings = {key: value for key, value in settings_data.items()}

        file_ids: list[str] = []
        vector_store_id = None

        tool_resources = getattr(assistant, "tool_resources", None)
        if tool_resources:
<<<<<<< HEAD
            if (
                hasattr(tool_resources, "code_interpreter")
                and tool_resources.code_interpreter
            ):
                file_ids = getattr(tool_resources.code_interpreter, "file_ids", [])
=======
            if hasattr(tool_resources, "code_interpreter") and tool_resources.code_interpreter:
                file_ids = getattr(tool_resources.code_interpreter, "code_interpreter_file_ids", [])
>>>>>>> 06f34715

            if hasattr(tool_resources, "file_search") and tool_resources.file_search:
                vector_store_ids = getattr(
                    tool_resources.file_search, "vector_store_ids", []
                )
                if vector_store_ids:
                    vector_store_id = vector_store_ids[0]

        enable_json_response = (
            hasattr(assistant, "response_format")
            and assistant.response_format is not None
            and getattr(assistant.response_format, "type", "") == "json_object"
        )

        enable_code_interpreter = any(
            isinstance(tool, CodeInterpreterTool) for tool in assistant.tools
        )
        enable_file_search = any(
            isinstance(tool, FileSearchTool) for tool in assistant.tools
        )

        return {
            "ai_model_id": assistant.model,
            "description": assistant.description,
            "id": assistant.id,
            "instructions": assistant.instructions,
            "name": assistant.name,
            "enable_code_interpreter": enable_code_interpreter,
            "enable_file_search": enable_file_search,
            "enable_json_response": enable_json_response,
            "code_interpreter_file_ids": file_ids,
            "temperature": assistant.temperature,
            "top_p": assistant.top_p,
            "vector_store_id": vector_store_id if vector_store_id else None,
            "metadata": assistant.metadata,
            **execution_settings,
        }

    # endregion

    # region Agent Properties

    @property
    def tools(self) -> list[dict[str, str]]:
        """The tools.

        Returns:
            list[dict[str, str]]: The tools.
        """
        if self.assistant is None:
            raise AgentInitializationException("The assistant has not been created.")
        return self._get_tools()

    # endregion

    # region Agent Channel Methods

    def get_channel_keys(self) -> Iterable[str]:
        """Get the channel keys.

        Returns:
            Iterable[str]: The channel keys.
        """
        # Distinguish from other channel types.
        yield f"{OpenAIAssistantBase.__name__}"

        # Distinguish between different agent IDs
        yield self.id

        # Distinguish between agent names
        yield self.name

        # Distinguish between different API base URLs
        yield str(self.client.base_url)

    async def create_channel(self) -> AgentChannel:
        """Create a channel."""
        thread_id = await self.create_thread()

        return OpenAIAssistantChannel(client=self.client, thread_id=thread_id)

    # endregion

    # region Agent Methods

    async def create_thread(
        self,
        *,
        code_interpreter_file_ids: list[str] | None = [],
        messages: list[ChatMessageContent] | None = [],
        vector_store_id: str | None = None,
        metadata: dict[str, str] = {},
    ) -> str:
        """Create a thread.

        Args:
            code_interpreter_file_ids: The code interpreter file ids. Defaults to an empty list. (optional)
            messages: The chat messages. Defaults to an empty list. (optional)
            vector_store_id: The vector store id. Defaults to None. (optional)
            metadata: The metadata. Defaults to an empty dictionary. (optional)

        Returns:
            str: The thread id.
        """
        create_thread_kwargs: dict[str, Any] = {}

        tool_resources = {}

        if code_interpreter_file_ids:
            tool_resources["code_interpreter"] = {"file_ids": code_interpreter_file_ids}

        if vector_store_id:
            tool_resources["file_search"] = {"vector_store_ids": [vector_store_id]}

        if tool_resources:
            create_thread_kwargs["tool_resources"] = tool_resources

        if messages:
            messages_to_add = []
            for message in messages:
                if message.role.value not in self.allowed_message_roles:
                    raise AgentExecutionException(
                        f"Invalid message role `{message.role.value}`. Allowed roles are {self.allowed_message_roles}."
                    )
                message_contents = get_message_contents(message=message)
                for content in message_contents:
                    messages_to_add.append(
                        {"role": message.role.value, "content": content}
                    )
            create_thread_kwargs["messages"] = messages_to_add

        if metadata:
            create_thread_kwargs["metadata"] = metadata

        thread = await self.client.beta.threads.create(**create_thread_kwargs)
        return thread.id

    async def delete_thread(self, thread_id: str) -> None:
        """Delete a thread.

        Args:
            thread_id: The thread id.
        """
        await self.client.beta.threads.delete(thread_id)

    async def delete(self) -> bool:
        """Delete the assistant.

        Returns:
            bool: True if the assistant is deleted.
        """
        if not self._is_deleted and self.assistant:
            await self.client.beta.assistants.delete(self.assistant.id)
            self._is_deleted = True
        return self._is_deleted

<<<<<<< HEAD
    async def add_file(
        self, file_path: str, purpose: Literal["assistants", "vision"]
    ) -> str:
        """Add a file.

        Args:
            file_path (str): The file path.
            purpose (str): The purpose. Can be "assistants" or "vision".

        Returns:
            str: The file id.

        Raises:
            AgentInitializationError: If the client has not been initialized or the file is not found.
        """
        try:
            with open(file_path, "rb") as file:
                file: "FileObject" = await self.client.files.create(file=file, purpose=purpose)  # type: ignore
                return file.id  # type: ignore
        except FileNotFoundError as ex:
            raise AgentFileNotFoundException(f"File not found: {file_path}") from ex

    async def add_chat_message(
        self, thread_id: str, message: ChatMessageContent
    ) -> "Message":
=======
    async def add_chat_message(self, thread_id: str, message: ChatMessageContent) -> "Message":
>>>>>>> 06f34715
        """Add a chat message.

        Args:
            thread_id: The thread id.
            message: The chat message.

        Returns:
            Message: The message.
        """
<<<<<<< HEAD
        if message.role.value not in self.allowed_message_roles:
            raise AgentExecutionError(
                f"Invalid message role `{message.role.value}`. Allowed roles are {self.allowed_message_roles}."
            )

        metadata: Any = None
        if message.metadata:
            metadata = message.metadata

        message_contents: list[dict[str, Any]] = self._get_message_contents(
            message=message
        )

        return await self.client.beta.threads.messages.create(
            thread_id=thread_id,
            role=message.role.value,  # type: ignore
            content=message_contents,  # type: ignore
            metadata=metadata,
        )
=======
        return await create_chat_message(self.client, thread_id, message, self.allowed_message_roles)
>>>>>>> 06f34715

    async def get_thread_messages(
        self, thread_id: str
    ) -> AsyncIterable[ChatMessageContent]:
        """Get the messages for the specified thread.

        Args:
            thread_id: The thread id.

        Yields:
            ChatMessageContent: The chat message.
        """
        agent_names: dict[str, Any] = {}

        thread_messages = await self.client.beta.threads.messages.list(
            thread_id=thread_id, limit=100, order="desc"
        )
        for message in thread_messages.data:
            assistant_name = None
            if message.assistant_id and message.assistant_id not in agent_names:
                agent = await self.client.beta.assistants.retrieve(message.assistant_id)
                if agent.name:
                    agent_names[message.assistant_id] = agent.name
            assistant_name = (
                agent_names.get(message.assistant_id)
                if message.assistant_id
                else message.assistant_id
            )
            assistant_name = assistant_name or message.assistant_id

<<<<<<< HEAD
            content: ChatMessageContent = self._generate_message_content(
                str(assistant_name), message
            )
=======
            content: ChatMessageContent = generate_message_content(str(assistant_name), message)
>>>>>>> 06f34715

            if len(content.items) > 0:
                yield content

    async def add_file(self, file_path: str, purpose: Literal["assistants", "vision"]) -> str:
        """Add a file for use with the Assistant.

        Args:
            file_path: The file path.
            purpose: The purpose. Can be "assistants" or "vision".

        Returns:
            str: The file id.

        Raises:
            AgentInitializationError: If the client has not been initialized or the file is not found.
        """
        try:
            with open(file_path, "rb") as file:
                file = await self.client.files.create(file=file, purpose=purpose)  # type: ignore
                return file.id  # type: ignore
        except FileNotFoundError as ex:
            raise AgentFileNotFoundException(f"File not found: {file_path}") from ex

    async def delete_file(self, file_id: str) -> None:
        """Delete a file.

        Args:
            file_id: The file id.
        """
        try:
            await self.client.files.delete(file_id)
        except Exception as ex:
            raise AgentExecutionException("Error deleting file.") from ex

    async def create_vector_store(self, file_ids: str | list[str]) -> str:
        """Create a vector store.

        Args:
            file_ids: The file ids either as a str of a single file ID or a list of strings of file IDs.

        Returns:
            The vector store id.

        Raises:
            AgentExecutionError: If there is an error creating the vector store.
        """
        if isinstance(file_ids, str):
            file_ids = [file_ids]
        try:
            vector_store = await self.client.beta.vector_stores.create(file_ids=file_ids)
            return vector_store.id
        except Exception as ex:
            raise AgentExecutionException("Error creating vector store.") from ex

    async def delete_vector_store(self, vector_store_id: str) -> None:
        """Delete a vector store.

        Args:
            vector_store_id: The vector store id.

        Raises:
            AgentExecutionError: If there is an error deleting the vector store.
        """
        try:
            await self.client.beta.vector_stores.delete(vector_store_id)
        except Exception as ex:
            raise AgentExecutionException("Error deleting vector store.") from ex

    # endregion

    # region Agent Invoke Methods

    async def invoke(
        self,
        thread_id: str,
        *,
        ai_model_id: str | None = None,
        enable_code_interpreter: bool | None = False,
        enable_file_search: bool | None = False,
        enable_json_response: bool | None = None,
        max_completion_tokens: int | None = None,
        max_prompt_tokens: int | None = None,
        parallel_tool_calls_enabled: bool | None = True,
        truncation_message_count: int | None = None,
        temperature: float | None = None,
        top_p: float | None = None,
        metadata: dict[str, str] | None = {},
        **kwargs: Any,
    ) -> AsyncIterable[ChatMessageContent]:
        """Invoke the chat assistant.

        The supplied arguments will take precedence over the specified assistant level attributes.

        Args:
            thread_id: The thread id.
            ai_model_id: The AI model id. Defaults to None. (optional)
            enable_code_interpreter: Enable code interpreter. Defaults to False. (optional)
            enable_file_search: Enable file search. Defaults to False. (optional)
            enable_json_response: Enable JSON response. Defaults to False. (optional)
            max_completion_tokens: The max completion tokens. Defaults to None. (optional)
            max_prompt_tokens: The max prompt tokens. Defaults to None. (optional)
            parallel_tool_calls_enabled: Enable parallel tool calls. Defaults to True. (optional)
            truncation_message_count: The truncation message count. Defaults to None. (optional)
            temperature: The temperature. Defaults to None. (optional)
            top_p: The top p. Defaults to None. (optional)
            metadata: The metadata. Defaults to {}. (optional)
            kwargs: Extra keyword arguments.

        Yields:
            ChatMessageContent: The chat message content.
        """
        async for is_visible, content in self._invoke_internal(
            thread_id=thread_id,
            ai_model_id=ai_model_id,
            enable_code_interpreter=enable_code_interpreter,
            enable_file_search=enable_file_search,
            enable_json_response=enable_json_response,
            max_completion_tokens=max_completion_tokens,
            max_prompt_tokens=max_prompt_tokens,
            parallel_tool_calls_enabled=parallel_tool_calls_enabled,
            truncation_message_count=truncation_message_count,
            temperature=temperature,
            top_p=top_p,
            metadata=metadata,
            kwargs=kwargs,
        ):
            if is_visible:
                yield content

    async def _invoke_internal(
        self,
        thread_id: str,
        *,
        ai_model_id: str | None = None,
        enable_code_interpreter: bool | None = False,
        enable_file_search: bool | None = False,
        enable_json_response: bool | None = None,
        max_completion_tokens: int | None = None,
        max_prompt_tokens: int | None = None,
        parallel_tool_calls_enabled: bool | None = True,
        truncation_message_count: int | None = None,
        temperature: float | None = None,
        top_p: float | None = None,
        metadata: dict[str, str] | None = {},
        **kwargs: Any,
    ) -> AsyncIterable[tuple[bool, ChatMessageContent]]:
        """Internal invoke method.

        The supplied arguments will take precedence over the specified assistant level attributes.

        Args:
            thread_id: The thread id.
            ai_model_id: The AI model id. Defaults to None. (optional)
            enable_code_interpreter: Enable code interpreter. Defaults to False. (optional)
            enable_file_search: Enable file search. Defaults to False. (optional)
            enable_json_response: Enable JSON response. Defaults to False. (optional)
            max_completion_tokens: The max completion tokens. Defaults to None. (optional)
            max_prompt_tokens: The max prompt tokens. Defaults to None. (optional)
            parallel_tool_calls_enabled: Enable parallel tool calls. Defaults to True. (optional)
            truncation_message_count: The truncation message count. Defaults to None. (optional)
            temperature: The temperature. Defaults to None. (optional)
            top_p: The top p. Defaults to None. (optional)
            metadata: The metadata. Defaults to {}. (optional)
            kwargs: Extra keyword arguments.

        Yields:
            tuple[bool, ChatMessageContent]: A tuple of visibility and chat message content.
        """
        if not self.assistant:
            raise AgentInitializationException("The assistant has not been created.")

        if self._is_deleted:
            raise AgentInitializationException("The assistant has been deleted.")

        self._check_if_deleted()
        tools = self._get_tools()

        run_options = self._generate_options(
            ai_model_id=ai_model_id,
            enable_code_interpreter=enable_code_interpreter,
            enable_file_search=enable_file_search,
            enable_json_response=enable_json_response,
            max_completion_tokens=max_completion_tokens,
            max_prompt_tokens=max_prompt_tokens,
            parallel_tool_calls_enabled=parallel_tool_calls_enabled,
            truncation_message_count=truncation_message_count,
            temperature=temperature,
            top_p=top_p,
            metadata=metadata,
            kwargs=kwargs,
        )

        # Filter out None values to avoid passing them as kwargs
        run_options = {k: v for k, v in run_options.items() if v is not None}

        run = await self.client.beta.threads.runs.create(
            assistant_id=self.assistant.id,
            thread_id=thread_id,
            instructions=self.assistant.instructions,
            tools=tools,  # type: ignore
            **run_options,
        )

        processed_step_ids = set()
        function_steps: dict[str, FunctionCallContent] = {}

        while run.status != "completed":
            run = await self._poll_run_status(run=run, thread_id=thread_id)

            if run.status in self.error_message_states:
                raise AgentInvokeException(
                    f"Run failed with status: `{run.status}` for agent `{self.name}` and thread `{thread_id}`"
                )

            # Check if function calling required
            if run.status == "requires_action":
                fccs = get_function_call_contents(run, function_steps)
                if fccs:
<<<<<<< HEAD
                    yield False, self._generate_function_call_content(
                        agent_name=self.name, fccs=fccs
                    )
=======
                    yield False, generate_function_call_content(agent_name=self.name, fccs=fccs)
>>>>>>> 06f34715

                    chat_history = ChatHistory()
                    _ = await self._invoke_function_calls(
                        fccs=fccs, chat_history=chat_history
                    )

                    tool_outputs = self._format_tool_outputs(chat_history)
                    await self.client.beta.threads.runs.submit_tool_outputs(
                        run_id=run.id,
                        thread_id=thread_id,
                        tool_outputs=tool_outputs,  # type: ignore
                    )

            steps_response = await self.client.beta.threads.runs.steps.list(
                run_id=run.id, thread_id=thread_id
            )
            steps: list[RunStep] = steps_response.data
            completed_steps_to_process: list[RunStep] = sorted(
                [
                    s
                    for s in steps
                    if s.completed_at is not None and s.id not in processed_step_ids
                ],
                key=lambda s: s.created_at,
            )

            message_count = 0
            for completed_step in completed_steps_to_process:
                if completed_step.type == "tool_calls":
                    assert hasattr(completed_step.step_details, "tool_calls")  # nosec
                    for tool_call in completed_step.step_details.tool_calls:
                        is_visible = False
                        content: ChatMessageContent | None = None
                        if tool_call.type == "code_interpreter":
                            content = generate_code_interpreter_content(
                                self.name,
                                tool_call.code_interpreter.input,  # type: ignore
                            )
                            is_visible = True
                        elif tool_call.type == "function":
                            function_step = function_steps.get(tool_call.id)
                            assert function_step is not None  # nosec
<<<<<<< HEAD
                            content = self._generate_function_result_content(
                                agent_name=self.name,
                                function_step=function_step,
                                tool_call=tool_call,
=======
                            content = generate_function_result_content(
                                agent_name=self.name, function_step=function_step, tool_call=tool_call
>>>>>>> 06f34715
                            )

                        if content:
                            message_count += 1
                            yield is_visible, content
                elif completed_step.type == "message_creation":
                    message = await self._retrieve_message(
                        thread_id=thread_id,
                        message_id=completed_step.step_details.message_creation.message_id,  # type: ignore
                    )
                    if message:
                        content = generate_message_content(self.name, message)
                        if len(content.items) > 0:
                            message_count += 1
                            yield True, content
                processed_step_ids.add(completed_step.id)

    # endregion

<<<<<<< HEAD
    # region Content Generation Methods

    def _generate_function_call_content(
        self, agent_name: str, fccs: list[FunctionCallContent]
    ) -> ChatMessageContent:
        """Generate function call content."""
        function_call_content: ChatMessageContent = ChatMessageContent(role=AuthorRole.TOOL, name=agent_name)  # type: ignore

        function_call_content.items.extend(fccs)

        return function_call_content

    def _generate_function_result_content(
        self, agent_name: str, function_step: FunctionCallContent, tool_call: "ToolCall"
    ) -> ChatMessageContent:
        """Generate function result content."""
        function_call_content: ChatMessageContent = ChatMessageContent(role=AuthorRole.TOOL, name=agent_name)  # type: ignore
        function_call_content.items.append(
            FunctionResultContent(
                function_name=function_step.function_name,
                plugin_name=function_step.plugin_name,
                id=function_step.id,
                result=tool_call.function.output,  # type: ignore
            )
        )
        return function_call_content

    def _generate_code_interpreter_content(
        self, agent_name: str, code: str
    ) -> ChatMessageContent:
        """Generate code interpreter content."""
        return ChatMessageContent(
            role=AuthorRole.ASSISTANT,
            content=code,
            name=agent_name,
            metadata={"code": True},
        )

    def _generate_annotation_content(
        self, annotation: "Annotation"
    ) -> AnnotationContent:
        """Generate annotation content."""
        file_id = None
        if hasattr(annotation, "file_path"):
            file_id = annotation.file_path.file_id
        elif hasattr(annotation, "file_citation"):
            file_id = annotation.file_citation.file_id

        return AnnotationContent(
            file_id=file_id,
            quote=annotation.text,
            start_index=annotation.start_index,
            end_index=annotation.end_index,
        )

    # endregion

=======
>>>>>>> 06f34715
    # region Agent Helper Methods

    def _generate_options(
        self,
        *,
        ai_model_id: str | None = None,
        enable_code_interpreter: bool | None = False,
        enable_file_search: bool | None = False,
        enable_json_response: bool | None = False,
        max_completion_tokens: int | None = None,
        max_prompt_tokens: int | None = None,
        parallel_tool_calls_enabled: bool | None = True,
        truncation_message_count: int | None = None,
        temperature: float | None = None,
        top_p: float | None = None,
        metadata: dict[str, str] | None = {},
        kwargs: Any = {},
    ) -> dict[str, Any]:
        """Generate options for the assistant invocation."""
        merged_options = self._merge_options(
            ai_model_id=ai_model_id,
            enable_code_interpreter=enable_code_interpreter,
            enable_file_search=enable_file_search,
            enable_json_response=enable_json_response,
            max_completion_tokens=max_completion_tokens,
            max_prompt_tokens=max_prompt_tokens,
            parallel_tool_calls_enabled=parallel_tool_calls_enabled,
            truncation_message_count=truncation_message_count,
            temperature=temperature,
            top_p=top_p,
            metadata=metadata,
            **kwargs,
        )

        truncation_message_count = merged_options.get("truncation_message_count")

        return {
            "max_completion_tokens": merged_options.get("max_completion_tokens"),
            "max_prompt_tokens": merged_options.get("max_prompt_tokens"),
            "model": merged_options.get("ai_model_id"),
            "top_p": merged_options.get("top_p"),
            # TODO(evmattso): Support `parallel_tool_calls` when it is ready
            "response_format": (
                "json" if merged_options.get("enable_json_response") else None
            ),
            "temperature": merged_options.get("temperature"),
            "truncation_strategy": (
                truncation_message_count if truncation_message_count else None
            ),
            "metadata": merged_options.get("metadata", None),
        }

    def _merge_options(
        self,
        ai_model_id: str | None = None,
        enable_code_interpreter: bool | None = None,
        enable_file_search: bool | None = None,
        enable_json_response: bool | None = None,
        max_completion_tokens: int | None = None,
        max_prompt_tokens: int | None = None,
        parallel_tool_calls_enabled: bool | None = True,
        truncation_message_count: int | None = None,
        temperature: float | None = None,
        top_p: float | None = None,
        metadata: dict[str, str] | None = {},
        **kwargs: Any,
    ) -> dict[str, Any]:
        """Merge the run-time options with the agent level attribute options."""
        merged_options = {
            "ai_model_id": ai_model_id if ai_model_id is not None else self.ai_model_id,
            "enable_code_interpreter": (
                enable_code_interpreter
                if enable_code_interpreter is not None
                else self.enable_code_interpreter
            ),
            "enable_file_search": (
                enable_file_search
                if enable_file_search is not None
                else self.enable_file_search
            ),
            "enable_json_response": (
                enable_json_response
                if enable_json_response is not None
                else self.enable_json_response
            ),
            "max_completion_tokens": (
                max_completion_tokens
                if max_completion_tokens is not None
                else self.max_completion_tokens
            ),
            "max_prompt_tokens": (
                max_prompt_tokens
                if max_prompt_tokens is not None
                else self.max_prompt_tokens
            ),
            "parallel_tool_calls_enabled": (
                parallel_tool_calls_enabled
                if parallel_tool_calls_enabled is not None
                else self.parallel_tool_calls_enabled
            ),
            "truncation_message_count": (
                truncation_message_count
                if truncation_message_count is not None
                else self.truncation_message_count
            ),
            "temperature": temperature if temperature is not None else self.temperature,
            "top_p": top_p if top_p is not None else self.top_p,
            "metadata": metadata if metadata is not None else self.metadata,
        }

        # Update merged_options with any additional kwargs
        merged_options.update(kwargs)
        return merged_options

    async def _poll_run_status(self, run: Run, thread_id: str) -> Run:
        """Poll the run status.

        Args:
            run: The run.
            thread_id: The thread id.

        Returns:
            The run.
        """
        logger.info(f"Polling run status: {run.id}, threadId: {thread_id}")

        count = 0

        while True:
            # Reduce polling frequency after a couple attempts
            await asyncio.sleep(
                self.polling_options.get_polling_interval(count).total_seconds()
            )
            count += 1

            try:
                run = await self.client.beta.threads.runs.retrieve(
                    run.id, thread_id=thread_id
                )
            except Exception as e:
                logging.warning(
                    f"Failed to retrieve run for run id: `{run.id}` and thread id: `{thread_id}`: {e}"
                )
                # Retry anyway

            if run.status not in self.polling_status:
                break

        logger.info(f"Polled run status: {run.status}, {run.id}, threadId: {thread_id}")
        return run

<<<<<<< HEAD
    async def _retrieve_message(
        self, thread_id: str, message_id: str
    ) -> Message | None:
        """Retrieve a message from a thread."""
=======
    async def _retrieve_message(self, thread_id: str, message_id: str) -> Message | None:
        """Retrieve a message from a thread.

        Args:
            thread_id: The thread id.
            message_id: The message id.

        Returns:
            The message or None.
        """
>>>>>>> 06f34715
        message: Message | None = None
        count = 0
        max_retries = 3

        while count < max_retries:
            try:
                message = await self.client.beta.threads.messages.retrieve(
                    message_id, thread_id=thread_id
                )
                break
            except Exception as ex:
                logger.error(
                    f"Failed to retrieve message {message_id} from thread {thread_id}: {ex}"
                )
                count += 1
                if count >= max_retries:
                    logger.error(
                        f"Max retries reached. Unable to retrieve message {message_id} from thread {thread_id}."
                    )
                    break
                backoff_time: (
                    float
                ) = self.polling_options.message_synchronization_delay.total_seconds() * (
                    2**count
                )
                await asyncio.sleep(backoff_time)

        return message

<<<<<<< HEAD
    def _get_message_contents(
        self, message: ChatMessageContent
    ) -> list[dict[str, Any]]:
        """Get the message contents."""
        contents: list[dict[str, Any]] = []
        for content in message.items:
            if isinstance(content, TextContent):
                contents.append({"type": "text", "text": content.text})
            elif isinstance(content, ImageContent) and content.uri:
                contents.append(content.to_dict())
        return contents

    def _generate_message_content(
        self, assistant_name: str, message: Message
    ) -> ChatMessageContent:
        """Generate message content."""
        role = AuthorRole(message.role)

        content: ChatMessageContent = ChatMessageContent(role=role, name=assistant_name)  # type: ignore

        for item_content in message.content:
            if item_content.type == "text":
                assert isinstance(item_content, TextContentBlock)  # nosec
                content.items.append(
                    TextContent(
                        text=item_content.text.value,
                    )
                )
                for annotation in item_content.text.annotations:
                    content.items.append(self._generate_annotation_content(annotation))
            elif item_content.type == "image_file":
                assert isinstance(item_content, ImageFileContentBlock)  # nosec
                content.items.append(
                    FileReferenceContent(
                        file_id=item_content.image_file.file_id,
                    )
                )
        return content

=======
>>>>>>> 06f34715
    def _check_if_deleted(self) -> None:
        """Check if the assistant has been deleted."""
        if self._is_deleted:
            raise AgentInitializationException("The assistant has been deleted.")

    def _get_tools(self) -> list[dict[str, str]]:
        """Get the list of tools for the assistant.

        Returns:
            The list of tools.
        """
        tools = []
        if self.assistant is None:
            raise AgentInitializationException("The assistant has not been created.")

        for tool in self.assistant.tools:
            if isinstance(tool, CodeInterpreterTool):
                tools.append({"type": "code_interpreter"})
            elif isinstance(tool, FileSearchTool):
                tools.append({"type": "file_search"})

        funcs = self.kernel.get_full_list_of_function_metadata()
        tools.extend(
            [kernel_function_metadata_to_function_call_format(f) for f in funcs]
        )

        return tools

<<<<<<< HEAD
    def _get_function_call_contents(
        self, run: Run, function_steps: dict[str, FunctionCallContent]
    ) -> list[FunctionCallContent]:
        """Extract function call contents from the run.

        Args:
            run (Run): The run.
            function_steps (dict[str, FunctionCallContent]): The function steps

        Returns:
            list[FunctionCallContent]: The list of function call contents.
        """
        function_call_contents: list[FunctionCallContent] = []
        required_action = getattr(run, "required_action", None)
        if not required_action or not getattr(
            required_action, "submit_tool_outputs", False
        ):
            return function_call_contents
        for tool in required_action.submit_tool_outputs.tool_calls:
            fcc = FunctionCallContent(
                id=tool.id,
                index=getattr(tool, "index", None),
                name=tool.function.name,
                arguments=tool.function.arguments,
            )
            function_call_contents.append(fcc)
            function_steps[tool.id] = fcc
        return function_call_contents

    async def _invoke_function_calls(
        self, fccs: list[FunctionCallContent], chat_history: ChatHistory
    ) -> list[Any]:
=======
    async def _invoke_function_calls(self, fccs: list[FunctionCallContent], chat_history: ChatHistory) -> list[Any]:
>>>>>>> 06f34715
        """Invoke function calls and store results in chat history.

        Args:
            fccs: The function call contents.
            chat_history: The chat history.

        Returns:
            The results as a list.
        """
        tasks = [
            self.kernel.invoke_function_call(
                function_call=function_call, chat_history=chat_history
            )
            for function_call in fccs
        ]
        return await asyncio.gather(*tasks)

    def _format_tool_outputs(self, chat_history: ChatHistory) -> list[dict[str, str]]:
        """Format tool outputs from chat history for submission.

        Args:
            chat_history: The chat history.

        Returns:
            The formatted tool outputs as a list of dictionaries.
        """
        tool_outputs = []
        for tool_call in chat_history.messages[0].items:
            if isinstance(tool_call, FunctionResultContent):
                tool_outputs.append({
                    "tool_call_id": tool_call.id,
                    "output": tool_call.result,
                })
        return tool_outputs

    # endregion<|MERGE_RESOLUTION|>--- conflicted
+++ resolved
@@ -27,14 +27,11 @@
     get_message_contents,
 )
 from semantic_kernel.agents.open_ai.run_polling_options import RunPollingOptions
-<<<<<<< HEAD
 from semantic_kernel.connectors.ai.function_calling_utils import (
     kernel_function_metadata_to_function_call_format,
 )
 from semantic_kernel.contents.annotation_content import AnnotationContent
-=======
 from semantic_kernel.connectors.ai.function_calling_utils import kernel_function_metadata_to_function_call_format
->>>>>>> 06f34715
 from semantic_kernel.contents.chat_history import ChatHistory
 from semantic_kernel.contents.chat_message_content import ChatMessageContent
 from semantic_kernel.contents.function_call_content import FunctionCallContent
@@ -349,16 +346,13 @@
 
         tool_resources = getattr(assistant, "tool_resources", None)
         if tool_resources:
-<<<<<<< HEAD
             if (
                 hasattr(tool_resources, "code_interpreter")
                 and tool_resources.code_interpreter
             ):
                 file_ids = getattr(tool_resources.code_interpreter, "file_ids", [])
-=======
             if hasattr(tool_resources, "code_interpreter") and tool_resources.code_interpreter:
                 file_ids = getattr(tool_resources.code_interpreter, "code_interpreter_file_ids", [])
->>>>>>> 06f34715
 
             if hasattr(tool_resources, "file_search") and tool_resources.file_search:
                 vector_store_ids = getattr(
@@ -515,7 +509,6 @@
             self._is_deleted = True
         return self._is_deleted
 
-<<<<<<< HEAD
     async def add_file(
         self, file_path: str, purpose: Literal["assistants", "vision"]
     ) -> str:
@@ -541,9 +534,7 @@
     async def add_chat_message(
         self, thread_id: str, message: ChatMessageContent
     ) -> "Message":
-=======
     async def add_chat_message(self, thread_id: str, message: ChatMessageContent) -> "Message":
->>>>>>> 06f34715
         """Add a chat message.
 
         Args:
@@ -553,7 +544,6 @@
         Returns:
             Message: The message.
         """
-<<<<<<< HEAD
         if message.role.value not in self.allowed_message_roles:
             raise AgentExecutionError(
                 f"Invalid message role `{message.role.value}`. Allowed roles are {self.allowed_message_roles}."
@@ -573,9 +563,7 @@
             content=message_contents,  # type: ignore
             metadata=metadata,
         )
-=======
         return await create_chat_message(self.client, thread_id, message, self.allowed_message_roles)
->>>>>>> 06f34715
 
     async def get_thread_messages(
         self, thread_id: str
@@ -606,13 +594,10 @@
             )
             assistant_name = assistant_name or message.assistant_id
 
-<<<<<<< HEAD
             content: ChatMessageContent = self._generate_message_content(
                 str(assistant_name), message
             )
-=======
             content: ChatMessageContent = generate_message_content(str(assistant_name), message)
->>>>>>> 06f34715
 
             if len(content.items) > 0:
                 yield content
@@ -832,13 +817,10 @@
             if run.status == "requires_action":
                 fccs = get_function_call_contents(run, function_steps)
                 if fccs:
-<<<<<<< HEAD
                     yield False, self._generate_function_call_content(
                         agent_name=self.name, fccs=fccs
                     )
-=======
                     yield False, generate_function_call_content(agent_name=self.name, fccs=fccs)
->>>>>>> 06f34715
 
                     chat_history = ChatHistory()
                     _ = await self._invoke_function_calls(
@@ -881,15 +863,12 @@
                         elif tool_call.type == "function":
                             function_step = function_steps.get(tool_call.id)
                             assert function_step is not None  # nosec
-<<<<<<< HEAD
                             content = self._generate_function_result_content(
                                 agent_name=self.name,
                                 function_step=function_step,
                                 tool_call=tool_call,
-=======
                             content = generate_function_result_content(
                                 agent_name=self.name, function_step=function_step, tool_call=tool_call
->>>>>>> 06f34715
                             )
 
                         if content:
@@ -909,7 +888,6 @@
 
     # endregion
 
-<<<<<<< HEAD
     # region Content Generation Methods
 
     def _generate_function_call_content(
@@ -967,8 +945,6 @@
 
     # endregion
 
-=======
->>>>>>> 06f34715
     # region Agent Helper Methods
 
     def _generate_options(
@@ -1120,12 +1096,10 @@
         logger.info(f"Polled run status: {run.status}, {run.id}, threadId: {thread_id}")
         return run
 
-<<<<<<< HEAD
     async def _retrieve_message(
         self, thread_id: str, message_id: str
     ) -> Message | None:
         """Retrieve a message from a thread."""
-=======
     async def _retrieve_message(self, thread_id: str, message_id: str) -> Message | None:
         """Retrieve a message from a thread.
 
@@ -1136,7 +1110,6 @@
         Returns:
             The message or None.
         """
->>>>>>> 06f34715
         message: Message | None = None
         count = 0
         max_retries = 3
@@ -1166,7 +1139,6 @@
 
         return message
 
-<<<<<<< HEAD
     def _get_message_contents(
         self, message: ChatMessageContent
     ) -> list[dict[str, Any]]:
@@ -1206,8 +1178,6 @@
                 )
         return content
 
-=======
->>>>>>> 06f34715
     def _check_if_deleted(self) -> None:
         """Check if the assistant has been deleted."""
         if self._is_deleted:
@@ -1236,7 +1206,6 @@
 
         return tools
 
-<<<<<<< HEAD
     def _get_function_call_contents(
         self, run: Run, function_steps: dict[str, FunctionCallContent]
     ) -> list[FunctionCallContent]:
@@ -1269,9 +1238,7 @@
     async def _invoke_function_calls(
         self, fccs: list[FunctionCallContent], chat_history: ChatHistory
     ) -> list[Any]:
-=======
     async def _invoke_function_calls(self, fccs: list[FunctionCallContent], chat_history: ChatHistory) -> list[Any]:
->>>>>>> 06f34715
         """Invoke function calls and store results in chat history.
 
         Args:
