--- conflicted
+++ resolved
@@ -6,11 +6,6 @@
 from copy import copy
 from typing import TYPE_CHECKING, Any, ClassVar, Literal
 
-<<<<<<< HEAD
-from semantic_kernel.utils.feature_stage_decorator import release_candidate
-
-=======
->>>>>>> c084b067
 if sys.version_info >= (3, 12):
     from typing import override  # pragma: no cover
 else:
