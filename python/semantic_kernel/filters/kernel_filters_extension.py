# Copyright (c) Microsoft. All rights reserved.

from abc import ABC
from collections.abc import Callable, Coroutine
from functools import partial
from typing import Any, Literal, TypeVar

from pydantic import Field

from semantic_kernel.exceptions.filter_exceptions import FilterManagementException
from semantic_kernel.filters.filter_context_base import FilterContextBase
from semantic_kernel.filters.filter_types import FilterTypes
from semantic_kernel.kernel_pydantic import KernelBaseModel

FILTER_CONTEXT_TYPE = TypeVar("FILTER_CONTEXT_TYPE", bound=FilterContextBase)
CALLABLE_FILTER_TYPE = Callable[
    [FILTER_CONTEXT_TYPE, Callable[[FILTER_CONTEXT_TYPE], None]], None
]

ALLOWED_FILTERS_LITERAL = Literal[
    FilterTypes.AUTO_FUNCTION_INVOCATION,
    FilterTypes.FUNCTION_INVOCATION,
    FilterTypes.PROMPT_RENDERING,
]
FILTER_MAPPING = {
    FilterTypes.FUNCTION_INVOCATION: "function_invocation_filters",
    FilterTypes.PROMPT_RENDERING: "prompt_rendering_filters",
    FilterTypes.AUTO_FUNCTION_INVOCATION: "auto_function_invocation_filters",
}


class KernelFilterExtension(KernelBaseModel, ABC):
    """KernelFilterExtension."""

    function_invocation_filters: list[tuple[int, CALLABLE_FILTER_TYPE]] = Field(
        default_factory=list
    )
    prompt_rendering_filters: list[tuple[int, CALLABLE_FILTER_TYPE]] = Field(
        default_factory=list
    )
    auto_function_invocation_filters: list[tuple[int, CALLABLE_FILTER_TYPE]] = Field(
        default_factory=list
    )

<<<<<<< HEAD
    @experimental_function
    def add_filter(
        self,
        filter_type: ALLOWED_FILTERS_LITERAL | FilterTypes,
        filter: CALLABLE_FILTER_TYPE,
    ) -> None:
=======
    def add_filter(self, filter_type: ALLOWED_FILTERS_LITERAL | FilterTypes, filter: CALLABLE_FILTER_TYPE) -> None:
>>>>>>> f62fef3f
        """Add a filter to the Kernel.

        Each filter is added to the beginning of the list of filters,
        this is because the filters are executed in the order they are added,
        so the first filter added, will be the first to be executed,
        but it will also be the last executed for the part after `await next(context)`.

        Args:
            filter_type (str): The type of the filter to add (function_invocation, prompt_rendering)
            filter (object): The filter to add

        Raises:
            FilterDefinitionException: If an error occurs while adding the filter to the kernel

        """
        try:
            if not isinstance(filter_type, FilterTypes):
                filter_type = FilterTypes(filter_type)
            getattr(self, FILTER_MAPPING[filter_type.value]).insert(0, (id(filter), filter))
        except Exception as ecx:
            raise FilterManagementException(f"Error adding filter {filter} to {filter_type}") from ecx

    def filter(
        self, filter_type: ALLOWED_FILTERS_LITERAL | FilterTypes
    ) -> Callable[[CALLABLE_FILTER_TYPE], CALLABLE_FILTER_TYPE]:
        """Decorator to add a filter to the Kernel."""

        def decorator(
            func: CALLABLE_FILTER_TYPE,
        ) -> CALLABLE_FILTER_TYPE:
            self.add_filter(filter_type, func)
            return func

        return decorator

    def remove_filter(
        self,
        filter_type: ALLOWED_FILTERS_LITERAL | FilterTypes | None = None,
        filter_id: int | None = None,
        position: int | None = None,
    ) -> None:
        """Remove a filter from the Kernel.

        Args:
            filter_type (str | FilterTypes | None):
                The type of the filter to remove.
            filter_id (int): The id of the hook to remove
            position (int): The position of the filter in the list

        """
        if filter_type and not isinstance(filter_type, FilterTypes):
            filter_type = FilterTypes(filter_type)
        if filter_id is None and position is None:
            raise FilterManagementException("Either hook_id or position should be provided.")
        if position is not None:
            if filter_type is None:
<<<<<<< HEAD
                raise ValueError(
                    "Please specify the type of filter when using position."
                )
=======
                raise FilterManagementException("Please specify the type of filter when using position.")
>>>>>>> f62fef3f
            getattr(self, FILTER_MAPPING[filter_type]).pop(position)
            return
        if filter_type:
            for f_id, _ in getattr(self, FILTER_MAPPING[filter_type]):
                if f_id == filter_id:
                    getattr(self, FILTER_MAPPING[filter_type]).remove((f_id, _))
                    return
        for filter_list in FILTER_MAPPING.values():
            for f_id, _ in getattr(self, filter_list):
                if f_id == filter_id:
                    getattr(self, filter_list).remove((f_id, _))
                    return

    def construct_call_stack(
        self,
        filter_type: FilterTypes,
        inner_function: Callable[[FILTER_CONTEXT_TYPE], Coroutine[Any, Any, None]],
    ) -> Callable[[FILTER_CONTEXT_TYPE], Coroutine[Any, Any, None]]:
        """Construct the call stack for the given filter type."""
        stack: list[Any] = [inner_function]
        for _, filter in getattr(self, FILTER_MAPPING[filter_type]):
            filter_with_next = partial(filter, next=stack[0])
            stack.insert(0, filter_with_next)
        return stack[0]


def _rebuild_auto_function_invocation_context() -> None:
    from semantic_kernel.contents.chat_history import ChatHistory  # noqa: F401
    from semantic_kernel.filters.auto_function_invocation.auto_function_invocation_context import (
        AutoFunctionInvocationContext,
    )
    from semantic_kernel.functions.function_result import FunctionResult  # noqa: F401
    from semantic_kernel.functions.kernel_arguments import KernelArguments  # noqa: F401
    from semantic_kernel.functions.kernel_function import KernelFunction  # noqa: F401
    from semantic_kernel.kernel import Kernel  # noqa: F401

    AutoFunctionInvocationContext.model_rebuild()


def _rebuild_function_invocation_context() -> None:
    from semantic_kernel.filters.functions.function_invocation_context import (
        FunctionInvocationContext,
    )
    from semantic_kernel.functions.function_result import FunctionResult  # noqa: F401
    from semantic_kernel.functions.kernel_arguments import KernelArguments  # noqa: F401
    from semantic_kernel.functions.kernel_function import KernelFunction  # noqa: F401
    from semantic_kernel.kernel import Kernel  # noqa: F401

    FunctionInvocationContext.model_rebuild()


def _rebuild_prompt_render_context() -> None:
    from semantic_kernel.filters.prompts.prompt_render_context import (
        PromptRenderContext,
    )
    from semantic_kernel.functions.function_result import FunctionResult  # noqa: F401
    from semantic_kernel.functions.kernel_arguments import KernelArguments  # noqa: F401
    from semantic_kernel.functions.kernel_function import KernelFunction  # noqa: F401
    from semantic_kernel.kernel import Kernel  # noqa: F401

    PromptRenderContext.model_rebuild()<|MERGE_RESOLUTION|>--- conflicted
+++ resolved
@@ -42,16 +42,13 @@
         default_factory=list
     )
 
-<<<<<<< HEAD
     @experimental_function
     def add_filter(
         self,
         filter_type: ALLOWED_FILTERS_LITERAL | FilterTypes,
         filter: CALLABLE_FILTER_TYPE,
     ) -> None:
-=======
     def add_filter(self, filter_type: ALLOWED_FILTERS_LITERAL | FilterTypes, filter: CALLABLE_FILTER_TYPE) -> None:
->>>>>>> f62fef3f
         """Add a filter to the Kernel.
 
         Each filter is added to the beginning of the list of filters,
@@ -108,13 +105,10 @@
             raise FilterManagementException("Either hook_id or position should be provided.")
         if position is not None:
             if filter_type is None:
-<<<<<<< HEAD
                 raise ValueError(
                     "Please specify the type of filter when using position."
                 )
-=======
                 raise FilterManagementException("Please specify the type of filter when using position.")
->>>>>>> f62fef3f
             getattr(self, FILTER_MAPPING[filter_type]).pop(position)
             return
         if filter_type:
