--- conflicted
+++ resolved
@@ -626,7 +626,6 @@
         """
         if self.data_model_definition.to_dict:
             return self.data_model_definition.to_dict(record, **kwargs)
-<<<<<<< HEAD
         if hasattr(record, "model_dump"):
             try:
                 ret = record.model_dump()
@@ -695,8 +694,6 @@
     ) -> TModel:
         if isinstance(record, BaseModel):
             return self._serialize_vectors(record.model_dump())
-=======
->>>>>>> 9b794532
         if isinstance(record, ToDictMethodProtocol):
             return self._serialize_vectors(record.to_dict())
         if isinstance(record, BaseModel):
@@ -790,7 +787,6 @@
                     "Cannot deserialize multiple records to a single record unless you are using a container."
                 )
             record = record[0]
-<<<<<<< HEAD
         if hasattr(self.data_model_type, "model_validate"):
             try:
                 if not any(
@@ -847,8 +843,6 @@
             if include_vectors:
                 record = self._deserialize_vector(record)
             return self.data_model_type.model_validate(record)  # type: ignore
-=======
->>>>>>> 9b794532
         if func := getattr(self.data_model_type, "from_dict", None):
             if include_vectors:
                 record = self._deserialize_vector(record)
