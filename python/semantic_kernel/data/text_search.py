--- conflicted
+++ resolved
@@ -1,6 +1,5 @@
 # Copyright (c) Microsoft. All rights reserved.
 
-<<<<<<< HEAD
 import logging
 from abc import abstractmethod
 from collections.abc import Awaitable, Callable
@@ -16,7 +15,6 @@
     from semantic_kernel.data.search_options_base import SearchOptions
     from semantic_kernel.data.text_search_result import TextSearchResult
 
-=======
 import json
 import logging
 from abc import abstractmethod
@@ -42,7 +40,6 @@
 from semantic_kernel.functions.kernel_function_from_method import KernelFunctionFromMethod
 from semantic_kernel.functions.kernel_parameter_metadata import KernelParameterMetadata
 from semantic_kernel.kernel_pydantic import KernelBaseModel
-<<<<<<< HEAD
 from semantic_kernel.utils.feature_stage_decorator import experimental
 
 if sys.version_info >= (3, 11):
@@ -52,12 +49,9 @@
 
 TSearchResult = TypeVar("TSearchResult")
 TSearchFilter = TypeVar("TSearchFilter", bound="SearchFilter")
->>>>>>> 6829cc1483570aacfbb75d1065c9f2de96c1d77e
 TMapInput = TypeVar("TMapInput")
 
 logger = logging.getLogger(__name__)
-
-<<<<<<< HEAD
 
 @experimental_class
 class TextSearch(SearchBase):
@@ -86,7 +80,6 @@
 
     @property
     def _get_options_class(self) -> type["SearchOptions"]:
-=======
 # region: Filters
 
 
@@ -172,14 +165,12 @@
 
     top: Annotated[int, Field(gt=0)] = 5
     skip: Annotated[int, Field(ge=0)] = 0
-=======
 from semantic_kernel.kernel_types import OptionalOneOrList
 from semantic_kernel.utils.feature_stage_decorator import release_candidate
 
 logger = logging.getLogger(__name__)
 
 TSearchOptions = TypeVar("TSearchOptions", bound="SearchOptions")
->>>>>>> ee185628
 
 DEFAULT_DESCRIPTION: Final[str] = (
     "Perform a search for content related to the specified query and return string results"
@@ -207,8 +198,6 @@
     @property
     def options_class(self) -> type["SearchOptions"]:
         """The options class for the search."""
-<<<<<<< HEAD
->>>>>>> 6829cc1483570aacfbb75d1065c9f2de96c1d77e
         return TextSearchOptions
 
     @staticmethod
@@ -226,11 +215,8 @@
                 type_object=str,
             ),
             KernelParameterMetadata(
-<<<<<<< HEAD
                 name="count",
-=======
                 name="top",
->>>>>>> 6829cc1483570aacfbb75d1065c9f2de96c1d77e
                 description="Number of results to return.",
                 type="int",
                 is_required=False,
@@ -246,8 +232,6 @@
                 type_object=int,
             ),
         ]
-<<<<<<< HEAD
-=======
 
     @staticmethod
     def _default_return_parameter_metadata() -> KernelParameterMetadata:
@@ -262,9 +246,7 @@
             type_object=list,
             is_required=True,
         )
-=======
         return SearchOptions
->>>>>>> ee185628
 
     # region: Public methods
 
@@ -540,7 +522,6 @@
         ...
 
 
-<<<<<<< HEAD
     @abstractmethod
     async def get_search_results(
         self,
@@ -550,8 +531,6 @@
     ) -> "KernelSearchResults[Any]":
         """Search for text, returning a KernelSearchResult with the results directly from the service."""
         ...
->>>>>>> 6829cc1483570aacfbb75d1065c9f2de96c1d77e
-=======
 __all__ = [
     "DEFAULT_DESCRIPTION",
     "DEFAULT_FUNCTION_NAME",
@@ -563,5 +542,4 @@
     "TextSearchResult",
     "create_options",
     "default_dynamic_filter_function",
-]
->>>>>>> ee185628
+]