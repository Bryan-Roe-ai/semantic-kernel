# Copyright (c) Microsoft. All rights reserved.

import logging
import sys
from abc import ABC, abstractmethod
from typing import Any

if sys.version_info >= (3, 11):
    from typing import Self  # pragma: no cover
else:
    from typing_extensions import Self  # pragma: no cover

from semantic_kernel.exceptions.content_exceptions import ContentAdditionException
from semantic_kernel.kernel_pydantic import KernelBaseModel

logger: logging.Logger = logging.getLogger(__name__)


class StreamingContentMixin(KernelBaseModel, ABC):
    """Mixin class for all streaming kernel contents."""

    choice_index: int

    @abstractmethod
    def __bytes__(self) -> bytes:
        """Return the content of the response encoded in the encoding."""

    @abstractmethod
    def __add__(self, other: Any) -> Self:
<<<<<<< HEAD
        """Combine two streaming contents together."""
=======
        """Combine two streaming contents together."""
        pass

    def _merge_items_lists(self, other_items: list[Any]) -> list[Any]:
        """Create a new list with the items of the current instance and the given list."""
        if not hasattr(self, "items"):
            raise ContentAdditionException(f"Cannot merge items for this instance of type: {type(self)}")

        # Create a copy of the items list to avoid modifying the original instance.
        # Note that the items are not copied, only the list is.
        new_items_list = self.items.copy()

        if new_items_list or other_items:
            for other_item in other_items:
                added = False
                for id, item in enumerate(new_items_list):
                    if type(item) is type(other_item) and hasattr(item, "__add__"):
                        try:
                            new_item = item + other_item  # type: ignore
                            new_items_list[id] = new_item
                            added = True
                        except (ValueError, ContentAdditionException):
                            logger.warning("Could not add item %s to %s. Skipping...", other_item, item)
                            continue
                if not added:
                    new_items_list.append(other_item)

        return new_items_list

    def _merge_inner_contents(self, other_inner_content: Any | list[Any]) -> list[Any]:
        """Create a new list with the inner content of the current instance and the given one."""
        if not hasattr(self, "inner_content"):
            raise ContentAdditionException(f"Cannot merge inner content for this instance of type: {type(self)}")

        # Create a copy of the inner content list to avoid modifying the original instance.
        # Note that the inner content is not copied, only the list is.
        # If the inner content is not a list, it is converted to a list.
        if isinstance(self.inner_content, list):
            new_inner_contents_list = self.inner_content.copy()
        else:
            new_inner_contents_list = [self.inner_content]

        other_inner_content = (
            other_inner_content
            if isinstance(other_inner_content, list)
            else [other_inner_content]
            if other_inner_content
            else []
        )

        new_inner_contents_list.extend(other_inner_content)

        return new_inner_contents_list
>>>>>>> cb500e6e
<|MERGE_RESOLUTION|>--- conflicted
+++ resolved
@@ -27,9 +27,6 @@
 
     @abstractmethod
     def __add__(self, other: Any) -> Self:
-<<<<<<< HEAD
-        """Combine two streaming contents together."""
-=======
         """Combine two streaming contents together."""
         pass
 
@@ -82,5 +79,4 @@
 
         new_inner_contents_list.extend(other_inner_content)
 
-        return new_inner_contents_list
->>>>>>> cb500e6e
+        return new_inner_contents_list