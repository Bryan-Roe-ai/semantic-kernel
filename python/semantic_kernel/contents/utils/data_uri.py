# Copyright (c) Microsoft. All rights reserved.

import base64
import binascii
import logging
import re
import sys
from typing import Any, TypeVar

if sys.version < "3.11":
    from typing_extensions import Self  # pragma: no cover
else:
    from typing import Self  # type: ignore # pragma: no cover

from pydantic import Field, ValidationError, field_validator, model_validator
from pydantic_core import Url, PydanticCustomError

<<<<<<< HEAD
=======

>>>>>>> d9eaf409
class CustomUrl(Url):
    @classmethod
    def validate(cls, value):
        try:
            return super().validate(value)
        except PydanticCustomError:
<<<<<<< HEAD
            raise ValueError("Invalid URL provided. Please check the format and try again.")
=======
            raise ValueError(
                "Invalid URL provided. Please check the format and try again."
            )

>>>>>>> d9eaf409

from semantic_kernel.exceptions import ContentInitializationError
from semantic_kernel.kernel_pydantic import KernelBaseModel

logger = logging.getLogger(__name__)

_T = TypeVar("_T", bound="DataUri")


class DataUri(KernelBaseModel, validate_assignment=True):
    """A class to represent a data uri."""

    data_bytes: bytes | None = None
    data_str: str | None = None
    mime_type: str | None = None
    parameters: dict[str, str] = Field(default_factory=dict)
    data_format: str | None = None

    def update_data(self, value: str | bytes):
        """Update the data, using either a string or bytes."""
        if isinstance(value, str):
            self.data_str = value
        else:
            self.data_bytes = value

    @model_validator(mode="before")
    @classmethod
    def _validate_data(cls, values: dict[str, Any]) -> dict[str, Any]:
        """Validate the data."""
        if not values.get("data_bytes") and not values.get("data_str"):
            raise ContentInitializationError(
                "Either data_bytes or data_str must be provided."
            )
        return values

    @model_validator(mode="after")
    def _parse_data(self) -> Self:
        """Parse the data bytes to str."""
        if not self.data_str and self.data_bytes:
            if self.data_format and self.data_format.lower() == "base64":
                self.data_str = base64.b64encode(self.data_bytes).decode("utf-8")
            else:
                self.data_str = self.data_bytes.decode("utf-8")
        if self.data_format and self.data_format.lower() == "base64" and self.data_str:
            try:
                if not self.data_bytes:
                    self.data_bytes = base64.b64decode(self.data_str, validate=True)
                else:
                    base64.b64decode(self.data_str, validate=True)
            except binascii.Error as exc:
                raise ContentInitializationError("Invalid base64 data.") from exc
        return self

    @field_validator("parameters", mode="before")
    def _validate_parameters(
        cls, value: list[str] | dict[str, str] | None = None
    ) -> dict[str, str]:
        if not value:
            return {}
        if isinstance(value, dict):
            return value

        new: dict[str, str] = {}
        for item in value:
            item = item.strip()
            if not item:
                continue
            if "=" not in item:
                raise ContentInitializationError(
                    "Invalid data uri format. The parameter is missing a value."
                )
            name, val = item.split("=", maxsplit=1)
            new[name] = val
        return new

    @classmethod
    def from_data_uri(
        cls: type[_T], data_uri: str | Url, default_mime_type: str = "text/plain"
    ) -> _T:
        """Create a DataUri object from a data URI string or pydantic URL."""
        if isinstance(data_uri, str):
            try:
                data_uri = Url(data_uri)
            except ValidationError as exc:
                raise ContentInitializationError("Invalid data uri format.") from exc

        data = data_uri.path
        if not data or "," not in data:
            raise ContentInitializationError(
                "Invalid data uri format. The data is missing."
            )

        pattern = "(((?P<mime_type>[a-zA-Z]+/[a-zA-Z-]+)(?P<parameters>(;[a-zA-Z0-9]+=+[a-zA-Z0-9]+)*))?(;+(?P<data_format>.*)))?(,(?P<data_str>.*))"  # noqa: E501
        match = re.match(pattern, data)
        if not match:
            raise ContentInitializationError("Invalid data uri format.")
        matches = match.groupdict()
        if not matches.get("data_format"):
            matches.pop("data_format")
        if not matches.get("parameters"):
            matches.pop("parameters")
        else:
            matches["parameters"] = matches["parameters"].strip(";").split(";")
        if not matches.get("mime_type"):
            matches["mime_type"] = default_mime_type
        return cls(**matches)

    def to_string(self, metadata: dict[str, str] = {}) -> str:
        """Return the data uri as a string."""
        parameters = ";".join([f"{key}={val}" for key, val in metadata.items()])
        parameters = f";{parameters}" if parameters else ""
        data_format = f"{self.data_format}" if self.data_format else ""
        return f"data:{self.mime_type or ''}{parameters};{data_format},{self.data_str}"

    def __eq__(self, value: object) -> bool:
        """Check if the data uri is equal to another."""
        if not isinstance(value, DataUri):
            return False
        return self.to_string() == value.to_string()<|MERGE_RESOLUTION|>--- conflicted
+++ resolved
@@ -15,24 +15,17 @@
 from pydantic import Field, ValidationError, field_validator, model_validator
 from pydantic_core import Url, PydanticCustomError
 
-<<<<<<< HEAD
-=======
 
->>>>>>> d9eaf409
 class CustomUrl(Url):
     @classmethod
     def validate(cls, value):
         try:
             return super().validate(value)
         except PydanticCustomError:
-<<<<<<< HEAD
-            raise ValueError("Invalid URL provided. Please check the format and try again.")
-=======
             raise ValueError(
                 "Invalid URL provided. Please check the format and try again."
             )
 
->>>>>>> d9eaf409
 
 from semantic_kernel.exceptions import ContentInitializationError
 from semantic_kernel.kernel_pydantic import KernelBaseModel
