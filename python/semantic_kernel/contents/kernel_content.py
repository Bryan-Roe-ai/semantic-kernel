# Copyright (c) Microsoft. All rights reserved.
<<<<<<< HEAD
<<<<<<< div
=======
<<<<<<< Updated upstream
<<<<<<< Updated upstream
>>>>>>> head
<<<<<<< Updated upstream
<<<<<<< Updated upstream
<<<<<<< Updated upstream
<<<<<<< Updated upstream
<<<<<<< Updated upstream
<<<<<<< Updated upstream
=======
>>>>>>> Stashed changes
=======
>>>>>>> Stashed changes
=======
<<<<<<< Updated upstream
>>>>>>> Stashed changes

from abc import ABC, abstractmethod
<<<<<<< HEAD
from typing import Any, TypeVar
=======
<<<<<<< Updated upstream
<<<<<<< Updated upstream
=======
>>>>>>> Stashed changes
=======
>>>>>>> Stashed changes
=======
>>>>>>> Stashed changes
=======
>>>>>>> Stashed changes
=======
>>>>>>> Stashed changes
<<<<<<< HEAD

from abc import ABC, abstractmethod
from typing import Any, TypeVar
=======
=======
>>>>>>> eab985c52d058dc92abc75034bc790079131ce75
<<<<<<< div
=======
=======
>>>>>>> Stashed changes
=======
>>>>>>> Stashed changes
>>>>>>> head
<<<<<<< HEAD

from abc import ABC, abstractmethod
from typing import Any, TypeVar
=======
from abc import ABC, abstractmethod
from typing import Any, Dict, Optional
>>>>>>> f40c1f2075e2443c31c57c34f5f66c2711a8db75
<<<<<<< div
=======
<<<<<<< Updated upstream
<<<<<<< Updated upstream
>>>>>>> head
<<<<<<< HEAD
>>>>>>> main
<<<<<<< Updated upstream
<<<<<<< Updated upstream
<<<<<<< Updated upstream
<<<<<<< Updated upstream
<<<<<<< Updated upstream
>>>>>>> Stashed changes
=======
>>>>>>> Stashed changes
=======
>>>>>>> Stashed changes
=======
>>>>>>> Stashed changes
=======
>>>>>>> Stashed changes
=======
>>>>>>> Stashed changes
=======
>>>>>>> eab985c52d058dc92abc75034bc790079131ce75
<<<<<<< div
=======
=======
>>>>>>> main
>>>>>>> Stashed changes
=======
>>>>>>> main
>>>>>>> Stashed changes
>>>>>>> head
=======
from typing import Annotated, Any, TypeVar
>>>>>>> f62fef3f

from pydantic import Field

from semantic_kernel.kernel_pydantic import KernelBaseModel

<<<<<<< HEAD
<<<<<<< div
=======
<<<<<<< Updated upstream
<<<<<<< Updated upstream
>>>>>>> head
<<<<<<< Updated upstream
<<<<<<< Updated upstream
<<<<<<< Updated upstream
<<<<<<< Updated upstream
<<<<<<< Updated upstream
<<<<<<< Updated upstream
_T = TypeVar("_T", bound="KernelContent")

=======
=======
>>>>>>> Stashed changes
=======
>>>>>>> Stashed changes
=======
>>>>>>> Stashed changes
=======
>>>>>>> Stashed changes
=======
>>>>>>> Stashed changes
<<<<<<< HEAD
_T = TypeVar("_T", bound="KernelContent")

=======
=======
>>>>>>> eab985c52d058dc92abc75034bc790079131ce75
<<<<<<< div
=======
=======
_T = TypeVar("_T", bound="KernelContent")

=======
>>>>>>> Stashed changes
=======
_T = TypeVar("_T", bound="KernelContent")

=======
>>>>>>> Stashed changes
>>>>>>> head
<<<<<<< HEAD
_T = TypeVar("_T", bound="KernelContent")

=======
>>>>>>> f40c1f2075e2443c31c57c34f5f66c2711a8db75
<<<<<<< div
=======
<<<<<<< Updated upstream
<<<<<<< Updated upstream
>>>>>>> head
<<<<<<< HEAD
>>>>>>> main
<<<<<<< Updated upstream
<<<<<<< Updated upstream
<<<<<<< Updated upstream
<<<<<<< Updated upstream
<<<<<<< Updated upstream
>>>>>>> Stashed changes
=======
>>>>>>> Stashed changes
=======
>>>>>>> Stashed changes
=======
>>>>>>> Stashed changes
=======
>>>>>>> Stashed changes
=======
>>>>>>> Stashed changes
=======
>>>>>>> eab985c52d058dc92abc75034bc790079131ce75
<<<<<<< div
=======
=======
>>>>>>> main
>>>>>>> Stashed changes
=======
>>>>>>> main
>>>>>>> Stashed changes
>>>>>>> head

class KernelContent(KernelBaseModel, ABC):
    """Base class for all kernel contents."""

<<<<<<< HEAD
<<<<<<< HEAD
<<<<<<< div
=======
<<<<<<< Updated upstream
<<<<<<< Updated upstream
>>>>>>> head
<<<<<<< Updated upstream
<<<<<<< Updated upstream
<<<<<<< Updated upstream
<<<<<<< Updated upstream
<<<<<<< Updated upstream
<<<<<<< Updated upstream
=======
=======
>>>>>>> Stashed changes
=======
>>>>>>> Stashed changes
=======
>>>>>>> Stashed changes
=======
>>>>>>> Stashed changes
=======
>>>>>>> Stashed changes
<<<<<<< HEAD
=======
<<<<<<< HEAD
>>>>>>> main
<<<<<<< Updated upstream
<<<<<<< Updated upstream
<<<<<<< Updated upstream
<<<<<<< Updated upstream
<<<<<<< Updated upstream
>>>>>>> Stashed changes
=======
>>>>>>> Stashed changes
=======
>>>>>>> Stashed changes
=======
>>>>>>> Stashed changes
=======
>>>>>>> Stashed changes
=======
>>>>>>> Stashed changes
=======
<<<<<<< HEAD
>>>>>>> eab985c52d058dc92abc75034bc790079131ce75
<<<<<<< div
=======
=======
=======
<<<<<<< HEAD
>>>>>>> main
>>>>>>> Stashed changes
=======
=======
<<<<<<< HEAD
>>>>>>> main
>>>>>>> Stashed changes
>>>>>>> head
    inner_content: Any | None = None
=======
    # NOTE: if you wish to hold on to the inner content, you are responsible
    # for saving it before serializing the content/chat history as it won't be included.
<<<<<<< HEAD
    inner_content: Any | None = Field(None, exclude=True)
>>>>>>> 5ae74d7dd619c0f30c1db7a041ecac0f679f9377
=======
    inner_content: Annotated[Any | None, Field(exclude=True)] = None
>>>>>>> f62fef3f
    ai_model_id: str | None = None
    metadata: dict[str, Any] = Field(default_factory=dict)

    @abstractmethod
    def __str__(self) -> str:
        """Return the string representation of the content."""

    @abstractmethod
    def to_element(self) -> Any:
        """Convert the instance to an Element."""

    @classmethod
    @abstractmethod
    def from_element(cls: type[_T], element: Any) -> _T:
        """Create an instance from an Element."""

    @abstractmethod
    def to_dict(self) -> dict[str, Any]:
        """Convert the instance to a dictionary."""
<<<<<<< HEAD
<<<<<<< div
=======
<<<<<<< Updated upstream
<<<<<<< Updated upstream
>>>>>>> head
<<<<<<< Updated upstream
<<<<<<< Updated upstream
<<<<<<< Updated upstream
<<<<<<< Updated upstream
<<<<<<< Updated upstream
<<<<<<< Updated upstream
=======
=======
>>>>>>> Stashed changes
=======
>>>>>>> Stashed changes
=======
>>>>>>> Stashed changes
=======
>>>>>>> Stashed changes
=======
>>>>>>> Stashed changes
<<<<<<< HEAD
=======
<<<<<<< div
=======
>>>>>>> eab985c52d058dc92abc75034bc790079131ce75
=======
>>>>>>> head
=======
>>>>>>> eab985c52d058dc92abc75034bc790079131ce75
=======
=======
=======
=======
>>>>>>> Stashed changes
=======
=======
=======
>>>>>>> Stashed changes
    inner_content: Optional[Any] = None
    ai_model_id: Optional[str] = None
    metadata: Optional[Dict[str, Any]] = Field(default_factory=dict)

    @abstractmethod
    def __str__(self) -> str:
        pass
>>>>>>> f40c1f2075e2443c31c57c34f5f66c2711a8db75
<<<<<<< div
=======
<<<<<<< Updated upstream
<<<<<<< Updated upstream
>>>>>>> head
<<<<<<< HEAD
>>>>>>> main
<<<<<<< Updated upstream
<<<<<<< Updated upstream
<<<<<<< Updated upstream
<<<<<<< Updated upstream
<<<<<<< Updated upstream
>>>>>>> Stashed changes
=======
>>>>>>> Stashed changes
=======
>>>>>>> Stashed changes
=======
>>>>>>> Stashed changes
=======
>>>>>>> Stashed changes
=======
>>>>>>> Stashed changes
=======
>>>>>>> eab985c52d058dc92abc75034bc790079131ce75
<<<<<<< div
=======
=======
>>>>>>> main
>>>>>>> Stashed changes
=======
>>>>>>> main
>>>>>>> Stashed changes
>>>>>>> head<|MERGE_RESOLUTION|>--- conflicted
+++ resolved
@@ -1,261 +1,22 @@
 # Copyright (c) Microsoft. All rights reserved.
-<<<<<<< HEAD
-<<<<<<< div
-=======
-<<<<<<< Updated upstream
-<<<<<<< Updated upstream
->>>>>>> head
-<<<<<<< Updated upstream
-<<<<<<< Updated upstream
-<<<<<<< Updated upstream
-<<<<<<< Updated upstream
-<<<<<<< Updated upstream
-<<<<<<< Updated upstream
-=======
->>>>>>> Stashed changes
-=======
->>>>>>> Stashed changes
-=======
-<<<<<<< Updated upstream
->>>>>>> Stashed changes
 
-from abc import ABC, abstractmethod
-<<<<<<< HEAD
-from typing import Any, TypeVar
-=======
-<<<<<<< Updated upstream
-<<<<<<< Updated upstream
-=======
->>>>>>> Stashed changes
-=======
->>>>>>> Stashed changes
-=======
->>>>>>> Stashed changes
-=======
->>>>>>> Stashed changes
-=======
->>>>>>> Stashed changes
-<<<<<<< HEAD
 
 from abc import ABC, abstractmethod
 from typing import Any, TypeVar
-=======
-=======
->>>>>>> eab985c52d058dc92abc75034bc790079131ce75
-<<<<<<< div
-=======
-=======
->>>>>>> Stashed changes
-=======
->>>>>>> Stashed changes
->>>>>>> head
-<<<<<<< HEAD
-
-from abc import ABC, abstractmethod
-from typing import Any, TypeVar
-=======
-from abc import ABC, abstractmethod
 from typing import Any, Dict, Optional
->>>>>>> f40c1f2075e2443c31c57c34f5f66c2711a8db75
-<<<<<<< div
-=======
-<<<<<<< Updated upstream
-<<<<<<< Updated upstream
->>>>>>> head
-<<<<<<< HEAD
->>>>>>> main
-<<<<<<< Updated upstream
-<<<<<<< Updated upstream
-<<<<<<< Updated upstream
-<<<<<<< Updated upstream
-<<<<<<< Updated upstream
->>>>>>> Stashed changes
-=======
->>>>>>> Stashed changes
-=======
->>>>>>> Stashed changes
-=======
->>>>>>> Stashed changes
-=======
->>>>>>> Stashed changes
-=======
->>>>>>> Stashed changes
-=======
->>>>>>> eab985c52d058dc92abc75034bc790079131ce75
-<<<<<<< div
-=======
-=======
->>>>>>> main
->>>>>>> Stashed changes
-=======
->>>>>>> main
->>>>>>> Stashed changes
->>>>>>> head
-=======
 from typing import Annotated, Any, TypeVar
->>>>>>> f62fef3f
-
 from pydantic import Field
-
 from semantic_kernel.kernel_pydantic import KernelBaseModel
 
-<<<<<<< HEAD
-<<<<<<< div
-=======
-<<<<<<< Updated upstream
-<<<<<<< Updated upstream
->>>>>>> head
-<<<<<<< Updated upstream
-<<<<<<< Updated upstream
-<<<<<<< Updated upstream
-<<<<<<< Updated upstream
-<<<<<<< Updated upstream
-<<<<<<< Updated upstream
 _T = TypeVar("_T", bound="KernelContent")
-
-=======
-=======
->>>>>>> Stashed changes
-=======
->>>>>>> Stashed changes
-=======
->>>>>>> Stashed changes
-=======
->>>>>>> Stashed changes
-=======
->>>>>>> Stashed changes
-<<<<<<< HEAD
-_T = TypeVar("_T", bound="KernelContent")
-
-=======
-=======
->>>>>>> eab985c52d058dc92abc75034bc790079131ce75
-<<<<<<< div
-=======
-=======
-_T = TypeVar("_T", bound="KernelContent")
-
-=======
->>>>>>> Stashed changes
-=======
-_T = TypeVar("_T", bound="KernelContent")
-
-=======
->>>>>>> Stashed changes
->>>>>>> head
-<<<<<<< HEAD
-_T = TypeVar("_T", bound="KernelContent")
-
-=======
->>>>>>> f40c1f2075e2443c31c57c34f5f66c2711a8db75
-<<<<<<< div
-=======
-<<<<<<< Updated upstream
-<<<<<<< Updated upstream
->>>>>>> head
-<<<<<<< HEAD
->>>>>>> main
-<<<<<<< Updated upstream
-<<<<<<< Updated upstream
-<<<<<<< Updated upstream
-<<<<<<< Updated upstream
-<<<<<<< Updated upstream
->>>>>>> Stashed changes
-=======
->>>>>>> Stashed changes
-=======
->>>>>>> Stashed changes
-=======
->>>>>>> Stashed changes
-=======
->>>>>>> Stashed changes
-=======
->>>>>>> Stashed changes
-=======
->>>>>>> eab985c52d058dc92abc75034bc790079131ce75
-<<<<<<< div
-=======
-=======
->>>>>>> main
->>>>>>> Stashed changes
-=======
->>>>>>> main
->>>>>>> Stashed changes
->>>>>>> head
-
 class KernelContent(KernelBaseModel, ABC):
     """Base class for all kernel contents."""
 
-<<<<<<< HEAD
-<<<<<<< HEAD
-<<<<<<< div
-=======
-<<<<<<< Updated upstream
-<<<<<<< Updated upstream
->>>>>>> head
-<<<<<<< Updated upstream
-<<<<<<< Updated upstream
-<<<<<<< Updated upstream
-<<<<<<< Updated upstream
-<<<<<<< Updated upstream
-<<<<<<< Updated upstream
-=======
-=======
->>>>>>> Stashed changes
-=======
->>>>>>> Stashed changes
-=======
->>>>>>> Stashed changes
-=======
->>>>>>> Stashed changes
-=======
->>>>>>> Stashed changes
-<<<<<<< HEAD
-=======
-<<<<<<< HEAD
->>>>>>> main
-<<<<<<< Updated upstream
-<<<<<<< Updated upstream
-<<<<<<< Updated upstream
-<<<<<<< Updated upstream
-<<<<<<< Updated upstream
->>>>>>> Stashed changes
-=======
->>>>>>> Stashed changes
-=======
->>>>>>> Stashed changes
-=======
->>>>>>> Stashed changes
-=======
->>>>>>> Stashed changes
-=======
->>>>>>> Stashed changes
-=======
-<<<<<<< HEAD
->>>>>>> eab985c52d058dc92abc75034bc790079131ce75
-<<<<<<< div
-=======
-=======
-=======
-<<<<<<< HEAD
->>>>>>> main
->>>>>>> Stashed changes
-=======
-=======
-<<<<<<< HEAD
->>>>>>> main
->>>>>>> Stashed changes
->>>>>>> head
     inner_content: Any | None = None
-=======
     # NOTE: if you wish to hold on to the inner content, you are responsible
     # for saving it before serializing the content/chat history as it won't be included.
-<<<<<<< HEAD
     inner_content: Any | None = Field(None, exclude=True)
->>>>>>> 5ae74d7dd619c0f30c1db7a041ecac0f679f9377
-=======
     inner_content: Annotated[Any | None, Field(exclude=True)] = None
->>>>>>> f62fef3f
     ai_model_id: str | None = None
     metadata: dict[str, Any] = Field(default_factory=dict)
 
@@ -275,86 +36,10 @@
     @abstractmethod
     def to_dict(self) -> dict[str, Any]:
         """Convert the instance to a dictionary."""
-<<<<<<< HEAD
-<<<<<<< div
-=======
-<<<<<<< Updated upstream
-<<<<<<< Updated upstream
->>>>>>> head
-<<<<<<< Updated upstream
-<<<<<<< Updated upstream
-<<<<<<< Updated upstream
-<<<<<<< Updated upstream
-<<<<<<< Updated upstream
-<<<<<<< Updated upstream
-=======
-=======
->>>>>>> Stashed changes
-=======
->>>>>>> Stashed changes
-=======
->>>>>>> Stashed changes
-=======
->>>>>>> Stashed changes
-=======
->>>>>>> Stashed changes
-<<<<<<< HEAD
-=======
-<<<<<<< div
-=======
->>>>>>> eab985c52d058dc92abc75034bc790079131ce75
-=======
->>>>>>> head
-=======
->>>>>>> eab985c52d058dc92abc75034bc790079131ce75
-=======
-=======
-=======
-=======
->>>>>>> Stashed changes
-=======
-=======
-=======
->>>>>>> Stashed changes
     inner_content: Optional[Any] = None
     ai_model_id: Optional[str] = None
     metadata: Optional[Dict[str, Any]] = Field(default_factory=dict)
 
     @abstractmethod
     def __str__(self) -> str:
-        pass
->>>>>>> f40c1f2075e2443c31c57c34f5f66c2711a8db75
-<<<<<<< div
-=======
-<<<<<<< Updated upstream
-<<<<<<< Updated upstream
->>>>>>> head
-<<<<<<< HEAD
->>>>>>> main
-<<<<<<< Updated upstream
-<<<<<<< Updated upstream
-<<<<<<< Updated upstream
-<<<<<<< Updated upstream
-<<<<<<< Updated upstream
->>>>>>> Stashed changes
-=======
->>>>>>> Stashed changes
-=======
->>>>>>> Stashed changes
-=======
->>>>>>> Stashed changes
-=======
->>>>>>> Stashed changes
-=======
->>>>>>> Stashed changes
-=======
->>>>>>> eab985c52d058dc92abc75034bc790079131ce75
-<<<<<<< div
-=======
-=======
->>>>>>> main
->>>>>>> Stashed changes
-=======
->>>>>>> main
->>>>>>> Stashed changes
->>>>>>> head+        pass