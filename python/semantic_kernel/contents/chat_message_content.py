--- conflicted
+++ resolved
@@ -1,63 +1,4 @@
 # Copyright (c) Microsoft. All rights reserved.
-<<<<<<< HEAD
-<<<<<<< div
-=======
-<<<<<<< Updated upstream
-<<<<<<< Updated upstream
->>>>>>> head
-<<<<<<< Updated upstream
-<<<<<<< Updated upstream
-<<<<<<< Updated upstream
-<<<<<<< Updated upstream
-<<<<<<< Updated upstream
-<<<<<<< Updated upstream
-=======
-=======
->>>>>>> Stashed changes
-=======
->>>>>>> Stashed changes
-=======
->>>>>>> Stashed changes
-=======
->>>>>>> Stashed changes
-=======
->>>>>>> Stashed changes
-<<<<<<< HEAD
-=======
-<<<<<<< HEAD
->>>>>>> main
-<<<<<<< Updated upstream
-<<<<<<< Updated upstream
-<<<<<<< Updated upstream
-<<<<<<< Updated upstream
-<<<<<<< Updated upstream
->>>>>>> Stashed changes
-=======
->>>>>>> Stashed changes
-=======
->>>>>>> Stashed changes
-=======
->>>>>>> Stashed changes
-=======
->>>>>>> Stashed changes
-=======
->>>>>>> Stashed changes
-=======
-<<<<<<< HEAD
->>>>>>> eab985c52d058dc92abc75034bc790079131ce75
-<<<<<<< div
-=======
-=======
-=======
-<<<<<<< HEAD
->>>>>>> main
->>>>>>> Stashed changes
-=======
-=======
-<<<<<<< HEAD
->>>>>>> main
->>>>>>> Stashed changes
->>>>>>> head
 
 import logging
 from enum import Enum
@@ -77,71 +18,8 @@
     FUNCTION_CALL_CONTENT_TAG,
     FUNCTION_RESULT_CONTENT_TAG,
     IMAGE_CONTENT_TAG,
-<<<<<<< HEAD
-<<<<<<< div
-=======
-<<<<<<< Updated upstream
-<<<<<<< Updated upstream
->>>>>>> head
-<<<<<<< Updated upstream
-<<<<<<< Updated upstream
-<<<<<<< Updated upstream
-<<<<<<< Updated upstream
-<<<<<<< Updated upstream
-<<<<<<< Updated upstream
-=======
-=======
->>>>>>> Stashed changes
-=======
->>>>>>> Stashed changes
-=======
->>>>>>> Stashed changes
-=======
->>>>>>> Stashed changes
-=======
->>>>>>> Stashed changes
-<<<<<<< HEAD
-=======
->>>>>>> Stashed changes
-=======
->>>>>>> Stashed changes
-=======
     STREAMING_ANNOTATION_CONTENT_TAG,
     STREAMING_FILE_REFERENCE_CONTENT_TAG,
->>>>>>> main
-<<<<<<< Updated upstream
-<<<<<<< Updated upstream
-<<<<<<< Updated upstream
-<<<<<<< Updated upstream
-<<<<<<< Updated upstream
-<<<<<<< Updated upstream
-<<<<<<< Updated upstream
-=======
->>>>>>> Stashed changes
->>>>>>> Stashed changes
-=======
->>>>>>> Stashed changes
-=======
->>>>>>> Stashed changes
-=======
->>>>>>> Stashed changes
-=======
->>>>>>> Stashed changes
-=======
-    STREAMING_ANNOTATION_CONTENT_TAG,
-    STREAMING_FILE_REFERENCE_CONTENT_TAG,
->>>>>>> eab985c52d058dc92abc75034bc790079131ce75
-=======
->>>>>>> Stashed changes
-=======
->>>>>>> Stashed changes
-<<<<<<< div
-=======
-    STREAMING_ANNOTATION_CONTENT_TAG,
-    STREAMING_FILE_REFERENCE_CONTENT_TAG,
->>>>>>> eab985c52d058dc92abc75034bc790079131ce75
-=======
->>>>>>> head
     TEXT_CONTENT_TAG,
     ContentTypes,
 )
@@ -150,71 +28,8 @@
 from semantic_kernel.contents.function_result_content import FunctionResultContent
 from semantic_kernel.contents.image_content import ImageContent
 from semantic_kernel.contents.kernel_content import KernelContent
-<<<<<<< HEAD
-<<<<<<< div
-=======
-<<<<<<< Updated upstream
-<<<<<<< Updated upstream
->>>>>>> head
-<<<<<<< Updated upstream
-<<<<<<< Updated upstream
-<<<<<<< Updated upstream
-<<<<<<< Updated upstream
-<<<<<<< Updated upstream
-<<<<<<< Updated upstream
-=======
-=======
->>>>>>> Stashed changes
-=======
->>>>>>> Stashed changes
-=======
->>>>>>> Stashed changes
-=======
->>>>>>> Stashed changes
-=======
->>>>>>> Stashed changes
-<<<<<<< HEAD
-=======
->>>>>>> Stashed changes
-=======
->>>>>>> Stashed changes
-=======
 from semantic_kernel.contents.streaming_annotation_content import StreamingAnnotationContent
 from semantic_kernel.contents.streaming_file_reference_content import StreamingFileReferenceContent
->>>>>>> main
-<<<<<<< Updated upstream
-<<<<<<< Updated upstream
-<<<<<<< Updated upstream
-<<<<<<< Updated upstream
-<<<<<<< Updated upstream
-<<<<<<< Updated upstream
-<<<<<<< Updated upstream
-=======
->>>>>>> Stashed changes
->>>>>>> Stashed changes
-=======
->>>>>>> Stashed changes
-=======
->>>>>>> Stashed changes
-=======
->>>>>>> Stashed changes
-=======
->>>>>>> Stashed changes
-=======
-from semantic_kernel.contents.streaming_annotation_content import StreamingAnnotationContent
-from semantic_kernel.contents.streaming_file_reference_content import StreamingFileReferenceContent
->>>>>>> eab985c52d058dc92abc75034bc790079131ce75
-=======
->>>>>>> Stashed changes
-=======
->>>>>>> Stashed changes
-<<<<<<< div
-=======
-from semantic_kernel.contents.streaming_annotation_content import StreamingAnnotationContent
-from semantic_kernel.contents.streaming_file_reference_content import StreamingFileReferenceContent
->>>>>>> eab985c52d058dc92abc75034bc790079131ce75
-=======
->>>>>>> head
 from semantic_kernel.contents.text_content import TextContent
 from semantic_kernel.contents.utils.author_role import AuthorRole
 from semantic_kernel.contents.utils.finish_reason import FinishReason
@@ -227,78 +42,11 @@
     FUNCTION_CALL_CONTENT_TAG: FunctionCallContent,
     FUNCTION_RESULT_CONTENT_TAG: FunctionResultContent,
     IMAGE_CONTENT_TAG: ImageContent,
-<<<<<<< HEAD
-<<<<<<< div
-=======
-<<<<<<< Updated upstream
-<<<<<<< Updated upstream
->>>>>>> head
-<<<<<<< Updated upstream
-<<<<<<< Updated upstream
-<<<<<<< Updated upstream
-<<<<<<< Updated upstream
-<<<<<<< Updated upstream
-<<<<<<< Updated upstream
-=======
-<<<<<<< HEAD
->>>>>>> Stashed changes
-=======
-<<<<<<< HEAD
->>>>>>> Stashed changes
-=======
-<<<<<<< HEAD
->>>>>>> Stashed changes
-=======
-<<<<<<< HEAD
->>>>>>> Stashed changes
-=======
-<<<<<<< HEAD
->>>>>>> Stashed changes
-=======
-<<<<<<< HEAD
->>>>>>> Stashed changes
-=======
->>>>>>> Stashed changes
-=======
->>>>>>> Stashed changes
 }
 
 ITEM_TYPES = (
     AnnotationContent | ImageContent | TextContent | FunctionResultContent | FunctionCallContent | FileReferenceContent
-<<<<<<< Updated upstream
-<<<<<<< Updated upstream
-<<<<<<< Updated upstream
-<<<<<<< Updated upstream
-<<<<<<< Updated upstream
-<<<<<<< Updated upstream
-<<<<<<< Updated upstream
-<<<<<<< Updated upstream
-=======
-=======
->>>>>>> Stashed changes
-=======
->>>>>>> Stashed changes
-=======
->>>>>>> Stashed changes
-=======
->>>>>>> Stashed changes
-=======
->>>>>>> Stashed changes
-=======
->>>>>>> Stashed changes
-=======
-=======
->>>>>>> eab985c52d058dc92abc75034bc790079131ce75
-=======
-=======
->>>>>>> Stashed changes
-=======
-=======
-<<<<<<< div
->>>>>>> eab985c52d058dc92abc75034bc790079131ce75
-=======
->>>>>>> Stashed changes
->>>>>>> head
+
     STREAMING_FILE_REFERENCE_CONTENT_TAG: StreamingFileReferenceContent,
     STREAMING_ANNOTATION_CONTENT_TAG: StreamingAnnotationContent,
 }
@@ -312,40 +60,6 @@
     | FileReferenceContent
     | StreamingAnnotationContent
     | StreamingFileReferenceContent
-<<<<<<< div
-=======
-<<<<<<< Updated upstream
-<<<<<<< Updated upstream
->>>>>>> head
-<<<<<<< HEAD
->>>>>>> main
-<<<<<<< Updated upstream
-<<<<<<< Updated upstream
-<<<<<<< Updated upstream
-<<<<<<< Updated upstream
-<<<<<<< Updated upstream
->>>>>>> Stashed changes
-=======
->>>>>>> Stashed changes
-=======
->>>>>>> Stashed changes
-=======
->>>>>>> Stashed changes
-=======
->>>>>>> Stashed changes
-=======
->>>>>>> Stashed changes
-=======
->>>>>>> eab985c52d058dc92abc75034bc790079131ce75
-<<<<<<< div
-=======
-=======
->>>>>>> main
->>>>>>> Stashed changes
-=======
->>>>>>> main
->>>>>>> Stashed changes
->>>>>>> head
 )
 
 logger = logging.getLogger(__name__)
@@ -355,46 +69,6 @@
     """This is the class for chat message response content.
 
     All Chat Completion Services should return an instance of this class as response.
-<<<<<<< HEAD
-<<<<<<< div
-=======
-<<<<<<< Updated upstream
-<<<<<<< Updated upstream
->>>>>>> head
-<<<<<<< Updated upstream
-<<<<<<< Updated upstream
-<<<<<<< Updated upstream
-<<<<<<< Updated upstream
-<<<<<<< Updated upstream
-<<<<<<< Updated upstream
-=======
-=======
->>>>>>> Stashed changes
-=======
->>>>>>> Stashed changes
-=======
->>>>>>> Stashed changes
-=======
->>>>>>> Stashed changes
-=======
->>>>>>> Stashed changes
-<<<<<<< HEAD
-=======
-<<<<<<< div
-=======
->>>>>>> eab985c52d058dc92abc75034bc790079131ce75
-=======
->>>>>>> head
-=======
->>>>>>> eab985c52d058dc92abc75034bc790079131ce75
-=======
-=======
->>>>>>> Stashed changes
-=======
-=======
-=======
-=======
->>>>>>> Stashed changes
 from typing import Optional
 from xml.etree import ElementTree
 from xml.etree.ElementTree import Element
@@ -407,41 +81,7 @@
     """This is the base class for chat message response content.
 
     All Chat Completion Services should return a instance of this class as response.
->>>>>>> f40c1f2075e2443c31c57c34f5f66c2711a8db75
-<<<<<<< div
-=======
-<<<<<<< Updated upstream
-<<<<<<< Updated upstream
->>>>>>> head
-<<<<<<< HEAD
->>>>>>> main
-<<<<<<< Updated upstream
-<<<<<<< Updated upstream
-<<<<<<< Updated upstream
-<<<<<<< Updated upstream
-<<<<<<< Updated upstream
->>>>>>> Stashed changes
-=======
->>>>>>> Stashed changes
-=======
->>>>>>> Stashed changes
-=======
->>>>>>> Stashed changes
-=======
->>>>>>> Stashed changes
-=======
->>>>>>> Stashed changes
-=======
->>>>>>> eab985c52d058dc92abc75034bc790079131ce75
-<<<<<<< div
-=======
-=======
->>>>>>> main
->>>>>>> Stashed changes
-=======
->>>>>>> main
->>>>>>> Stashed changes
->>>>>>> head
+
     Or they can implement their own subclass of this class and return an instance.
 
     Args:
@@ -458,77 +98,15 @@
         __str__: Returns the content of the response.
     """
 
-<<<<<<< HEAD
-<<<<<<< div
-=======
-<<<<<<< Updated upstream
-<<<<<<< Updated upstream
->>>>>>> head
-<<<<<<< Updated upstream
-<<<<<<< Updated upstream
-<<<<<<< Updated upstream
-<<<<<<< Updated upstream
-<<<<<<< Updated upstream
-<<<<<<< Updated upstream
-=======
-=======
->>>>>>> Stashed changes
-=======
->>>>>>> Stashed changes
-=======
->>>>>>> Stashed changes
-=======
->>>>>>> Stashed changes
-=======
->>>>>>> Stashed changes
-<<<<<<< HEAD
-=======
-<<<<<<< HEAD
->>>>>>> main
-<<<<<<< Updated upstream
-<<<<<<< Updated upstream
-<<<<<<< Updated upstream
-<<<<<<< Updated upstream
-<<<<<<< Updated upstream
->>>>>>> Stashed changes
-=======
->>>>>>> Stashed changes
-=======
->>>>>>> Stashed changes
-=======
->>>>>>> Stashed changes
-=======
->>>>>>> Stashed changes
-=======
->>>>>>> Stashed changes
-=======
-<<<<<<< HEAD
->>>>>>> eab985c52d058dc92abc75034bc790079131ce75
-<<<<<<< div
-=======
-=======
-=======
-<<<<<<< HEAD
->>>>>>> main
->>>>>>> Stashed changes
-=======
-=======
-<<<<<<< HEAD
->>>>>>> main
->>>>>>> Stashed changes
->>>>>>> head
     content_type: Literal[ContentTypes.CHAT_MESSAGE_CONTENT] = Field(CHAT_MESSAGE_CONTENT_TAG, init=False)  # type: ignore
     tag: ClassVar[str] = CHAT_MESSAGE_CONTENT_TAG
     role: AuthorRole
     name: str | None = None
-<<<<<<< HEAD
     items: list[ITEM_TYPES] = Field(
         default_factory=list, discriminator=DISCRIMINATOR_FIELD
     )
     items: list[Annotated[ITEM_TYPES, Field(..., discriminator=DISCRIMINATOR_FIELD)]] = Field(default_factory=list)
-=======
     items: list[Annotated[ITEM_TYPES, Field(discriminator=DISCRIMINATOR_FIELD)]] = Field(default_factory=list)
->>>>>>> f62fef3f
     encoding: str | None = None
     finish_reason: FinishReason | None = None
 
@@ -695,14 +273,11 @@
             ChatMessageContent - The new instance of ChatMessageContent or a subclass.
         """
         if element.tag != cls.tag:
-<<<<<<< main
             raise ContentInitializationError(
                 f"Element tag is not {cls.tag}"
             )  # pragma: no cover
-=======
             raise ContentInitializationError(f"Element tag is not {cls.tag}")  # pragma: no cover
             raise ContentInitializationError(f"Element tag is not {cls.tag}")
->>>>>>> origin/PR
         kwargs: dict[str, Any] = {key: value for key, value in element.items()}
         items: list[KernelContent] = []
         if element.text:
@@ -735,43 +310,6 @@
         return cls(**kwargs)
 
     def to_prompt(self) -> str:
-<<<<<<< HEAD
-<<<<<<< div
-=======
-<<<<<<< Updated upstream
-<<<<<<< Updated upstream
->>>>>>> head
-<<<<<<< Updated upstream
-<<<<<<< Updated upstream
-<<<<<<< Updated upstream
-<<<<<<< Updated upstream
-<<<<<<< Updated upstream
-<<<<<<< Updated upstream
-=======
-=======
->>>>>>> Stashed changes
-=======
->>>>>>> Stashed changes
-=======
->>>>>>> Stashed changes
-=======
->>>>>>> Stashed changes
-=======
->>>>>>> Stashed changes
-<<<<<<< HEAD
-=======
-=======
->>>>>>> eab985c52d058dc92abc75034bc790079131ce75
-<<<<<<< div
-=======
-=======
-=======
->>>>>>> Stashed changes
-=======
-=======
->>>>>>> Stashed changes
->>>>>>> head
-=======
     role: ChatRole
     content: Optional[str] = None
     encoding: Optional[str] = None
@@ -780,105 +318,11 @@
         return self.content or ""
 
     def to_prompt(self, root_key: str) -> str:
->>>>>>> f40c1f2075e2443c31c57c34f5f66c2711a8db75
-<<<<<<< div
-=======
-<<<<<<< Updated upstream
-<<<<<<< Updated upstream
->>>>>>> head
-<<<<<<< HEAD
->>>>>>> main
-<<<<<<< Updated upstream
-<<<<<<< Updated upstream
-<<<<<<< Updated upstream
-<<<<<<< Updated upstream
-<<<<<<< Updated upstream
->>>>>>> Stashed changes
-=======
->>>>>>> Stashed changes
-=======
->>>>>>> Stashed changes
-=======
->>>>>>> Stashed changes
-=======
->>>>>>> Stashed changes
-=======
->>>>>>> Stashed changes
-=======
->>>>>>> eab985c52d058dc92abc75034bc790079131ce75
-<<<<<<< div
-=======
-=======
->>>>>>> main
->>>>>>> Stashed changes
-=======
->>>>>>> main
->>>>>>> Stashed changes
->>>>>>> head
         """Convert the ChatMessageContent to a prompt.
 
         Returns:
             str - The prompt from the ChatMessageContent.
         """
-<<<<<<< HEAD
-<<<<<<< div
-=======
-<<<<<<< Updated upstream
-<<<<<<< Updated upstream
->>>>>>> head
-<<<<<<< Updated upstream
-<<<<<<< Updated upstream
-<<<<<<< Updated upstream
-<<<<<<< Updated upstream
-<<<<<<< Updated upstream
-<<<<<<< Updated upstream
-=======
-=======
->>>>>>> Stashed changes
-=======
->>>>>>> Stashed changes
-=======
->>>>>>> Stashed changes
-=======
->>>>>>> Stashed changes
-=======
->>>>>>> Stashed changes
-<<<<<<< HEAD
-=======
-<<<<<<< HEAD
->>>>>>> main
-<<<<<<< Updated upstream
-<<<<<<< Updated upstream
-<<<<<<< Updated upstream
-<<<<<<< Updated upstream
-<<<<<<< Updated upstream
->>>>>>> Stashed changes
-=======
->>>>>>> Stashed changes
-=======
->>>>>>> Stashed changes
-=======
->>>>>>> Stashed changes
-=======
->>>>>>> Stashed changes
-=======
->>>>>>> Stashed changes
-=======
-<<<<<<< HEAD
->>>>>>> eab985c52d058dc92abc75034bc790079131ce75
-<<<<<<< div
-=======
-=======
-=======
-<<<<<<< HEAD
->>>>>>> main
->>>>>>> Stashed changes
-=======
-=======
-<<<<<<< HEAD
->>>>>>> main
->>>>>>> Stashed changes
->>>>>>> head
         root = self.to_element()
         return ElementTree.tostring(
             root, encoding=self.encoding or "unicode", short_empty_elements=False
@@ -936,47 +380,6 @@
                 *self.items,
             )
         )
-<<<<<<< HEAD
-<<<<<<< div
-=======
-<<<<<<< Updated upstream
-<<<<<<< Updated upstream
->>>>>>> head
-<<<<<<< Updated upstream
-<<<<<<< Updated upstream
-<<<<<<< Updated upstream
-<<<<<<< Updated upstream
-<<<<<<< Updated upstream
-<<<<<<< Updated upstream
-=======
-=======
->>>>>>> Stashed changes
-=======
->>>>>>> Stashed changes
-=======
->>>>>>> Stashed changes
-=======
->>>>>>> Stashed changes
-=======
->>>>>>> Stashed changes
-<<<<<<< HEAD
-=======
-<<<<<<< div
-=======
->>>>>>> eab985c52d058dc92abc75034bc790079131ce75
-=======
->>>>>>> head
-=======
->>>>>>> eab985c52d058dc92abc75034bc790079131ce75
-=======
-=======
-=======
-=======
->>>>>>> Stashed changes
-=======
-=======
-=======
->>>>>>> Stashed changes
 
         root = Element(root_key)
         root.set("role", self.role.value)
@@ -994,39 +397,4 @@
             ChatMessageContent - The new instance of ChatMessageContent.
         """
         args = {"role": element.get("role", ChatRole.USER.value), "content": element.text}
-        return cls(**args)
->>>>>>> f40c1f2075e2443c31c57c34f5f66c2711a8db75
-<<<<<<< div
-=======
-<<<<<<< Updated upstream
-<<<<<<< Updated upstream
->>>>>>> head
-<<<<<<< HEAD
->>>>>>> main
-<<<<<<< Updated upstream
-<<<<<<< Updated upstream
-<<<<<<< Updated upstream
-<<<<<<< Updated upstream
-<<<<<<< Updated upstream
->>>>>>> Stashed changes
-=======
->>>>>>> Stashed changes
-=======
->>>>>>> Stashed changes
-=======
->>>>>>> Stashed changes
-=======
->>>>>>> Stashed changes
-=======
->>>>>>> Stashed changes
-=======
->>>>>>> eab985c52d058dc92abc75034bc790079131ce75
-<<<<<<< div
-=======
-=======
->>>>>>> main
->>>>>>> Stashed changes
-=======
->>>>>>> main
->>>>>>> Stashed changes
->>>>>>> head+        return cls(**args)