--- conflicted
+++ resolved
@@ -9,28 +9,19 @@
 from defusedxml import ElementTree
 from pydantic import Field
 
-<<<<<<< HEAD
-=======
 from semantic_kernel.contents.annotation_content import AnnotationContent
->>>>>>> 200b9b22
 from semantic_kernel.contents.const import (
     ANNOTATION_CONTENT_TAG,
     CHAT_MESSAGE_CONTENT_TAG,
     DISCRIMINATOR_FIELD,
-<<<<<<< HEAD
-=======
     FILE_REFERENCE_CONTENT_TAG,
->>>>>>> 200b9b22
     FUNCTION_CALL_CONTENT_TAG,
     FUNCTION_RESULT_CONTENT_TAG,
     IMAGE_CONTENT_TAG,
     TEXT_CONTENT_TAG,
     ContentTypes,
 )
-<<<<<<< HEAD
-=======
 from semantic_kernel.contents.file_reference_content import FileReferenceContent
->>>>>>> 200b9b22
 from semantic_kernel.contents.function_call_content import FunctionCallContent
 from semantic_kernel.contents.function_result_content import FunctionResultContent
 from semantic_kernel.contents.image_content import ImageContent
@@ -51,19 +42,13 @@
 }
 
 ITEM_TYPES = Union[
-<<<<<<< HEAD
-=======
     AnnotationContent,
->>>>>>> 200b9b22
     ImageContent,
     TextContent,
     StreamingTextContent,
     FunctionResultContent,
     FunctionCallContent,
-<<<<<<< HEAD
-=======
     FileReferenceContent,
->>>>>>> 200b9b22
 ]
 
 logger = logging.getLogger(__name__)
@@ -254,11 +239,7 @@
             ChatMessageContent - The new instance of ChatMessageContent or a subclass.
         """
         if element.tag != cls.tag:
-<<<<<<< HEAD
-            raise ContentInitializationError(f"Element tag is not {cls.tag}")
-=======
             raise ContentInitializationError(f"Element tag is not {cls.tag}")  # pragma: no cover
->>>>>>> 200b9b22
         kwargs: dict[str, Any] = {key: value for key, value in element.items()}
         items: list[KernelContent] = []
         if element.text:
