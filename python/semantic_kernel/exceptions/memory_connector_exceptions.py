# Copyright (c) Microsoft. All rights reserved.


from semantic_kernel.exceptions.kernel_exceptions import KernelException


class MemoryConnectorException(KernelException):
    """Base class for all memory connector exceptions."""


class MemoryConnectorConnectionException(MemoryConnectorException):
    """An error occurred while connecting to the memory connector."""

    pass


<<<<<<< HEAD
class VectorStoreModelException(MemoryConnectorException):
    """Base class for all vector store model exceptions."""


class VectorStoreModelSerializationException(VectorStoreModelException):
    """An error occurred while serializing the vector store model."""


class VectorStoreModelDeserializationException(VectorStoreModelException):
    """An error occurred while deserializing the vector store model."""


=======
>>>>>>> 926a5909
class MemoryConnectorInitializationError(MemoryConnectorException):
    """An error occurred while initializing the memory connector."""


class MemoryConnectorResourceNotFound(MemoryConnectorException):
    """The requested resource was not found in the memory connector."""


<<<<<<< HEAD
class VectorStoreModelValidationError(VectorStoreModelException):
    """An error occurred while validating the vector store model."""


<<<<<<< HEAD
<<<<<<< div
=======
<<<<<<< Updated upstream
<<<<<<< Updated upstream
>>>>>>> head
<<<<<<< Updated upstream
<<<<<<< Updated upstream
<<<<<<< Updated upstream
<<<<<<< Updated upstream
<<<<<<< Updated upstream
<<<<<<< Updated upstream
=======
=======
>>>>>>> Stashed changes
=======
>>>>>>> Stashed changes
=======
>>>>>>> Stashed changes
=======
>>>>>>> Stashed changes
=======
>>>>>>> Stashed changes
<<<<<<< HEAD
=======
=======
>>>>>>> eab985c52d058dc92abc75034bc790079131ce75
<<<<<<< div
=======
=======
=======
>>>>>>> Stashed changes
=======
=======
>>>>>>> Stashed changes
>>>>>>> head
class VectorStoreSearchError(MemoryConnectorException):
    """An error occurred while searching the vector store model."""

    pass


<<<<<<< HEAD
<<<<<<< div
=======
<<<<<<< Updated upstream
<<<<<<< Updated upstream
>>>>>>> head
<<<<<<< HEAD
>>>>>>> main
<<<<<<< Updated upstream
<<<<<<< Updated upstream
<<<<<<< Updated upstream
<<<<<<< Updated upstream
<<<<<<< Updated upstream
>>>>>>> Stashed changes
=======
>>>>>>> Stashed changes
=======
>>>>>>> Stashed changes
=======
>>>>>>> Stashed changes
=======
>>>>>>> Stashed changes
=======
>>>>>>> Stashed changes
=======
>>>>>>> eab985c52d058dc92abc75034bc790079131ce75
<<<<<<< div
=======
=======
>>>>>>> main
>>>>>>> Stashed changes
=======
>>>>>>> main
>>>>>>> Stashed changes
>>>>>>> head
=======
class VectorStoreSearchError(MemoryConnectorException):
    """An error occurred while searching the vector store model."""

    pass


>>>>>>> 5ae74d7dd619c0f30c1db7a041ecac0f679f9377
=======
>>>>>>> 926a5909
__all__ = [
    "MemoryConnectorConnectionException",
    "MemoryConnectorException",
    "MemoryConnectorInitializationError",
    "MemoryConnectorResourceNotFound",
<<<<<<< HEAD
    "VectorStoreModelDeserializationException",
    "VectorStoreModelException",
    "VectorStoreModelSerializationException",
    "VectorStoreModelValidationError",
<<<<<<< HEAD
<<<<<<< HEAD
<<<<<<< div
=======
<<<<<<< Updated upstream
<<<<<<< Updated upstream
>>>>>>> head
<<<<<<< Updated upstream
<<<<<<< Updated upstream
<<<<<<< Updated upstream
<<<<<<< Updated upstream
<<<<<<< Updated upstream
<<<<<<< Updated upstream
=======
=======
>>>>>>> Stashed changes
=======
>>>>>>> Stashed changes
=======
>>>>>>> Stashed changes
=======
>>>>>>> Stashed changes
=======
>>>>>>> Stashed changes
<<<<<<< HEAD
=======
    "VectorStoreSearchError",
>>>>>>> main
<<<<<<< Updated upstream
<<<<<<< Updated upstream
<<<<<<< Updated upstream
<<<<<<< Updated upstream
<<<<<<< Updated upstream
>>>>>>> Stashed changes
=======
>>>>>>> Stashed changes
=======
>>>>>>> Stashed changes
=======
>>>>>>> Stashed changes
=======
>>>>>>> Stashed changes
=======
>>>>>>> Stashed changes
=======
    "VectorStoreSearchError",
>>>>>>> eab985c52d058dc92abc75034bc790079131ce75
<<<<<<< div
=======
=======
=======
    "VectorStoreSearchError",
>>>>>>> main
>>>>>>> Stashed changes
=======
=======
    "VectorStoreSearchError",
>>>>>>> main
>>>>>>> Stashed changes
>>>>>>> head
=======
    "VectorStoreSearchError",
>>>>>>> 5ae74d7dd619c0f30c1db7a041ecac0f679f9377
=======
>>>>>>> 926a5909
]<|MERGE_RESOLUTION|>--- conflicted
+++ resolved
@@ -14,7 +14,6 @@
     pass
 
 
-<<<<<<< HEAD
 class VectorStoreModelException(MemoryConnectorException):
     """Base class for all vector store model exceptions."""
 
@@ -27,8 +26,6 @@
     """An error occurred while deserializing the vector store model."""
 
 
-=======
->>>>>>> 926a5909
 class MemoryConnectorInitializationError(MemoryConnectorException):
     """An error occurred while initializing the memory connector."""
 
@@ -37,171 +34,30 @@
     """The requested resource was not found in the memory connector."""
 
 
-<<<<<<< HEAD
 class VectorStoreModelValidationError(VectorStoreModelException):
     """An error occurred while validating the vector store model."""
 
 
-<<<<<<< HEAD
-<<<<<<< div
-=======
-<<<<<<< Updated upstream
-<<<<<<< Updated upstream
->>>>>>> head
-<<<<<<< Updated upstream
-<<<<<<< Updated upstream
-<<<<<<< Updated upstream
-<<<<<<< Updated upstream
-<<<<<<< Updated upstream
-<<<<<<< Updated upstream
-=======
-=======
->>>>>>> Stashed changes
-=======
->>>>>>> Stashed changes
-=======
->>>>>>> Stashed changes
-=======
->>>>>>> Stashed changes
-=======
->>>>>>> Stashed changes
-<<<<<<< HEAD
-=======
-=======
->>>>>>> eab985c52d058dc92abc75034bc790079131ce75
-<<<<<<< div
-=======
-=======
-=======
->>>>>>> Stashed changes
-=======
-=======
->>>>>>> Stashed changes
->>>>>>> head
 class VectorStoreSearchError(MemoryConnectorException):
     """An error occurred while searching the vector store model."""
 
     pass
 
 
-<<<<<<< HEAD
-<<<<<<< div
-=======
-<<<<<<< Updated upstream
-<<<<<<< Updated upstream
->>>>>>> head
-<<<<<<< HEAD
->>>>>>> main
-<<<<<<< Updated upstream
-<<<<<<< Updated upstream
-<<<<<<< Updated upstream
-<<<<<<< Updated upstream
-<<<<<<< Updated upstream
->>>>>>> Stashed changes
-=======
->>>>>>> Stashed changes
-=======
->>>>>>> Stashed changes
-=======
->>>>>>> Stashed changes
-=======
->>>>>>> Stashed changes
-=======
->>>>>>> Stashed changes
-=======
->>>>>>> eab985c52d058dc92abc75034bc790079131ce75
-<<<<<<< div
-=======
-=======
->>>>>>> main
->>>>>>> Stashed changes
-=======
->>>>>>> main
->>>>>>> Stashed changes
->>>>>>> head
-=======
 class VectorStoreSearchError(MemoryConnectorException):
     """An error occurred while searching the vector store model."""
 
     pass
 
 
->>>>>>> 5ae74d7dd619c0f30c1db7a041ecac0f679f9377
-=======
->>>>>>> 926a5909
 __all__ = [
     "MemoryConnectorConnectionException",
     "MemoryConnectorException",
     "MemoryConnectorInitializationError",
     "MemoryConnectorResourceNotFound",
-<<<<<<< HEAD
     "VectorStoreModelDeserializationException",
     "VectorStoreModelException",
     "VectorStoreModelSerializationException",
     "VectorStoreModelValidationError",
-<<<<<<< HEAD
-<<<<<<< HEAD
-<<<<<<< div
-=======
-<<<<<<< Updated upstream
-<<<<<<< Updated upstream
->>>>>>> head
-<<<<<<< Updated upstream
-<<<<<<< Updated upstream
-<<<<<<< Updated upstream
-<<<<<<< Updated upstream
-<<<<<<< Updated upstream
-<<<<<<< Updated upstream
-=======
-=======
->>>>>>> Stashed changes
-=======
->>>>>>> Stashed changes
-=======
->>>>>>> Stashed changes
-=======
->>>>>>> Stashed changes
-=======
->>>>>>> Stashed changes
-<<<<<<< HEAD
-=======
     "VectorStoreSearchError",
->>>>>>> main
-<<<<<<< Updated upstream
-<<<<<<< Updated upstream
-<<<<<<< Updated upstream
-<<<<<<< Updated upstream
-<<<<<<< Updated upstream
->>>>>>> Stashed changes
-=======
->>>>>>> Stashed changes
-=======
->>>>>>> Stashed changes
-=======
->>>>>>> Stashed changes
-=======
->>>>>>> Stashed changes
-=======
->>>>>>> Stashed changes
-=======
-    "VectorStoreSearchError",
->>>>>>> eab985c52d058dc92abc75034bc790079131ce75
-<<<<<<< div
-=======
-=======
-=======
-    "VectorStoreSearchError",
->>>>>>> main
->>>>>>> Stashed changes
-=======
-=======
-    "VectorStoreSearchError",
->>>>>>> main
->>>>>>> Stashed changes
->>>>>>> head
-=======
-    "VectorStoreSearchError",
->>>>>>> 5ae74d7dd619c0f30c1db7a041ecac0f679f9377
-=======
->>>>>>> 926a5909
 ]