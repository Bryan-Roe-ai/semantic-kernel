--- conflicted
+++ resolved
@@ -16,7 +16,6 @@
 from semantic_kernel.connectors.memory.azure_ai_search.azure_ai_search_collection import (
     AzureAISearchCollection,
 )
-<<<<<<< HEAD
 from semantic_kernel.connectors.memory.azure_ai_search.utils import (
     get_search_client,
     get_search_index_client,
@@ -25,29 +24,21 @@
 from semantic_kernel.data.vector_store_model_definition import (
     VectorStoreRecordDefinition,
 )
-=======
 from semantic_kernel.connectors.memory.azure_ai_search.utils import get_search_client, get_search_index_client
 from semantic_kernel.data.record_definition import VectorStoreRecordDefinition
 from semantic_kernel.data.vector_storage import VectorStore
-<<<<<<< HEAD
->>>>>>> 5ae74d7dd619c0f30c1db7a041ecac0f679f9377
 from semantic_kernel.exceptions import MemoryConnectorInitializationError
-=======
 from semantic_kernel.exceptions import VectorStoreInitializationException
->>>>>>> 926a5909
 from semantic_kernel.utils.experimental_decorator import experimental_class
 
 if TYPE_CHECKING:
     from azure.core.credentials import AzureKeyCredential, TokenCredential
     from azure.core.credentials_async import AsyncTokenCredential
 
-<<<<<<< HEAD
     from semantic_kernel.data.vector_store_record_collection import (
         VectorStoreRecordCollection,
     )
-=======
     from semantic_kernel.data import VectorStoreRecordCollection
->>>>>>> 5ae74d7dd619c0f30c1db7a041ecac0f679f9377
 
 
 logger: logging.Logger = logging.getLogger(__name__)
@@ -99,13 +90,10 @@
                     env_file_encoding=env_file_encoding,
                 )
             except ValidationError as exc:
-<<<<<<< HEAD
                 raise MemoryConnectorInitializationError(
                     "Failed to create Azure AI Search settings."
                 ) from exc
-=======
                 raise VectorStoreInitializationException("Failed to create Azure AI Search settings.") from exc
->>>>>>> 926a5909
             search_index_client = get_search_index_client(
                 azure_ai_search_settings=azure_ai_search_settings,
                 azure_credential=azure_credentials,
@@ -151,15 +139,12 @@
     async def list_collection_names(self, **kwargs: Any) -> list[str]:
         if "params" not in kwargs:
             kwargs["params"] = {"select": ["name"]}
-<<<<<<< HEAD
         return [
             index async for index in self.search_index_client.list_index_names(**kwargs)
         ]
-=======
         return [index async for index in self.search_index_client.list_index_names(**kwargs)]
 
     async def __aexit__(self, exc_type, exc_value, traceback) -> None:
         """Exit the context manager."""
         if self.managed_client:
-            await self.search_index_client.close()
->>>>>>> 5ae74d7dd619c0f30c1db7a041ecac0f679f9377+            await self.search_index_client.close()