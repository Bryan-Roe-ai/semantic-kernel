--- conflicted
+++ resolved
@@ -19,7 +19,6 @@
     TYPE_MAPPER_VECTOR,
 )
 from semantic_kernel.connectors.memory.qdrant.utils import AsyncQdrantClientWrapper
-<<<<<<< HEAD
 from semantic_kernel.data.vector_store_model_definition import (
     VectorStoreRecordDefinition,
 )
@@ -27,31 +26,23 @@
     VectorStoreRecordCollection,
 )
 from semantic_kernel.data.vector_store_record_fields import VectorStoreRecordVectorField
-=======
 from semantic_kernel.data.kernel_search_results import KernelSearchResults
 from semantic_kernel.data.record_definition import VectorStoreRecordDefinition, VectorStoreRecordVectorField
 from semantic_kernel.data.vector_search.vector_search import VectorSearchBase
 from semantic_kernel.data.vector_search.vector_search_options import VectorSearchOptions
 from semantic_kernel.data.vector_search.vector_search_result import VectorSearchResult
 from semantic_kernel.data.vector_search.vectorized_search import VectorizedSearchMixin
->>>>>>> 5ae74d7dd619c0f30c1db7a041ecac0f679f9377
 from semantic_kernel.exceptions import (
     VectorSearchExecutionException,
     VectorStoreInitializationException,
     VectorStoreModelValidationError,
     VectorStoreOperationException,
 )
-<<<<<<< HEAD
-<<<<<<< HEAD
 from semantic_kernel.exceptions.memory_connector_exceptions import (
     MemoryConnectorException,
 )
-=======
 from semantic_kernel.exceptions.memory_connector_exceptions import MemoryConnectorException
 from semantic_kernel.exceptions.search_exceptions import VectorSearchExecutionException
->>>>>>> 5ae74d7dd619c0f30c1db7a041ecac0f679f9377
-=======
->>>>>>> 926a5909
 from semantic_kernel.kernel_types import OneOrMany
 from semantic_kernel.utils.experimental_decorator import experimental_class
 from semantic_kernel.utils.telemetry.user_agent import (
@@ -154,13 +145,10 @@
                 env_file_encoding=env_file_encoding,
             )
         except ValidationError as ex:
-<<<<<<< HEAD
             raise MemoryConnectorInitializationError(
                 "Failed to create Qdrant settings.", ex
             ) from ex
-=======
             raise VectorStoreInitializationException("Failed to create Qdrant settings.", ex) from ex
->>>>>>> 926a5909
         if APP_INFO:
             kwargs.setdefault("metadata", {})
             kwargs["metadata"] = prepend_semantic_kernel_to_user_agent(
@@ -171,13 +159,10 @@
                 **settings.model_dump(exclude_none=True), **kwargs
             )
         except ValueError as ex:
-<<<<<<< HEAD
             raise MemoryConnectorInitializationError(
                 "Failed to create Qdrant client.", ex
             ) from ex
-=======
             raise VectorStoreInitializationException("Failed to create Qdrant client.", ex) from ex
->>>>>>> 926a5909
         super().__init__(
             data_model_type=data_model_type,
             data_model_definition=data_model_definition,
@@ -328,13 +313,10 @@
                     vector = self.data_model_definition.fields[field]
                     assert isinstance(vector, VectorStoreRecordVectorField)  # nosec
                     if not vector.dimensions:
-<<<<<<< HEAD
                         raise MemoryConnectorException(
                             "Vector field must have dimensions."
                         )
-=======
                         raise VectorStoreOperationException("Vector field must have dimensions.")
->>>>>>> 926a5909
                     vectors_config[field] = VectorParams(
                         size=vector.dimensions,
                         distance=DISTANCE_FUNCTION_MAP[
@@ -379,7 +361,6 @@
         Checks should include, allowed naming of parameters, allowed data types, allowed vector dimensions.
         """
         super()._validate_data_model()
-<<<<<<< HEAD
         if (
             len(self.data_model_definition.vector_field_names) > 1
             and not self.named_vectors
@@ -387,7 +368,6 @@
             raise VectorStoreModelValidationError(
                 "Only one vector field is allowed when not using named vectors."
             )
-=======
         if len(self.data_model_definition.vector_field_names) > 1 and not self.named_vectors:
             raise VectorStoreModelValidationError("Only one vector field is allowed when not using named vectors.")
 
@@ -395,5 +375,4 @@
     async def __aexit__(self, exc_type, exc_value, traceback) -> None:
         """Exit the context manager."""
         if self.managed_client:
-            await self.qdrant_client.close()
->>>>>>> 5ae74d7dd619c0f30c1db7a041ecac0f679f9377+            await self.qdrant_client.close()