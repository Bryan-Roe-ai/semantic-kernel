--- conflicted
+++ resolved
@@ -26,16 +26,12 @@
 
 from semantic_kernel.connectors.memory.redis.const import (
     INDEX_TYPE_MAP,
-<<<<<<< HEAD
-=======
     STORAGE_TYPE_MAP,
     TYPE_MAPPER_VECTOR,
->>>>>>> 5ae74d7dd619c0f30c1db7a041ecac0f679f9377
     RedisCollectionTypes,
 )
 from semantic_kernel.connectors.memory.redis.utils import (
     RedisWrapper,
-<<<<<<< HEAD
     data_model_definition_to_redis_fields,
 )
 from semantic_kernel.data.vector_store_model_definition import (
@@ -45,7 +41,6 @@
     VectorStoreRecordCollection,
 )
 from semantic_kernel.data.vector_store_record_fields import (
-=======
     _filters_to_redis_filters,
     data_model_definition_to_redis_fields,
 )
@@ -53,7 +48,6 @@
 from semantic_kernel.data.kernel_search_results import KernelSearchResults
 from semantic_kernel.data.record_definition import (
     VectorStoreRecordDefinition,
->>>>>>> 5ae74d7dd619c0f30c1db7a041ecac0f679f9377
     VectorStoreRecordKeyField,
     VectorStoreRecordVectorField,
 )
@@ -129,13 +123,10 @@
                 env_file_encoding=env_file_encoding,
             )
         except ValidationError as ex:
-<<<<<<< HEAD
             raise MemoryConnectorInitializationError(
                 "Failed to create Redis settings.", ex
             ) from ex
-=======
             raise VectorStoreInitializationException("Failed to create Redis settings.", ex) from ex
->>>>>>> 926a5909
         super().__init__(
             data_model_type=data_model_type,
             data_model_definition=data_model_definition,
@@ -177,15 +168,12 @@
                     fields, definition=index_definition, **kwargs
                 )
                 return
-<<<<<<< HEAD
             raise MemoryConnectorException("Invalid index type supplied.")
         fields = data_model_definition_to_redis_fields(
             self.data_model_definition, self.collection_type
         )
-=======
             raise VectorStoreOperationException("Invalid index type supplied.")
         fields = data_model_definition_to_redis_fields(self.data_model_definition, self.collection_type)
->>>>>>> 926a5909
         index_definition = IndexDefinition(
             prefix=f"{self.collection_name}:",
             index_type=INDEX_TYPE_MAP[self.collection_type],
@@ -348,17 +336,14 @@
         return self._unget_redis_key(upsert_record["name"])
 
     @override
-<<<<<<< HEAD
     async def _inner_get(
         self, keys: Sequence[str], **kwargs
     ) -> Sequence[dict[bytes, bytes]] | None:
         results = await asyncio.gather(
             *[self.redis_database.hgetall(self._get_redis_key(key)) for key in keys]
         )
-=======
     async def _inner_get(self, keys: Sequence[str], **kwargs) -> Sequence[dict[str, Any]] | None:
         results = await asyncio.gather(*[self._single_get(self._get_redis_key(key)) for key in keys])
->>>>>>> 5ae74d7dd619c0f30c1db7a041ecac0f679f9377
         return [result for result in results if result]
 
     async def _single_get(self, key: str) -> dict[str, Any] | None:
@@ -483,22 +468,17 @@
         return self._unget_redis_key(upsert_record["name"])
 
     @override
-<<<<<<< main
     async def _inner_get(
         self, keys: Sequence[str], **kwargs
     ) -> Sequence[dict[bytes, bytes]] | None:
         results = await self.redis_database.json().mget(
             [self._get_redis_key(key) for key in keys], "$", **kwargs
         )
-=======
     async def _inner_get(self, keys: Sequence[str], **kwargs) -> Sequence[dict[bytes, bytes]] | None:
         kwargs_copy = copy(kwargs)
         kwargs_copy.pop("include_vectors", None)
-<<<<<<< HEAD
         results = await self.redis_database.json().mget([self._get_redis_key(key) for key in keys], "$", **kwargs_copy)
->>>>>>> upstream/main
         return [result[0] for result in results if result]
-=======
         redis_keys = [self._get_redis_key(key) for key in keys]
         results = await self.redis_database.json().mget(redis_keys, "$", **kwargs_copy)
         return [self._add_key(key, result[0]) for key, result in zip(redis_keys, results) if result]
@@ -506,7 +486,6 @@
     def _add_key(self, key: str, record: dict[str, Any]) -> dict[str, Any]:
         record[self.data_model_definition.key_field_name] = key
         return record
->>>>>>> 5ae74d7dd619c0f30c1db7a041ecac0f679f9377
 
     @override
     async def _inner_delete(self, keys: Sequence[str], **kwargs: Any) -> None:
@@ -543,19 +522,16 @@
         **kwargs: Any,
     ) -> Sequence[dict[str, Any]]:
         results = []
-<<<<<<< HEAD
         for key, record in zip(keys, records):
             record[self.data_model_definition.key_field_name] = self._unget_redis_key(
                 key
             )
             results.append(record)
-=======
         key_field_name = self.data_model_definition.key_field_name
         for record in records:
             rec = record.copy()
             rec[key_field_name] = self._unget_redis_key(record[key_field_name])
             results.append(rec)
->>>>>>> 5ae74d7dd619c0f30c1db7a041ecac0f679f9377
         return results
 
     def _add_return_fields(self, query: TQuery, include_vectors: bool) -> TQuery:
