# Copyright (c) Microsoft. All rights reserved.
<<<<<<< HEAD
<<<<<<< div
=======
<<<<<<< Updated upstream
<<<<<<< Updated upstream
>>>>>>> head
<<<<<<< Updated upstream
<<<<<<< Updated upstream
<<<<<<< Updated upstream
<<<<<<< Updated upstream
<<<<<<< Updated upstream
<<<<<<< Updated upstream
=======
=======
>>>>>>> Stashed changes
=======
>>>>>>> Stashed changes
=======
>>>>>>> Stashed changes
=======
>>>>>>> Stashed changes
=======
>>>>>>> Stashed changes
<<<<<<< HEAD
=======
=======
>>>>>>> eab985c52d058dc92abc75034bc790079131ce75
<<<<<<< div
=======
=======
=======
>>>>>>> Stashed changes
=======
=======
>>>>>>> Stashed changes
>>>>>>> head
<<<<<<< main
=======

from typing import Any, Dict, List, Literal, Optional
>>>>>>> ms/small_fixes
<<<<<<< div
=======
<<<<<<< Updated upstream
<<<<<<< Updated upstream
>>>>>>> head
<<<<<<< HEAD
>>>>>>> main
<<<<<<< Updated upstream
<<<<<<< Updated upstream
<<<<<<< Updated upstream
<<<<<<< Updated upstream
<<<<<<< Updated upstream
>>>>>>> Stashed changes
=======
>>>>>>> Stashed changes
=======
>>>>>>> Stashed changes
=======
>>>>>>> Stashed changes
=======
>>>>>>> Stashed changes
=======
>>>>>>> Stashed changes
=======
>>>>>>> eab985c52d058dc92abc75034bc790079131ce75
<<<<<<< div
=======
=======
>>>>>>> main
>>>>>>> Stashed changes
=======
>>>>>>> main
>>>>>>> Stashed changes
>>>>>>> head

from typing import Any, Literal

<<<<<<< HEAD
from semantic_kernel.connectors.ai.prompt_execution_settings import (
    PromptExecutionSettings,
)
=======
from pydantic import Field

from semantic_kernel.connectors.ai.prompt_execution_settings import PromptExecutionSettings
>>>>>>> e6427a6a


class OllamaPromptExecutionSettings(PromptExecutionSettings):
<<<<<<< HEAD
<<<<<<< div
=======
<<<<<<< Updated upstream
<<<<<<< Updated upstream
>>>>>>> head
<<<<<<< Updated upstream
<<<<<<< Updated upstream
<<<<<<< Updated upstream
<<<<<<< Updated upstream
<<<<<<< Updated upstream
<<<<<<< Updated upstream
=======
=======
>>>>>>> Stashed changes
=======
>>>>>>> Stashed changes
=======
>>>>>>> Stashed changes
=======
>>>>>>> Stashed changes
=======
>>>>>>> Stashed changes
<<<<<<< HEAD
=======
<<<<<<< main
>>>>>>> main
<<<<<<< Updated upstream
<<<<<<< Updated upstream
<<<<<<< Updated upstream
<<<<<<< Updated upstream
<<<<<<< Updated upstream
>>>>>>> Stashed changes
=======
>>>>>>> Stashed changes
=======
>>>>>>> Stashed changes
=======
>>>>>>> Stashed changes
=======
>>>>>>> Stashed changes
=======
>>>>>>> Stashed changes
=======
<<<<<<< main
>>>>>>> eab985c52d058dc92abc75034bc790079131ce75
<<<<<<< div
=======
=======
=======
<<<<<<< main
>>>>>>> main
>>>>>>> Stashed changes
=======
=======
<<<<<<< main
>>>>>>> main
>>>>>>> Stashed changes
>>>>>>> head
    """Settings for Ollama prompt execution."""

    format: Literal["json"] | None = None
    options: dict[str, Any] | None = None

    # TODO(@taochen): Add individual properties for execution settings and
    # convert them to the appropriate types in the options dictionary.
<<<<<<< HEAD
<<<<<<< div
=======
<<<<<<< Updated upstream
<<<<<<< Updated upstream
>>>>>>> head
<<<<<<< Updated upstream
<<<<<<< Updated upstream
<<<<<<< Updated upstream
<<<<<<< Updated upstream
<<<<<<< Updated upstream
<<<<<<< Updated upstream
=======
=======
>>>>>>> Stashed changes
=======
>>>>>>> Stashed changes
=======
>>>>>>> Stashed changes
=======
>>>>>>> Stashed changes
=======
>>>>>>> Stashed changes
<<<<<<< HEAD
=======
=======
>>>>>>> eab985c52d058dc92abc75034bc790079131ce75
<<<<<<< div
=======
=======
=======
>>>>>>> Stashed changes
=======
=======
>>>>>>> Stashed changes
>>>>>>> head
=======
    ai_model_id: str = Field("", serialization_alias="model")
    format: Optional[Literal["json"]] = None
    options: Optional[Dict[str, Any]] = None
    stream: bool = False
>>>>>>> ms/small_fixes
<<<<<<< div
=======
<<<<<<< Updated upstream
<<<<<<< Updated upstream
>>>>>>> head
<<<<<<< HEAD
>>>>>>> main
<<<<<<< Updated upstream
<<<<<<< Updated upstream
<<<<<<< Updated upstream
<<<<<<< Updated upstream
<<<<<<< Updated upstream
>>>>>>> Stashed changes
=======
>>>>>>> Stashed changes
=======
>>>>>>> Stashed changes
=======
>>>>>>> Stashed changes
=======
>>>>>>> Stashed changes
=======
>>>>>>> Stashed changes
=======
>>>>>>> eab985c52d058dc92abc75034bc790079131ce75
<<<<<<< div
=======
=======
>>>>>>> main
>>>>>>> Stashed changes
=======
>>>>>>> main
>>>>>>> Stashed changes
>>>>>>> head


class OllamaTextPromptExecutionSettings(OllamaPromptExecutionSettings):
    """Settings for Ollama text prompt execution."""

    system: str | None = None
    template: str | None = None
    context: str | None = None
    raw: bool | None = None


class OllamaChatPromptExecutionSettings(OllamaPromptExecutionSettings):
    """Settings for Ollama chat prompt execution."""

    tools: list[dict[str, Any]] | None = Field(
        None,
        max_length=64,
        description="Do not set this manually. It is set by the service based on the function choice configuration.",
    )


class OllamaEmbeddingPromptExecutionSettings(OllamaPromptExecutionSettings):
    """Settings for Ollama embedding prompt execution."""<|MERGE_RESOLUTION|>--- conflicted
+++ resolved
@@ -1,153 +1,19 @@
 # Copyright (c) Microsoft. All rights reserved.
-<<<<<<< HEAD
-<<<<<<< div
-=======
-<<<<<<< Updated upstream
-<<<<<<< Updated upstream
->>>>>>> head
-<<<<<<< Updated upstream
-<<<<<<< Updated upstream
-<<<<<<< Updated upstream
-<<<<<<< Updated upstream
-<<<<<<< Updated upstream
-<<<<<<< Updated upstream
-=======
-=======
->>>>>>> Stashed changes
-=======
->>>>>>> Stashed changes
-=======
->>>>>>> Stashed changes
-=======
->>>>>>> Stashed changes
-=======
->>>>>>> Stashed changes
-<<<<<<< HEAD
-=======
-=======
->>>>>>> eab985c52d058dc92abc75034bc790079131ce75
-<<<<<<< div
-=======
-=======
-=======
->>>>>>> Stashed changes
-=======
-=======
->>>>>>> Stashed changes
->>>>>>> head
-<<<<<<< main
-=======
 
 from typing import Any, Dict, List, Literal, Optional
->>>>>>> ms/small_fixes
-<<<<<<< div
-=======
-<<<<<<< Updated upstream
-<<<<<<< Updated upstream
->>>>>>> head
-<<<<<<< HEAD
->>>>>>> main
-<<<<<<< Updated upstream
-<<<<<<< Updated upstream
-<<<<<<< Updated upstream
-<<<<<<< Updated upstream
-<<<<<<< Updated upstream
->>>>>>> Stashed changes
-=======
->>>>>>> Stashed changes
-=======
->>>>>>> Stashed changes
-=======
->>>>>>> Stashed changes
-=======
->>>>>>> Stashed changes
-=======
->>>>>>> Stashed changes
-=======
->>>>>>> eab985c52d058dc92abc75034bc790079131ce75
-<<<<<<< div
-=======
-=======
->>>>>>> main
->>>>>>> Stashed changes
-=======
->>>>>>> main
->>>>>>> Stashed changes
->>>>>>> head
 
 from typing import Any, Literal
 
-<<<<<<< HEAD
 from semantic_kernel.connectors.ai.prompt_execution_settings import (
     PromptExecutionSettings,
 )
-=======
 from pydantic import Field
 
 from semantic_kernel.connectors.ai.prompt_execution_settings import PromptExecutionSettings
->>>>>>> e6427a6a
 
 
 class OllamaPromptExecutionSettings(PromptExecutionSettings):
-<<<<<<< HEAD
-<<<<<<< div
-=======
-<<<<<<< Updated upstream
-<<<<<<< Updated upstream
->>>>>>> head
-<<<<<<< Updated upstream
-<<<<<<< Updated upstream
-<<<<<<< Updated upstream
-<<<<<<< Updated upstream
-<<<<<<< Updated upstream
-<<<<<<< Updated upstream
-=======
-=======
->>>>>>> Stashed changes
-=======
->>>>>>> Stashed changes
-=======
->>>>>>> Stashed changes
-=======
->>>>>>> Stashed changes
-=======
->>>>>>> Stashed changes
-<<<<<<< HEAD
-=======
-<<<<<<< main
->>>>>>> main
-<<<<<<< Updated upstream
-<<<<<<< Updated upstream
-<<<<<<< Updated upstream
-<<<<<<< Updated upstream
-<<<<<<< Updated upstream
->>>>>>> Stashed changes
-=======
->>>>>>> Stashed changes
-=======
->>>>>>> Stashed changes
-=======
->>>>>>> Stashed changes
-=======
->>>>>>> Stashed changes
-=======
->>>>>>> Stashed changes
-=======
-<<<<<<< main
->>>>>>> eab985c52d058dc92abc75034bc790079131ce75
-<<<<<<< div
-=======
-=======
-=======
-<<<<<<< main
->>>>>>> main
->>>>>>> Stashed changes
-=======
-=======
-<<<<<<< main
->>>>>>> main
->>>>>>> Stashed changes
->>>>>>> head
+
     """Settings for Ollama prompt execution."""
 
     format: Literal["json"] | None = None
@@ -155,82 +21,11 @@
 
     # TODO(@taochen): Add individual properties for execution settings and
     # convert them to the appropriate types in the options dictionary.
-<<<<<<< HEAD
-<<<<<<< div
-=======
-<<<<<<< Updated upstream
-<<<<<<< Updated upstream
->>>>>>> head
-<<<<<<< Updated upstream
-<<<<<<< Updated upstream
-<<<<<<< Updated upstream
-<<<<<<< Updated upstream
-<<<<<<< Updated upstream
-<<<<<<< Updated upstream
-=======
-=======
->>>>>>> Stashed changes
-=======
->>>>>>> Stashed changes
-=======
->>>>>>> Stashed changes
-=======
->>>>>>> Stashed changes
-=======
->>>>>>> Stashed changes
-<<<<<<< HEAD
-=======
-=======
->>>>>>> eab985c52d058dc92abc75034bc790079131ce75
-<<<<<<< div
-=======
-=======
-=======
->>>>>>> Stashed changes
-=======
-=======
->>>>>>> Stashed changes
->>>>>>> head
-=======
+
     ai_model_id: str = Field("", serialization_alias="model")
     format: Optional[Literal["json"]] = None
     options: Optional[Dict[str, Any]] = None
     stream: bool = False
->>>>>>> ms/small_fixes
-<<<<<<< div
-=======
-<<<<<<< Updated upstream
-<<<<<<< Updated upstream
->>>>>>> head
-<<<<<<< HEAD
->>>>>>> main
-<<<<<<< Updated upstream
-<<<<<<< Updated upstream
-<<<<<<< Updated upstream
-<<<<<<< Updated upstream
-<<<<<<< Updated upstream
->>>>>>> Stashed changes
-=======
->>>>>>> Stashed changes
-=======
->>>>>>> Stashed changes
-=======
->>>>>>> Stashed changes
-=======
->>>>>>> Stashed changes
-=======
->>>>>>> Stashed changes
-=======
->>>>>>> eab985c52d058dc92abc75034bc790079131ce75
-<<<<<<< div
-=======
-=======
->>>>>>> main
->>>>>>> Stashed changes
-=======
->>>>>>> main
->>>>>>> Stashed changes
->>>>>>> head
 
 
 class OllamaTextPromptExecutionSettings(OllamaPromptExecutionSettings):
