# Copyright (c) Microsoft. All rights reserved.

<<<<<<< HEAD
import httpx
from semantic_kernel.exceptions.service_exceptions import (
    ServiceInitializationError,
    ServiceInvalidResponseError,
)
=======
import logging
import sys
from collections.abc import AsyncGenerator, AsyncIterator, Callable, Mapping, Sequence
from typing import TYPE_CHECKING, Any, ClassVar, TypeVar

if sys.version_info >= (3, 12):
    from typing import override  # pragma: no cover
else:
    from typing_extensions import override  # pragma: no cover

import httpx
from ollama import AsyncClient
from ollama._types import ChatResponse, Message
from pydantic import ValidationError

>>>>>>> 926a5909
from semantic_kernel.connectors.ai.chat_completion_client_base import ChatCompletionClientBase
from semantic_kernel.connectors.ai.completion_usage import CompletionUsage
from semantic_kernel.connectors.ai.function_call_choice_configuration import FunctionCallChoiceConfiguration
from semantic_kernel.connectors.ai.function_choice_behavior import FunctionChoiceType
from semantic_kernel.connectors.ai.ollama.ollama_prompt_execution_settings import OllamaChatPromptExecutionSettings
from semantic_kernel.connectors.ai.ollama.ollama_settings import OllamaSettings
from semantic_kernel.connectors.ai.ollama.services.ollama_base import OllamaBase
from semantic_kernel.connectors.ai.ollama.services.utils import (
    MESSAGE_CONVERTERS,
    update_settings_from_function_choice_configuration,
)
from semantic_kernel.contents import AuthorRole
from semantic_kernel.contents.chat_history import ChatHistory
from semantic_kernel.contents.chat_message_content import ITEM_TYPES, ChatMessageContent
from semantic_kernel.contents.function_call_content import FunctionCallContent
from semantic_kernel.contents.streaming_chat_message_content import ITEM_TYPES as STREAMING_ITEM_TYPES
from semantic_kernel.contents.streaming_chat_message_content import StreamingChatMessageContent
from semantic_kernel.utils.telemetry.model_diagnostics.decorators import trace_chat_completion
import logging
import sys
from collections.abc import AsyncGenerator, AsyncIterator, Callable, Mapping
from typing import TYPE_CHECKING, Any, ClassVar
from typing import AsyncIterable, List, Optional

if sys.version_info >= (3, 12):
    from typing import override  # pragma: no cover
else:
    from typing_extensions import override  # pragma: no cover

from ollama import AsyncClient
from ollama._types import Message
from pydantic import ValidationError

if TYPE_CHECKING:
    from semantic_kernel.connectors.ai.prompt_execution_settings import (
        PromptExecutionSettings,
    )

CMC_TYPE = TypeVar("CMC_TYPE", bound=ChatMessageContent)

logger: logging.Logger = logging.getLogger(__name__)


class OllamaChatCompletion(OllamaBase, ChatCompletionClientBase):
    """Initializes a new instance of the OllamaChatCompletion class.

    Make sure to have the ollama service running either locally or remotely.
    """

    SUPPORTS_FUNCTION_CALLING: ClassVar[bool] = True

    def __init__(
        self,
        service_id: str | None = None,
        ai_model_id: str | None = None,
        host: str | None = None,
        client: AsyncClient | None = None,
        env_file_path: str | None = None,
        env_file_encoding: str | None = None,
    ) -> None:
        """Initialize an OllamaChatCompletion service.

        Args:
            service_id (Optional[str]): Service ID tied to the execution settings. (Optional)
            ai_model_id (Optional[str]): The model name. (Optional)
            host (Optional[str]): URL of the Ollama server, defaults to None and
                will use the default Ollama service address: http://127.0.0.1:11434. (Optional)
            client (Optional[AsyncClient]): A custom Ollama client to use for the service. (Optional)
            env_file_path (str | None): Use the environment settings file as a fallback to using env vars.
            env_file_encoding (str | None): The encoding of the environment settings file, defaults to 'utf-8'.
        """
        try:
            ollama_settings = OllamaSettings.create(
                chat_model_id=ai_model_id,
                host=host,
                env_file_path=env_file_path,
                env_file_encoding=env_file_encoding,
            )
        except ValidationError as ex:
            raise ServiceInitializationError(
                "Failed to create Ollama settings.", ex) from ex

        if not ollama_settings.chat_model_id:
            raise ServiceInitializationError(
                "Ollama chat model ID is required.")

        super().__init__(
            service_id=service_id or ollama_settings.chat_model_id,
            ai_model_id=ollama_settings.chat_model_id,
            client=client or AsyncClient(host=ollama_settings.host),
        )

    # region Overriding base class methods

    # Override from AIServiceClientBase
    @override
    def get_prompt_execution_settings_class(self) -> type["PromptExecutionSettings"]:
        """Get the request settings class."""
        return OllamaChatPromptExecutionSettings

    # Override from AIServiceClientBase
    @override
    def service_url(self) -> str | None:
        if hasattr(self.client, "_client") and isinstance(self.client._client, httpx.AsyncClient):
            # Best effort to get the endpoint
            return str(self.client._client.base_url)
        return None

    @override
    def _prepare_chat_history_for_request(
        self,
        chat_history: ChatHistory,
        role_key: str = "role",
        content_key: str = "content",
    ) -> list[Message]:
        return [MESSAGE_CONVERTERS[message.role](message) for message in chat_history.messages]

    @override
    def _verify_function_choice_settings(self, settings: "PromptExecutionSettings") -> None:
        if settings.function_choice_behavior and settings.function_choice_behavior.type_ in [
            FunctionChoiceType.REQUIRED,
            FunctionChoiceType.NONE,
        ]:
            raise ServiceInvalidExecutionSettingsError(
                "Ollama does not support function choice behavior of type 'required' or 'none' yet."
            )

    @override
    def _update_function_choice_settings_callback(
        self,
    ) -> Callable[[FunctionCallChoiceConfiguration, "PromptExecutionSettings", FunctionChoiceType], None]:
        return update_settings_from_function_choice_configuration

    @override
    def _reset_function_choice_settings(self, settings: "PromptExecutionSettings") -> None:
        if hasattr(settings, "tools"):
            settings.tools = None

    @override
    @trace_chat_completion(OllamaBase.MODEL_PROVIDER_NAME)
    async def _inner_get_chat_message_contents(
        self,
        chat_history: "ChatHistory",
        settings: "PromptExecutionSettings",
    ) -> list["ChatMessageContent"]:
        if not isinstance(settings, OllamaChatPromptExecutionSettings):
            settings = self.get_prompt_execution_settings_from_settings(
                settings)
        assert isinstance(settings, OllamaChatPromptExecutionSettings)  # nosec

        prepared_chat_history = self._prepare_chat_history_for_request(
            chat_history)

        response_object = await self.client.chat(
            model=self.ai_model_id,
            messages=prepared_chat_history,
            stream=False,
            **settings.prepare_settings_dict(),
        )

        if isinstance(response_object, ChatResponse):
            return [self._create_chat_message_content_from_chat_response(response_object)]
        if isinstance(response_object, Mapping):
            return [self._create_chat_message_content(response_object)]
        raise ServiceInvalidResponseError(
            "Invalid response type from Ollama chat completion. "
            f"Expected Mapping or ChatResponse but got {type(response_object)}."
        )

    @override
    @trace_streaming_chat_completion(OllamaBase.MODEL_PROVIDER_NAME)
    async def _inner_get_streaming_chat_message_contents(
        self,
        chat_history: "ChatHistory",
        settings: "PromptExecutionSettings",
        function_invoke_attempt: int = 0,
    ) -> AsyncGenerator[list["StreamingChatMessageContent"], Any]:
        if not isinstance(settings, OllamaChatPromptExecutionSettings):
            settings = self.get_prompt_execution_settings_from_settings(
                settings)
        assert isinstance(settings, OllamaChatPromptExecutionSettings)  # nosec

<<<<<<< HEAD
        if settings.tools:
            raise ServiceInvalidExecutionSettingsError(
                "Ollama does not support tool calling in streaming chat completion."
            )

        prepared_chat_history = self._prepare_chat_history_for_request(
            chat_history)
=======
        prepared_chat_history = self._prepare_chat_history_for_request(chat_history)
>>>>>>> 926a5909

        response_object = await self.client.chat(
            model=self.ai_model_id,
            messages=prepared_chat_history,
            stream=True,
            **settings.prepare_settings_dict(),
        )

        if not isinstance(response_object, AsyncIterator):
            raise ServiceInvalidResponseError(
                "Invalid response type from Ollama streaming chat completion. "
                f"Expected AsyncIterator but got {type(response_object)}."
            )

        async for part in response_object:
            if isinstance(part, ChatResponse):
                yield [self._create_streaming_chat_message_content_from_chat_response(part, function_invoke_attempt)]
                continue
            if isinstance(part, Mapping):
                yield [self._create_streaming_chat_message_content(part, function_invoke_attempt)]
                continue
            raise ServiceInvalidResponseError(
                "Invalid response type from Ollama streaming chat completion. "
                f"Expected mapping or ChatResponse but got {type(part)}."
            )

    # endregion

    def _create_streaming_chat_message_content_from_chat_response(
        self,
        response: ChatResponse,
        function_invoke_attempt: int,
    ) -> StreamingChatMessageContent:
        """Create a chat message content from the response."""
        items: list[STREAMING_ITEM_TYPES] = []
        if response.message.content:
            items.append(
                StreamingTextContent(
                    choice_index=0,
                    text=response.message.content,
                    inner_content=response.message,
                )
            )
        self._parse_tool_calls(response.message.tool_calls, items)
        return StreamingChatMessageContent(
            choice_index=0,
            role=AuthorRole.ASSISTANT,
            items=items,
            inner_content=response,
            ai_model_id=self.ai_model_id,
            metadata=self._get_metadata_from_chat_response(response),
            function_invoke_attempt=function_invoke_attempt,
        )

    def _parse_tool_calls(self, tool_calls: Sequence[Message.ToolCall] | None, items: list[Any]):
        if tool_calls:
            for tool_call in tool_calls:
                items.append(
                    FunctionCallContent(
                        inner_content=tool_call,
                        ai_model_id=self.ai_model_id,
                        name=tool_call.function.name,
                        arguments=tool_call.function.arguments,
                    )
                )

    def _create_chat_message_content_from_chat_response(self, response: ChatResponse) -> ChatMessageContent:
        """Create a chat message content from the response."""
        items: list[ITEM_TYPES] = []
        if response.message.content:
            items.append(
                TextContent(
                    text=response.message.content,
                    inner_content=response.message,
                )
            )
        self._parse_tool_calls(response.message.tool_calls, items)
        return ChatMessageContent(
            role=AuthorRole.ASSISTANT,
            items=items,
            inner_content=response,
            ai_model_id=self.ai_model_id,
            metadata=self._get_metadata_from_chat_response(response),
        )

    def _create_chat_message_content(self, response: Mapping[str, Any]) -> ChatMessageContent:
        """Create a chat message content from the response."""
        items: list[ITEM_TYPES] = []
        if not (message := response.get("message", None)):
            raise ServiceInvalidResponseError(
                "No message content found in response.")

        if content := message.get("content", None):
            items.append(
                TextContent(
                    text=content,
                    inner_content=message,
                )
            )
        if tool_calls := message.get("tool_calls", None):
            for tool_call in tool_calls:
                items.append(
                    FunctionCallContent(
                        inner_content=tool_call,
                        ai_model_id=self.ai_model_id,
                        name=tool_call.get("function").get("name"),
                        arguments=tool_call.get("function").get("arguments"),
                    )
                )

        return ChatMessageContent(
            role=AuthorRole.ASSISTANT,
            items=items,
            inner_content=response,
            metadata=self._get_metadata_from_response(response),
        )

    def _create_streaming_chat_message_content(
        self, part: Mapping[str, Any], function_invoke_attempt: int
    ) -> StreamingChatMessageContent:
        """Create a streaming chat message content from the response part."""
        items: list[STREAMING_ITEM_TYPES] = []
        if not (message := part.get("message", None)):
            raise ServiceInvalidResponseError(
                "No message content found in response part.")

        if content := message.get("content", None):
            items.append(
                StreamingTextContent(
                    choice_index=0,
                    text=content,
                    inner_content=message,
                )
            )
        if tool_calls := message.get("tool_calls", None):
            for tool_call in tool_calls:
                items.append(
                    FunctionCallContent(
                        inner_content=tool_call,
                        ai_model_id=self.ai_model_id,
                        name=tool_call.get("function").get("name"),
                        arguments=tool_call.get("function").get("arguments"),
                    )
                )

        return StreamingChatMessageContent(
            role=AuthorRole.ASSISTANT,
            choice_index=0,
            items=items,
            inner_content=part,
            ai_model_id=self.ai_model_id,
            metadata=self._get_metadata_from_response(part),
            function_invoke_attempt=function_invoke_attempt,
        )

    def _get_metadata_from_response(self, response: Mapping[str, Any]) -> dict[str, Any]:
        """Get metadata from the response."""
        metadata = {
            "model": response.get("model"),
        }

        if "prompt_eval_count" in response and "eval_count" in response:
            metadata["usage"] = CompletionUsage(
                prompt_tokens=response.get("prompt_eval_count"),
                completion_tokens=response.get("eval_count"),
            )

        return metadata

    def _get_metadata_from_chat_response(self, response: ChatResponse) -> dict[str, Any]:
        """Get metadata from the response."""
        metadata: dict[str, Any] = {
            "model": response.model,
        }
        if response.prompt_eval_count and response.eval_count:
            metadata["usage"] = CompletionUsage(
                prompt_tokens=response.prompt_eval_count,
                completion_tokens=response.eval_count,
            )
        return metadata<|MERGE_RESOLUTION|>--- conflicted
+++ resolved
@@ -1,12 +1,10 @@
 # Copyright (c) Microsoft. All rights reserved.
 
-<<<<<<< HEAD
 import httpx
 from semantic_kernel.exceptions.service_exceptions import (
     ServiceInitializationError,
     ServiceInvalidResponseError,
 )
-=======
 import logging
 import sys
 from collections.abc import AsyncGenerator, AsyncIterator, Callable, Mapping, Sequence
@@ -22,7 +20,6 @@
 from ollama._types import ChatResponse, Message
 from pydantic import ValidationError
 
->>>>>>> 926a5909
 from semantic_kernel.connectors.ai.chat_completion_client_base import ChatCompletionClientBase
 from semantic_kernel.connectors.ai.completion_usage import CompletionUsage
 from semantic_kernel.connectors.ai.function_call_choice_configuration import FunctionCallChoiceConfiguration
@@ -205,7 +202,6 @@
                 settings)
         assert isinstance(settings, OllamaChatPromptExecutionSettings)  # nosec
 
-<<<<<<< HEAD
         if settings.tools:
             raise ServiceInvalidExecutionSettingsError(
                 "Ollama does not support tool calling in streaming chat completion."
@@ -213,9 +209,7 @@
 
         prepared_chat_history = self._prepare_chat_history_for_request(
             chat_history)
-=======
         prepared_chat_history = self._prepare_chat_history_for_request(chat_history)
->>>>>>> 926a5909
 
         response_object = await self.client.chat(
             model=self.ai_model_id,
