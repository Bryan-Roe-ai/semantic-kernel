# Copyright (c) Microsoft. All rights reserved.

import logging
import sys
from collections.abc import AsyncGenerator, AsyncIterator, Mapping
from typing import TYPE_CHECKING, Any, ClassVar

if sys.version_info >= (3, 12):
    from typing import override  # pragma: no cover
else:
    from typing_extensions import override  # pragma: no cover

from ollama import AsyncClient
from pydantic import ValidationError

from semantic_kernel.connectors.ai.chat_completion_client_base import (
    ChatCompletionClientBase,
)
from semantic_kernel.connectors.ai.ollama.ollama_prompt_execution_settings import (
    OllamaChatPromptExecutionSettings,
)
from semantic_kernel.connectors.ai.ollama.ollama_settings import OllamaSettings
from semantic_kernel.connectors.ai.ollama.services.ollama_base import OllamaBase
<<<<<<< HEAD
from semantic_kernel.connectors.ai.text_completion_client_base import (
    TextCompletionClientBase,
)
from semantic_kernel.contents import AuthorRole
from semantic_kernel.contents.chat_history import ChatHistory
from semantic_kernel.contents.chat_message_content import ChatMessageContent
from semantic_kernel.contents.streaming_chat_message_content import (
    StreamingChatMessageContent,
)
from semantic_kernel.contents.streaming_text_content import StreamingTextContent
from semantic_kernel.contents.text_content import TextContent
from semantic_kernel.exceptions.service_exceptions import (
    ServiceInitializationError,
    ServiceInvalidResponseError,
)
=======
from semantic_kernel.contents import AuthorRole
from semantic_kernel.contents.chat_history import ChatHistory
from semantic_kernel.contents.chat_message_content import ChatMessageContent
from semantic_kernel.contents.streaming_chat_message_content import StreamingChatMessageContent
>>>>>>> 98c4e3b5
from semantic_kernel.exceptions.service_exceptions import ServiceInitializationError, ServiceInvalidResponseError
from semantic_kernel.utils.telemetry.model_diagnostics.decorators import trace_chat_completion

if TYPE_CHECKING:
    from semantic_kernel.connectors.ai.prompt_execution_settings import (
        PromptExecutionSettings,
    )

logger: logging.Logger = logging.getLogger(__name__)


<<<<<<< HEAD
class OllamaChatCompletion(
    OllamaBase, TextCompletionClientBase, ChatCompletionClientBase
):
=======
class OllamaChatCompletion(OllamaBase, ChatCompletionClientBase):
>>>>>>> 98c4e3b5
    """Initializes a new instance of the OllamaChatCompletion class.

    Make sure to have the ollama service running either locally or remotely.
    """

    SUPPORTS_FUNCTION_CALLING: ClassVar[bool] = False

    def __init__(
        self,
        service_id: str | None = None,
        ai_model_id: str | None = None,
        host: str | None = None,
        client: AsyncClient | None = None,
        env_file_path: str | None = None,
        env_file_encoding: str | None = None,
    ) -> None:
        """Initialize an OllamaChatCompletion service.

        Args:
            service_id (Optional[str]): Service ID tied to the execution settings. (Optional)
            ai_model_id (Optional[str]): The model name. (Optional)
            host (Optional[str]): URL of the Ollama server, defaults to None and
                will use the default Ollama service address: http://127.0.0.1:11434. (Optional)
            client (Optional[AsyncClient]): A custom Ollama client to use for the service. (Optional)
            env_file_path (str | None): Use the environment settings file as a fallback to using env vars.
            env_file_encoding (str | None): The encoding of the environment settings file, defaults to 'utf-8'.
        """
        try:
            ollama_settings = OllamaSettings.create(
                model=ai_model_id,
                host=host,
                env_file_path=env_file_path,
                env_file_encoding=env_file_encoding,
            )
        except ValidationError as ex:
            raise ServiceInitializationError(
                "Failed to create Ollama settings.", ex
            ) from ex

        super().__init__(
            service_id=service_id or ollama_settings.model,
            ai_model_id=ollama_settings.model,
            client=client or AsyncClient(host=ollama_settings.host),
        )

    # region Overriding base class methods

    # Override from AIServiceClientBase
    @override
    def get_prompt_execution_settings_class(self) -> type["PromptExecutionSettings"]:
        """Get the request settings class."""
        return OllamaChatPromptExecutionSettings

    @override
    @trace_chat_completion(OllamaBase.MODEL_PROVIDER_NAME)
    async def _inner_get_chat_message_contents(
        self,
        chat_history: "ChatHistory",
        settings: "PromptExecutionSettings",
    ) -> list["ChatMessageContent"]:
        if not isinstance(settings, OllamaChatPromptExecutionSettings):
            settings = self.get_prompt_execution_settings_from_settings(settings)
        assert isinstance(settings, OllamaChatPromptExecutionSettings)  # nosec

        prepared_chat_history = self._prepare_chat_history_for_request(chat_history)

        response_object = await self.client.chat(
            model=self.ai_model_id,
            messages=prepared_chat_history,
            stream=False,
            **settings.prepare_settings_dict(),
        )

        if not isinstance(response_object, Mapping):
            raise ServiceInvalidResponseError(
                "Invalid response type from Ollama chat completion. "
                f"Expected Mapping but got {type(response_object)}."
            )

        return [
            ChatMessageContent(
                inner_content=response_object,
                ai_model_id=self.ai_model_id,
                role=AuthorRole.ASSISTANT,
                content=response_object.get("message", {"content": None}).get(
                    "content", None
                ),
            )
        ]

    @override
    async def _inner_get_streaming_chat_message_contents(
        self,
        chat_history: "ChatHistory",
        settings: "PromptExecutionSettings",
    ) -> AsyncGenerator[list["StreamingChatMessageContent"], Any]:
        if not isinstance(settings, OllamaChatPromptExecutionSettings):
            settings = self.get_prompt_execution_settings_from_settings(settings)
        assert isinstance(settings, OllamaChatPromptExecutionSettings)  # nosec

        prepared_chat_history = self._prepare_chat_history_for_request(chat_history)

        response_object = await self.client.chat(
            model=self.ai_model_id,
            messages=prepared_chat_history,
            stream=True,
            **settings.prepare_settings_dict(),
        )

        if not isinstance(response_object, AsyncIterator):
            raise ServiceInvalidResponseError(
                "Invalid response type from Ollama chat completion. "
                f"Expected AsyncIterator but got {type(response_object)}."
            )

        async for part in response_object:
            yield [
                StreamingChatMessageContent(
                    role=AuthorRole.ASSISTANT,
                    choice_index=0,
                    inner_content=part,
                    ai_model_id=self.ai_model_id,
                    content=part.get("message", {"content": None}).get("content", None),
                )
            ]

<<<<<<< HEAD
    @override
    @trace_text_completion(OllamaBase.MODEL_PROVIDER_NAME)
    async def get_text_contents(
        self,
        prompt: str,
        settings: "PromptExecutionSettings",
    ) -> list[TextContent]:
        """This is the method that is called from the kernel to get a response from a text-optimized LLM.

        Args:
            prompt (str): A prompt to complete
            settings (PromptExecutionSettings): Settings for the request.

        Returns:
            List["TextContent"]: The completion result(s).
        """
        settings = self.get_prompt_execution_settings_from_settings(settings)
        prepared_chat_history = [Message(role=AuthorRole.USER.value, content=prompt)]

        response_object = await self.client.chat(
            model=self.ai_model_id,
            messages=prepared_chat_history,
            stream=False,
            **settings.prepare_settings_dict(),
        )

        if not isinstance(response_object, Mapping):
            raise ServiceInvalidResponseError(
                "Invalid response type from Ollama chat completion. "
                f"Expected Mapping but got {type(response_object)}."
            )

        return [
            TextContent(
                inner_content=response_object,
                ai_model_id=self.ai_model_id,
                text=response_object.get("message", {"content": None}).get(
                    "content", None
                ),
            )
        ]

    async def get_streaming_text_contents(
        self,
        prompt: str,
        settings: "PromptExecutionSettings",
    ) -> AsyncGenerator[list[StreamingTextContent], Any]:
        """Streams a text completion using an Ollama model.

        Note that this method does not support multiple responses.

        Args:
            prompt (str): A chat history that contains the prompt to complete.
            settings (PromptExecutionSettings): Request settings.

        Yields:
            List["StreamingTextContent"]: The result stream made up of StreamingTextContent objects.
        """
        settings = self.get_prompt_execution_settings_from_settings(settings)
        prepared_chat_history = [Message(role=AuthorRole.USER.value, content=prompt)]

        response_object = await self.client.chat(
            model=self.ai_model_id,
            messages=prepared_chat_history,
            stream=True,
            **settings.prepare_settings_dict(),
        )

        if not isinstance(response_object, AsyncIterator):
            raise ServiceInvalidResponseError(
                "Invalid response type from Ollama chat completion. "
                f"Expected AsyncIterator but got {type(response_object)}."
            )

        async for part in response_object:
            yield [
                StreamingTextContent(
                    choice_index=0,
                    inner_content=part,
                    ai_model_id=self.ai_model_id,
                    text=part.get("message", {"content": None}).get("content", None),
                )
            ]

    @override
    def get_prompt_execution_settings_class(self) -> type["PromptExecutionSettings"]:
        """Get the request settings class."""
        return OllamaChatPromptExecutionSettings
=======
    # endregion
>>>>>>> 98c4e3b5
<|MERGE_RESOLUTION|>--- conflicted
+++ resolved
@@ -21,7 +21,6 @@
 )
 from semantic_kernel.connectors.ai.ollama.ollama_settings import OllamaSettings
 from semantic_kernel.connectors.ai.ollama.services.ollama_base import OllamaBase
-<<<<<<< HEAD
 from semantic_kernel.connectors.ai.text_completion_client_base import (
     TextCompletionClientBase,
 )
@@ -37,12 +36,10 @@
     ServiceInitializationError,
     ServiceInvalidResponseError,
 )
-=======
 from semantic_kernel.contents import AuthorRole
 from semantic_kernel.contents.chat_history import ChatHistory
 from semantic_kernel.contents.chat_message_content import ChatMessageContent
 from semantic_kernel.contents.streaming_chat_message_content import StreamingChatMessageContent
->>>>>>> 98c4e3b5
 from semantic_kernel.exceptions.service_exceptions import ServiceInitializationError, ServiceInvalidResponseError
 from semantic_kernel.utils.telemetry.model_diagnostics.decorators import trace_chat_completion
 
@@ -54,13 +51,10 @@
 logger: logging.Logger = logging.getLogger(__name__)
 
 
-<<<<<<< HEAD
 class OllamaChatCompletion(
     OllamaBase, TextCompletionClientBase, ChatCompletionClientBase
 ):
-=======
 class OllamaChatCompletion(OllamaBase, ChatCompletionClientBase):
->>>>>>> 98c4e3b5
     """Initializes a new instance of the OllamaChatCompletion class.
 
     Make sure to have the ollama service running either locally or remotely.
@@ -187,7 +181,6 @@
                 )
             ]
 
-<<<<<<< HEAD
     @override
     @trace_text_completion(OllamaBase.MODEL_PROVIDER_NAME)
     async def get_text_contents(
@@ -276,6 +269,4 @@
     def get_prompt_execution_settings_class(self) -> type["PromptExecutionSettings"]:
         """Get the request settings class."""
         return OllamaChatPromptExecutionSettings
-=======
-    # endregion
->>>>>>> 98c4e3b5
+    # endregion