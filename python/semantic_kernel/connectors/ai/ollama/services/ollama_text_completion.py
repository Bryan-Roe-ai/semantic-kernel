--- conflicted
+++ resolved
@@ -24,378 +24,40 @@
 )
 from semantic_kernel.contents.streaming_text_content import StreamingTextContent
 from semantic_kernel.contents.text_content import TextContent
-<<<<<<< main
-<<<<<<< HEAD
-<<<<<<< div
-=======
-<<<<<<< Updated upstream
-<<<<<<< Updated upstream
->>>>>>> head
-<<<<<<< Updated upstream
-<<<<<<< Updated upstream
-<<<<<<< Updated upstream
-<<<<<<< Updated upstream
-<<<<<<< Updated upstream
-<<<<<<< Updated upstream
-=======
-=======
->>>>>>> Stashed changes
-=======
->>>>>>> Stashed changes
-=======
->>>>>>> Stashed changes
-=======
->>>>>>> Stashed changes
-=======
->>>>>>> Stashed changes
-<<<<<<< HEAD
-=======
-<<<<<<< main
->>>>>>> main
-<<<<<<< Updated upstream
-<<<<<<< Updated upstream
-<<<<<<< Updated upstream
-<<<<<<< Updated upstream
-<<<<<<< Updated upstream
->>>>>>> Stashed changes
-=======
->>>>>>> Stashed changes
-=======
->>>>>>> Stashed changes
-=======
->>>>>>> Stashed changes
-=======
->>>>>>> Stashed changes
-=======
->>>>>>> Stashed changes
-=======
-<<<<<<< main
->>>>>>> eab985c52d058dc92abc75034bc790079131ce75
-<<<<<<< div
-=======
-=======
-=======
-<<<<<<< main
->>>>>>> main
->>>>>>> Stashed changes
-=======
-=======
-<<<<<<< main
->>>>>>> main
->>>>>>> Stashed changes
->>>>>>> head
 from semantic_kernel.exceptions.service_exceptions import (
     ServiceInitializationError,
     ServiceInvalidResponseError,
 )
-=======
 from semantic_kernel.exceptions.service_exceptions import ServiceInitializationError, ServiceInvalidResponseError
 from semantic_kernel.utils.telemetry.model_diagnostics.decorators import trace_text_completion
-<<<<<<< HEAD
-<<<<<<< div
-=======
-<<<<<<< Updated upstream
-<<<<<<< Updated upstream
->>>>>>> head
-<<<<<<< Updated upstream
-<<<<<<< Updated upstream
-<<<<<<< Updated upstream
-<<<<<<< Updated upstream
-<<<<<<< Updated upstream
-<<<<<<< Updated upstream
->>>>>>> upstream/main
-=======
-=======
->>>>>>> Stashed changes
-=======
->>>>>>> Stashed changes
-=======
->>>>>>> Stashed changes
-=======
->>>>>>> Stashed changes
-=======
->>>>>>> Stashed changes
-<<<<<<< HEAD
->>>>>>> upstream/main
-=======
-=======
->>>>>>> eab985c52d058dc92abc75034bc790079131ce75
-<<<<<<< div
-=======
-=======
->>>>>>> upstream/main
-=======
->>>>>>> Stashed changes
-=======
->>>>>>> upstream/main
-=======
->>>>>>> Stashed changes
->>>>>>> head
-<<<<<<< main
->>>>>>> upstream/main
-=======
->>>>>>> ms/features/bugbash-prep
-<<<<<<< div
-=======
-<<<<<<< Updated upstream
-<<<<<<< Updated upstream
->>>>>>> head
-<<<<<<< HEAD
->>>>>>> main
-<<<<<<< Updated upstream
-<<<<<<< Updated upstream
-<<<<<<< Updated upstream
-<<<<<<< Updated upstream
-<<<<<<< Updated upstream
->>>>>>> Stashed changes
-=======
->>>>>>> Stashed changes
-=======
->>>>>>> Stashed changes
-=======
->>>>>>> Stashed changes
-=======
->>>>>>> Stashed changes
-=======
->>>>>>> Stashed changes
-=======
->>>>>>> eab985c52d058dc92abc75034bc790079131ce75
-<<<<<<< div
-=======
-=======
->>>>>>> main
->>>>>>> Stashed changes
-=======
->>>>>>> main
->>>>>>> Stashed changes
->>>>>>> head
 
 if TYPE_CHECKING:
     from semantic_kernel.connectors.ai.prompt_execution_settings import (
         PromptExecutionSettings,
     )
-<<<<<<< HEAD
-<<<<<<< div
-=======
-<<<<<<< Updated upstream
-<<<<<<< Updated upstream
->>>>>>> head
-<<<<<<< Updated upstream
-<<<<<<< Updated upstream
-<<<<<<< Updated upstream
-<<<<<<< Updated upstream
-<<<<<<< Updated upstream
-<<<<<<< Updated upstream
-=======
-=======
->>>>>>> Stashed changes
-=======
->>>>>>> Stashed changes
-=======
->>>>>>> Stashed changes
-=======
->>>>>>> Stashed changes
-=======
->>>>>>> Stashed changes
-<<<<<<< HEAD
-=======
->>>>>>> Stashed changes
-=======
->>>>>>> Stashed changes
-=======
-=======
->>>>>>> ms/small_fixes
->>>>>>> main
-<<<<<<< Updated upstream
-<<<<<<< Updated upstream
-<<<<<<< Updated upstream
-<<<<<<< Updated upstream
-<<<<<<< Updated upstream
-<<<<<<< Updated upstream
-<<<<<<< Updated upstream
-=======
->>>>>>> Stashed changes
-=======
->>>>>>> Stashed changes
->>>>>>> Stashed changes
-=======
->>>>>>> Stashed changes
-=======
->>>>>>> Stashed changes
-=======
->>>>>>> Stashed changes
-=======
->>>>>>> Stashed changes
-=======
-=======
->>>>>>> ms/small_fixes
->>>>>>> eab985c52d058dc92abc75034bc790079131ce75
-=======
->>>>>>> Stashed changes
-=======
->>>>>>> Stashed changes
-<<<<<<< div
-=======
-=======
->>>>>>> ms/small_fixes
->>>>>>> eab985c52d058dc92abc75034bc790079131ce75
-=======
->>>>>>> head
 
 logger: logging.Logger = logging.getLogger(__name__)
 
 
-<<<<<<< HEAD
-<<<<<<< div
-=======
-<<<<<<< Updated upstream
-<<<<<<< Updated upstream
->>>>>>> head
-<<<<<<< Updated upstream
-<<<<<<< Updated upstream
-<<<<<<< Updated upstream
-<<<<<<< Updated upstream
-<<<<<<< Updated upstream
-<<<<<<< Updated upstream
-class OllamaTextCompletion(OllamaBase, TextCompletionClientBase):
-    """Initializes a new instance of the OllamaTextCompletion class.
-=======
-=======
->>>>>>> Stashed changes
-=======
->>>>>>> Stashed changes
-=======
->>>>>>> Stashed changes
-=======
->>>>>>> Stashed changes
-=======
->>>>>>> Stashed changes
-<<<<<<< HEAD
-class OllamaTextCompletion(OllamaBase, TextCompletionClientBase):
-    """Initializes a new instance of the OllamaTextCompletion class.
-=======
-=======
->>>>>>> eab985c52d058dc92abc75034bc790079131ce75
-<<<<<<< div
-=======
-=======
-class OllamaTextCompletion(OllamaBase, TextCompletionClientBase):
-    """Initializes a new instance of the OllamaTextCompletion class.
-=======
->>>>>>> Stashed changes
-=======
-class OllamaTextCompletion(OllamaBase, TextCompletionClientBase):
-    """Initializes a new instance of the OllamaTextCompletion class.
-=======
->>>>>>> Stashed changes
->>>>>>> head
-<<<<<<< main
-class OllamaTextCompletion(OllamaBase, TextCompletionClientBase):
-    """Initializes a new instance of the OllamaTextCompletion class.
-=======
+class OllamaTextCompletion(OllamaBase, TextCompletionClientBase):
+    """Initializes a new instance of the OllamaTextCompletion class.
+class OllamaTextCompletion(OllamaBase, TextCompletionClientBase):
+    """Initializes a new instance of the OllamaTextCompletion class.
+class OllamaTextCompletion(OllamaBase, TextCompletionClientBase):
+    """Initializes a new instance of the OllamaTextCompletion class.
+class OllamaTextCompletion(OllamaBase, TextCompletionClientBase):
+    """Initializes a new instance of the OllamaTextCompletion class.
+class OllamaTextCompletion(OllamaBase, TextCompletionClientBase):
+    """Initializes a new instance of the OllamaTextCompletion class.
 class OllamaTextCompletion(TextCompletionClientBase):
     """
     Initializes a new instance of the OllamaTextCompletion class.
->>>>>>> ms/small_fixes
-<<<<<<< div
-=======
-<<<<<<< Updated upstream
-<<<<<<< Updated upstream
->>>>>>> head
-<<<<<<< HEAD
->>>>>>> main
-<<<<<<< Updated upstream
-<<<<<<< Updated upstream
-<<<<<<< Updated upstream
-<<<<<<< Updated upstream
-<<<<<<< Updated upstream
->>>>>>> Stashed changes
-=======
->>>>>>> Stashed changes
-=======
->>>>>>> Stashed changes
-=======
->>>>>>> Stashed changes
-=======
->>>>>>> Stashed changes
-=======
->>>>>>> Stashed changes
-=======
->>>>>>> eab985c52d058dc92abc75034bc790079131ce75
-<<<<<<< div
-=======
-=======
->>>>>>> main
->>>>>>> Stashed changes
-=======
->>>>>>> main
->>>>>>> Stashed changes
->>>>>>> head
 
     Make sure to have the ollama service running either locally or remotely.
     """
 
     def __init__(
         self,
-<<<<<<< HEAD
-<<<<<<< div
-=======
-<<<<<<< Updated upstream
-<<<<<<< Updated upstream
->>>>>>> head
-<<<<<<< Updated upstream
-<<<<<<< Updated upstream
-<<<<<<< Updated upstream
-<<<<<<< Updated upstream
-<<<<<<< Updated upstream
-<<<<<<< Updated upstream
-=======
-=======
->>>>>>> Stashed changes
-=======
->>>>>>> Stashed changes
-=======
->>>>>>> Stashed changes
-=======
->>>>>>> Stashed changes
-=======
->>>>>>> Stashed changes
-<<<<<<< HEAD
-=======
-<<<<<<< main
->>>>>>> main
-<<<<<<< Updated upstream
-<<<<<<< Updated upstream
-<<<<<<< Updated upstream
-<<<<<<< Updated upstream
-<<<<<<< Updated upstream
->>>>>>> Stashed changes
-=======
->>>>>>> Stashed changes
-=======
->>>>>>> Stashed changes
-=======
->>>>>>> Stashed changes
-=======
->>>>>>> Stashed changes
-=======
->>>>>>> Stashed changes
-=======
-<<<<<<< main
->>>>>>> eab985c52d058dc92abc75034bc790079131ce75
-<<<<<<< div
-=======
-=======
-=======
-<<<<<<< main
->>>>>>> main
->>>>>>> Stashed changes
-=======
-=======
-<<<<<<< main
->>>>>>> main
->>>>>>> Stashed changes
->>>>>>> head
         service_id: str | None = None,
         ai_model_id: str | None = None,
         host: str | None = None,
@@ -413,81 +75,9 @@
             client (Optional[AsyncClient]): A custom Ollama client to use for the service. (Optional)
             env_file_path (str | None): Use the environment settings file as a fallback to using env vars.
             env_file_encoding (str | None): The encoding of the environment settings file, defaults to 'utf-8'.
-<<<<<<< HEAD
-<<<<<<< div
-=======
-<<<<<<< Updated upstream
-<<<<<<< Updated upstream
->>>>>>> head
-<<<<<<< Updated upstream
-<<<<<<< Updated upstream
-<<<<<<< Updated upstream
-<<<<<<< Updated upstream
-<<<<<<< Updated upstream
-<<<<<<< Updated upstream
-=======
-=======
->>>>>>> Stashed changes
-=======
->>>>>>> Stashed changes
-=======
->>>>>>> Stashed changes
-=======
->>>>>>> Stashed changes
-=======
->>>>>>> Stashed changes
-<<<<<<< HEAD
-=======
-=======
->>>>>>> eab985c52d058dc92abc75034bc790079131ce75
-<<<<<<< div
-=======
-=======
-=======
->>>>>>> Stashed changes
-=======
-=======
->>>>>>> Stashed changes
->>>>>>> head
-=======
         prompt: str,
         settings: OllamaTextPromptExecutionSettings,
     ) -> List[TextContent]:
->>>>>>> ms/small_fixes
-<<<<<<< div
-=======
-<<<<<<< Updated upstream
-<<<<<<< Updated upstream
->>>>>>> head
-<<<<<<< HEAD
->>>>>>> main
-<<<<<<< Updated upstream
-<<<<<<< Updated upstream
-<<<<<<< Updated upstream
-<<<<<<< Updated upstream
-<<<<<<< Updated upstream
->>>>>>> Stashed changes
-=======
->>>>>>> Stashed changes
-=======
->>>>>>> Stashed changes
-=======
->>>>>>> Stashed changes
-=======
->>>>>>> Stashed changes
-=======
->>>>>>> Stashed changes
-=======
->>>>>>> eab985c52d058dc92abc75034bc790079131ce75
-<<<<<<< div
-=======
-=======
->>>>>>> main
->>>>>>> Stashed changes
-=======
->>>>>>> main
->>>>>>> Stashed changes
->>>>>>> head
         """
         try:
             ollama_settings = OllamaSettings.create(
@@ -510,65 +100,6 @@
             client=client or AsyncClient(host=ollama_settings.host),
         )
 
-<<<<<<< HEAD
-<<<<<<< div
-=======
-<<<<<<< Updated upstream
-<<<<<<< Updated upstream
->>>>>>> head
-<<<<<<< Updated upstream
-<<<<<<< Updated upstream
-<<<<<<< Updated upstream
-<<<<<<< Updated upstream
-<<<<<<< Updated upstream
-<<<<<<< Updated upstream
-=======
-=======
->>>>>>> Stashed changes
-=======
->>>>>>> Stashed changes
-=======
->>>>>>> Stashed changes
-=======
->>>>>>> Stashed changes
-=======
->>>>>>> Stashed changes
-<<<<<<< HEAD
-=======
-<<<<<<< main
->>>>>>> main
-<<<<<<< Updated upstream
-<<<<<<< Updated upstream
-<<<<<<< Updated upstream
-<<<<<<< Updated upstream
-<<<<<<< Updated upstream
->>>>>>> Stashed changes
-=======
->>>>>>> Stashed changes
-=======
->>>>>>> Stashed changes
-=======
->>>>>>> Stashed changes
-=======
->>>>>>> Stashed changes
-=======
->>>>>>> Stashed changes
-=======
-<<<<<<< main
->>>>>>> eab985c52d058dc92abc75034bc790079131ce75
-<<<<<<< div
-=======
-=======
-=======
-<<<<<<< main
->>>>>>> main
->>>>>>> Stashed changes
-=======
-=======
-<<<<<<< main
->>>>>>> main
->>>>>>> Stashed changes
->>>>>>> head
     # region Overriding base class methods
 
     # Override from AIServiceClientBase
@@ -579,96 +110,13 @@
     @override
     @trace_text_completion(OllamaBase.MODEL_PROVIDER_NAME)
     async def _inner_get_text_contents(
-<<<<<<< HEAD
-<<<<<<< div
-=======
-<<<<<<< Updated upstream
->>>>>>> head
-<<<<<<< Updated upstream
-<<<<<<< Updated upstream
-<<<<<<< Updated upstream
-<<<<<<< Updated upstream
-<<<<<<< Updated upstream
-<<<<<<< Updated upstream
-<<<<<<< Updated upstream
-=======
->>>>>>> Stashed changes
-=======
->>>>>>> Stashed changes
-        self,
-        prompt: str,
-=======
-=======
-<<<<<<< Updated upstream
->>>>>>> Stashed changes
-=======
->>>>>>> Stashed changes
-=======
->>>>>>> Stashed changes
-=======
->>>>>>> Stashed changes
-=======
->>>>>>> Stashed changes
-<<<<<<< HEAD
-=======
->>>>>>> Stashed changes
-        self,
-        prompt: str,
-=======
-<<<<<<< div
-=======
->>>>>>> eab985c52d058dc92abc75034bc790079131ce75
-=======
->>>>>>> head
-=======
-<<<<<<< Updated upstream
->>>>>>> eab985c52d058dc92abc75034bc790079131ce75
-=======
-=======
->>>>>>> Stashed changes
-=======
->>>>>>> Stashed changes
+        self,
+        prompt: str,
     @override
     @trace_text_completion(OllamaBase.MODEL_PROVIDER_NAME)
     async def get_text_contents(
->>>>>>> ms/features/bugbash-prep
-        self,
-        prompt: str,
-<<<<<<< main
-<<<<<<< div
-=======
-<<<<<<< Updated upstream
-<<<<<<< Updated upstream
->>>>>>> head
-<<<<<<< HEAD
->>>>>>> main
-<<<<<<< Updated upstream
-<<<<<<< Updated upstream
-<<<<<<< Updated upstream
-<<<<<<< Updated upstream
-<<<<<<< Updated upstream
->>>>>>> Stashed changes
-=======
->>>>>>> Stashed changes
-=======
->>>>>>> Stashed changes
-=======
->>>>>>> Stashed changes
-=======
->>>>>>> Stashed changes
-=======
->>>>>>> Stashed changes
-=======
->>>>>>> eab985c52d058dc92abc75034bc790079131ce75
-<<<<<<< div
-=======
-=======
->>>>>>> main
->>>>>>> Stashed changes
-=======
->>>>>>> main
->>>>>>> Stashed changes
->>>>>>> head
+        self,
+        prompt: str,
         settings: "PromptExecutionSettings",
     ) -> list[TextContent]:
         if not isinstance(settings, OllamaTextPromptExecutionSettings):
@@ -687,14 +135,12 @@
                 "Invalid response type from Ollama chat completion. "
                 f"Expected Mapping or GenerateResponse but got {type(response_object)}."
             )
-<<<<<<< HEAD
 
         inner_content = response_object
         text = inner_content["response"]
         return [
             TextContent(
                 inner_content=inner_content, ai_model_id=self.ai_model_id, text=text
-=======
         return [
             TextContent(
                 inner_content=response_object,
@@ -702,7 +148,6 @@
                 text=response_object.response
                 if isinstance(response_object, GenerateResponse)
                 else response_object["response"],
->>>>>>> 926a5909
             )
         ]
 
@@ -735,56 +180,12 @@
                     choice_index=0,
                     inner_content=part,
                     ai_model_id=self.ai_model_id,
-<<<<<<< HEAD
                     text=part.get("response"),
-=======
                     text=part.response if isinstance(part, GenerateResponse) else part.get("response"),
->>>>>>> 926a5909
                 )
             ]
 
     # endregion
-<<<<<<< HEAD
-<<<<<<< div
-=======
-<<<<<<< Updated upstream
-<<<<<<< Updated upstream
->>>>>>> head
-<<<<<<< Updated upstream
-<<<<<<< Updated upstream
-<<<<<<< Updated upstream
-<<<<<<< Updated upstream
-<<<<<<< Updated upstream
-<<<<<<< Updated upstream
-=======
-=======
->>>>>>> Stashed changes
-=======
->>>>>>> Stashed changes
-=======
->>>>>>> Stashed changes
-=======
->>>>>>> Stashed changes
-=======
->>>>>>> Stashed changes
-<<<<<<< HEAD
-=======
-<<<<<<< div
-=======
->>>>>>> eab985c52d058dc92abc75034bc790079131ce75
-=======
->>>>>>> head
-=======
->>>>>>> eab985c52d058dc92abc75034bc790079131ce75
-=======
-=======
-=======
-=======
->>>>>>> Stashed changes
-=======
-=======
-=======
->>>>>>> Stashed changes
         settings: OllamaTextPromptExecutionSettings,
     ) -> AsyncIterable[List[StreamingTextContent]]:
         """
@@ -818,39 +219,4 @@
 
     def get_prompt_execution_settings_class(self) -> "OllamaTextPromptExecutionSettings":
         """Get the request settings class."""
-        return OllamaTextPromptExecutionSettings
->>>>>>> ms/small_fixes
-<<<<<<< div
-=======
-<<<<<<< Updated upstream
-<<<<<<< Updated upstream
->>>>>>> head
-<<<<<<< HEAD
->>>>>>> main
-<<<<<<< Updated upstream
-<<<<<<< Updated upstream
-<<<<<<< Updated upstream
-<<<<<<< Updated upstream
-<<<<<<< Updated upstream
->>>>>>> Stashed changes
-=======
->>>>>>> Stashed changes
-=======
->>>>>>> Stashed changes
-=======
->>>>>>> Stashed changes
-=======
->>>>>>> Stashed changes
-=======
->>>>>>> Stashed changes
-=======
->>>>>>> eab985c52d058dc92abc75034bc790079131ce75
-<<<<<<< div
-=======
-=======
->>>>>>> main
->>>>>>> Stashed changes
-=======
->>>>>>> main
->>>>>>> Stashed changes
->>>>>>> head+        return OllamaTextPromptExecutionSettings