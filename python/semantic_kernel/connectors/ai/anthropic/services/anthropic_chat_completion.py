# Copyright (c) Microsoft. All rights reserved.

<<<<<<< HEAD
<<<<<<< div
=======
<<<<<<< Updated upstream
<<<<<<< Updated upstream
>>>>>>> head
<<<<<<< Updated upstream
<<<<<<< Updated upstream
<<<<<<< Updated upstream
<<<<<<< Updated upstream
<<<<<<< Updated upstream
<<<<<<< Updated upstream
import logging
<<<<<<< Updated upstream
=======
=======
>>>>>>> Stashed changes
=======
>>>>>>> Stashed changes
=======
>>>>>>> Stashed changes
=======
>>>>>>> Stashed changes
=======
>>>>>>> Stashed changes
<<<<<<< HEAD
=======
>>>>>>> Stashed changes
=======
>>>>>>> Stashed changes
import logging
<<<<<<< Updated upstream
=======
import json
import logging
>>>>>>> main
<<<<<<< Updated upstream
<<<<<<< Updated upstream
<<<<<<< Updated upstream
<<<<<<< Updated upstream
<<<<<<< Updated upstream
<<<<<<< Updated upstream
<<<<<<< Updated upstream
=======
>>>>>>> Stashed changes
>>>>>>> Stashed changes
=======
>>>>>>> Stashed changes
=======
>>>>>>> Stashed changes
=======
>>>>>>> Stashed changes
=======
>>>>>>> Stashed changes
=======
import json
import logging
>>>>>>> eab985c52d058dc92abc75034bc790079131ce75
=======
>>>>>>> Stashed changes
=======
>>>>>>> Stashed changes
<<<<<<< div
=======
import json
import logging
>>>>>>> eab985c52d058dc92abc75034bc790079131ce75
=======
>>>>>>> head
import sys
from collections.abc import AsyncGenerator
from typing import Any, ClassVar

if sys.version_info >= (3, 12):
    from typing import override  # pragma: no cover
else:
    from typing_extensions import override  # pragma: no cover
<<<<<<< HEAD
<<<<<<< div
=======
<<<<<<< Updated upstream
<<<<<<< Updated upstream
>>>>>>> head
<<<<<<< Updated upstream
<<<<<<< Updated upstream
<<<<<<< Updated upstream
<<<<<<< Updated upstream
<<<<<<< Updated upstream
<<<<<<< Updated upstream
=======
<<<<<<< HEAD
>>>>>>> Stashed changes
=======
<<<<<<< HEAD
>>>>>>> Stashed changes
=======
<<<<<<< HEAD
>>>>>>> Stashed changes
=======
<<<<<<< HEAD
>>>>>>> Stashed changes
=======
<<<<<<< HEAD
>>>>>>> Stashed changes
=======
<<<<<<< HEAD
>>>>>>> Stashed changes
=======
>>>>>>> Stashed changes
=======
>>>>>>> Stashed changes
=======
from collections.abc import AsyncGenerator
from typing import Any
>>>>>>> Stashed changes

from anthropic import AsyncAnthropic
from anthropic.types import (
    ContentBlockStopEvent,
    Message,
    RawContentBlockDeltaEvent,
    RawMessageDeltaEvent,
    RawMessageStartEvent,
    TextBlock,
<<<<<<< Updated upstream
<<<<<<< Updated upstream
<<<<<<< Updated upstream
<<<<<<< Updated upstream
<<<<<<< Updated upstream
<<<<<<< Updated upstream
<<<<<<< Updated upstream
<<<<<<< Updated upstream
=======
=======
>>>>>>> Stashed changes
=======
>>>>>>> Stashed changes
=======
>>>>>>> Stashed changes
=======
>>>>>>> Stashed changes
=======
>>>>>>> Stashed changes
=======
=======
>>>>>>> eab985c52d058dc92abc75034bc790079131ce75
=======
=======
>>>>>>> Stashed changes
=======
<<<<<<< Updated upstream
=======
<<<<<<< div
>>>>>>> eab985c52d058dc92abc75034bc790079131ce75
=======
>>>>>>> Stashed changes
>>>>>>> head
=======
>>>>>>> Stashed changes
=======
>>>>>>> Stashed changes
from collections.abc import AsyncGenerator
from typing import Any
import sys
from collections.abc import AsyncGenerator, Callable
from typing import Any, ClassVar

if sys.version_info >= (3, 12):
    from typing import override  # pragma: no cover
else:
    from typing_extensions import override  # pragma: no cover

from anthropic import AsyncAnthropic
from anthropic.lib.streaming._types import TextEvent
from anthropic.types import (
    ContentBlockStopEvent,
    Message,
    RawMessageDeltaEvent,
    RawMessageStartEvent,
    TextBlock,
    ToolUseBlock,
<<<<<<< div
=======
<<<<<<< Updated upstream
<<<<<<< Updated upstream
>>>>>>> head
<<<<<<< HEAD
>>>>>>> main
<<<<<<< Updated upstream
<<<<<<< Updated upstream
<<<<<<< Updated upstream
<<<<<<< Updated upstream
<<<<<<< Updated upstream
>>>>>>> Stashed changes
=======
>>>>>>> Stashed changes
=======
>>>>>>> Stashed changes
=======
>>>>>>> Stashed changes
=======
>>>>>>> Stashed changes
=======
>>>>>>> Stashed changes
=======
>>>>>>> eab985c52d058dc92abc75034bc790079131ce75
<<<<<<< div
=======
=======
>>>>>>> main
>>>>>>> Stashed changes
=======
>>>>>>> main
>>>>>>> Stashed changes
>>>>>>> head
)
from pydantic import ValidationError

from semantic_kernel.connectors.ai.anthropic.prompt_execution_settings.anthropic_prompt_execution_settings import (
    AnthropicChatPromptExecutionSettings,
)
from semantic_kernel.connectors.ai.anthropic.services.utils import (
    MESSAGE_CONVERTERS,
    update_settings_from_function_call_configuration,
)
from semantic_kernel.connectors.ai.anthropic.settings.anthropic_settings import AnthropicSettings
from semantic_kernel.connectors.ai.chat_completion_client_base import ChatCompletionClientBase
<<<<<<< HEAD
<<<<<<< div
=======
<<<<<<< Updated upstream
<<<<<<< Updated upstream
>>>>>>> head
<<<<<<< Updated upstream
<<<<<<< Updated upstream
<<<<<<< Updated upstream
<<<<<<< Updated upstream
<<<<<<< Updated upstream
<<<<<<< Updated upstream
from semantic_kernel.connectors.ai.prompt_execution_settings import PromptExecutionSettings
from semantic_kernel.contents.chat_history import ChatHistory
from semantic_kernel.contents.chat_message_content import ITEM_TYPES, ChatMessageContent
=======
=======
>>>>>>> Stashed changes
=======
>>>>>>> Stashed changes
=======
>>>>>>> Stashed changes
=======
>>>>>>> Stashed changes
=======
>>>>>>> Stashed changes
<<<<<<< HEAD
=======
>>>>>>> Stashed changes
=======
>>>>>>> Stashed changes
from semantic_kernel.connectors.ai.prompt_execution_settings import PromptExecutionSettings
from semantic_kernel.contents.chat_history import ChatHistory
from semantic_kernel.contents.chat_message_content import ITEM_TYPES, ChatMessageContent
=======
<<<<<<< div
=======
>>>>>>> eab985c52d058dc92abc75034bc790079131ce75
=======
<<<<<<< Updated upstream
<<<<<<< Updated upstream
=======
>>>>>>> eab985c52d058dc92abc75034bc790079131ce75
=======
>>>>>>> Stashed changes
=======
>>>>>>> Stashed changes
>>>>>>> head
from semantic_kernel.connectors.ai.function_call_choice_configuration import FunctionCallChoiceConfiguration
from semantic_kernel.connectors.ai.function_choice_behavior import FunctionChoiceType
from semantic_kernel.connectors.ai.prompt_execution_settings import PromptExecutionSettings
from semantic_kernel.contents.chat_history import ChatHistory
from semantic_kernel.contents.chat_message_content import ITEM_TYPES, ChatMessageContent
from semantic_kernel.contents.function_call_content import FunctionCallContent
<<<<<<< HEAD
from semantic_kernel.contents.function_result_content import FunctionResultContent
<<<<<<< div
=======
<<<<<<< Updated upstream
<<<<<<< Updated upstream
>>>>>>> head
<<<<<<< HEAD
>>>>>>> main
<<<<<<< Updated upstream
<<<<<<< Updated upstream
<<<<<<< Updated upstream
<<<<<<< Updated upstream
<<<<<<< Updated upstream
>>>>>>> Stashed changes
=======
>>>>>>> Stashed changes
=======
>>>>>>> Stashed changes
=======
>>>>>>> Stashed changes
=======
>>>>>>> Stashed changes
=======
>>>>>>> Stashed changes
=======
>>>>>>> eab985c52d058dc92abc75034bc790079131ce75
<<<<<<< div
=======
=======
>>>>>>> main
>>>>>>> Stashed changes
=======
>>>>>>> main
>>>>>>> Stashed changes
>>>>>>> head
=======
>>>>>>> 926a5909
from semantic_kernel.contents.streaming_chat_message_content import ITEM_TYPES as STREAMING_ITEM_TYPES
from semantic_kernel.contents.streaming_chat_message_content import StreamingChatMessageContent
from semantic_kernel.contents.streaming_text_content import StreamingTextContent
from semantic_kernel.contents.text_content import TextContent
from semantic_kernel.contents.utils.author_role import AuthorRole
from semantic_kernel.contents.utils.finish_reason import FinishReason as SemanticKernelFinishReason
<<<<<<< HEAD
<<<<<<< div
=======
<<<<<<< Updated upstream
<<<<<<< Updated upstream
>>>>>>> head
<<<<<<< Updated upstream
<<<<<<< Updated upstream
<<<<<<< Updated upstream
<<<<<<< Updated upstream
<<<<<<< Updated upstream
<<<<<<< Updated upstream
=======
<<<<<<< HEAD
>>>>>>> Stashed changes
=======
<<<<<<< HEAD
>>>>>>> Stashed changes
=======
<<<<<<< HEAD
>>>>>>> Stashed changes
=======
<<<<<<< HEAD
>>>>>>> Stashed changes
=======
<<<<<<< HEAD
>>>>>>> Stashed changes
=======
<<<<<<< HEAD
>>>>>>> Stashed changes
<<<<<<< Updated upstream
=======
>>>>>>> Stashed changes
=======
>>>>>>> Stashed changes
from semantic_kernel.exceptions.service_exceptions import ServiceInitializationError, ServiceResponseException
from semantic_kernel.utils.experimental_decorator import experimental_class
from semantic_kernel.utils.telemetry.model_diagnostics.decorators import trace_chat_completion
=======
<<<<<<< Updated upstream
<<<<<<< Updated upstream
<<<<<<< Updated upstream
<<<<<<< Updated upstream
<<<<<<< Updated upstream
<<<<<<< Updated upstream
<<<<<<< Updated upstream
<<<<<<< Updated upstream
=======
>>>>>>> Stashed changes
=======
=======
>>>>>>> Stashed changes
=======
>>>>>>> Stashed changes
=======
>>>>>>> Stashed changes
=======
>>>>>>> Stashed changes
=======
<<<<<<< Updated upstream
=======
>>>>>>> eab985c52d058dc92abc75034bc790079131ce75
=======
=======
>>>>>>> Stashed changes
=======
=======
<<<<<<< div
>>>>>>> eab985c52d058dc92abc75034bc790079131ce75
=======
>>>>>>> Stashed changes
>>>>>>> head
=======
>>>>>>> Stashed changes
=======
>>>>>>> Stashed changes
from semantic_kernel.exceptions.service_exceptions import ServiceInitializationError, ServiceResponseException
from semantic_kernel.exceptions.service_exceptions import (
    ServiceInitializationError,
    ServiceInvalidRequestError,
    ServiceInvalidResponseError,
    ServiceResponseException,
)
from semantic_kernel.utils.experimental_decorator import experimental_class
from semantic_kernel.utils.telemetry.model_diagnostics.decorators import trace_chat_completion
<<<<<<< div
=======
<<<<<<< Updated upstream
<<<<<<< Updated upstream
>>>>>>> head
<<<<<<< HEAD
>>>>>>> main
<<<<<<< Updated upstream
<<<<<<< Updated upstream
<<<<<<< Updated upstream
<<<<<<< Updated upstream
<<<<<<< Updated upstream
>>>>>>> Stashed changes
=======
>>>>>>> Stashed changes
=======
>>>>>>> Stashed changes
=======
>>>>>>> Stashed changes
=======
>>>>>>> Stashed changes
=======
>>>>>>> Stashed changes
=======
>>>>>>> eab985c52d058dc92abc75034bc790079131ce75
<<<<<<< div
=======
=======
>>>>>>> main
>>>>>>> Stashed changes
=======
>>>>>>> main
>>>>>>> Stashed changes
>>>>>>> head
from semantic_kernel.exceptions.service_exceptions import (
    ServiceInitializationError,
    ServiceResponseException,
)
from semantic_kernel.utils.experimental_decorator import experimental_class
<<<<<<< HEAD
<<<<<<< div
=======
<<<<<<< Updated upstream
<<<<<<< Updated upstream
>>>>>>> head
<<<<<<< Updated upstream
<<<<<<< Updated upstream
<<<<<<< Updated upstream
<<<<<<< Updated upstream
<<<<<<< Updated upstream
<<<<<<< Updated upstream
>>>>>>> Stashed changes
=======
=======
>>>>>>> Stashed changes
=======
>>>>>>> Stashed changes
=======
>>>>>>> Stashed changes
=======
>>>>>>> Stashed changes
=======
>>>>>>> Stashed changes
<<<<<<< HEAD
=======
>>>>>>> Stashed changes
=======
>>>>>>> Stashed changes
>>>>>>> Stashed changes
=======
from semantic_kernel.exceptions.service_exceptions import ServiceInitializationError, ServiceResponseException
from semantic_kernel.utils.experimental_decorator import experimental_class
from semantic_kernel.utils.telemetry.model_diagnostics.decorators import trace_chat_completion
>>>>>>> main
<<<<<<< Updated upstream
<<<<<<< Updated upstream
<<<<<<< Updated upstream
<<<<<<< Updated upstream
<<<<<<< Updated upstream
<<<<<<< Updated upstream
<<<<<<< Updated upstream
=======
>>>>>>> Stashed changes
=======
>>>>>>> Stashed changes
>>>>>>> Stashed changes
=======
>>>>>>> Stashed changes
=======
>>>>>>> Stashed changes
=======
>>>>>>> Stashed changes
=======
>>>>>>> Stashed changes
=======
from semantic_kernel.exceptions.service_exceptions import ServiceInitializationError, ServiceResponseException
from semantic_kernel.utils.experimental_decorator import experimental_class
from semantic_kernel.utils.telemetry.model_diagnostics.decorators import trace_chat_completion
>>>>>>> eab985c52d058dc92abc75034bc790079131ce75
=======
>>>>>>> Stashed changes
=======
>>>>>>> Stashed changes
<<<<<<< div
=======
from semantic_kernel.exceptions.service_exceptions import ServiceInitializationError, ServiceResponseException
from semantic_kernel.utils.experimental_decorator import experimental_class
from semantic_kernel.utils.telemetry.model_diagnostics.decorators import trace_chat_completion
>>>>>>> eab985c52d058dc92abc75034bc790079131ce75
=======
>>>>>>> head

# map finish reasons from Anthropic to Semantic Kernel
ANTHROPIC_TO_SEMANTIC_KERNEL_FINISH_REASON_MAP = {
    "end_turn": SemanticKernelFinishReason.STOP,
    "max_tokens": SemanticKernelFinishReason.LENGTH,
    "tool_use": SemanticKernelFinishReason.TOOL_CALLS,
}

logger: logging.Logger = logging.getLogger(__name__)


@experimental_class
class AnthropicChatCompletion(ChatCompletionClientBase):
    """Antropic ChatCompletion class."""

<<<<<<< HEAD
<<<<<<< div
=======
<<<<<<< Updated upstream
<<<<<<< Updated upstream
>>>>>>> head
<<<<<<< Updated upstream
<<<<<<< Updated upstream
<<<<<<< Updated upstream
<<<<<<< Updated upstream
<<<<<<< Updated upstream
<<<<<<< Updated upstream
=======
<<<<<<< HEAD
>>>>>>> Stashed changes
=======
<<<<<<< HEAD
>>>>>>> Stashed changes
=======
<<<<<<< HEAD
>>>>>>> Stashed changes
=======
<<<<<<< HEAD
>>>>>>> Stashed changes
=======
<<<<<<< HEAD
>>>>>>> Stashed changes
=======
<<<<<<< HEAD
>>>>>>> Stashed changes
<<<<<<< Updated upstream
=======
>>>>>>> Stashed changes
    MODEL_PROVIDER_NAME: ClassVar[str] = "anthropic"
    SUPPORTS_FUNCTION_CALLING: ClassVar[bool] = False

    async_client: AsyncAnthropic

=======
    MODEL_PROVIDER_NAME: ClassVar[str] = "anthropic"
    SUPPORTS_FUNCTION_CALLING: ClassVar[bool] = False

    async_client: AsyncAnthropic

>>>>>>> Stashed changes
=======
    async_client: AsyncAnthropic
    
>>>>>>> Stashed changes
<<<<<<< Updated upstream
<<<<<<< Updated upstream
<<<<<<< Updated upstream
<<<<<<< Updated upstream
<<<<<<< Updated upstream
<<<<<<< Updated upstream
<<<<<<< Updated upstream
<<<<<<< Updated upstream
=======
>>>>>>> Stashed changes
=======
=======
>>>>>>> Stashed changes
=======
>>>>>>> Stashed changes
=======
>>>>>>> Stashed changes
=======
>>>>>>> Stashed changes
=======
<<<<<<< Updated upstream
=======
>>>>>>> eab985c52d058dc92abc75034bc790079131ce75
<<<<<<< div
=======
=======
=======
>>>>>>> Stashed changes
=======
=======
>>>>>>> Stashed changes
>>>>>>> head
=======
>>>>>>> Stashed changes
=======
>>>>>>> Stashed changes
    MODEL_PROVIDER_NAME: ClassVar[str] = "anthropic"
    SUPPORTS_FUNCTION_CALLING: ClassVar[bool] = True

    async_client: AsyncAnthropic

    async_client: AsyncAnthropic
    
    MODEL_PROVIDER_NAME: ClassVar[str] = "anthropic"

    async_client: AsyncAnthropic

<<<<<<< div
=======
<<<<<<< Updated upstream
<<<<<<< Updated upstream
>>>>>>> head
<<<<<<< HEAD
>>>>>>> main
<<<<<<< Updated upstream
<<<<<<< Updated upstream
<<<<<<< Updated upstream
<<<<<<< Updated upstream
<<<<<<< Updated upstream
>>>>>>> Stashed changes
=======
>>>>>>> Stashed changes
=======
>>>>>>> Stashed changes
=======
>>>>>>> Stashed changes
=======
>>>>>>> Stashed changes
=======
>>>>>>> Stashed changes
=======
>>>>>>> eab985c52d058dc92abc75034bc790079131ce75
<<<<<<< div
=======
=======
>>>>>>> main
>>>>>>> Stashed changes
=======
>>>>>>> main
>>>>>>> Stashed changes
>>>>>>> head
    def __init__(
        self,
        ai_model_id: str | None = None,
        service_id: str | None = None,
        api_key: str | None = None,
        async_client: AsyncAnthropic | None = None,
        env_file_path: str | None = None,
        env_file_encoding: str | None = None,
    ) -> None:
        """Initialize an AnthropicChatCompletion service.

        Args:
            ai_model_id: Anthropic model name, see
                https://docs.anthropic.com/en/docs/about-claude/models#model-names
            service_id: Service ID tied to the execution settings.
            api_key: The optional API key to use. If provided will override,
                the env vars or .env file value.
<<<<<<< HEAD
<<<<<<< div
=======
<<<<<<< Updated upstream
<<<<<<< Updated upstream
>>>>>>> head
<<<<<<< Updated upstream
<<<<<<< Updated upstream
<<<<<<< Updated upstream
<<<<<<< Updated upstream
<<<<<<< Updated upstream
<<<<<<< Updated upstream
<<<<<<< Updated upstream
=======
=======
>>>>>>> Stashed changes
=======
>>>>>>> Stashed changes
=======
>>>>>>> Stashed changes
=======
>>>>>>> Stashed changes
=======
>>>>>>> Stashed changes
<<<<<<< HEAD
<<<<<<< Updated upstream
=======
>>>>>>> main
<<<<<<< Updated upstream
<<<<<<< Updated upstream
<<<<<<< Updated upstream
<<<<<<< Updated upstream
<<<<<<< Updated upstream
>>>>>>> Stashed changes
=======
>>>>>>> Stashed changes
=======
>>>>>>> Stashed changes
=======
>>>>>>> Stashed changes
=======
>>>>>>> Stashed changes
=======
>>>>>>> Stashed changes
=======
>>>>>>> eab985c52d058dc92abc75034bc790079131ce75
<<<<<<< div
=======
=======
=======
>>>>>>> main
>>>>>>> Stashed changes
=======
=======
>>>>>>> main
>>>>>>> Stashed changes
>>>>>>> head
            async_client: An existing client to use.
            env_file_path: Use the environment settings file as a fallback
                to environment variables.
            env_file_encoding: The encoding of the environment settings file.
<<<<<<< HEAD
<<<<<<< div
=======
<<<<<<< Updated upstream
<<<<<<< Updated upstream
>>>>>>> head
<<<<<<< Updated upstream
<<<<<<< Updated upstream
<<<<<<< Updated upstream
<<<<<<< Updated upstream
<<<<<<< Updated upstream
<<<<<<< Updated upstream
=======
=======
=======
>>>>>>> Stashed changes
=======
>>>>>>> Stashed changes
=======
>>>>>>> Stashed changes
=======
>>>>>>> Stashed changes
=======
>>>>>>> Stashed changes
<<<<<<< HEAD
=======
=======
>>>>>>> main
<<<<<<< Updated upstream
<<<<<<< Updated upstream
<<<<<<< Updated upstream
<<<<<<< Updated upstream
<<<<<<< Updated upstream
>>>>>>> Stashed changes
=======
>>>>>>> Stashed changes
=======
>>>>>>> Stashed changes
=======
>>>>>>> Stashed changes
=======
>>>>>>> Stashed changes
=======
>>>>>>> Stashed changes
=======
>>>>>>> eab985c52d058dc92abc75034bc790079131ce75
<<<<<<< div
=======
=======
=======
=======
>>>>>>> main
>>>>>>> Stashed changes
=======
=======
=======
>>>>>>> main
>>>>>>> Stashed changes
>>>>>>> head
            async_client: An existing client to use. 
            env_file_path: Use the environment settings file as a fallback
                to environment variables. 
            env_file_encoding: The encoding of the environment settings file. 
<<<<<<< HEAD
<<<<<<< div
=======
<<<<<<< Updated upstream
<<<<<<< Updated upstream
>>>>>>> head
<<<<<<< Updated upstream
<<<<<<< Updated upstream
<<<<<<< Updated upstream
<<<<<<< Updated upstream
<<<<<<< Updated upstream
<<<<<<< Updated upstream
>>>>>>> Stashed changes
=======
=======
>>>>>>> Stashed changes
=======
>>>>>>> Stashed changes
=======
>>>>>>> Stashed changes
=======
>>>>>>> Stashed changes
=======
>>>>>>> Stashed changes
<<<<<<< HEAD
>>>>>>> Stashed changes
=======
=======
>>>>>>> eab985c52d058dc92abc75034bc790079131ce75
<<<<<<< div
=======
=======
>>>>>>> Stashed changes
=======
>>>>>>> Stashed changes
=======
>>>>>>> Stashed changes
=======
>>>>>>> Stashed changes
>>>>>>> head
            async_client: An existing client to use.
            env_file_path: Use the environment settings file as a fallback
                to environment variables.
            env_file_encoding: The encoding of the environment settings file.
<<<<<<< div
=======
<<<<<<< Updated upstream
<<<<<<< Updated upstream
>>>>>>> head
<<<<<<< HEAD
>>>>>>> main
<<<<<<< Updated upstream
<<<<<<< Updated upstream
<<<<<<< Updated upstream
<<<<<<< Updated upstream
<<<<<<< Updated upstream
>>>>>>> Stashed changes
=======
>>>>>>> Stashed changes
=======
>>>>>>> Stashed changes
=======
>>>>>>> Stashed changes
=======
>>>>>>> Stashed changes
=======
>>>>>>> Stashed changes
=======
>>>>>>> eab985c52d058dc92abc75034bc790079131ce75
<<<<<<< div
=======
=======
>>>>>>> main
>>>>>>> Stashed changes
=======
>>>>>>> main
>>>>>>> Stashed changes
>>>>>>> head
        """
        try:
            anthropic_settings = AnthropicSettings.create(
                api_key=api_key,
                chat_model_id=ai_model_id,
                env_file_path=env_file_path,
                env_file_encoding=env_file_encoding,
            )
        except ValidationError as ex:
            raise ServiceInitializationError("Failed to create Anthropic settings.", ex) from ex
<<<<<<< HEAD
<<<<<<< div
=======
<<<<<<< Updated upstream
<<<<<<< Updated upstream
>>>>>>> head
<<<<<<< Updated upstream
<<<<<<< Updated upstream
<<<<<<< Updated upstream
<<<<<<< Updated upstream
<<<<<<< Updated upstream
<<<<<<< Updated upstream
=======
<<<<<<< HEAD
>>>>>>> Stashed changes
=======
<<<<<<< HEAD
>>>>>>> Stashed changes
=======
<<<<<<< HEAD
>>>>>>> Stashed changes
=======
<<<<<<< HEAD
>>>>>>> Stashed changes
=======
<<<<<<< HEAD
>>>>>>> Stashed changes
<<<<<<< Updated upstream

=======
        
>>>>>>> Stashed changes
<<<<<<< Updated upstream
<<<<<<< Updated upstream
<<<<<<< Updated upstream
<<<<<<< Updated upstream
<<<<<<< Updated upstream
=======
=======
>>>>>>> Stashed changes
=======
>>>>>>> Stashed changes
=======
=======
<<<<<<< HEAD
<<<<<<< Updated upstream
=======
>>>>>>> Stashed changes
=======
>>>>>>> Stashed changes

=======
        
>>>>>>> Stashed changes
<<<<<<< Updated upstream
<<<<<<< Updated upstream
>>>>>>> Stashed changes
=======
>>>>>>> Stashed changes
=======
>>>>>>> Stashed changes
=======
>>>>>>> Stashed changes
=======

        

>>>>>>> main
<<<<<<< Updated upstream
<<<<<<< Updated upstream
<<<<<<< Updated upstream
<<<<<<< Updated upstream
<<<<<<< Updated upstream
<<<<<<< Updated upstream
<<<<<<< Updated upstream
=======
>>>>>>> Stashed changes
=======
>>>>>>> Stashed changes
>>>>>>> Stashed changes
=======
>>>>>>> Stashed changes
=======
>>>>>>> Stashed changes
=======
>>>>>>> Stashed changes
=======
>>>>>>> Stashed changes
=======

        

>>>>>>> eab985c52d058dc92abc75034bc790079131ce75
=======
>>>>>>> Stashed changes
=======
>>>>>>> Stashed changes
<<<<<<< div
=======

        

>>>>>>> eab985c52d058dc92abc75034bc790079131ce75
=======
>>>>>>> head
        if not anthropic_settings.chat_model_id:
            raise ServiceInitializationError("The Anthropic chat model ID is required.")

        if not async_client:
            async_client = AsyncAnthropic(
                api_key=anthropic_settings.api_key.get_secret_value(),
            )

        super().__init__(
            async_client=async_client,
            service_id=service_id or anthropic_settings.chat_model_id,
            ai_model_id=anthropic_settings.chat_model_id,
        )

<<<<<<< HEAD
<<<<<<< div
=======
<<<<<<< Updated upstream
<<<<<<< Updated upstream
>>>>>>> head
<<<<<<< Updated upstream
<<<<<<< Updated upstream
<<<<<<< Updated upstream
<<<<<<< Updated upstream
<<<<<<< Updated upstream
<<<<<<< Updated upstream
=======
=======
<<<<<<< HEAD
>>>>>>> Stashed changes
>>>>>>> Stashed changes
=======
<<<<<<< HEAD
>>>>>>> Stashed changes
=======
<<<<<<< HEAD
>>>>>>> Stashed changes
=======
<<<<<<< HEAD
>>>>>>> Stashed changes
=======
<<<<<<< HEAD
>>>>>>> Stashed changes
=======
<<<<<<< HEAD
>>>>>>> Stashed changes
=======
>>>>>>> Stashed changes
<<<<<<< main
<<<<<<< Updated upstream
    @override
    @trace_chat_completion(MODEL_PROVIDER_NAME)
=======
>>>>>>> Stashed changes
<<<<<<< Updated upstream
<<<<<<< Updated upstream
<<<<<<< Updated upstream
<<<<<<< Updated upstream
<<<<<<< Updated upstream
<<<<<<< Updated upstream
=======
=======
>>>>>>> Stashed changes
=======
>>>>>>> Stashed changes
=======
>>>>>>> Stashed changes
=======
>>>>>>> Stashed changes
=======
<<<<<<< Updated upstream
=======
>>>>>>> eab985c52d058dc92abc75034bc790079131ce75
<<<<<<< div
=======
=======
=======
>>>>>>> Stashed changes
>>>>>>> head
=======
>>>>>>> Stashed changes
=======
>>>>>>> Stashed changes
    @override
    @trace_chat_completion(MODEL_PROVIDER_NAME)
    @override
    @trace_chat_completion(MODEL_PROVIDER_NAME)
<<<<<<< div
=======
<<<<<<< Updated upstream
>>>>>>> head
<<<<<<< HEAD
>>>>>>> main
<<<<<<< Updated upstream
<<<<<<< Updated upstream
<<<<<<< Updated upstream
<<<<<<< Updated upstream
<<<<<<< Updated upstream
>>>>>>> Stashed changes
=======
>>>>>>> Stashed changes
=======
>>>>>>> Stashed changes
=======
>>>>>>> Stashed changes
=======
>>>>>>> Stashed changes
=======
>>>>>>> Stashed changes
=======
>>>>>>> eab985c52d058dc92abc75034bc790079131ce75
<<<<<<< div
=======
=======
>>>>>>> main
>>>>>>> Stashed changes
>>>>>>> head
    async def get_chat_message_contents(
        self,
        chat_history: "ChatHistory",
        settings: "PromptExecutionSettings",
        **kwargs: Any,
<<<<<<< HEAD
<<<<<<< div
=======
<<<<<<< Updated upstream
>>>>>>> head
<<<<<<< Updated upstream
<<<<<<< Updated upstream
<<<<<<< Updated upstream
<<<<<<< Updated upstream
<<<<<<< Updated upstream
<<<<<<< Updated upstream
=======
<<<<<<< HEAD
>>>>>>> Stashed changes
=======
<<<<<<< HEAD
>>>>>>> Stashed changes
=======
<<<<<<< HEAD
>>>>>>> Stashed changes
=======
<<<<<<< HEAD
>>>>>>> Stashed changes
=======
<<<<<<< HEAD
>>>>>>> Stashed changes
=======
<<<<<<< HEAD
>>>>>>> Stashed changes
<<<<<<< Updated upstream
=======
>>>>>>> Stashed changes
    ) -> list["ChatMessageContent"]:
=======
    ) -> list["ChatMessageContent"]: 
>>>>>>> Stashed changes
<<<<<<< Updated upstream
<<<<<<< Updated upstream
<<<<<<< Updated upstream
<<<<<<< Updated upstream
<<<<<<< Updated upstream
<<<<<<< Updated upstream
=======
=======
>>>>>>> Stashed changes
=======
>>>>>>> Stashed changes
=======
>>>>>>> Stashed changes
=======
>>>>>>> Stashed changes
=======
=======
<<<<<<< main
<<<<<<< Updated upstream
    @override
    @trace_chat_completion(MODEL_PROVIDER_NAME)
=======
>>>>>>> Stashed changes
=======
    @override
    @trace_chat_completion(MODEL_PROVIDER_NAME)
    @override
    @trace_chat_completion(MODEL_PROVIDER_NAME)
>>>>>>> main
    async def get_chat_message_contents(
        self,
        chat_history: "ChatHistory",
        settings: "PromptExecutionSettings",
        **kwargs: Any,
<<<<<<< HEAD
<<<<<<< Updated upstream
    ) -> list["ChatMessageContent"]:
=======
    ) -> list["ChatMessageContent"]: 
>>>>>>> Stashed changes
>>>>>>> Stashed changes
=======
    ) -> list["ChatMessageContent"]:
    ) -> list["ChatMessageContent"]: 
    ) -> list["ChatMessageContent"]:
>>>>>>> main
<<<<<<< Updated upstream
<<<<<<< Updated upstream
<<<<<<< Updated upstream
<<<<<<< Updated upstream
<<<<<<< Updated upstream
<<<<<<< Updated upstream
<<<<<<< Updated upstream
=======
>>>>>>> Stashed changes
>>>>>>> Stashed changes
=======
>>>>>>> Stashed changes
=======
>>>>>>> Stashed changes
=======
>>>>>>> Stashed changes
=======
>>>>>>> Stashed changes
=======
    ) -> list["ChatMessageContent"]:
    ) -> list["ChatMessageContent"]: 
    ) -> list["ChatMessageContent"]:
>>>>>>> eab985c52d058dc92abc75034bc790079131ce75
=======
>>>>>>> Stashed changes
=======
>>>>>>> Stashed changes
<<<<<<< div
=======
    ) -> list["ChatMessageContent"]:
    ) -> list["ChatMessageContent"]: 
    ) -> list["ChatMessageContent"]:
>>>>>>> eab985c52d058dc92abc75034bc790079131ce75
=======
>>>>>>> head
        """Executes a chat completion request and returns the result.

        Args:
            chat_history: The chat history to use for the chat completion.
            settings: The settings to use for the chat completion request.
            kwargs: The optional arguments.

        Returns:
            The completion result(s).
        """
<<<<<<< HEAD
<<<<<<< div
=======
<<<<<<< Updated upstream
<<<<<<< Updated upstream
>>>>>>> head
<<<<<<< Updated upstream
<<<<<<< Updated upstream
<<<<<<< Updated upstream
<<<<<<< Updated upstream
<<<<<<< Updated upstream
<<<<<<< Updated upstream
=======
=======
=======
>>>>>>> Stashed changes
=======
>>>>>>> Stashed changes
=======
>>>>>>> Stashed changes
=======
>>>>>>> Stashed changes
=======
>>>>>>> Stashed changes
<<<<<<< HEAD
=======
=======
>>>>>>> main
<<<<<<< Updated upstream
<<<<<<< Updated upstream
<<<<<<< Updated upstream
<<<<<<< Updated upstream
<<<<<<< Updated upstream
>>>>>>> Stashed changes
=======
>>>>>>> Stashed changes
=======
>>>>>>> Stashed changes
=======
>>>>>>> Stashed changes
=======
>>>>>>> Stashed changes
=======
>>>>>>> Stashed changes
=======
>>>>>>> eab985c52d058dc92abc75034bc790079131ce75
<<<<<<< div
=======
=======
=======
=======
>>>>>>> main
>>>>>>> Stashed changes
=======
=======
=======
>>>>>>> main
>>>>>>> Stashed changes
>>>>>>> head
    # region Overriding base class methods

    # Override from AIServiceClientBase
    @override
    def get_prompt_execution_settings_class(self) -> type["PromptExecutionSettings"]:
        return AnthropicChatPromptExecutionSettings

    @override
    def _update_function_choice_settings_callback(
        self,
    ) -> Callable[[FunctionCallChoiceConfiguration, "PromptExecutionSettings", FunctionChoiceType], None]:
        return update_settings_from_function_call_configuration

    @override
    def _reset_function_choice_settings(self, settings: "PromptExecutionSettings") -> None:
        if hasattr(settings, "tool_choice"):
            settings.tool_choice = None
        if hasattr(settings, "tools"):
            settings.tools = None

    @override
    @trace_chat_completion(MODEL_PROVIDER_NAME)
    async def _inner_get_chat_message_contents(
        self,
        chat_history: "ChatHistory",
        settings: "PromptExecutionSettings",
    ) -> list["ChatMessageContent"]:
<<<<<<< HEAD
<<<<<<< div
=======
<<<<<<< Updated upstream
<<<<<<< Updated upstream
>>>>>>> head
<<<<<<< Updated upstream
<<<<<<< Updated upstream
<<<<<<< Updated upstream
<<<<<<< Updated upstream
<<<<<<< Updated upstream
<<<<<<< Updated upstream
>>>>>>> upstream/main
=======
=======
>>>>>>> Stashed changes
=======
>>>>>>> Stashed changes
=======
>>>>>>> Stashed changes
=======
>>>>>>> Stashed changes
=======
>>>>>>> Stashed changes
<<<<<<< HEAD
>>>>>>> upstream/main
=======
>>>>>>> main
<<<<<<< Updated upstream
<<<<<<< Updated upstream
<<<<<<< Updated upstream
<<<<<<< Updated upstream
<<<<<<< Updated upstream
>>>>>>> Stashed changes
=======
>>>>>>> Stashed changes
=======
>>>>>>> Stashed changes
=======
>>>>>>> Stashed changes
=======
>>>>>>> Stashed changes
=======
>>>>>>> Stashed changes
=======
>>>>>>> eab985c52d058dc92abc75034bc790079131ce75
<<<<<<< div
=======
=======
>>>>>>> upstream/main
=======
>>>>>>> main
>>>>>>> Stashed changes
=======
>>>>>>> upstream/main
=======
>>>>>>> main
>>>>>>> Stashed changes
>>>>>>> head
        if not isinstance(settings, AnthropicChatPromptExecutionSettings):
            settings = self.get_prompt_execution_settings_from_settings(settings)
        assert isinstance(settings, AnthropicChatPromptExecutionSettings)  # nosec

        settings.ai_model_id = settings.ai_model_id or self.ai_model_id
        settings.messages = self._prepare_chat_history_for_request(chat_history)
        try:
            response = await self.async_client.messages.create(**settings.prepare_settings_dict())
        except Exception as ex:
            raise ServiceResponseException(
                f"{type(self)} service failed to complete the prompt",
                ex,
<<<<<<< HEAD
<<<<<<< div
=======
<<<<<<< Updated upstream
<<<<<<< Updated upstream
>>>>>>> head
<<<<<<< Updated upstream
<<<<<<< Updated upstream
<<<<<<< Updated upstream
<<<<<<< Updated upstream
<<<<<<< Updated upstream
<<<<<<< Updated upstream
=======
<<<<<<< HEAD
>>>>>>> Stashed changes
=======
<<<<<<< HEAD
>>>>>>> Stashed changes
=======
<<<<<<< HEAD
>>>>>>> Stashed changes
=======
<<<<<<< HEAD
>>>>>>> Stashed changes
=======
<<<<<<< HEAD
>>>>>>> Stashed changes
=======
<<<<<<< HEAD
>>>>>>> Stashed changes
<<<<<<< Updated upstream
=======
>>>>>>> Stashed changes
=======
>>>>>>> Stashed changes
            ) from ex

=======
        ) from ex
        
>>>>>>> Stashed changes
<<<<<<< Updated upstream
<<<<<<< Updated upstream
<<<<<<< Updated upstream
<<<<<<< Updated upstream
<<<<<<< Updated upstream
<<<<<<< Updated upstream
<<<<<<< Updated upstream
<<<<<<< Updated upstream
=======
=======
>>>>>>> Stashed changes
=======
>>>>>>> Stashed changes
=======
>>>>>>> Stashed changes
=======
>>>>>>> Stashed changes
=======
>>>>>>> Stashed changes
=======
>>>>>>> Stashed changes
=======
=======
>>>>>>> eab985c52d058dc92abc75034bc790079131ce75
<<<<<<< div
=======
=======
=======
>>>>>>> Stashed changes
=======
=======
>>>>>>> Stashed changes
>>>>>>> head
            ) from ex

        ) from ex
        
            ) from ex

<<<<<<< div
=======
<<<<<<< Updated upstream
<<<<<<< Updated upstream
>>>>>>> head
<<<<<<< HEAD
>>>>>>> main
<<<<<<< Updated upstream
<<<<<<< Updated upstream
<<<<<<< Updated upstream
<<<<<<< Updated upstream
<<<<<<< Updated upstream
>>>>>>> Stashed changes
=======
>>>>>>> Stashed changes
=======
>>>>>>> Stashed changes
=======
>>>>>>> Stashed changes
=======
>>>>>>> Stashed changes
=======
>>>>>>> Stashed changes
=======
>>>>>>> eab985c52d058dc92abc75034bc790079131ce75
<<<<<<< div
=======
=======
>>>>>>> main
>>>>>>> Stashed changes
>>>>>>> head
        metadata: dict[str, Any] = {"id": response.id}
        # Check if usage exists and has a value, then add it to the metadata
        if hasattr(response, "usage") and response.usage is not None:
            metadata["usage"] = response.usage

<<<<<<< HEAD
<<<<<<< Updated upstream
<<<<<<< Updated upstream
<<<<<<< Updated upstream
<<<<<<< Updated upstream
<<<<<<< Updated upstream
<<<<<<< Updated upstream
<<<<<<< Updated upstream
=======
<<<<<<< HEAD
>>>>>>> Stashed changes
=======
<<<<<<< HEAD
>>>>>>> Stashed changes
=======
<<<<<<< HEAD
>>>>>>> Stashed changes
=======
<<<<<<< HEAD
>>>>>>> Stashed changes
=======
<<<<<<< HEAD
>>>>>>> Stashed changes
=======
<<<<<<< HEAD
>>>>>>> Stashed changes
=======
>>>>>>> main
        metadata: dict[str, Any] = {"id": response.id}
        # Check if usage exists and has a value, then add it to the metadata
        if hasattr(response, "usage") and response.usage is not None:
            metadata["usage"] = response.usage

<<<<<<< HEAD
>>>>>>> Stashed changes
<<<<<<< Updated upstream
        return [
            self._create_chat_message_content(response, content_block, metadata) for content_block in response.content
        ]
<<<<<<< Updated upstream
<<<<<<< Updated upstream
<<<<<<< Updated upstream
<<<<<<< Updated upstream
<<<<<<< Updated upstream
<<<<<<< Updated upstream
<<<<<<< Updated upstream
=======
=======
>>>>>>> Stashed changes
=======
>>>>>>> Stashed changes
=======
>>>>>>> Stashed changes
=======
>>>>>>> Stashed changes
=======
>>>>>>> Stashed changes
=======
>>>>>>> Stashed changes
=======
=======
>>>>>>> eab985c52d058dc92abc75034bc790079131ce75
<<<<<<< div
=======
=======
>>>>>>> Stashed changes
=======
>>>>>>> head
        return [
            self._create_chat_message_content(response, content_block, metadata) for content_block in response.content
        ]
<<<<<<< Updated upstream
=======
>>>>>>> Stashed changes
        return [
            self._create_chat_message_content(response, content_block, metadata) for content_block in response.content
        ]
=======
>>>>>>> Stashed changes
        settings.messages, parsed_system_message = self._prepare_chat_history_for_request(chat_history)
        if settings.system is None and parsed_system_message is not None:
            settings.system = parsed_system_message

        return await self._send_chat_request(settings)
<<<<<<< div
=======
<<<<<<< Updated upstream
<<<<<<< Updated upstream
>>>>>>> head
<<<<<<< HEAD
>>>>>>> main
<<<<<<< Updated upstream
<<<<<<< Updated upstream
<<<<<<< Updated upstream
<<<<<<< Updated upstream
<<<<<<< Updated upstream
>>>>>>> Stashed changes
=======
>>>>>>> Stashed changes
=======
>>>>>>> Stashed changes
=======
>>>>>>> Stashed changes
=======
>>>>>>> Stashed changes
=======
>>>>>>> Stashed changes
=======
>>>>>>> eab985c52d058dc92abc75034bc790079131ce75
<<<<<<< div
=======
=======
>>>>>>> main
>>>>>>> Stashed changes
=======
>>>>>>> main
>>>>>>> Stashed changes
>>>>>>> head

    @override
    async def _inner_get_streaming_chat_message_contents(
        self,
<<<<<<< HEAD
<<<<<<< div
=======
<<<<<<< Updated upstream
<<<<<<< Updated upstream
>>>>>>> head
<<<<<<< Updated upstream
<<<<<<< Updated upstream
<<<<<<< Updated upstream
<<<<<<< Updated upstream
<<<<<<< Updated upstream
<<<<<<< Updated upstream
<<<<<<< main
=======
=======
>>>>>>> Stashed changes
=======
>>>>>>> Stashed changes
=======
>>>>>>> Stashed changes
=======
>>>>>>> Stashed changes
=======
>>>>>>> Stashed changes
<<<<<<< HEAD
<<<<<<< main
=======
>>>>>>> main
<<<<<<< Updated upstream
<<<<<<< Updated upstream
<<<<<<< Updated upstream
<<<<<<< Updated upstream
<<<<<<< Updated upstream
>>>>>>> Stashed changes
=======
>>>>>>> Stashed changes
=======
>>>>>>> Stashed changes
=======
>>>>>>> Stashed changes
=======
>>>>>>> Stashed changes
=======
>>>>>>> Stashed changes
=======
>>>>>>> eab985c52d058dc92abc75034bc790079131ce75
<<<<<<< div
=======
=======
<<<<<<< main
=======
>>>>>>> main
>>>>>>> Stashed changes
=======
<<<<<<< main
=======
>>>>>>> main
>>>>>>> Stashed changes
>>>>>>> head
        chat_history: ChatHistory,
        settings: PromptExecutionSettings,
        **kwargs: Any,
    ) -> AsyncGenerator[list[StreamingChatMessageContent], Any]:
<<<<<<< HEAD
<<<<<<< div
=======
<<<<<<< Updated upstream
<<<<<<< Updated upstream
>>>>>>> head
<<<<<<< Updated upstream
<<<<<<< Updated upstream
<<<<<<< Updated upstream
<<<<<<< Updated upstream
<<<<<<< Updated upstream
<<<<<<< Updated upstream
=======
=======
=======
>>>>>>> Stashed changes
=======
>>>>>>> Stashed changes
=======
>>>>>>> Stashed changes
=======
>>>>>>> Stashed changes
=======
>>>>>>> Stashed changes
<<<<<<< HEAD
=======
=======
>>>>>>> main
<<<<<<< Updated upstream
<<<<<<< Updated upstream
<<<<<<< Updated upstream
<<<<<<< Updated upstream
<<<<<<< Updated upstream
>>>>>>> Stashed changes
=======
>>>>>>> Stashed changes
=======
>>>>>>> Stashed changes
=======
>>>>>>> Stashed changes
=======
>>>>>>> Stashed changes
=======
>>>>>>> Stashed changes
=======
>>>>>>> eab985c52d058dc92abc75034bc790079131ce75
<<<<<<< div
=======
=======
=======
=======
>>>>>>> main
>>>>>>> Stashed changes
=======
=======
=======
>>>>>>> main
>>>>>>> Stashed changes
>>>>>>> head
        return [self._create_chat_message_content(response, content_block, metadata) 
                for content_block in response.content]
        
    async def get_streaming_chat_message_contents(
        self,
        chat_history: ChatHistory,
<<<<<<< HEAD
<<<<<<< div
=======
<<<<<<< Updated upstream
<<<<<<< Updated upstream
>>>>>>> head
<<<<<<< Updated upstream
<<<<<<< Updated upstream
<<<<<<< Updated upstream
<<<<<<< Updated upstream
<<<<<<< Updated upstream
<<<<<<< Updated upstream
=======
<<<<<<< HEAD
>>>>>>> Stashed changes
=======
<<<<<<< HEAD
>>>>>>> Stashed changes
=======
<<<<<<< HEAD
>>>>>>> Stashed changes
=======
<<<<<<< HEAD
>>>>>>> Stashed changes
=======
<<<<<<< HEAD
>>>>>>> Stashed changes
=======
<<<<<<< HEAD
>>>>>>> Stashed changes
=======
>>>>>>> Stashed changes
=======
>>>>>>> Stashed changes
        settings: PromptExecutionSettings, 
        **kwargs: Any,
    ) -> AsyncGenerator[list[StreamingChatMessageContent], Any]: 
>>>>>>> Stashed changes
<<<<<<< Updated upstream
<<<<<<< Updated upstream
<<<<<<< Updated upstream
<<<<<<< Updated upstream
<<<<<<< Updated upstream
<<<<<<< Updated upstream
<<<<<<< Updated upstream
<<<<<<< Updated upstream
=======
>>>>>>> Stashed changes
=======
=======
>>>>>>> Stashed changes
=======
>>>>>>> Stashed changes
=======
>>>>>>> Stashed changes
=======
>>>>>>> Stashed changes
=======
<<<<<<< Updated upstream
=======
>>>>>>> eab985c52d058dc92abc75034bc790079131ce75
=======
=======
>>>>>>> Stashed changes
=======
=======
<<<<<<< div
>>>>>>> eab985c52d058dc92abc75034bc790079131ce75
=======
>>>>>>> Stashed changes
>>>>>>> head
=======
>>>>>>> Stashed changes
=======
>>>>>>> Stashed changes
        settings: PromptExecutionSettings,
        **kwargs: Any,
    ) -> AsyncGenerator[list[StreamingChatMessageContent], Any]: 
    ) -> AsyncGenerator[list[StreamingChatMessageContent], Any]:
<<<<<<< div
=======
<<<<<<< Updated upstream
<<<<<<< Updated upstream
>>>>>>> head
<<<<<<< HEAD
>>>>>>> main
<<<<<<< Updated upstream
<<<<<<< Updated upstream
<<<<<<< Updated upstream
<<<<<<< Updated upstream
<<<<<<< Updated upstream
>>>>>>> Stashed changes
=======
>>>>>>> Stashed changes
=======
>>>>>>> Stashed changes
=======
>>>>>>> Stashed changes
=======
>>>>>>> Stashed changes
=======
>>>>>>> Stashed changes
=======
>>>>>>> eab985c52d058dc92abc75034bc790079131ce75
<<<<<<< div
=======
=======
>>>>>>> main
>>>>>>> Stashed changes
=======
>>>>>>> main
>>>>>>> Stashed changes
>>>>>>> head
        """Executes a streaming chat completion request and returns the result.

        Args:
            chat_history: The chat history to use for the chat completion.
            settings: The settings to use for the chat completion request.
            kwargs: The optional arguments.

<<<<<<< Updated upstream
        Yields:
            A stream of StreamingChatMessageContent.
<<<<<<< Updated upstream
        """
<<<<<<< HEAD
<<<<<<< div
=======
<<<<<<< Updated upstream
>>>>>>> head
<<<<<<< Updated upstream
<<<<<<< Updated upstream
<<<<<<< Updated upstream
<<<<<<< Updated upstream
<<<<<<< Updated upstream
=======
<<<<<<< HEAD
>>>>>>> Stashed changes
=======
<<<<<<< HEAD
>>>>>>> Stashed changes
=======
<<<<<<< HEAD
>>>>>>> Stashed changes
=======
<<<<<<< HEAD
>>>>>>> Stashed changes
=======
<<<<<<< HEAD
>>>>>>> Stashed changes
=======
<<<<<<< Updated upstream
=======
        """
<<<<<<< HEAD
>>>>>>> Stashed changes
>>>>>>> Stashed changes
=======
        chat_history: "ChatHistory",
        settings: "PromptExecutionSettings",
    ) -> AsyncGenerator[list["StreamingChatMessageContent"], Any]:
>>>>>>> upstream/main
<<<<<<< Updated upstream
<<<<<<< Updated upstream
<<<<<<< Updated upstream
<<<<<<< Updated upstream
<<<<<<< Updated upstream
<<<<<<< Updated upstream
=======
=======
>>>>>>> Stashed changes
=======
>>>>>>> Stashed changes
=======
>>>>>>> Stashed changes
=======
>>>>>>> Stashed changes
=======
>>>>>>> Stashed changes
=======
        chat_history: "ChatHistory",
        settings: "PromptExecutionSettings",
    ) -> AsyncGenerator[list["StreamingChatMessageContent"], Any]:
>>>>>>> main
<<<<<<< Updated upstream
<<<<<<< Updated upstream
<<<<<<< Updated upstream
<<<<<<< Updated upstream
<<<<<<< Updated upstream
>>>>>>> Stashed changes
=======
>>>>>>> Stashed changes
=======
>>>>>>> Stashed changes
=======
>>>>>>> Stashed changes
=======
>>>>>>> Stashed changes
=======
        chat_history: "ChatHistory",
        settings: "PromptExecutionSettings",
    ) -> AsyncGenerator[list["StreamingChatMessageContent"], Any]:
>>>>>>> eab985c52d058dc92abc75034bc790079131ce75
=======
>>>>>>> Stashed changes
<<<<<<< div
=======
        chat_history: "ChatHistory",
        settings: "PromptExecutionSettings",
    ) -> AsyncGenerator[list["StreamingChatMessageContent"], Any]:
>>>>>>> eab985c52d058dc92abc75034bc790079131ce75
=======
>>>>>>> head
        if not isinstance(settings, AnthropicChatPromptExecutionSettings):
            settings = self.get_prompt_execution_settings_from_settings(settings)
        assert isinstance(settings, AnthropicChatPromptExecutionSettings)  # nosec

<<<<<<< HEAD
<<<<<<< div
=======
<<<<<<< Updated upstream
>>>>>>> head
<<<<<<< Updated upstream
<<<<<<< Updated upstream
<<<<<<< Updated upstream
<<<<<<< Updated upstream
<<<<<<< Updated upstream
<<<<<<< Updated upstream
=======
=======
>>>>>>> Stashed changes
=======
>>>>>>> Stashed changes
=======
>>>>>>> Stashed changes
<<<<<<< HEAD
=======
        settings.messages, parsed_system_message = self._prepare_chat_history_for_request(chat_history, stream=True)
>>>>>>> main
<<<<<<< Updated upstream
<<<<<<< Updated upstream
<<<<<<< Updated upstream
>>>>>>> Stashed changes
=======
>>>>>>> Stashed changes
=======
>>>>>>> Stashed changes
=======
=======
>>>>>>> Stashed changes
<<<<<<< HEAD
=======
        settings.messages, parsed_system_message = self._prepare_chat_history_for_request(chat_history, stream=True)
>>>>>>> main
<<<<<<< Updated upstream
>>>>>>> Stashed changes
=======
>>>>>>> Stashed changes
=======
>>>>>>> Stashed changes
=======
        settings.messages, parsed_system_message = self._prepare_chat_history_for_request(chat_history, stream=True)
>>>>>>> eab985c52d058dc92abc75034bc790079131ce75
<<<<<<< div
=======
=======
=======
        settings.messages, parsed_system_message = self._prepare_chat_history_for_request(chat_history, stream=True)
>>>>>>> main
>>>>>>> Stashed changes
>>>>>>> head
        settings.ai_model_id = settings.ai_model_id or self.ai_model_id
        settings.messages = self._prepare_chat_history_for_request(chat_history)
        try:
            async with self.async_client.messages.stream(**settings.prepare_settings_dict()) as stream:
                author_role = None
                metadata: dict[str, Any] = {"usage": {}, "id": None}
                content_block_idx = 0
<<<<<<< HEAD
<<<<<<< div
=======
<<<<<<< Updated upstream
>>>>>>> head
<<<<<<< Updated upstream
<<<<<<< Updated upstream
<<<<<<< Updated upstream
<<<<<<< Updated upstream
<<<<<<< Updated upstream
<<<<<<< Updated upstream
=======
<<<<<<< HEAD
>>>>>>> Stashed changes
=======
<<<<<<< HEAD
>>>>>>> Stashed changes
=======
<<<<<<< HEAD
>>>>>>> Stashed changes
=======
<<<<<<< HEAD
>>>>>>> Stashed changes
=======
<<<<<<< HEAD
>>>>>>> Stashed changes
=======
<<<<<<< HEAD
>>>>>>> Stashed changes
<<<<<<< Updated upstream

=======
                
>>>>>>> Stashed changes
<<<<<<< Updated upstream
<<<<<<< Updated upstream
<<<<<<< Updated upstream
<<<<<<< Updated upstream
<<<<<<< Updated upstream
<<<<<<< Updated upstream
=======
=======
>>>>>>> Stashed changes
=======
>>>>>>> Stashed changes
=======
>>>>>>> Stashed changes
=======
>>>>>>> Stashed changes
=======
>>>>>>> Stashed changes
=======

                

>>>>>>> main
<<<<<<< Updated upstream
<<<<<<< Updated upstream
<<<<<<< Updated upstream
<<<<<<< Updated upstream
<<<<<<< Updated upstream
>>>>>>> Stashed changes
=======
>>>>>>> Stashed changes
=======
>>>>>>> Stashed changes
=======
>>>>>>> Stashed changes
=======
>>>>>>> Stashed changes
=======
=======

=======
                
>>>>>>> Stashed changes
>>>>>>> Stashed changes
=======

                

<<<<<<< Updated upstream
>>>>>>> eab985c52d058dc92abc75034bc790079131ce75
=======
>>>>>>> main
>>>>>>> Stashed changes
<<<<<<< div
=======

                

>>>>>>> eab985c52d058dc92abc75034bc790079131ce75
=======
>>>>>>> head
                async for stream_event in stream:
                    if isinstance(stream_event, RawMessageStartEvent):
                        author_role = stream_event.message.role
                        metadata["usage"]["input_tokens"] = stream_event.message.usage.input_tokens
                        metadata["id"] = stream_event.message.id
                    elif isinstance(stream_event, (RawContentBlockDeltaEvent, RawMessageDeltaEvent)):
<<<<<<< HEAD
<<<<<<< Updated upstream
<<<<<<< Updated upstream
<<<<<<< Updated upstream
<<<<<<< Updated upstream
<<<<<<< Updated upstream
<<<<<<< Updated upstream
<<<<<<< Updated upstream
=======
=======
>>>>>>> Stashed changes
=======
>>>>>>> Stashed changes
=======
>>>>>>> Stashed changes
=======
>>>>>>> Stashed changes
<<<<<<< HEAD
<<<<<<< Updated upstream
=======
>>>>>>> main
<<<<<<< Updated upstream
<<<<<<< Updated upstream
<<<<<<< Updated upstream
<<<<<<< Updated upstream
>>>>>>> Stashed changes
=======
>>>>>>> Stashed changes
=======
>>>>>>> Stashed changes
=======
>>>>>>> Stashed changes
=======
>>>>>>> Stashed changes
=======
>>>>>>> eab985c52d058dc92abc75034bc790079131ce75
=======
=======
>>>>>>> main
>>>>>>> Stashed changes
                        yield [
                            self._create_streaming_chat_message_content(
                                stream_event, content_block_idx, author_role, metadata
                            )
                        ]
<<<<<<< HEAD
<<<<<<< Updated upstream
<<<<<<< Updated upstream
<<<<<<< Updated upstream
<<<<<<< Updated upstream
<<<<<<< Updated upstream
<<<<<<< Updated upstream
=======
=======
=======
>>>>>>> Stashed changes
=======
>>>>>>> Stashed changes
=======
>>>>>>> Stashed changes
<<<<<<< HEAD
=======
=======
>>>>>>> main
<<<<<<< Updated upstream
<<<<<<< Updated upstream
<<<<<<< Updated upstream
>>>>>>> Stashed changes
=======
>>>>>>> Stashed changes
=======
>>>>>>> Stashed changes
=======
>>>>>>> Stashed changes
                        yield [self._create_streaming_chat_message_content(stream_event, 
                                                                           content_block_idx, 
                                                                           author_role, 
                                                                           metadata)]
<<<<<<< Updated upstream
<<<<<<< Updated upstream
<<<<<<< Updated upstream
<<<<<<< Updated upstream
<<<<<<< Updated upstream
>>>>>>> Stashed changes
=======
<<<<<<< Updated upstream
=======
>>>>>>> Stashed changes
=======
>>>>>>> Stashed changes
=======
>>>>>>> Stashed changes
=======
>>>>>>> Stashed changes
=======
>>>>>>> Stashed changes
<<<<<<< HEAD
>>>>>>> Stashed changes
=======
>>>>>>> main
<<<<<<< Updated upstream
<<<<<<< Updated upstream
<<<<<<< Updated upstream
>>>>>>> Stashed changes
=======
>>>>>>> Stashed changes
=======
>>>>>>> Stashed changes
=======
>>>>>>> Stashed changes
=======
<<<<<<< HEAD
=======
=======
>>>>>>> main
=======
>>>>>>> eab985c52d058dc92abc75034bc790079131ce75
=======
=======
=======
>>>>>>> main
>>>>>>> Stashed changes
=======
        Yields:
            A stream of StreamingChatMessageContent.
        """
<<<<<<< HEAD
=======
        chat_history: "ChatHistory",
        settings: "PromptExecutionSettings",
    ) -> AsyncGenerator[list["StreamingChatMessageContent"], Any]:
>>>>>>> upstream/main
=======
        chat_history: "ChatHistory",
        settings: "PromptExecutionSettings",
        function_invoke_attempt: int = 0,
    ) -> AsyncGenerator[list["StreamingChatMessageContent"], Any]:
>>>>>>> main
        if not isinstance(settings, AnthropicChatPromptExecutionSettings):
            settings = self.get_prompt_execution_settings_from_settings(settings)
        assert isinstance(settings, AnthropicChatPromptExecutionSettings)  # nosec

<<<<<<< HEAD
=======
        settings.messages, parsed_system_message = self._prepare_chat_history_for_request(chat_history, stream=True)
>>>>>>> main
        settings.ai_model_id = settings.ai_model_id or self.ai_model_id
        settings.messages = self._prepare_chat_history_for_request(chat_history)
        try:
            async with self.async_client.messages.stream(**settings.prepare_settings_dict()) as stream:
                author_role = None
                metadata: dict[str, Any] = {"usage": {}, "id": None}
                content_block_idx = 0
<<<<<<< HEAD
<<<<<<< Updated upstream

=======
                
>>>>>>> Stashed changes
=======

                

>>>>>>> main
                async for stream_event in stream:
                    if isinstance(stream_event, RawMessageStartEvent):
                        author_role = stream_event.message.role
                        metadata["usage"]["input_tokens"] = stream_event.message.usage.input_tokens
                        metadata["id"] = stream_event.message.id
                    elif isinstance(stream_event, (RawContentBlockDeltaEvent, RawMessageDeltaEvent)):
<<<<<<< HEAD
<<<<<<< Updated upstream
=======
>>>>>>> main
<<<<<<< div
<<<<<<< Updated upstream
<<<<<<< Updated upstream
<<<<<<< Updated upstream
<<<<<<< Updated upstream
<<<<<<< Updated upstream
>>>>>>> Stashed changes
=======
>>>>>>> Stashed changes
=======
>>>>>>> Stashed changes
=======
>>>>>>> Stashed changes
=======
>>>>>>> Stashed changes
=======
>>>>>>> Stashed changes
=======
>>>>>>> eab985c52d058dc92abc75034bc790079131ce75
=======
>>>>>>> head
                        yield [
                            self._create_streaming_chat_message_content(
                                stream_event, content_block_idx, author_role, metadata
                            )
                        ]
<<<<<<< div
<<<<<<< HEAD
<<<<<<< Updated upstream
<<<<<<< Updated upstream
<<<<<<< Updated upstream
<<<<<<< Updated upstream
<<<<<<< Updated upstream
<<<<<<< Updated upstream
=======
=======
=======
>>>>>>> Stashed changes
=======
>>>>>>> Stashed changes
=======
>>>>>>> Stashed changes
=======
>>>>>>> head
<<<<<<< HEAD
=======
=======
>>>>>>> main
>>>>>>> Stashed changes
                        yield [self._create_streaming_chat_message_content(stream_event, 
                                                                           content_block_idx, 
                                                                           author_role, 
                                                                           metadata)]
<<<<<<< HEAD
<<<<<<< Updated upstream
<<<<<<< Updated upstream
<<<<<<< HEAD
>>>>>>> Stashed changes
=======
>>>>>>> main
>>>>>>> Stashed changes
=======
>>>>>>> eab985c52d058dc92abc75034bc790079131ce75
=======
>>>>>>> Stashed changes
=======
>>>>>>> main
>>>>>>> Stashed changes
=======
<<<<<<< Updated upstream
<<<<<<< div
=======
=======
>>>>>>> Stashed changes
>>>>>>> Stashed changes
<<<<<<< HEAD
=======
=======
>>>>>>> main
=======
>>>>>>> eab985c52d058dc92abc75034bc790079131ce75
                        yield [self._create_streaming_chat_message_content(stream_event, 
                                                                           content_block_idx, 
                                                                           author_role, 
                                                                           metadata)]
<<<<<<< HEAD
<<<<<<< HEAD
=======
>>>>>>> head
>>>>>>> Stashed changes
=======
>>>>>>> main
<<<<<<< Updated upstream
>>>>>>> Stashed changes
=======
>>>>>>> Stashed changes
<<<<<<< div
=======
>>>>>>> eab985c52d058dc92abc75034bc790079131ce75
=======
>>>>>>> head
                    elif isinstance(stream_event, ContentBlockStopEvent):
                        content_block_idx += 1
        except Exception as ex:
            raise ServiceResponseException(
                f"{type(self)} service failed to complete the request",
                ex,
            ) from ex

    # endregion

    def _create_chat_message_content(
<<<<<<< HEAD
<<<<<<< div
=======
<<<<<<< Updated upstream
<<<<<<< Updated upstream
>>>>>>> head
<<<<<<< Updated upstream
<<<<<<< Updated upstream
<<<<<<< Updated upstream
<<<<<<< Updated upstream
<<<<<<< Updated upstream
<<<<<<< Updated upstream
=======
<<<<<<< HEAD
>>>>>>> Stashed changes
=======
<<<<<<< HEAD
>>>>>>> Stashed changes
=======
<<<<<<< HEAD
>>>>>>> Stashed changes
=======
<<<<<<< HEAD
>>>>>>> Stashed changes
=======
<<<<<<< HEAD
>>>>>>> Stashed changes
=======
<<<<<<< HEAD
>>>>>>> Stashed changes
<<<<<<< Updated upstream
=======
>>>>>>> Stashed changes
=======
>>>>>>> Stashed changes
        self, response: Message, content: TextBlock, response_metadata: dict[str, Any]
    ) -> "ChatMessageContent":
        """Create a chat message content object."""
        items: list[ITEM_TYPES] = []

=======
<<<<<<< Updated upstream
<<<<<<< Updated upstream
<<<<<<< Updated upstream
<<<<<<< Updated upstream
<<<<<<< Updated upstream
<<<<<<< Updated upstream
<<<<<<< Updated upstream
<<<<<<< Updated upstream
=======
=======
>>>>>>> Stashed changes
=======
>>>>>>> Stashed changes
=======
>>>>>>> Stashed changes
=======
>>>>>>> Stashed changes
=======
>>>>>>> Stashed changes
=======
>>>>>>> Stashed changes
=======
=======
>>>>>>> eab985c52d058dc92abc75034bc790079131ce75
=======
=======
>>>>>>> Stashed changes
=======
=======
<<<<<<< div
>>>>>>> eab985c52d058dc92abc75034bc790079131ce75
=======
>>>>>>> Stashed changes
>>>>>>> head
        self, response: Message, content: TextBlock, response_metadata: dict[str, Any]
        if settings.system is None and parsed_system_message is not None:
            settings.system = parsed_system_message

        response = self._send_chat_stream_request(settings, function_invoke_attempt)
        if not isinstance(response, AsyncGenerator):
            raise ServiceInvalidResponseError("Expected an AsyncGenerator response.")

        async for message in response:
            yield message

    @override
    def _prepare_chat_history_for_request(
        self,
        chat_history: "ChatHistory",
        role_key: str = "role",
        content_key: str = "content",
        stream: bool = False,
    ) -> tuple[list[dict[str, Any]], str | None]:
        """Prepare the chat history for an Anthropic request.

        Allowing customization of the key names for role/author, and optionally overriding the role.

        Args:
            chat_history: The chat history to prepare.
            role_key: The key name for the role/author.
            content_key: The key name for the content/message.
            stream: Whether the request is for a streaming chat.

        Returns:
            A tuple containing the prepared chat history and the first SYSTEM message content.
        """
        system_message_content = None
        system_message_count = 0
        formatted_messages: list[dict[str, Any]] = []
        for i in range(len(chat_history)):
            prev_message = chat_history[i - 1] if i > 0 else None
            curr_message = chat_history[i]
            if curr_message.role == AuthorRole.SYSTEM:
                # Skip system messages after the first one is found
                if system_message_count == 0:
                    system_message_content = curr_message.content
                system_message_count += 1
            elif curr_message.role == AuthorRole.USER or curr_message.role == AuthorRole.ASSISTANT:
                formatted_messages.append(MESSAGE_CONVERTERS[curr_message.role](curr_message))
            elif curr_message.role == AuthorRole.TOOL:
                if prev_message is None:
                    # Under no circumstances should a tool message be the first message in the chat history
                    raise ServiceInvalidRequestError("Tool message found without a preceding message.")
                if prev_message.role == AuthorRole.USER or prev_message.role == AuthorRole.SYSTEM:
                    # A tool message should not be found after a user or system message
                    # Please NOTE that in SK there are the USER role and the TOOL role, but in Anthropic
                    # the tool messages are considered as USER messages. We are checking against the SK roles.
                    raise ServiceInvalidRequestError("Tool message found after a user or system message.")

                formatted_message = MESSAGE_CONVERTERS[curr_message.role](curr_message)
                if prev_message.role == AuthorRole.ASSISTANT:
                    # The first tool message after an assistant message should be a new message
                    formatted_messages.append(formatted_message)
                else:
                    # Append the tool message to the previous tool message.
                    # This indicates that the assistant message requested multiple parallel tool calls.
                    # Anthropic requires that parallel Tool messages are grouped together in a single message.
                    formatted_messages[-1][content_key] += formatted_message[content_key]
            else:
                raise ServiceInvalidRequestError(f"Unsupported role in chat history: {curr_message.role}")

        if system_message_count > 1:
            logger.warning(
                "Anthropic service only supports one system message, but %s system messages were found."
                " Only the first system message will be included in the request.",
                system_message_count,
            )

        return formatted_messages, system_message_content

    # endregion

    def _create_chat_message_content(
<<<<<<< Updated upstream
<<<<<<< Updated upstream
        self, response: Message, response_metadata: dict[str, Any]
    ) -> "ChatMessageContent":
        """Create a chat message content object."""
        items: list[ITEM_TYPES] = []
        items += self._get_tool_calls_from_message(response)

<<<<<<< HEAD
>>>>>>> main
<<<<<<< Updated upstream
<<<<<<< Updated upstream
<<<<<<< Updated upstream
<<<<<<< Updated upstream
<<<<<<< Updated upstream
>>>>>>> Stashed changes
=======
>>>>>>> Stashed changes
=======
>>>>>>> Stashed changes
=======
>>>>>>> Stashed changes
=======
>>>>>>> Stashed changes
=======
>>>>>>> Stashed changes
=======
>>>>>>> eab985c52d058dc92abc75034bc790079131ce75
        self, 
        response: Message, 
        content: TextBlock, 
        response_metadata: dict[str, Any]
    ) -> "ChatMessageContent":
<<<<<<< Updated upstream
        """Create a chat message content object."""
        items: list[ITEM_TYPES] = []
        
<<<<<<< HEAD
<<<<<<< Updated upstream
<<<<<<< Updated upstream
<<<<<<< Updated upstream
<<<<<<< Updated upstream
<<<<<<< Updated upstream
>>>>>>> Stashed changes
        if content.text:
            items.append(TextContent(text=content.text))
=======
=======
>>>>>>> Stashed changes
=======
>>>>>>> Stashed changes
=======
>>>>>>> Stashed changes
=======
>>>>>>> Stashed changes
=======
        """Create a chat message content object."""
        items: list[ITEM_TYPES] = []
        
>>>>>>> Stashed changes
<<<<<<< HEAD
>>>>>>> Stashed changes
        if content.text:
            items.append(TextContent(text=content.text))
=======
=======
>>>>>>> eab985c52d058dc92abc75034bc790079131ce75
        self, response: Message, content: TextBlock, response_metadata: dict[str, Any]
    ) -> "ChatMessageContent":
        """Create a chat message content object."""
        items: list[ITEM_TYPES] = []

        if content.text:
            items.append(TextContent(text=content.text))
        for content_block in response.content:
            if isinstance(content_block, TextBlock):
                items.append(TextContent(text=content_block.text))
<<<<<<< HEAD
>>>>>>> main
<<<<<<< Updated upstream
<<<<<<< Updated upstream
<<<<<<< Updated upstream
<<<<<<< Updated upstream
<<<<<<< Updated upstream
>>>>>>> Stashed changes
=======
>>>>>>> Stashed changes
=======
>>>>>>> Stashed changes
=======
>>>>>>> Stashed changes
=======
>>>>>>> Stashed changes
=======
>>>>>>> Stashed changes
=======
>>>>>>> eab985c52d058dc92abc75034bc790079131ce75

        finish_reason = None
        if response.stop_reason:
            finish_reason = ANTHROPIC_TO_SEMANTIC_KERNEL_FINISH_REASON_MAP[response.stop_reason]
<<<<<<< HEAD
<<<<<<< Updated upstream
<<<<<<< Updated upstream
<<<<<<< Updated upstream
<<<<<<< Updated upstream
<<<<<<< Updated upstream
<<<<<<< Updated upstream
=======
<<<<<<< HEAD
>>>>>>> Stashed changes
=======
<<<<<<< HEAD
>>>>>>> Stashed changes
=======
<<<<<<< HEAD
>>>>>>> Stashed changes
=======
<<<<<<< HEAD
>>>>>>> Stashed changes
=======
<<<<<<< HEAD
>>>>>>> Stashed changes
=======
<<<<<<< HEAD
>>>>>>> Stashed changes
<<<<<<< Updated upstream

=======
        
>>>>>>> Stashed changes
<<<<<<< Updated upstream
<<<<<<< Updated upstream
<<<<<<< Updated upstream
<<<<<<< Updated upstream
<<<<<<< Updated upstream
<<<<<<< Updated upstream
=======
=======
>>>>>>> Stashed changes
=======
>>>>>>> Stashed changes
=======
>>>>>>> Stashed changes
=======
>>>>>>> Stashed changes
=======
>>>>>>> Stashed changes
=======

        

>>>>>>> main
<<<<<<< Updated upstream
<<<<<<< Updated upstream
<<<<<<< Updated upstream
<<<<<<< Updated upstream
<<<<<<< Updated upstream
>>>>>>> Stashed changes
=======
>>>>>>> Stashed changes
=======
>>>>>>> Stashed changes
=======
>>>>>>> Stashed changes
=======
>>>>>>> Stashed changes
=======
=======
=======
>>>>>>> Stashed changes
        self, response: Message, response_metadata: dict[str, Any]
    ) -> "ChatMessageContent":
        """Create a chat message content object."""
        items: list[ITEM_TYPES] = []
        items += self._get_tool_calls_from_message(response)

>>>>>>> main
        self, 
        response: Message, 
        content: TextBlock, 
        response_metadata: dict[str, Any]
    ) -> "ChatMessageContent":
        """Create a chat message content object."""
        items: list[ITEM_TYPES] = []
        
<<<<<<< HEAD
>>>>>>> Stashed changes
        if content.text:
            items.append(TextContent(text=content.text))
=======
        self, response: Message, content: TextBlock, response_metadata: dict[str, Any]
    ) -> "ChatMessageContent":
        """Create a chat message content object."""
        items: list[ITEM_TYPES] = []

        if content.text:
            items.append(TextContent(text=content.text))
        for content_block in response.content:
            if isinstance(content_block, TextBlock):
                items.append(TextContent(text=content_block.text))
>>>>>>> main

        finish_reason = None
        if response.stop_reason:
            finish_reason = ANTHROPIC_TO_SEMANTIC_KERNEL_FINISH_REASON_MAP[response.stop_reason]
<<<<<<< HEAD
<<<<<<< Updated upstream

=======
        
>>>>>>> Stashed changes
<<<<<<< Updated upstream
>>>>>>> Stashed changes
=======

        

<<<<<<< Updated upstream
>>>>>>> eab985c52d058dc92abc75034bc790079131ce75
=======
>>>>>>> main
>>>>>>> Stashed changes
=======
=======

        

>>>>>>> main
>>>>>>> Stashed changes
<<<<<<< div
=======

        

>>>>>>> eab985c52d058dc92abc75034bc790079131ce75
=======
>>>>>>> head
        return ChatMessageContent(
            inner_content=response,
            ai_model_id=self.ai_model_id,
            metadata=response_metadata,
<<<<<<< HEAD
<<<<<<< div
=======
<<<<<<< Updated upstream
<<<<<<< Updated upstream
>>>>>>> head
<<<<<<< Updated upstream
<<<<<<< Updated upstream
<<<<<<< Updated upstream
<<<<<<< Updated upstream
<<<<<<< Updated upstream
<<<<<<< Updated upstream
            role=AuthorRole(response.role),
=======
=======
>>>>>>> Stashed changes
=======
>>>>>>> Stashed changes
=======
>>>>>>> Stashed changes
=======
>>>>>>> Stashed changes
=======
>>>>>>> Stashed changes
<<<<<<< HEAD
=======
>>>>>>> Stashed changes
=======
>>>>>>> Stashed changes
            role=AuthorRole(response.role),
=======
            role=AuthorRole.ASSISTANT,
>>>>>>> main
<<<<<<< Updated upstream
<<<<<<< Updated upstream
<<<<<<< Updated upstream
<<<<<<< Updated upstream
<<<<<<< Updated upstream
<<<<<<< Updated upstream
<<<<<<< Updated upstream
=======
>>>>>>> Stashed changes
>>>>>>> Stashed changes
=======
>>>>>>> Stashed changes
=======
>>>>>>> Stashed changes
=======
>>>>>>> Stashed changes
=======
>>>>>>> Stashed changes
=======
            role=AuthorRole.ASSISTANT,
>>>>>>> eab985c52d058dc92abc75034bc790079131ce75
<<<<<<< div
=======
=======
>>>>>>> Stashed changes
=======
>>>>>>> Stashed changes
>>>>>>> head
            items=items,
            finish_reason=finish_reason,
        )

    def _create_streaming_chat_message_content(
<<<<<<< HEAD
<<<<<<< div
=======
<<<<<<< Updated upstream
<<<<<<< Updated upstream
>>>>>>> head
<<<<<<< Updated upstream
<<<<<<< Updated upstream
<<<<<<< Updated upstream
<<<<<<< Updated upstream
<<<<<<< Updated upstream
<<<<<<< Updated upstream
=======
<<<<<<< HEAD
>>>>>>> Stashed changes
=======
<<<<<<< HEAD
>>>>>>> Stashed changes
=======
<<<<<<< HEAD
>>>>>>> Stashed changes
=======
<<<<<<< HEAD
>>>>>>> Stashed changes
=======
<<<<<<< HEAD
>>>>>>> Stashed changes
=======
<<<<<<< HEAD
>>>>>>> Stashed changes
<<<<<<< Updated upstream
=======
>>>>>>> Stashed changes
=======
>>>>>>> Stashed changes
        self,
        stream_event: RawContentBlockDeltaEvent | RawMessageDeltaEvent,
        content_block_idx: int,
        role: str | None = None,
<<<<<<< Updated upstream
<<<<<<< Updated upstream
<<<<<<< Updated upstream
<<<<<<< Updated upstream
<<<<<<< Updated upstream
<<<<<<< Updated upstream
<<<<<<< Updated upstream
<<<<<<< Updated upstream
=======
=======
>>>>>>> Stashed changes
=======
>>>>>>> Stashed changes
=======
=======
=======
>>>>>>> Stashed changes
>>>>>>> Stashed changes
=======
>>>>>>> Stashed changes
=======
>>>>>>> Stashed changes
=======
>>>>>>> Stashed changes
=======
>>>>>>> Stashed changes
=======
        self,
        stream_event: TextEvent | ContentBlockStopEvent | RawMessageDeltaEvent,
>>>>>>> main
<<<<<<< Updated upstream
<<<<<<< Updated upstream
<<<<<<< Updated upstream
<<<<<<< Updated upstream
<<<<<<< Updated upstream
<<<<<<< Updated upstream
<<<<<<< Updated upstream
>>>>>>> Stashed changes
=======
=======
>>>>>>> Stashed changes
>>>>>>> Stashed changes
=======
>>>>>>> Stashed changes
=======
>>>>>>> Stashed changes
=======
>>>>>>> Stashed changes
=======
        self,
        stream_event: TextEvent | ContentBlockStopEvent | RawMessageDeltaEvent,
>>>>>>> eab985c52d058dc92abc75034bc790079131ce75
=======
>>>>>>> Stashed changes
=======
>>>>>>> Stashed changes
<<<<<<< div
=======
        self,
        stream_event: TextEvent | ContentBlockStopEvent | RawMessageDeltaEvent,
>>>>>>> eab985c52d058dc92abc75034bc790079131ce75
=======
>>>>>>> head
        metadata: dict[str, Any] = {},
        function_invoke_attempt: int = 0,
    ) -> StreamingChatMessageContent:
        """Create a streaming chat message content object from a choice."""
        text_content = ""

        if stream_event.delta and hasattr(stream_event.delta, "text"):
            text_content = stream_event.delta.text

        items: list[STREAMING_ITEM_TYPES] = [StreamingTextContent(choice_index=content_block_idx, text=text_content)]

<<<<<<< HEAD
<<<<<<< div
=======
<<<<<<< Updated upstream
<<<<<<< Updated upstream
>>>>>>> head
<<<<<<< Updated upstream
<<<<<<< Updated upstream
<<<<<<< Updated upstream
<<<<<<< Updated upstream
<<<<<<< Updated upstream
<<<<<<< Updated upstream
=======
=======
=======
>>>>>>> Stashed changes
=======
>>>>>>> Stashed changes
=======
>>>>>>> Stashed changes
=======
>>>>>>> Stashed changes
=======
>>>>>>> Stashed changes
<<<<<<< HEAD
=======
=======
>>>>>>> main
<<<<<<< Updated upstream
<<<<<<< Updated upstream
<<<<<<< Updated upstream
<<<<<<< Updated upstream
<<<<<<< Updated upstream
>>>>>>> Stashed changes
=======
>>>>>>> Stashed changes
=======
>>>>>>> Stashed changes
=======
>>>>>>> Stashed changes
=======
>>>>>>> Stashed changes
=======
>>>>>>> Stashed changes
=======
>>>>>>> eab985c52d058dc92abc75034bc790079131ce75
<<<<<<< div
=======
=======
=======
=======
>>>>>>> main
>>>>>>> Stashed changes
=======
=======
=======
>>>>>>> main
>>>>>>> Stashed changes
>>>>>>> head
        self, 
        stream_event: RawContentBlockDeltaEvent | RawMessageDeltaEvent, 
        content_block_idx: int, 
        role: str | None = None, 
        metadata: dict[str, Any] = {}
    ) -> StreamingChatMessageContent:
        """Create a streaming chat message content object from a choice."""
        text_content = ""
<<<<<<< HEAD
<<<<<<< div
=======
<<<<<<< Updated upstream
<<<<<<< Updated upstream
>>>>>>> head
<<<<<<< Updated upstream
<<<<<<< Updated upstream
<<<<<<< Updated upstream
<<<<<<< Updated upstream
<<<<<<< Updated upstream
<<<<<<< Updated upstream
=======
<<<<<<< HEAD
>>>>>>> Stashed changes
=======
<<<<<<< HEAD
>>>>>>> Stashed changes
=======
<<<<<<< HEAD
>>>>>>> Stashed changes
=======
<<<<<<< HEAD
>>>>>>> Stashed changes
=======
<<<<<<< HEAD
>>>>>>> Stashed changes
=======
<<<<<<< HEAD
>>>>>>> Stashed changes
=======
>>>>>>> Stashed changes
=======
>>>>>>> Stashed changes
            
        if stream_event.delta and hasattr(stream_event.delta, "text"):
            text_content = stream_event.delta.text
        
        items: list[STREAMING_ITEM_TYPES] = [StreamingTextContent(choice_index=content_block_idx, text=text_content)]
        
>>>>>>> Stashed changes
        finish_reason = None
        if isinstance(stream_event, RawMessageDeltaEvent):
            if stream_event.delta.stop_reason:
                finish_reason = ANTHROPIC_TO_SEMANTIC_KERNEL_FINISH_REASON_MAP[stream_event.delta.stop_reason]

            metadata["usage"]["output_tokens"] = stream_event.usage.output_tokens

        return StreamingChatMessageContent(
            choice_index=content_block_idx,
            inner_content=stream_event,
            ai_model_id=self.ai_model_id,
            metadata=metadata,
            role=AuthorRole(role) if role else AuthorRole.ASSISTANT,
            finish_reason=finish_reason,
            items=items,
        )
<<<<<<< main
<<<<<<< Updated upstream
<<<<<<< Updated upstream
<<<<<<< Updated upstream
<<<<<<< Updated upstream
<<<<<<< Updated upstream
<<<<<<< Updated upstream
<<<<<<< Updated upstream
<<<<<<< Updated upstream
=======
=======
>>>>>>> Stashed changes
=======
>>>>>>> Stashed changes
=======
>>>>>>> Stashed changes
=======
>>>>>>> Stashed changes
=======
>>>>>>> Stashed changes
=======
>>>>>>> Stashed changes
=======
=======
>>>>>>> eab985c52d058dc92abc75034bc790079131ce75
=======
=======
>>>>>>> Stashed changes
=======
=======
<<<<<<< div
>>>>>>> eab985c52d058dc92abc75034bc790079131ce75
=======
>>>>>>> Stashed changes
>>>>>>> head

        if stream_event.delta and hasattr(stream_event.delta, "text"):
            text_content = stream_event.delta.text

        items: list[STREAMING_ITEM_TYPES] = [StreamingTextContent(choice_index=content_block_idx, text=text_content)]
        

        """Create a streaming chat message content object from a content block."""
        items: list[STREAMING_ITEM_TYPES] = []
        finish_reason = None

        if isinstance(stream_event, TextEvent):
            items.append(StreamingTextContent(choice_index=0, text=stream_event.text))
        elif (
            isinstance(stream_event, ContentBlockStopEvent)
            and hasattr(stream_event, "content_block")
            and stream_event.content_block.type == "tool_use"
        ):
            tool_use_block = stream_event.content_block
            items.append(
                FunctionCallContent(
                    id=tool_use_block.id,
                    index=stream_event.index,
                    name=tool_use_block.name,
                    arguments=json.dumps(tool_use_block.input) if tool_use_block.input else None,
                )
            )
        elif isinstance(stream_event, RawMessageDeltaEvent):
            finish_reason = ANTHROPIC_TO_SEMANTIC_KERNEL_FINISH_REASON_MAP[str(stream_event.delta.stop_reason)]
            metadata["usage"]["output_tokens"] = stream_event.usage.output_tokens

        return StreamingChatMessageContent(
            choice_index=0,
            inner_content=stream_event,
            ai_model_id=self.ai_model_id,
            metadata=metadata,
            role=AuthorRole.ASSISTANT,
            finish_reason=finish_reason,
            items=items,
            function_invoke_attempt=function_invoke_attempt,
        )
<<<<<<< div
=======
<<<<<<< Updated upstream
<<<<<<< Updated upstream
>>>>>>> head
<<<<<<< HEAD
>>>>>>> main
<<<<<<< Updated upstream
<<<<<<< Updated upstream
<<<<<<< Updated upstream
<<<<<<< Updated upstream
<<<<<<< Updated upstream
>>>>>>> Stashed changes
=======
>>>>>>> Stashed changes
=======
>>>>>>> Stashed changes
=======
>>>>>>> Stashed changes
=======
>>>>>>> Stashed changes
=======
>>>>>>> Stashed changes
=======
>>>>>>> eab985c52d058dc92abc75034bc790079131ce75
<<<<<<< div
=======
=======
>>>>>>> main
>>>>>>> Stashed changes
=======
>>>>>>> main
>>>>>>> Stashed changes
>>>>>>> head

    def get_prompt_execution_settings_class(self) -> "type[AnthropicChatPromptExecutionSettings]":
        """Create a request settings object."""
        return AnthropicChatPromptExecutionSettings
<<<<<<< HEAD
<<<<<<< div
=======
<<<<<<< Updated upstream
<<<<<<< Updated upstream
>>>>>>> head
<<<<<<< Updated upstream
<<<<<<< Updated upstream
<<<<<<< Updated upstream
<<<<<<< Updated upstream
<<<<<<< Updated upstream
<<<<<<< Updated upstream
=======
<<<<<<< HEAD
>>>>>>> Stashed changes
=======
<<<<<<< HEAD
>>>>>>> Stashed changes
=======
<<<<<<< HEAD
>>>>>>> Stashed changes
=======
<<<<<<< HEAD
>>>>>>> Stashed changes
=======
<<<<<<< HEAD
>>>>>>> Stashed changes
=======
<<<<<<< HEAD
>>>>>>> Stashed changes
<<<<<<< Updated upstream
=======
>>>>>>> Stashed changes
=======
>>>>>>> Stashed changes
=======
    
>>>>>>> Stashed changes
=======
>>>>>>> upstream/main
<<<<<<< Updated upstream
<<<<<<< Updated upstream
<<<<<<< Updated upstream
<<<<<<< Updated upstream
<<<<<<< Updated upstream
<<<<<<< Updated upstream
<<<<<<< Updated upstream
<<<<<<< Updated upstream
=======
=======
>>>>>>> Stashed changes
=======
>>>>>>> Stashed changes
=======
>>>>>>> Stashed changes
=======
>>>>>>> Stashed changes
=======
>>>>>>> Stashed changes
=======
>>>>>>> Stashed changes
=======
=======
>>>>>>> eab985c52d058dc92abc75034bc790079131ce75
=======
=======
>>>>>>> Stashed changes
=======
=======
<<<<<<< div
>>>>>>> eab985c52d058dc92abc75034bc790079131ce75
=======
>>>>>>> Stashed changes
>>>>>>> head
    

    async def _send_chat_request(self, settings: AnthropicChatPromptExecutionSettings) -> list["ChatMessageContent"]:
        """Send the chat request."""
        try:
            response = await self.async_client.messages.create(**settings.prepare_settings_dict())
        except Exception as ex:
            raise ServiceResponseException(
                f"{type(self)} service failed to complete the request",
                ex,
            ) from ex

        response_metadata: dict[str, Any] = {"id": response.id}
        if hasattr(response, "usage") and response.usage is not None:
            response_metadata["usage"] = response.usage

        return [self._create_chat_message_content(response, response_metadata)]

    async def _send_chat_stream_request(
        self,
        settings: AnthropicChatPromptExecutionSettings,
        function_invoke_attempt: int = 0,
    ) -> AsyncGenerator[list["StreamingChatMessageContent"], None]:
        """Send the chat stream request.

        The stream yields a sequence of stream events, which are used to create streaming chat message content:
        - RawMessageStartEvent is used to determine the message id and input tokens.
        - RawMessageDeltaEvent is used to determine the finish reason.
        - TextEvent is used to determine the text content and ContentBlockStopEvent is used to determine
            the tool use content.
        """
        try:
            async with self.async_client.messages.stream(**settings.prepare_settings_dict()) as stream:
                metadata: dict[str, Any] = {"usage": {}, "id": None}
                async for stream_event in stream:
                    if isinstance(stream_event, RawMessageStartEvent):
                        metadata["usage"]["input_tokens"] = stream_event.message.usage.input_tokens
                        metadata["id"] = stream_event.message.id
                    elif isinstance(stream_event, (TextEvent, RawMessageDeltaEvent)) or (
                        isinstance(stream_event, ContentBlockStopEvent)
                        and stream_event.content_block.type == "tool_use"
                    ):
                        yield [
                            self._create_streaming_chat_message_content(stream_event, metadata, function_invoke_attempt)
                        ]
        except Exception as ex:
            raise ServiceResponseException(
                f"{type(self)} service failed to complete the request",
                ex,
            ) from ex

    def _get_tool_calls_from_message(self, message: Message) -> list[FunctionCallContent]:
        """Get tool calls from a content blocks."""
        tool_calls: list[FunctionCallContent] = []

        for idx, content_block in enumerate(message.content):
            if isinstance(content_block, ToolUseBlock):
                tool_calls.append(
                    FunctionCallContent(
                        id=content_block.id,
                        index=idx,
                        name=content_block.name,
                        arguments=getattr(content_block, "input", None),
                    )
                )

<<<<<<< HEAD
        return tool_calls

    @override
    def _reset_function_choice_settings(self, settings: "PromptExecutionSettings") -> None:
        if hasattr(settings, "tool_choice"):
            settings.tool_choice = None
        if hasattr(settings, "tools"):
            settings.tools = None
<<<<<<< div
=======
<<<<<<< Updated upstream
<<<<<<< Updated upstream
>>>>>>> head
<<<<<<< HEAD
>>>>>>> main
<<<<<<< Updated upstream
<<<<<<< Updated upstream
<<<<<<< Updated upstream
<<<<<<< Updated upstream
<<<<<<< Updated upstream
>>>>>>> Stashed changes
=======
>>>>>>> Stashed changes
=======
>>>>>>> Stashed changes
=======
>>>>>>> Stashed changes
=======
>>>>>>> Stashed changes
=======
>>>>>>> Stashed changes
=======
>>>>>>> eab985c52d058dc92abc75034bc790079131ce75
<<<<<<< div
=======
=======
>>>>>>> main
>>>>>>> Stashed changes
=======
>>>>>>> main
>>>>>>> Stashed changes
>>>>>>> head
=======
        return tool_calls
>>>>>>> 926a5909
<|MERGE_RESOLUTION|>--- conflicted
+++ resolved
@@ -1,120 +1,13 @@
 # Copyright (c) Microsoft. All rights reserved.
 
-<<<<<<< HEAD
-<<<<<<< div
-=======
-<<<<<<< Updated upstream
-<<<<<<< Updated upstream
->>>>>>> head
-<<<<<<< Updated upstream
-<<<<<<< Updated upstream
-<<<<<<< Updated upstream
-<<<<<<< Updated upstream
-<<<<<<< Updated upstream
-<<<<<<< Updated upstream
 import logging
-<<<<<<< Updated upstream
-=======
-=======
->>>>>>> Stashed changes
-=======
->>>>>>> Stashed changes
-=======
->>>>>>> Stashed changes
-=======
->>>>>>> Stashed changes
-=======
->>>>>>> Stashed changes
-<<<<<<< HEAD
-=======
->>>>>>> Stashed changes
-=======
->>>>>>> Stashed changes
-import logging
-<<<<<<< Updated upstream
-=======
 import json
-import logging
->>>>>>> main
-<<<<<<< Updated upstream
-<<<<<<< Updated upstream
-<<<<<<< Updated upstream
-<<<<<<< Updated upstream
-<<<<<<< Updated upstream
-<<<<<<< Updated upstream
-<<<<<<< Updated upstream
-=======
->>>>>>> Stashed changes
->>>>>>> Stashed changes
-=======
->>>>>>> Stashed changes
-=======
->>>>>>> Stashed changes
-=======
->>>>>>> Stashed changes
-=======
->>>>>>> Stashed changes
-=======
-import json
-import logging
->>>>>>> eab985c52d058dc92abc75034bc790079131ce75
-=======
->>>>>>> Stashed changes
-=======
->>>>>>> Stashed changes
-<<<<<<< div
-=======
-import json
-import logging
->>>>>>> eab985c52d058dc92abc75034bc790079131ce75
-=======
->>>>>>> head
 import sys
-from collections.abc import AsyncGenerator
-from typing import Any, ClassVar
 
 if sys.version_info >= (3, 12):
     from typing import override  # pragma: no cover
 else:
     from typing_extensions import override  # pragma: no cover
-<<<<<<< HEAD
-<<<<<<< div
-=======
-<<<<<<< Updated upstream
-<<<<<<< Updated upstream
->>>>>>> head
-<<<<<<< Updated upstream
-<<<<<<< Updated upstream
-<<<<<<< Updated upstream
-<<<<<<< Updated upstream
-<<<<<<< Updated upstream
-<<<<<<< Updated upstream
-=======
-<<<<<<< HEAD
->>>>>>> Stashed changes
-=======
-<<<<<<< HEAD
->>>>>>> Stashed changes
-=======
-<<<<<<< HEAD
->>>>>>> Stashed changes
-=======
-<<<<<<< HEAD
->>>>>>> Stashed changes
-=======
-<<<<<<< HEAD
->>>>>>> Stashed changes
-=======
-<<<<<<< HEAD
->>>>>>> Stashed changes
-=======
->>>>>>> Stashed changes
-=======
->>>>>>> Stashed changes
-=======
-from collections.abc import AsyncGenerator
-from typing import Any
->>>>>>> Stashed changes
 
 from anthropic import AsyncAnthropic
 from anthropic.types import (
@@ -124,46 +17,6 @@
     RawMessageDeltaEvent,
     RawMessageStartEvent,
     TextBlock,
-<<<<<<< Updated upstream
-<<<<<<< Updated upstream
-<<<<<<< Updated upstream
-<<<<<<< Updated upstream
-<<<<<<< Updated upstream
-<<<<<<< Updated upstream
-<<<<<<< Updated upstream
-<<<<<<< Updated upstream
-=======
-=======
->>>>>>> Stashed changes
-=======
->>>>>>> Stashed changes
-=======
->>>>>>> Stashed changes
-=======
->>>>>>> Stashed changes
-=======
->>>>>>> Stashed changes
-=======
-=======
->>>>>>> eab985c52d058dc92abc75034bc790079131ce75
-=======
-=======
->>>>>>> Stashed changes
-=======
-<<<<<<< Updated upstream
-=======
-<<<<<<< div
->>>>>>> eab985c52d058dc92abc75034bc790079131ce75
-=======
->>>>>>> Stashed changes
->>>>>>> head
-=======
->>>>>>> Stashed changes
-=======
->>>>>>> Stashed changes
-from collections.abc import AsyncGenerator
-from typing import Any
-import sys
 from collections.abc import AsyncGenerator, Callable
 from typing import Any, ClassVar
 
@@ -181,40 +34,6 @@
     RawMessageStartEvent,
     TextBlock,
     ToolUseBlock,
-<<<<<<< div
-=======
-<<<<<<< Updated upstream
-<<<<<<< Updated upstream
->>>>>>> head
-<<<<<<< HEAD
->>>>>>> main
-<<<<<<< Updated upstream
-<<<<<<< Updated upstream
-<<<<<<< Updated upstream
-<<<<<<< Updated upstream
-<<<<<<< Updated upstream
->>>>>>> Stashed changes
-=======
->>>>>>> Stashed changes
-=======
->>>>>>> Stashed changes
-=======
->>>>>>> Stashed changes
-=======
->>>>>>> Stashed changes
-=======
->>>>>>> Stashed changes
-=======
->>>>>>> eab985c52d058dc92abc75034bc790079131ce75
-<<<<<<< div
-=======
-=======
->>>>>>> main
->>>>>>> Stashed changes
-=======
->>>>>>> main
->>>>>>> Stashed changes
->>>>>>> head
 )
 from pydantic import ValidationError
 
@@ -227,180 +46,28 @@
 )
 from semantic_kernel.connectors.ai.anthropic.settings.anthropic_settings import AnthropicSettings
 from semantic_kernel.connectors.ai.chat_completion_client_base import ChatCompletionClientBase
-<<<<<<< HEAD
-<<<<<<< div
-=======
-<<<<<<< Updated upstream
-<<<<<<< Updated upstream
->>>>>>> head
-<<<<<<< Updated upstream
-<<<<<<< Updated upstream
-<<<<<<< Updated upstream
-<<<<<<< Updated upstream
-<<<<<<< Updated upstream
-<<<<<<< Updated upstream
 from semantic_kernel.connectors.ai.prompt_execution_settings import PromptExecutionSettings
 from semantic_kernel.contents.chat_history import ChatHistory
 from semantic_kernel.contents.chat_message_content import ITEM_TYPES, ChatMessageContent
-=======
-=======
->>>>>>> Stashed changes
-=======
->>>>>>> Stashed changes
-=======
->>>>>>> Stashed changes
-=======
->>>>>>> Stashed changes
-=======
->>>>>>> Stashed changes
-<<<<<<< HEAD
-=======
->>>>>>> Stashed changes
-=======
->>>>>>> Stashed changes
 from semantic_kernel.connectors.ai.prompt_execution_settings import PromptExecutionSettings
 from semantic_kernel.contents.chat_history import ChatHistory
 from semantic_kernel.contents.chat_message_content import ITEM_TYPES, ChatMessageContent
-=======
-<<<<<<< div
-=======
->>>>>>> eab985c52d058dc92abc75034bc790079131ce75
-=======
-<<<<<<< Updated upstream
-<<<<<<< Updated upstream
-=======
->>>>>>> eab985c52d058dc92abc75034bc790079131ce75
-=======
->>>>>>> Stashed changes
-=======
->>>>>>> Stashed changes
->>>>>>> head
 from semantic_kernel.connectors.ai.function_call_choice_configuration import FunctionCallChoiceConfiguration
 from semantic_kernel.connectors.ai.function_choice_behavior import FunctionChoiceType
 from semantic_kernel.connectors.ai.prompt_execution_settings import PromptExecutionSettings
 from semantic_kernel.contents.chat_history import ChatHistory
 from semantic_kernel.contents.chat_message_content import ITEM_TYPES, ChatMessageContent
 from semantic_kernel.contents.function_call_content import FunctionCallContent
-<<<<<<< HEAD
 from semantic_kernel.contents.function_result_content import FunctionResultContent
-<<<<<<< div
-=======
-<<<<<<< Updated upstream
-<<<<<<< Updated upstream
->>>>>>> head
-<<<<<<< HEAD
->>>>>>> main
-<<<<<<< Updated upstream
-<<<<<<< Updated upstream
-<<<<<<< Updated upstream
-<<<<<<< Updated upstream
-<<<<<<< Updated upstream
->>>>>>> Stashed changes
-=======
->>>>>>> Stashed changes
-=======
->>>>>>> Stashed changes
-=======
->>>>>>> Stashed changes
-=======
->>>>>>> Stashed changes
-=======
->>>>>>> Stashed changes
-=======
->>>>>>> eab985c52d058dc92abc75034bc790079131ce75
-<<<<<<< div
-=======
-=======
->>>>>>> main
->>>>>>> Stashed changes
-=======
->>>>>>> main
->>>>>>> Stashed changes
->>>>>>> head
-=======
->>>>>>> 926a5909
 from semantic_kernel.contents.streaming_chat_message_content import ITEM_TYPES as STREAMING_ITEM_TYPES
 from semantic_kernel.contents.streaming_chat_message_content import StreamingChatMessageContent
 from semantic_kernel.contents.streaming_text_content import StreamingTextContent
 from semantic_kernel.contents.text_content import TextContent
 from semantic_kernel.contents.utils.author_role import AuthorRole
 from semantic_kernel.contents.utils.finish_reason import FinishReason as SemanticKernelFinishReason
-<<<<<<< HEAD
-<<<<<<< div
-=======
-<<<<<<< Updated upstream
-<<<<<<< Updated upstream
->>>>>>> head
-<<<<<<< Updated upstream
-<<<<<<< Updated upstream
-<<<<<<< Updated upstream
-<<<<<<< Updated upstream
-<<<<<<< Updated upstream
-<<<<<<< Updated upstream
-=======
-<<<<<<< HEAD
->>>>>>> Stashed changes
-=======
-<<<<<<< HEAD
->>>>>>> Stashed changes
-=======
-<<<<<<< HEAD
->>>>>>> Stashed changes
-=======
-<<<<<<< HEAD
->>>>>>> Stashed changes
-=======
-<<<<<<< HEAD
->>>>>>> Stashed changes
-=======
-<<<<<<< HEAD
->>>>>>> Stashed changes
-<<<<<<< Updated upstream
-=======
->>>>>>> Stashed changes
-=======
->>>>>>> Stashed changes
 from semantic_kernel.exceptions.service_exceptions import ServiceInitializationError, ServiceResponseException
 from semantic_kernel.utils.experimental_decorator import experimental_class
 from semantic_kernel.utils.telemetry.model_diagnostics.decorators import trace_chat_completion
-=======
-<<<<<<< Updated upstream
-<<<<<<< Updated upstream
-<<<<<<< Updated upstream
-<<<<<<< Updated upstream
-<<<<<<< Updated upstream
-<<<<<<< Updated upstream
-<<<<<<< Updated upstream
-<<<<<<< Updated upstream
-=======
->>>>>>> Stashed changes
-=======
-=======
->>>>>>> Stashed changes
-=======
->>>>>>> Stashed changes
-=======
->>>>>>> Stashed changes
-=======
->>>>>>> Stashed changes
-=======
-<<<<<<< Updated upstream
-=======
->>>>>>> eab985c52d058dc92abc75034bc790079131ce75
-=======
-=======
->>>>>>> Stashed changes
-=======
-=======
-<<<<<<< div
->>>>>>> eab985c52d058dc92abc75034bc790079131ce75
-=======
->>>>>>> Stashed changes
->>>>>>> head
-=======
->>>>>>> Stashed changes
-=======
->>>>>>> Stashed changes
 from semantic_kernel.exceptions.service_exceptions import ServiceInitializationError, ServiceResponseException
 from semantic_kernel.exceptions.service_exceptions import (
     ServiceInitializationError,
@@ -410,117 +77,20 @@
 )
 from semantic_kernel.utils.experimental_decorator import experimental_class
 from semantic_kernel.utils.telemetry.model_diagnostics.decorators import trace_chat_completion
-<<<<<<< div
-=======
-<<<<<<< Updated upstream
-<<<<<<< Updated upstream
->>>>>>> head
-<<<<<<< HEAD
->>>>>>> main
-<<<<<<< Updated upstream
-<<<<<<< Updated upstream
-<<<<<<< Updated upstream
-<<<<<<< Updated upstream
-<<<<<<< Updated upstream
->>>>>>> Stashed changes
-=======
->>>>>>> Stashed changes
-=======
->>>>>>> Stashed changes
-=======
->>>>>>> Stashed changes
-=======
->>>>>>> Stashed changes
-=======
->>>>>>> Stashed changes
-=======
->>>>>>> eab985c52d058dc92abc75034bc790079131ce75
-<<<<<<< div
-=======
-=======
->>>>>>> main
->>>>>>> Stashed changes
-=======
->>>>>>> main
->>>>>>> Stashed changes
->>>>>>> head
 from semantic_kernel.exceptions.service_exceptions import (
     ServiceInitializationError,
     ServiceResponseException,
 )
 from semantic_kernel.utils.experimental_decorator import experimental_class
-<<<<<<< HEAD
-<<<<<<< div
-=======
-<<<<<<< Updated upstream
-<<<<<<< Updated upstream
->>>>>>> head
-<<<<<<< Updated upstream
-<<<<<<< Updated upstream
-<<<<<<< Updated upstream
-<<<<<<< Updated upstream
-<<<<<<< Updated upstream
-<<<<<<< Updated upstream
->>>>>>> Stashed changes
-=======
-=======
->>>>>>> Stashed changes
-=======
->>>>>>> Stashed changes
-=======
->>>>>>> Stashed changes
-=======
->>>>>>> Stashed changes
-=======
->>>>>>> Stashed changes
-<<<<<<< HEAD
-=======
->>>>>>> Stashed changes
-=======
->>>>>>> Stashed changes
->>>>>>> Stashed changes
-=======
 from semantic_kernel.exceptions.service_exceptions import ServiceInitializationError, ServiceResponseException
 from semantic_kernel.utils.experimental_decorator import experimental_class
 from semantic_kernel.utils.telemetry.model_diagnostics.decorators import trace_chat_completion
->>>>>>> main
-<<<<<<< Updated upstream
-<<<<<<< Updated upstream
-<<<<<<< Updated upstream
-<<<<<<< Updated upstream
-<<<<<<< Updated upstream
-<<<<<<< Updated upstream
-<<<<<<< Updated upstream
-=======
->>>>>>> Stashed changes
-=======
->>>>>>> Stashed changes
->>>>>>> Stashed changes
-=======
->>>>>>> Stashed changes
-=======
->>>>>>> Stashed changes
-=======
->>>>>>> Stashed changes
-=======
->>>>>>> Stashed changes
-=======
 from semantic_kernel.exceptions.service_exceptions import ServiceInitializationError, ServiceResponseException
 from semantic_kernel.utils.experimental_decorator import experimental_class
 from semantic_kernel.utils.telemetry.model_diagnostics.decorators import trace_chat_completion
->>>>>>> eab985c52d058dc92abc75034bc790079131ce75
-=======
->>>>>>> Stashed changes
-=======
->>>>>>> Stashed changes
-<<<<<<< div
-=======
 from semantic_kernel.exceptions.service_exceptions import ServiceInitializationError, ServiceResponseException
 from semantic_kernel.utils.experimental_decorator import experimental_class
 from semantic_kernel.utils.telemetry.model_diagnostics.decorators import trace_chat_completion
->>>>>>> eab985c52d058dc92abc75034bc790079131ce75
-=======
->>>>>>> head
 
 # map finish reasons from Anthropic to Semantic Kernel
 ANTHROPIC_TO_SEMANTIC_KERNEL_FINISH_REASON_MAP = {
@@ -535,92 +105,15 @@
 @experimental_class
 class AnthropicChatCompletion(ChatCompletionClientBase):
     """Antropic ChatCompletion class."""
-
-<<<<<<< HEAD
-<<<<<<< div
-=======
-<<<<<<< Updated upstream
-<<<<<<< Updated upstream
->>>>>>> head
-<<<<<<< Updated upstream
-<<<<<<< Updated upstream
-<<<<<<< Updated upstream
-<<<<<<< Updated upstream
-<<<<<<< Updated upstream
-<<<<<<< Updated upstream
-=======
-<<<<<<< HEAD
->>>>>>> Stashed changes
-=======
-<<<<<<< HEAD
->>>>>>> Stashed changes
-=======
-<<<<<<< HEAD
->>>>>>> Stashed changes
-=======
-<<<<<<< HEAD
->>>>>>> Stashed changes
-=======
-<<<<<<< HEAD
->>>>>>> Stashed changes
-=======
-<<<<<<< HEAD
->>>>>>> Stashed changes
-<<<<<<< Updated upstream
-=======
->>>>>>> Stashed changes
     MODEL_PROVIDER_NAME: ClassVar[str] = "anthropic"
     SUPPORTS_FUNCTION_CALLING: ClassVar[bool] = False
 
     async_client: AsyncAnthropic
 
-=======
     MODEL_PROVIDER_NAME: ClassVar[str] = "anthropic"
     SUPPORTS_FUNCTION_CALLING: ClassVar[bool] = False
 
     async_client: AsyncAnthropic
-
->>>>>>> Stashed changes
-=======
-    async_client: AsyncAnthropic
-    
->>>>>>> Stashed changes
-<<<<<<< Updated upstream
-<<<<<<< Updated upstream
-<<<<<<< Updated upstream
-<<<<<<< Updated upstream
-<<<<<<< Updated upstream
-<<<<<<< Updated upstream
-<<<<<<< Updated upstream
-<<<<<<< Updated upstream
-=======
->>>>>>> Stashed changes
-=======
-=======
->>>>>>> Stashed changes
-=======
->>>>>>> Stashed changes
-=======
->>>>>>> Stashed changes
-=======
->>>>>>> Stashed changes
-=======
-<<<<<<< Updated upstream
-=======
->>>>>>> eab985c52d058dc92abc75034bc790079131ce75
-<<<<<<< div
-=======
-=======
-=======
->>>>>>> Stashed changes
-=======
-=======
->>>>>>> Stashed changes
->>>>>>> head
-=======
->>>>>>> Stashed changes
-=======
->>>>>>> Stashed changes
     MODEL_PROVIDER_NAME: ClassVar[str] = "anthropic"
     SUPPORTS_FUNCTION_CALLING: ClassVar[bool] = True
 
@@ -632,40 +125,6 @@
 
     async_client: AsyncAnthropic
 
-<<<<<<< div
-=======
-<<<<<<< Updated upstream
-<<<<<<< Updated upstream
->>>>>>> head
-<<<<<<< HEAD
->>>>>>> main
-<<<<<<< Updated upstream
-<<<<<<< Updated upstream
-<<<<<<< Updated upstream
-<<<<<<< Updated upstream
-<<<<<<< Updated upstream
->>>>>>> Stashed changes
-=======
->>>>>>> Stashed changes
-=======
->>>>>>> Stashed changes
-=======
->>>>>>> Stashed changes
-=======
->>>>>>> Stashed changes
-=======
->>>>>>> Stashed changes
-=======
->>>>>>> eab985c52d058dc92abc75034bc790079131ce75
-<<<<<<< div
-=======
-=======
->>>>>>> main
->>>>>>> Stashed changes
-=======
->>>>>>> main
->>>>>>> Stashed changes
->>>>>>> head
     def __init__(
         self,
         ai_model_id: str | None = None,
@@ -683,208 +142,10 @@
             service_id: Service ID tied to the execution settings.
             api_key: The optional API key to use. If provided will override,
                 the env vars or .env file value.
-<<<<<<< HEAD
-<<<<<<< div
-=======
-<<<<<<< Updated upstream
-<<<<<<< Updated upstream
->>>>>>> head
-<<<<<<< Updated upstream
-<<<<<<< Updated upstream
-<<<<<<< Updated upstream
-<<<<<<< Updated upstream
-<<<<<<< Updated upstream
-<<<<<<< Updated upstream
-<<<<<<< Updated upstream
-=======
-=======
->>>>>>> Stashed changes
-=======
->>>>>>> Stashed changes
-=======
->>>>>>> Stashed changes
-=======
->>>>>>> Stashed changes
-=======
->>>>>>> Stashed changes
-<<<<<<< HEAD
-<<<<<<< Updated upstream
-=======
->>>>>>> main
-<<<<<<< Updated upstream
-<<<<<<< Updated upstream
-<<<<<<< Updated upstream
-<<<<<<< Updated upstream
-<<<<<<< Updated upstream
->>>>>>> Stashed changes
-=======
->>>>>>> Stashed changes
-=======
->>>>>>> Stashed changes
-=======
->>>>>>> Stashed changes
-=======
->>>>>>> Stashed changes
-=======
->>>>>>> Stashed changes
-=======
->>>>>>> eab985c52d058dc92abc75034bc790079131ce75
-<<<<<<< div
-=======
-=======
-=======
->>>>>>> main
->>>>>>> Stashed changes
-=======
-=======
->>>>>>> main
->>>>>>> Stashed changes
->>>>>>> head
             async_client: An existing client to use.
             env_file_path: Use the environment settings file as a fallback
                 to environment variables.
             env_file_encoding: The encoding of the environment settings file.
-<<<<<<< HEAD
-<<<<<<< div
-=======
-<<<<<<< Updated upstream
-<<<<<<< Updated upstream
->>>>>>> head
-<<<<<<< Updated upstream
-<<<<<<< Updated upstream
-<<<<<<< Updated upstream
-<<<<<<< Updated upstream
-<<<<<<< Updated upstream
-<<<<<<< Updated upstream
-=======
-=======
-=======
->>>>>>> Stashed changes
-=======
->>>>>>> Stashed changes
-=======
->>>>>>> Stashed changes
-=======
->>>>>>> Stashed changes
-=======
->>>>>>> Stashed changes
-<<<<<<< HEAD
-=======
-=======
->>>>>>> main
-<<<<<<< Updated upstream
-<<<<<<< Updated upstream
-<<<<<<< Updated upstream
-<<<<<<< Updated upstream
-<<<<<<< Updated upstream
->>>>>>> Stashed changes
-=======
->>>>>>> Stashed changes
-=======
->>>>>>> Stashed changes
-=======
->>>>>>> Stashed changes
-=======
->>>>>>> Stashed changes
-=======
->>>>>>> Stashed changes
-=======
->>>>>>> eab985c52d058dc92abc75034bc790079131ce75
-<<<<<<< div
-=======
-=======
-=======
-=======
->>>>>>> main
->>>>>>> Stashed changes
-=======
-=======
-=======
->>>>>>> main
->>>>>>> Stashed changes
->>>>>>> head
-            async_client: An existing client to use. 
-            env_file_path: Use the environment settings file as a fallback
-                to environment variables. 
-            env_file_encoding: The encoding of the environment settings file. 
-<<<<<<< HEAD
-<<<<<<< div
-=======
-<<<<<<< Updated upstream
-<<<<<<< Updated upstream
->>>>>>> head
-<<<<<<< Updated upstream
-<<<<<<< Updated upstream
-<<<<<<< Updated upstream
-<<<<<<< Updated upstream
-<<<<<<< Updated upstream
-<<<<<<< Updated upstream
->>>>>>> Stashed changes
-=======
-=======
->>>>>>> Stashed changes
-=======
->>>>>>> Stashed changes
-=======
->>>>>>> Stashed changes
-=======
->>>>>>> Stashed changes
-=======
->>>>>>> Stashed changes
-<<<<<<< HEAD
->>>>>>> Stashed changes
-=======
-=======
->>>>>>> eab985c52d058dc92abc75034bc790079131ce75
-<<<<<<< div
-=======
-=======
->>>>>>> Stashed changes
-=======
->>>>>>> Stashed changes
-=======
->>>>>>> Stashed changes
-=======
->>>>>>> Stashed changes
->>>>>>> head
-            async_client: An existing client to use.
-            env_file_path: Use the environment settings file as a fallback
-                to environment variables.
-            env_file_encoding: The encoding of the environment settings file.
-<<<<<<< div
-=======
-<<<<<<< Updated upstream
-<<<<<<< Updated upstream
->>>>>>> head
-<<<<<<< HEAD
->>>>>>> main
-<<<<<<< Updated upstream
-<<<<<<< Updated upstream
-<<<<<<< Updated upstream
-<<<<<<< Updated upstream
-<<<<<<< Updated upstream
->>>>>>> Stashed changes
-=======
->>>>>>> Stashed changes
-=======
->>>>>>> Stashed changes
-=======
->>>>>>> Stashed changes
-=======
->>>>>>> Stashed changes
-=======
->>>>>>> Stashed changes
-=======
->>>>>>> eab985c52d058dc92abc75034bc790079131ce75
-<<<<<<< div
-=======
-=======
->>>>>>> main
->>>>>>> Stashed changes
-=======
->>>>>>> main
->>>>>>> Stashed changes
->>>>>>> head
         """
         try:
             anthropic_settings = AnthropicSettings.create(
@@ -895,111 +156,6 @@
             )
         except ValidationError as ex:
             raise ServiceInitializationError("Failed to create Anthropic settings.", ex) from ex
-<<<<<<< HEAD
-<<<<<<< div
-=======
-<<<<<<< Updated upstream
-<<<<<<< Updated upstream
->>>>>>> head
-<<<<<<< Updated upstream
-<<<<<<< Updated upstream
-<<<<<<< Updated upstream
-<<<<<<< Updated upstream
-<<<<<<< Updated upstream
-<<<<<<< Updated upstream
-=======
-<<<<<<< HEAD
->>>>>>> Stashed changes
-=======
-<<<<<<< HEAD
->>>>>>> Stashed changes
-=======
-<<<<<<< HEAD
->>>>>>> Stashed changes
-=======
-<<<<<<< HEAD
->>>>>>> Stashed changes
-=======
-<<<<<<< HEAD
->>>>>>> Stashed changes
-<<<<<<< Updated upstream
-
-=======
-        
->>>>>>> Stashed changes
-<<<<<<< Updated upstream
-<<<<<<< Updated upstream
-<<<<<<< Updated upstream
-<<<<<<< Updated upstream
-<<<<<<< Updated upstream
-=======
-=======
->>>>>>> Stashed changes
-=======
->>>>>>> Stashed changes
-=======
-=======
-<<<<<<< HEAD
-<<<<<<< Updated upstream
-=======
->>>>>>> Stashed changes
-=======
->>>>>>> Stashed changes
-
-=======
-        
->>>>>>> Stashed changes
-<<<<<<< Updated upstream
-<<<<<<< Updated upstream
->>>>>>> Stashed changes
-=======
->>>>>>> Stashed changes
-=======
->>>>>>> Stashed changes
-=======
->>>>>>> Stashed changes
-=======
-
-        
-
->>>>>>> main
-<<<<<<< Updated upstream
-<<<<<<< Updated upstream
-<<<<<<< Updated upstream
-<<<<<<< Updated upstream
-<<<<<<< Updated upstream
-<<<<<<< Updated upstream
-<<<<<<< Updated upstream
-=======
->>>>>>> Stashed changes
-=======
->>>>>>> Stashed changes
->>>>>>> Stashed changes
-=======
->>>>>>> Stashed changes
-=======
->>>>>>> Stashed changes
-=======
->>>>>>> Stashed changes
-=======
->>>>>>> Stashed changes
-=======
-
-        
-
->>>>>>> eab985c52d058dc92abc75034bc790079131ce75
-=======
->>>>>>> Stashed changes
-=======
->>>>>>> Stashed changes
-<<<<<<< div
-=======
-
-        
-
->>>>>>> eab985c52d058dc92abc75034bc790079131ce75
-=======
->>>>>>> head
         if not anthropic_settings.chat_model_id:
             raise ServiceInitializationError("The Anthropic chat model ID is required.")
 
@@ -1014,231 +170,20 @@
             ai_model_id=anthropic_settings.chat_model_id,
         )
 
-<<<<<<< HEAD
-<<<<<<< div
-=======
-<<<<<<< Updated upstream
-<<<<<<< Updated upstream
->>>>>>> head
-<<<<<<< Updated upstream
-<<<<<<< Updated upstream
-<<<<<<< Updated upstream
-<<<<<<< Updated upstream
-<<<<<<< Updated upstream
-<<<<<<< Updated upstream
-=======
-=======
-<<<<<<< HEAD
->>>>>>> Stashed changes
->>>>>>> Stashed changes
-=======
-<<<<<<< HEAD
->>>>>>> Stashed changes
-=======
-<<<<<<< HEAD
->>>>>>> Stashed changes
-=======
-<<<<<<< HEAD
->>>>>>> Stashed changes
-=======
-<<<<<<< HEAD
->>>>>>> Stashed changes
-=======
-<<<<<<< HEAD
->>>>>>> Stashed changes
-=======
->>>>>>> Stashed changes
-<<<<<<< main
-<<<<<<< Updated upstream
     @override
     @trace_chat_completion(MODEL_PROVIDER_NAME)
-=======
->>>>>>> Stashed changes
-<<<<<<< Updated upstream
-<<<<<<< Updated upstream
-<<<<<<< Updated upstream
-<<<<<<< Updated upstream
-<<<<<<< Updated upstream
-<<<<<<< Updated upstream
-=======
-=======
->>>>>>> Stashed changes
-=======
->>>>>>> Stashed changes
-=======
->>>>>>> Stashed changes
-=======
->>>>>>> Stashed changes
-=======
-<<<<<<< Updated upstream
-=======
->>>>>>> eab985c52d058dc92abc75034bc790079131ce75
-<<<<<<< div
-=======
-=======
-=======
->>>>>>> Stashed changes
->>>>>>> head
-=======
->>>>>>> Stashed changes
-=======
->>>>>>> Stashed changes
-    @override
-    @trace_chat_completion(MODEL_PROVIDER_NAME)
-    @override
-    @trace_chat_completion(MODEL_PROVIDER_NAME)
-<<<<<<< div
-=======
-<<<<<<< Updated upstream
->>>>>>> head
-<<<<<<< HEAD
->>>>>>> main
-<<<<<<< Updated upstream
-<<<<<<< Updated upstream
-<<<<<<< Updated upstream
-<<<<<<< Updated upstream
-<<<<<<< Updated upstream
->>>>>>> Stashed changes
-=======
->>>>>>> Stashed changes
-=======
->>>>>>> Stashed changes
-=======
->>>>>>> Stashed changes
-=======
->>>>>>> Stashed changes
-=======
->>>>>>> Stashed changes
-=======
->>>>>>> eab985c52d058dc92abc75034bc790079131ce75
-<<<<<<< div
-=======
-=======
->>>>>>> main
->>>>>>> Stashed changes
->>>>>>> head
     async def get_chat_message_contents(
         self,
         chat_history: "ChatHistory",
         settings: "PromptExecutionSettings",
         **kwargs: Any,
-<<<<<<< HEAD
-<<<<<<< div
-=======
-<<<<<<< Updated upstream
->>>>>>> head
-<<<<<<< Updated upstream
-<<<<<<< Updated upstream
-<<<<<<< Updated upstream
-<<<<<<< Updated upstream
-<<<<<<< Updated upstream
-<<<<<<< Updated upstream
-=======
-<<<<<<< HEAD
->>>>>>> Stashed changes
-=======
-<<<<<<< HEAD
->>>>>>> Stashed changes
-=======
-<<<<<<< HEAD
->>>>>>> Stashed changes
-=======
-<<<<<<< HEAD
->>>>>>> Stashed changes
-=======
-<<<<<<< HEAD
->>>>>>> Stashed changes
-=======
-<<<<<<< HEAD
->>>>>>> Stashed changes
-<<<<<<< Updated upstream
-=======
->>>>>>> Stashed changes
     ) -> list["ChatMessageContent"]:
-=======
-    ) -> list["ChatMessageContent"]: 
->>>>>>> Stashed changes
-<<<<<<< Updated upstream
-<<<<<<< Updated upstream
-<<<<<<< Updated upstream
-<<<<<<< Updated upstream
-<<<<<<< Updated upstream
-<<<<<<< Updated upstream
-=======
-=======
->>>>>>> Stashed changes
-=======
->>>>>>> Stashed changes
-=======
->>>>>>> Stashed changes
-=======
->>>>>>> Stashed changes
-=======
-=======
-<<<<<<< main
-<<<<<<< Updated upstream
-    @override
-    @trace_chat_completion(MODEL_PROVIDER_NAME)
-=======
->>>>>>> Stashed changes
-=======
-    @override
-    @trace_chat_completion(MODEL_PROVIDER_NAME)
-    @override
-    @trace_chat_completion(MODEL_PROVIDER_NAME)
->>>>>>> main
     async def get_chat_message_contents(
         self,
         chat_history: "ChatHistory",
         settings: "PromptExecutionSettings",
         **kwargs: Any,
-<<<<<<< HEAD
-<<<<<<< Updated upstream
     ) -> list["ChatMessageContent"]:
-=======
-    ) -> list["ChatMessageContent"]: 
->>>>>>> Stashed changes
->>>>>>> Stashed changes
-=======
-    ) -> list["ChatMessageContent"]:
-    ) -> list["ChatMessageContent"]: 
-    ) -> list["ChatMessageContent"]:
->>>>>>> main
-<<<<<<< Updated upstream
-<<<<<<< Updated upstream
-<<<<<<< Updated upstream
-<<<<<<< Updated upstream
-<<<<<<< Updated upstream
-<<<<<<< Updated upstream
-<<<<<<< Updated upstream
-=======
->>>>>>> Stashed changes
->>>>>>> Stashed changes
-=======
->>>>>>> Stashed changes
-=======
->>>>>>> Stashed changes
-=======
->>>>>>> Stashed changes
-=======
->>>>>>> Stashed changes
-=======
-    ) -> list["ChatMessageContent"]:
-    ) -> list["ChatMessageContent"]: 
-    ) -> list["ChatMessageContent"]:
->>>>>>> eab985c52d058dc92abc75034bc790079131ce75
-=======
->>>>>>> Stashed changes
-=======
->>>>>>> Stashed changes
-<<<<<<< div
-=======
-    ) -> list["ChatMessageContent"]:
-    ) -> list["ChatMessageContent"]: 
-    ) -> list["ChatMessageContent"]:
->>>>>>> eab985c52d058dc92abc75034bc790079131ce75
-=======
->>>>>>> head
         """Executes a chat completion request and returns the result.
 
         Args:
@@ -1249,65 +194,6 @@
         Returns:
             The completion result(s).
         """
-<<<<<<< HEAD
-<<<<<<< div
-=======
-<<<<<<< Updated upstream
-<<<<<<< Updated upstream
->>>>>>> head
-<<<<<<< Updated upstream
-<<<<<<< Updated upstream
-<<<<<<< Updated upstream
-<<<<<<< Updated upstream
-<<<<<<< Updated upstream
-<<<<<<< Updated upstream
-=======
-=======
-=======
->>>>>>> Stashed changes
-=======
->>>>>>> Stashed changes
-=======
->>>>>>> Stashed changes
-=======
->>>>>>> Stashed changes
-=======
->>>>>>> Stashed changes
-<<<<<<< HEAD
-=======
-=======
->>>>>>> main
-<<<<<<< Updated upstream
-<<<<<<< Updated upstream
-<<<<<<< Updated upstream
-<<<<<<< Updated upstream
-<<<<<<< Updated upstream
->>>>>>> Stashed changes
-=======
->>>>>>> Stashed changes
-=======
->>>>>>> Stashed changes
-=======
->>>>>>> Stashed changes
-=======
->>>>>>> Stashed changes
-=======
->>>>>>> Stashed changes
-=======
->>>>>>> eab985c52d058dc92abc75034bc790079131ce75
-<<<<<<< div
-=======
-=======
-=======
-=======
->>>>>>> main
->>>>>>> Stashed changes
-=======
-=======
-=======
->>>>>>> main
->>>>>>> Stashed changes
->>>>>>> head
     # region Overriding base class methods
 
     # Override from AIServiceClientBase
@@ -1335,65 +221,6 @@
         chat_history: "ChatHistory",
         settings: "PromptExecutionSettings",
     ) -> list["ChatMessageContent"]:
-<<<<<<< HEAD
-<<<<<<< div
-=======
-<<<<<<< Updated upstream
-<<<<<<< Updated upstream
->>>>>>> head
-<<<<<<< Updated upstream
-<<<<<<< Updated upstream
-<<<<<<< Updated upstream
-<<<<<<< Updated upstream
-<<<<<<< Updated upstream
-<<<<<<< Updated upstream
->>>>>>> upstream/main
-=======
-=======
->>>>>>> Stashed changes
-=======
->>>>>>> Stashed changes
-=======
->>>>>>> Stashed changes
-=======
->>>>>>> Stashed changes
-=======
->>>>>>> Stashed changes
-<<<<<<< HEAD
->>>>>>> upstream/main
-=======
->>>>>>> main
-<<<<<<< Updated upstream
-<<<<<<< Updated upstream
-<<<<<<< Updated upstream
-<<<<<<< Updated upstream
-<<<<<<< Updated upstream
->>>>>>> Stashed changes
-=======
->>>>>>> Stashed changes
-=======
->>>>>>> Stashed changes
-=======
->>>>>>> Stashed changes
-=======
->>>>>>> Stashed changes
-=======
->>>>>>> Stashed changes
-=======
->>>>>>> eab985c52d058dc92abc75034bc790079131ce75
-<<<<<<< div
-=======
-=======
->>>>>>> upstream/main
-=======
->>>>>>> main
->>>>>>> Stashed changes
-=======
->>>>>>> upstream/main
-=======
->>>>>>> main
->>>>>>> Stashed changes
->>>>>>> head
         if not isinstance(settings, AnthropicChatPromptExecutionSettings):
             settings = self.get_prompt_execution_settings_from_settings(settings)
         assert isinstance(settings, AnthropicChatPromptExecutionSettings)  # nosec
@@ -1406,485 +233,45 @@
             raise ServiceResponseException(
                 f"{type(self)} service failed to complete the prompt",
                 ex,
-<<<<<<< HEAD
-<<<<<<< div
-=======
-<<<<<<< Updated upstream
-<<<<<<< Updated upstream
->>>>>>> head
-<<<<<<< Updated upstream
-<<<<<<< Updated upstream
-<<<<<<< Updated upstream
-<<<<<<< Updated upstream
-<<<<<<< Updated upstream
-<<<<<<< Updated upstream
-=======
-<<<<<<< HEAD
->>>>>>> Stashed changes
-=======
-<<<<<<< HEAD
->>>>>>> Stashed changes
-=======
-<<<<<<< HEAD
->>>>>>> Stashed changes
-=======
-<<<<<<< HEAD
->>>>>>> Stashed changes
-=======
-<<<<<<< HEAD
->>>>>>> Stashed changes
-=======
-<<<<<<< HEAD
->>>>>>> Stashed changes
-<<<<<<< Updated upstream
-=======
->>>>>>> Stashed changes
-=======
->>>>>>> Stashed changes
             ) from ex
 
-=======
-        ) from ex
-        
->>>>>>> Stashed changes
-<<<<<<< Updated upstream
-<<<<<<< Updated upstream
-<<<<<<< Updated upstream
-<<<<<<< Updated upstream
-<<<<<<< Updated upstream
-<<<<<<< Updated upstream
-<<<<<<< Updated upstream
-<<<<<<< Updated upstream
-=======
-=======
->>>>>>> Stashed changes
-=======
->>>>>>> Stashed changes
-=======
->>>>>>> Stashed changes
-=======
->>>>>>> Stashed changes
-=======
->>>>>>> Stashed changes
-=======
->>>>>>> Stashed changes
-=======
-=======
->>>>>>> eab985c52d058dc92abc75034bc790079131ce75
-<<<<<<< div
-=======
-=======
-=======
->>>>>>> Stashed changes
-=======
-=======
->>>>>>> Stashed changes
->>>>>>> head
-            ) from ex
-
-        ) from ex
-        
-            ) from ex
-
-<<<<<<< div
-=======
-<<<<<<< Updated upstream
-<<<<<<< Updated upstream
->>>>>>> head
-<<<<<<< HEAD
->>>>>>> main
-<<<<<<< Updated upstream
-<<<<<<< Updated upstream
-<<<<<<< Updated upstream
-<<<<<<< Updated upstream
-<<<<<<< Updated upstream
->>>>>>> Stashed changes
-=======
->>>>>>> Stashed changes
-=======
->>>>>>> Stashed changes
-=======
->>>>>>> Stashed changes
-=======
->>>>>>> Stashed changes
-=======
->>>>>>> Stashed changes
-=======
->>>>>>> eab985c52d058dc92abc75034bc790079131ce75
-<<<<<<< div
-=======
-=======
->>>>>>> main
->>>>>>> Stashed changes
->>>>>>> head
         metadata: dict[str, Any] = {"id": response.id}
         # Check if usage exists and has a value, then add it to the metadata
         if hasattr(response, "usage") and response.usage is not None:
             metadata["usage"] = response.usage
 
-<<<<<<< HEAD
-<<<<<<< Updated upstream
-<<<<<<< Updated upstream
-<<<<<<< Updated upstream
-<<<<<<< Updated upstream
-<<<<<<< Updated upstream
-<<<<<<< Updated upstream
-<<<<<<< Updated upstream
-=======
-<<<<<<< HEAD
->>>>>>> Stashed changes
-=======
-<<<<<<< HEAD
->>>>>>> Stashed changes
-=======
-<<<<<<< HEAD
->>>>>>> Stashed changes
-=======
-<<<<<<< HEAD
->>>>>>> Stashed changes
-=======
-<<<<<<< HEAD
->>>>>>> Stashed changes
-=======
-<<<<<<< HEAD
->>>>>>> Stashed changes
-=======
->>>>>>> main
         metadata: dict[str, Any] = {"id": response.id}
         # Check if usage exists and has a value, then add it to the metadata
         if hasattr(response, "usage") and response.usage is not None:
             metadata["usage"] = response.usage
 
-<<<<<<< HEAD
->>>>>>> Stashed changes
-<<<<<<< Updated upstream
         return [
             self._create_chat_message_content(response, content_block, metadata) for content_block in response.content
         ]
-<<<<<<< Updated upstream
-<<<<<<< Updated upstream
-<<<<<<< Updated upstream
-<<<<<<< Updated upstream
-<<<<<<< Updated upstream
-<<<<<<< Updated upstream
-<<<<<<< Updated upstream
-=======
-=======
->>>>>>> Stashed changes
-=======
->>>>>>> Stashed changes
-=======
->>>>>>> Stashed changes
-=======
->>>>>>> Stashed changes
-=======
->>>>>>> Stashed changes
-=======
->>>>>>> Stashed changes
-=======
-=======
->>>>>>> eab985c52d058dc92abc75034bc790079131ce75
-<<<<<<< div
-=======
-=======
->>>>>>> Stashed changes
-=======
->>>>>>> head
-        return [
-            self._create_chat_message_content(response, content_block, metadata) for content_block in response.content
-        ]
-<<<<<<< Updated upstream
-=======
->>>>>>> Stashed changes
-        return [
-            self._create_chat_message_content(response, content_block, metadata) for content_block in response.content
-        ]
-=======
->>>>>>> Stashed changes
         settings.messages, parsed_system_message = self._prepare_chat_history_for_request(chat_history)
         if settings.system is None and parsed_system_message is not None:
             settings.system = parsed_system_message
 
         return await self._send_chat_request(settings)
-<<<<<<< div
-=======
-<<<<<<< Updated upstream
-<<<<<<< Updated upstream
->>>>>>> head
-<<<<<<< HEAD
->>>>>>> main
-<<<<<<< Updated upstream
-<<<<<<< Updated upstream
-<<<<<<< Updated upstream
-<<<<<<< Updated upstream
-<<<<<<< Updated upstream
->>>>>>> Stashed changes
-=======
->>>>>>> Stashed changes
-=======
->>>>>>> Stashed changes
-=======
->>>>>>> Stashed changes
-=======
->>>>>>> Stashed changes
-=======
->>>>>>> Stashed changes
-=======
->>>>>>> eab985c52d058dc92abc75034bc790079131ce75
-<<<<<<< div
-=======
-=======
->>>>>>> main
->>>>>>> Stashed changes
-=======
->>>>>>> main
->>>>>>> Stashed changes
->>>>>>> head
 
     @override
     async def _inner_get_streaming_chat_message_contents(
         self,
-<<<<<<< HEAD
-<<<<<<< div
-=======
-<<<<<<< Updated upstream
-<<<<<<< Updated upstream
->>>>>>> head
-<<<<<<< Updated upstream
-<<<<<<< Updated upstream
-<<<<<<< Updated upstream
-<<<<<<< Updated upstream
-<<<<<<< Updated upstream
-<<<<<<< Updated upstream
-<<<<<<< main
-=======
-=======
->>>>>>> Stashed changes
-=======
->>>>>>> Stashed changes
-=======
->>>>>>> Stashed changes
-=======
->>>>>>> Stashed changes
-=======
->>>>>>> Stashed changes
-<<<<<<< HEAD
-<<<<<<< main
-=======
->>>>>>> main
-<<<<<<< Updated upstream
-<<<<<<< Updated upstream
-<<<<<<< Updated upstream
-<<<<<<< Updated upstream
-<<<<<<< Updated upstream
->>>>>>> Stashed changes
-=======
->>>>>>> Stashed changes
-=======
->>>>>>> Stashed changes
-=======
->>>>>>> Stashed changes
-=======
->>>>>>> Stashed changes
-=======
->>>>>>> Stashed changes
-=======
->>>>>>> eab985c52d058dc92abc75034bc790079131ce75
-<<<<<<< div
-=======
-=======
-<<<<<<< main
-=======
->>>>>>> main
->>>>>>> Stashed changes
-=======
-<<<<<<< main
-=======
->>>>>>> main
->>>>>>> Stashed changes
->>>>>>> head
         chat_history: ChatHistory,
         settings: PromptExecutionSettings,
         **kwargs: Any,
     ) -> AsyncGenerator[list[StreamingChatMessageContent], Any]:
-<<<<<<< HEAD
-<<<<<<< div
-=======
-<<<<<<< Updated upstream
-<<<<<<< Updated upstream
->>>>>>> head
-<<<<<<< Updated upstream
-<<<<<<< Updated upstream
-<<<<<<< Updated upstream
-<<<<<<< Updated upstream
-<<<<<<< Updated upstream
-<<<<<<< Updated upstream
-=======
-=======
-=======
->>>>>>> Stashed changes
-=======
->>>>>>> Stashed changes
-=======
->>>>>>> Stashed changes
-=======
->>>>>>> Stashed changes
-=======
->>>>>>> Stashed changes
-<<<<<<< HEAD
-=======
-=======
->>>>>>> main
-<<<<<<< Updated upstream
-<<<<<<< Updated upstream
-<<<<<<< Updated upstream
-<<<<<<< Updated upstream
-<<<<<<< Updated upstream
->>>>>>> Stashed changes
-=======
->>>>>>> Stashed changes
-=======
->>>>>>> Stashed changes
-=======
->>>>>>> Stashed changes
-=======
->>>>>>> Stashed changes
-=======
->>>>>>> Stashed changes
-=======
->>>>>>> eab985c52d058dc92abc75034bc790079131ce75
-<<<<<<< div
-=======
-=======
-=======
-=======
->>>>>>> main
->>>>>>> Stashed changes
-=======
-=======
-=======
->>>>>>> main
->>>>>>> Stashed changes
->>>>>>> head
         return [self._create_chat_message_content(response, content_block, metadata) 
                 for content_block in response.content]
         
     async def get_streaming_chat_message_contents(
         self,
         chat_history: ChatHistory,
-<<<<<<< HEAD
-<<<<<<< div
-=======
-<<<<<<< Updated upstream
-<<<<<<< Updated upstream
->>>>>>> head
-<<<<<<< Updated upstream
-<<<<<<< Updated upstream
-<<<<<<< Updated upstream
-<<<<<<< Updated upstream
-<<<<<<< Updated upstream
-<<<<<<< Updated upstream
-=======
-<<<<<<< HEAD
->>>>>>> Stashed changes
-=======
-<<<<<<< HEAD
->>>>>>> Stashed changes
-=======
-<<<<<<< HEAD
->>>>>>> Stashed changes
-=======
-<<<<<<< HEAD
->>>>>>> Stashed changes
-=======
-<<<<<<< HEAD
->>>>>>> Stashed changes
-=======
-<<<<<<< HEAD
->>>>>>> Stashed changes
-=======
->>>>>>> Stashed changes
-=======
->>>>>>> Stashed changes
         settings: PromptExecutionSettings, 
         **kwargs: Any,
     ) -> AsyncGenerator[list[StreamingChatMessageContent], Any]: 
->>>>>>> Stashed changes
-<<<<<<< Updated upstream
-<<<<<<< Updated upstream
-<<<<<<< Updated upstream
-<<<<<<< Updated upstream
-<<<<<<< Updated upstream
-<<<<<<< Updated upstream
-<<<<<<< Updated upstream
-<<<<<<< Updated upstream
-=======
->>>>>>> Stashed changes
-=======
-=======
->>>>>>> Stashed changes
-=======
->>>>>>> Stashed changes
-=======
->>>>>>> Stashed changes
-=======
->>>>>>> Stashed changes
-=======
-<<<<<<< Updated upstream
-=======
->>>>>>> eab985c52d058dc92abc75034bc790079131ce75
-=======
-=======
->>>>>>> Stashed changes
-=======
-=======
-<<<<<<< div
->>>>>>> eab985c52d058dc92abc75034bc790079131ce75
-=======
->>>>>>> Stashed changes
->>>>>>> head
-=======
->>>>>>> Stashed changes
-=======
->>>>>>> Stashed changes
         settings: PromptExecutionSettings,
         **kwargs: Any,
-    ) -> AsyncGenerator[list[StreamingChatMessageContent], Any]: 
-    ) -> AsyncGenerator[list[StreamingChatMessageContent], Any]:
-<<<<<<< div
-=======
-<<<<<<< Updated upstream
-<<<<<<< Updated upstream
->>>>>>> head
-<<<<<<< HEAD
->>>>>>> main
-<<<<<<< Updated upstream
-<<<<<<< Updated upstream
-<<<<<<< Updated upstream
-<<<<<<< Updated upstream
-<<<<<<< Updated upstream
->>>>>>> Stashed changes
-=======
->>>>>>> Stashed changes
-=======
->>>>>>> Stashed changes
-=======
->>>>>>> Stashed changes
-=======
->>>>>>> Stashed changes
-=======
->>>>>>> Stashed changes
-=======
->>>>>>> eab985c52d058dc92abc75034bc790079131ce75
-<<<<<<< div
-=======
-=======
->>>>>>> main
->>>>>>> Stashed changes
-=======
->>>>>>> main
->>>>>>> Stashed changes
->>>>>>> head
         """Executes a streaming chat completion request and returns the result.
 
         Args:
@@ -1892,157 +279,17 @@
             settings: The settings to use for the chat completion request.
             kwargs: The optional arguments.
 
-<<<<<<< Updated upstream
         Yields:
             A stream of StreamingChatMessageContent.
-<<<<<<< Updated upstream
         """
-<<<<<<< HEAD
-<<<<<<< div
-=======
-<<<<<<< Updated upstream
->>>>>>> head
-<<<<<<< Updated upstream
-<<<<<<< Updated upstream
-<<<<<<< Updated upstream
-<<<<<<< Updated upstream
-<<<<<<< Updated upstream
-=======
-<<<<<<< HEAD
->>>>>>> Stashed changes
-=======
-<<<<<<< HEAD
->>>>>>> Stashed changes
-=======
-<<<<<<< HEAD
->>>>>>> Stashed changes
-=======
-<<<<<<< HEAD
->>>>>>> Stashed changes
-=======
-<<<<<<< HEAD
->>>>>>> Stashed changes
-=======
-<<<<<<< Updated upstream
-=======
-        """
-<<<<<<< HEAD
->>>>>>> Stashed changes
->>>>>>> Stashed changes
-=======
         chat_history: "ChatHistory",
         settings: "PromptExecutionSettings",
     ) -> AsyncGenerator[list["StreamingChatMessageContent"], Any]:
->>>>>>> upstream/main
-<<<<<<< Updated upstream
-<<<<<<< Updated upstream
-<<<<<<< Updated upstream
-<<<<<<< Updated upstream
-<<<<<<< Updated upstream
-<<<<<<< Updated upstream
-=======
-=======
->>>>>>> Stashed changes
-=======
->>>>>>> Stashed changes
-=======
->>>>>>> Stashed changes
-=======
->>>>>>> Stashed changes
-=======
->>>>>>> Stashed changes
-=======
-        chat_history: "ChatHistory",
-        settings: "PromptExecutionSettings",
-    ) -> AsyncGenerator[list["StreamingChatMessageContent"], Any]:
->>>>>>> main
-<<<<<<< Updated upstream
-<<<<<<< Updated upstream
-<<<<<<< Updated upstream
-<<<<<<< Updated upstream
-<<<<<<< Updated upstream
->>>>>>> Stashed changes
-=======
->>>>>>> Stashed changes
-=======
->>>>>>> Stashed changes
-=======
->>>>>>> Stashed changes
-=======
->>>>>>> Stashed changes
-=======
-        chat_history: "ChatHistory",
-        settings: "PromptExecutionSettings",
-    ) -> AsyncGenerator[list["StreamingChatMessageContent"], Any]:
->>>>>>> eab985c52d058dc92abc75034bc790079131ce75
-=======
->>>>>>> Stashed changes
-<<<<<<< div
-=======
-        chat_history: "ChatHistory",
-        settings: "PromptExecutionSettings",
-    ) -> AsyncGenerator[list["StreamingChatMessageContent"], Any]:
->>>>>>> eab985c52d058dc92abc75034bc790079131ce75
-=======
->>>>>>> head
         if not isinstance(settings, AnthropicChatPromptExecutionSettings):
             settings = self.get_prompt_execution_settings_from_settings(settings)
         assert isinstance(settings, AnthropicChatPromptExecutionSettings)  # nosec
 
-<<<<<<< HEAD
-<<<<<<< div
-=======
-<<<<<<< Updated upstream
->>>>>>> head
-<<<<<<< Updated upstream
-<<<<<<< Updated upstream
-<<<<<<< Updated upstream
-<<<<<<< Updated upstream
-<<<<<<< Updated upstream
-<<<<<<< Updated upstream
-=======
-=======
->>>>>>> Stashed changes
-=======
->>>>>>> Stashed changes
-=======
->>>>>>> Stashed changes
-<<<<<<< HEAD
-=======
         settings.messages, parsed_system_message = self._prepare_chat_history_for_request(chat_history, stream=True)
->>>>>>> main
-<<<<<<< Updated upstream
-<<<<<<< Updated upstream
-<<<<<<< Updated upstream
->>>>>>> Stashed changes
-=======
->>>>>>> Stashed changes
-=======
->>>>>>> Stashed changes
-=======
-=======
->>>>>>> Stashed changes
-<<<<<<< HEAD
-=======
-        settings.messages, parsed_system_message = self._prepare_chat_history_for_request(chat_history, stream=True)
->>>>>>> main
-<<<<<<< Updated upstream
->>>>>>> Stashed changes
-=======
->>>>>>> Stashed changes
-=======
->>>>>>> Stashed changes
-=======
-        settings.messages, parsed_system_message = self._prepare_chat_history_for_request(chat_history, stream=True)
->>>>>>> eab985c52d058dc92abc75034bc790079131ce75
-<<<<<<< div
-=======
-=======
-=======
-        settings.messages, parsed_system_message = self._prepare_chat_history_for_request(chat_history, stream=True)
->>>>>>> main
->>>>>>> Stashed changes
->>>>>>> head
         settings.ai_model_id = settings.ai_model_id or self.ai_model_id
         settings.messages = self._prepare_chat_history_for_request(chat_history)
         try:
@@ -2050,252 +297,36 @@
                 author_role = None
                 metadata: dict[str, Any] = {"usage": {}, "id": None}
                 content_block_idx = 0
-<<<<<<< HEAD
-<<<<<<< div
-=======
-<<<<<<< Updated upstream
->>>>>>> head
-<<<<<<< Updated upstream
-<<<<<<< Updated upstream
-<<<<<<< Updated upstream
-<<<<<<< Updated upstream
-<<<<<<< Updated upstream
-<<<<<<< Updated upstream
-=======
-<<<<<<< HEAD
->>>>>>> Stashed changes
-=======
-<<<<<<< HEAD
->>>>>>> Stashed changes
-=======
-<<<<<<< HEAD
->>>>>>> Stashed changes
-=======
-<<<<<<< HEAD
->>>>>>> Stashed changes
-=======
-<<<<<<< HEAD
->>>>>>> Stashed changes
-=======
-<<<<<<< HEAD
->>>>>>> Stashed changes
-<<<<<<< Updated upstream
-
-=======
-                
->>>>>>> Stashed changes
-<<<<<<< Updated upstream
-<<<<<<< Updated upstream
-<<<<<<< Updated upstream
-<<<<<<< Updated upstream
-<<<<<<< Updated upstream
-<<<<<<< Updated upstream
-=======
-=======
->>>>>>> Stashed changes
-=======
->>>>>>> Stashed changes
-=======
->>>>>>> Stashed changes
-=======
->>>>>>> Stashed changes
-=======
->>>>>>> Stashed changes
-=======
-
-                
-
->>>>>>> main
-<<<<<<< Updated upstream
-<<<<<<< Updated upstream
-<<<<<<< Updated upstream
-<<<<<<< Updated upstream
-<<<<<<< Updated upstream
->>>>>>> Stashed changes
-=======
->>>>>>> Stashed changes
-=======
->>>>>>> Stashed changes
-=======
->>>>>>> Stashed changes
-=======
->>>>>>> Stashed changes
-=======
-=======
-
-=======
-                
->>>>>>> Stashed changes
->>>>>>> Stashed changes
-=======
-
-                
-
-<<<<<<< Updated upstream
->>>>>>> eab985c52d058dc92abc75034bc790079131ce75
-=======
->>>>>>> main
->>>>>>> Stashed changes
-<<<<<<< div
-=======
-
-                
-
->>>>>>> eab985c52d058dc92abc75034bc790079131ce75
-=======
->>>>>>> head
                 async for stream_event in stream:
                     if isinstance(stream_event, RawMessageStartEvent):
                         author_role = stream_event.message.role
                         metadata["usage"]["input_tokens"] = stream_event.message.usage.input_tokens
                         metadata["id"] = stream_event.message.id
                     elif isinstance(stream_event, (RawContentBlockDeltaEvent, RawMessageDeltaEvent)):
-<<<<<<< HEAD
-<<<<<<< Updated upstream
-<<<<<<< Updated upstream
-<<<<<<< Updated upstream
-<<<<<<< Updated upstream
-<<<<<<< Updated upstream
-<<<<<<< Updated upstream
-<<<<<<< Updated upstream
-=======
-=======
->>>>>>> Stashed changes
-=======
->>>>>>> Stashed changes
-=======
->>>>>>> Stashed changes
-=======
->>>>>>> Stashed changes
-<<<<<<< HEAD
-<<<<<<< Updated upstream
-=======
->>>>>>> main
-<<<<<<< Updated upstream
-<<<<<<< Updated upstream
-<<<<<<< Updated upstream
-<<<<<<< Updated upstream
->>>>>>> Stashed changes
-=======
->>>>>>> Stashed changes
-=======
->>>>>>> Stashed changes
-=======
->>>>>>> Stashed changes
-=======
->>>>>>> Stashed changes
-=======
->>>>>>> eab985c52d058dc92abc75034bc790079131ce75
-=======
-=======
->>>>>>> main
->>>>>>> Stashed changes
                         yield [
                             self._create_streaming_chat_message_content(
                                 stream_event, content_block_idx, author_role, metadata
                             )
                         ]
-<<<<<<< HEAD
-<<<<<<< Updated upstream
-<<<<<<< Updated upstream
-<<<<<<< Updated upstream
-<<<<<<< Updated upstream
-<<<<<<< Updated upstream
-<<<<<<< Updated upstream
-=======
-=======
-=======
->>>>>>> Stashed changes
-=======
->>>>>>> Stashed changes
-=======
->>>>>>> Stashed changes
-<<<<<<< HEAD
-=======
-=======
->>>>>>> main
-<<<<<<< Updated upstream
-<<<<<<< Updated upstream
-<<<<<<< Updated upstream
->>>>>>> Stashed changes
-=======
->>>>>>> Stashed changes
-=======
->>>>>>> Stashed changes
-=======
->>>>>>> Stashed changes
                         yield [self._create_streaming_chat_message_content(stream_event, 
                                                                            content_block_idx, 
                                                                            author_role, 
                                                                            metadata)]
-<<<<<<< Updated upstream
-<<<<<<< Updated upstream
-<<<<<<< Updated upstream
-<<<<<<< Updated upstream
-<<<<<<< Updated upstream
->>>>>>> Stashed changes
-=======
-<<<<<<< Updated upstream
-=======
->>>>>>> Stashed changes
-=======
->>>>>>> Stashed changes
-=======
->>>>>>> Stashed changes
-=======
->>>>>>> Stashed changes
-=======
->>>>>>> Stashed changes
-<<<<<<< HEAD
->>>>>>> Stashed changes
-=======
->>>>>>> main
-<<<<<<< Updated upstream
-<<<<<<< Updated upstream
-<<<<<<< Updated upstream
->>>>>>> Stashed changes
-=======
->>>>>>> Stashed changes
-=======
->>>>>>> Stashed changes
-=======
->>>>>>> Stashed changes
-=======
-<<<<<<< HEAD
-=======
-=======
->>>>>>> main
-=======
->>>>>>> eab985c52d058dc92abc75034bc790079131ce75
-=======
-=======
-=======
->>>>>>> main
->>>>>>> Stashed changes
-=======
         Yields:
             A stream of StreamingChatMessageContent.
         """
-<<<<<<< HEAD
-=======
         chat_history: "ChatHistory",
         settings: "PromptExecutionSettings",
     ) -> AsyncGenerator[list["StreamingChatMessageContent"], Any]:
->>>>>>> upstream/main
-=======
         chat_history: "ChatHistory",
         settings: "PromptExecutionSettings",
         function_invoke_attempt: int = 0,
     ) -> AsyncGenerator[list["StreamingChatMessageContent"], Any]:
->>>>>>> main
         if not isinstance(settings, AnthropicChatPromptExecutionSettings):
             settings = self.get_prompt_execution_settings_from_settings(settings)
         assert isinstance(settings, AnthropicChatPromptExecutionSettings)  # nosec
 
-<<<<<<< HEAD
-=======
         settings.messages, parsed_system_message = self._prepare_chat_history_for_request(chat_history, stream=True)
->>>>>>> main
         settings.ai_model_id = settings.ai_model_id or self.ai_model_id
         settings.messages = self._prepare_chat_history_for_request(chat_history)
         try:
@@ -2303,128 +334,25 @@
                 author_role = None
                 metadata: dict[str, Any] = {"usage": {}, "id": None}
                 content_block_idx = 0
-<<<<<<< HEAD
-<<<<<<< Updated upstream
-
-=======
-                
->>>>>>> Stashed changes
-=======
-
-                
-
->>>>>>> main
                 async for stream_event in stream:
                     if isinstance(stream_event, RawMessageStartEvent):
                         author_role = stream_event.message.role
                         metadata["usage"]["input_tokens"] = stream_event.message.usage.input_tokens
                         metadata["id"] = stream_event.message.id
                     elif isinstance(stream_event, (RawContentBlockDeltaEvent, RawMessageDeltaEvent)):
-<<<<<<< HEAD
-<<<<<<< Updated upstream
-=======
->>>>>>> main
-<<<<<<< div
-<<<<<<< Updated upstream
-<<<<<<< Updated upstream
-<<<<<<< Updated upstream
-<<<<<<< Updated upstream
-<<<<<<< Updated upstream
->>>>>>> Stashed changes
-=======
->>>>>>> Stashed changes
-=======
->>>>>>> Stashed changes
-=======
->>>>>>> Stashed changes
-=======
->>>>>>> Stashed changes
-=======
->>>>>>> Stashed changes
-=======
->>>>>>> eab985c52d058dc92abc75034bc790079131ce75
-=======
->>>>>>> head
                         yield [
                             self._create_streaming_chat_message_content(
                                 stream_event, content_block_idx, author_role, metadata
                             )
                         ]
-<<<<<<< div
-<<<<<<< HEAD
-<<<<<<< Updated upstream
-<<<<<<< Updated upstream
-<<<<<<< Updated upstream
-<<<<<<< Updated upstream
-<<<<<<< Updated upstream
-<<<<<<< Updated upstream
-=======
-=======
-=======
->>>>>>> Stashed changes
-=======
->>>>>>> Stashed changes
-=======
->>>>>>> Stashed changes
-=======
->>>>>>> head
-<<<<<<< HEAD
-=======
-=======
->>>>>>> main
->>>>>>> Stashed changes
                         yield [self._create_streaming_chat_message_content(stream_event, 
                                                                            content_block_idx, 
                                                                            author_role, 
                                                                            metadata)]
-<<<<<<< HEAD
-<<<<<<< Updated upstream
-<<<<<<< Updated upstream
-<<<<<<< HEAD
->>>>>>> Stashed changes
-=======
->>>>>>> main
->>>>>>> Stashed changes
-=======
->>>>>>> eab985c52d058dc92abc75034bc790079131ce75
-=======
->>>>>>> Stashed changes
-=======
->>>>>>> main
->>>>>>> Stashed changes
-=======
-<<<<<<< Updated upstream
-<<<<<<< div
-=======
-=======
->>>>>>> Stashed changes
->>>>>>> Stashed changes
-<<<<<<< HEAD
-=======
-=======
->>>>>>> main
-=======
->>>>>>> eab985c52d058dc92abc75034bc790079131ce75
                         yield [self._create_streaming_chat_message_content(stream_event, 
                                                                            content_block_idx, 
                                                                            author_role, 
                                                                            metadata)]
-<<<<<<< HEAD
-<<<<<<< HEAD
-=======
->>>>>>> head
->>>>>>> Stashed changes
-=======
->>>>>>> main
-<<<<<<< Updated upstream
->>>>>>> Stashed changes
-=======
->>>>>>> Stashed changes
-<<<<<<< div
-=======
->>>>>>> eab985c52d058dc92abc75034bc790079131ce75
-=======
->>>>>>> head
                     elif isinstance(stream_event, ContentBlockStopEvent):
                         content_block_idx += 1
         except Exception as ex:
@@ -2436,81 +364,11 @@
     # endregion
 
     def _create_chat_message_content(
-<<<<<<< HEAD
-<<<<<<< div
-=======
-<<<<<<< Updated upstream
-<<<<<<< Updated upstream
->>>>>>> head
-<<<<<<< Updated upstream
-<<<<<<< Updated upstream
-<<<<<<< Updated upstream
-<<<<<<< Updated upstream
-<<<<<<< Updated upstream
-<<<<<<< Updated upstream
-=======
-<<<<<<< HEAD
->>>>>>> Stashed changes
-=======
-<<<<<<< HEAD
->>>>>>> Stashed changes
-=======
-<<<<<<< HEAD
->>>>>>> Stashed changes
-=======
-<<<<<<< HEAD
->>>>>>> Stashed changes
-=======
-<<<<<<< HEAD
->>>>>>> Stashed changes
-=======
-<<<<<<< HEAD
->>>>>>> Stashed changes
-<<<<<<< Updated upstream
-=======
->>>>>>> Stashed changes
-=======
->>>>>>> Stashed changes
         self, response: Message, content: TextBlock, response_metadata: dict[str, Any]
     ) -> "ChatMessageContent":
         """Create a chat message content object."""
         items: list[ITEM_TYPES] = []
 
-=======
-<<<<<<< Updated upstream
-<<<<<<< Updated upstream
-<<<<<<< Updated upstream
-<<<<<<< Updated upstream
-<<<<<<< Updated upstream
-<<<<<<< Updated upstream
-<<<<<<< Updated upstream
-<<<<<<< Updated upstream
-=======
-=======
->>>>>>> Stashed changes
-=======
->>>>>>> Stashed changes
-=======
->>>>>>> Stashed changes
-=======
->>>>>>> Stashed changes
-=======
->>>>>>> Stashed changes
-=======
->>>>>>> Stashed changes
-=======
-=======
->>>>>>> eab985c52d058dc92abc75034bc790079131ce75
-=======
-=======
->>>>>>> Stashed changes
-=======
-=======
-<<<<<<< div
->>>>>>> eab985c52d058dc92abc75034bc790079131ce75
-=======
->>>>>>> Stashed changes
->>>>>>> head
         self, response: Message, content: TextBlock, response_metadata: dict[str, Any]
         if settings.system is None and parsed_system_message is not None:
             settings.system = parsed_system_message
@@ -2590,184 +448,12 @@
     # endregion
 
     def _create_chat_message_content(
-<<<<<<< Updated upstream
-<<<<<<< Updated upstream
         self, response: Message, response_metadata: dict[str, Any]
     ) -> "ChatMessageContent":
         """Create a chat message content object."""
         items: list[ITEM_TYPES] = []
         items += self._get_tool_calls_from_message(response)
 
-<<<<<<< HEAD
->>>>>>> main
-<<<<<<< Updated upstream
-<<<<<<< Updated upstream
-<<<<<<< Updated upstream
-<<<<<<< Updated upstream
-<<<<<<< Updated upstream
->>>>>>> Stashed changes
-=======
->>>>>>> Stashed changes
-=======
->>>>>>> Stashed changes
-=======
->>>>>>> Stashed changes
-=======
->>>>>>> Stashed changes
-=======
->>>>>>> Stashed changes
-=======
->>>>>>> eab985c52d058dc92abc75034bc790079131ce75
-        self, 
-        response: Message, 
-        content: TextBlock, 
-        response_metadata: dict[str, Any]
-    ) -> "ChatMessageContent":
-<<<<<<< Updated upstream
-        """Create a chat message content object."""
-        items: list[ITEM_TYPES] = []
-        
-<<<<<<< HEAD
-<<<<<<< Updated upstream
-<<<<<<< Updated upstream
-<<<<<<< Updated upstream
-<<<<<<< Updated upstream
-<<<<<<< Updated upstream
->>>>>>> Stashed changes
-        if content.text:
-            items.append(TextContent(text=content.text))
-=======
-=======
->>>>>>> Stashed changes
-=======
->>>>>>> Stashed changes
-=======
->>>>>>> Stashed changes
-=======
->>>>>>> Stashed changes
-=======
-        """Create a chat message content object."""
-        items: list[ITEM_TYPES] = []
-        
->>>>>>> Stashed changes
-<<<<<<< HEAD
->>>>>>> Stashed changes
-        if content.text:
-            items.append(TextContent(text=content.text))
-=======
-=======
->>>>>>> eab985c52d058dc92abc75034bc790079131ce75
-        self, response: Message, content: TextBlock, response_metadata: dict[str, Any]
-    ) -> "ChatMessageContent":
-        """Create a chat message content object."""
-        items: list[ITEM_TYPES] = []
-
-        if content.text:
-            items.append(TextContent(text=content.text))
-        for content_block in response.content:
-            if isinstance(content_block, TextBlock):
-                items.append(TextContent(text=content_block.text))
-<<<<<<< HEAD
->>>>>>> main
-<<<<<<< Updated upstream
-<<<<<<< Updated upstream
-<<<<<<< Updated upstream
-<<<<<<< Updated upstream
-<<<<<<< Updated upstream
->>>>>>> Stashed changes
-=======
->>>>>>> Stashed changes
-=======
->>>>>>> Stashed changes
-=======
->>>>>>> Stashed changes
-=======
->>>>>>> Stashed changes
-=======
->>>>>>> Stashed changes
-=======
->>>>>>> eab985c52d058dc92abc75034bc790079131ce75
-
-        finish_reason = None
-        if response.stop_reason:
-            finish_reason = ANTHROPIC_TO_SEMANTIC_KERNEL_FINISH_REASON_MAP[response.stop_reason]
-<<<<<<< HEAD
-<<<<<<< Updated upstream
-<<<<<<< Updated upstream
-<<<<<<< Updated upstream
-<<<<<<< Updated upstream
-<<<<<<< Updated upstream
-<<<<<<< Updated upstream
-=======
-<<<<<<< HEAD
->>>>>>> Stashed changes
-=======
-<<<<<<< HEAD
->>>>>>> Stashed changes
-=======
-<<<<<<< HEAD
->>>>>>> Stashed changes
-=======
-<<<<<<< HEAD
->>>>>>> Stashed changes
-=======
-<<<<<<< HEAD
->>>>>>> Stashed changes
-=======
-<<<<<<< HEAD
->>>>>>> Stashed changes
-<<<<<<< Updated upstream
-
-=======
-        
->>>>>>> Stashed changes
-<<<<<<< Updated upstream
-<<<<<<< Updated upstream
-<<<<<<< Updated upstream
-<<<<<<< Updated upstream
-<<<<<<< Updated upstream
-<<<<<<< Updated upstream
-=======
-=======
->>>>>>> Stashed changes
-=======
->>>>>>> Stashed changes
-=======
->>>>>>> Stashed changes
-=======
->>>>>>> Stashed changes
-=======
->>>>>>> Stashed changes
-=======
-
-        
-
->>>>>>> main
-<<<<<<< Updated upstream
-<<<<<<< Updated upstream
-<<<<<<< Updated upstream
-<<<<<<< Updated upstream
-<<<<<<< Updated upstream
->>>>>>> Stashed changes
-=======
->>>>>>> Stashed changes
-=======
->>>>>>> Stashed changes
-=======
->>>>>>> Stashed changes
-=======
->>>>>>> Stashed changes
-=======
-=======
-=======
->>>>>>> Stashed changes
-        self, response: Message, response_metadata: dict[str, Any]
-    ) -> "ChatMessageContent":
-        """Create a chat message content object."""
-        items: list[ITEM_TYPES] = []
-        items += self._get_tool_calls_from_message(response)
-
->>>>>>> main
         self, 
         response: Message, 
         content: TextBlock, 
@@ -2776,11 +462,8 @@
         """Create a chat message content object."""
         items: list[ITEM_TYPES] = []
         
-<<<<<<< HEAD
->>>>>>> Stashed changes
         if content.text:
             items.append(TextContent(text=content.text))
-=======
         self, response: Message, content: TextBlock, response_metadata: dict[str, Any]
     ) -> "ChatMessageContent":
         """Create a chat message content object."""
@@ -2791,215 +474,56 @@
         for content_block in response.content:
             if isinstance(content_block, TextBlock):
                 items.append(TextContent(text=content_block.text))
->>>>>>> main
-
         finish_reason = None
         if response.stop_reason:
             finish_reason = ANTHROPIC_TO_SEMANTIC_KERNEL_FINISH_REASON_MAP[response.stop_reason]
-<<<<<<< HEAD
-<<<<<<< Updated upstream
-
-=======
+        self, response: Message, response_metadata: dict[str, Any]
+    ) -> "ChatMessageContent":
+        """Create a chat message content object."""
+        items: list[ITEM_TYPES] = []
+        items += self._get_tool_calls_from_message(response)
+
+        self, 
+        response: Message, 
+        content: TextBlock, 
+        response_metadata: dict[str, Any]
+    ) -> "ChatMessageContent":
+        """Create a chat message content object."""
+        items: list[ITEM_TYPES] = []
         
->>>>>>> Stashed changes
-<<<<<<< Updated upstream
->>>>>>> Stashed changes
-=======
-
-        
-
-<<<<<<< Updated upstream
->>>>>>> eab985c52d058dc92abc75034bc790079131ce75
-=======
->>>>>>> main
->>>>>>> Stashed changes
-=======
-=======
-
-        
-
->>>>>>> main
->>>>>>> Stashed changes
-<<<<<<< div
-=======
-
-        
-
->>>>>>> eab985c52d058dc92abc75034bc790079131ce75
-=======
->>>>>>> head
+        if content.text:
+            items.append(TextContent(text=content.text))
+        self, response: Message, content: TextBlock, response_metadata: dict[str, Any]
+    ) -> "ChatMessageContent":
+        """Create a chat message content object."""
+        items: list[ITEM_TYPES] = []
+
+        if content.text:
+            items.append(TextContent(text=content.text))
+        for content_block in response.content:
+            if isinstance(content_block, TextBlock):
+                items.append(TextContent(text=content_block.text))
+
+        finish_reason = None
+        if response.stop_reason:
+            finish_reason = ANTHROPIC_TO_SEMANTIC_KERNEL_FINISH_REASON_MAP[response.stop_reason]
         return ChatMessageContent(
             inner_content=response,
             ai_model_id=self.ai_model_id,
             metadata=response_metadata,
-<<<<<<< HEAD
-<<<<<<< div
-=======
-<<<<<<< Updated upstream
-<<<<<<< Updated upstream
->>>>>>> head
-<<<<<<< Updated upstream
-<<<<<<< Updated upstream
-<<<<<<< Updated upstream
-<<<<<<< Updated upstream
-<<<<<<< Updated upstream
-<<<<<<< Updated upstream
             role=AuthorRole(response.role),
-=======
-=======
->>>>>>> Stashed changes
-=======
->>>>>>> Stashed changes
-=======
->>>>>>> Stashed changes
-=======
->>>>>>> Stashed changes
-=======
->>>>>>> Stashed changes
-<<<<<<< HEAD
-=======
->>>>>>> Stashed changes
-=======
->>>>>>> Stashed changes
-            role=AuthorRole(response.role),
-=======
             role=AuthorRole.ASSISTANT,
->>>>>>> main
-<<<<<<< Updated upstream
-<<<<<<< Updated upstream
-<<<<<<< Updated upstream
-<<<<<<< Updated upstream
-<<<<<<< Updated upstream
-<<<<<<< Updated upstream
-<<<<<<< Updated upstream
-=======
->>>>>>> Stashed changes
->>>>>>> Stashed changes
-=======
->>>>>>> Stashed changes
-=======
->>>>>>> Stashed changes
-=======
->>>>>>> Stashed changes
-=======
->>>>>>> Stashed changes
-=======
-            role=AuthorRole.ASSISTANT,
->>>>>>> eab985c52d058dc92abc75034bc790079131ce75
-<<<<<<< div
-=======
-=======
->>>>>>> Stashed changes
-=======
->>>>>>> Stashed changes
->>>>>>> head
             items=items,
             finish_reason=finish_reason,
         )
 
     def _create_streaming_chat_message_content(
-<<<<<<< HEAD
-<<<<<<< div
-=======
-<<<<<<< Updated upstream
-<<<<<<< Updated upstream
->>>>>>> head
-<<<<<<< Updated upstream
-<<<<<<< Updated upstream
-<<<<<<< Updated upstream
-<<<<<<< Updated upstream
-<<<<<<< Updated upstream
-<<<<<<< Updated upstream
-=======
-<<<<<<< HEAD
->>>>>>> Stashed changes
-=======
-<<<<<<< HEAD
->>>>>>> Stashed changes
-=======
-<<<<<<< HEAD
->>>>>>> Stashed changes
-=======
-<<<<<<< HEAD
->>>>>>> Stashed changes
-=======
-<<<<<<< HEAD
->>>>>>> Stashed changes
-=======
-<<<<<<< HEAD
->>>>>>> Stashed changes
-<<<<<<< Updated upstream
-=======
->>>>>>> Stashed changes
-=======
->>>>>>> Stashed changes
         self,
         stream_event: RawContentBlockDeltaEvent | RawMessageDeltaEvent,
         content_block_idx: int,
         role: str | None = None,
-<<<<<<< Updated upstream
-<<<<<<< Updated upstream
-<<<<<<< Updated upstream
-<<<<<<< Updated upstream
-<<<<<<< Updated upstream
-<<<<<<< Updated upstream
-<<<<<<< Updated upstream
-<<<<<<< Updated upstream
-=======
-=======
->>>>>>> Stashed changes
-=======
->>>>>>> Stashed changes
-=======
-=======
-=======
->>>>>>> Stashed changes
->>>>>>> Stashed changes
-=======
->>>>>>> Stashed changes
-=======
->>>>>>> Stashed changes
-=======
->>>>>>> Stashed changes
-=======
->>>>>>> Stashed changes
-=======
         self,
         stream_event: TextEvent | ContentBlockStopEvent | RawMessageDeltaEvent,
->>>>>>> main
-<<<<<<< Updated upstream
-<<<<<<< Updated upstream
-<<<<<<< Updated upstream
-<<<<<<< Updated upstream
-<<<<<<< Updated upstream
-<<<<<<< Updated upstream
-<<<<<<< Updated upstream
->>>>>>> Stashed changes
-=======
-=======
->>>>>>> Stashed changes
->>>>>>> Stashed changes
-=======
->>>>>>> Stashed changes
-=======
->>>>>>> Stashed changes
-=======
->>>>>>> Stashed changes
-=======
-        self,
-        stream_event: TextEvent | ContentBlockStopEvent | RawMessageDeltaEvent,
->>>>>>> eab985c52d058dc92abc75034bc790079131ce75
-=======
->>>>>>> Stashed changes
-=======
->>>>>>> Stashed changes
-<<<<<<< div
-=======
-        self,
-        stream_event: TextEvent | ContentBlockStopEvent | RawMessageDeltaEvent,
->>>>>>> eab985c52d058dc92abc75034bc790079131ce75
-=======
->>>>>>> head
         metadata: dict[str, Any] = {},
         function_invoke_attempt: int = 0,
     ) -> StreamingChatMessageContent:
@@ -3011,65 +535,6 @@
 
         items: list[STREAMING_ITEM_TYPES] = [StreamingTextContent(choice_index=content_block_idx, text=text_content)]
 
-<<<<<<< HEAD
-<<<<<<< div
-=======
-<<<<<<< Updated upstream
-<<<<<<< Updated upstream
->>>>>>> head
-<<<<<<< Updated upstream
-<<<<<<< Updated upstream
-<<<<<<< Updated upstream
-<<<<<<< Updated upstream
-<<<<<<< Updated upstream
-<<<<<<< Updated upstream
-=======
-=======
-=======
->>>>>>> Stashed changes
-=======
->>>>>>> Stashed changes
-=======
->>>>>>> Stashed changes
-=======
->>>>>>> Stashed changes
-=======
->>>>>>> Stashed changes
-<<<<<<< HEAD
-=======
-=======
->>>>>>> main
-<<<<<<< Updated upstream
-<<<<<<< Updated upstream
-<<<<<<< Updated upstream
-<<<<<<< Updated upstream
-<<<<<<< Updated upstream
->>>>>>> Stashed changes
-=======
->>>>>>> Stashed changes
-=======
->>>>>>> Stashed changes
-=======
->>>>>>> Stashed changes
-=======
->>>>>>> Stashed changes
-=======
->>>>>>> Stashed changes
-=======
->>>>>>> eab985c52d058dc92abc75034bc790079131ce75
-<<<<<<< div
-=======
-=======
-=======
-=======
->>>>>>> main
->>>>>>> Stashed changes
-=======
-=======
-=======
->>>>>>> main
->>>>>>> Stashed changes
->>>>>>> head
         self, 
         stream_event: RawContentBlockDeltaEvent | RawMessageDeltaEvent, 
         content_block_idx: int, 
@@ -3078,47 +543,12 @@
     ) -> StreamingChatMessageContent:
         """Create a streaming chat message content object from a choice."""
         text_content = ""
-<<<<<<< HEAD
-<<<<<<< div
-=======
-<<<<<<< Updated upstream
-<<<<<<< Updated upstream
->>>>>>> head
-<<<<<<< Updated upstream
-<<<<<<< Updated upstream
-<<<<<<< Updated upstream
-<<<<<<< Updated upstream
-<<<<<<< Updated upstream
-<<<<<<< Updated upstream
-=======
-<<<<<<< HEAD
->>>>>>> Stashed changes
-=======
-<<<<<<< HEAD
->>>>>>> Stashed changes
-=======
-<<<<<<< HEAD
->>>>>>> Stashed changes
-=======
-<<<<<<< HEAD
->>>>>>> Stashed changes
-=======
-<<<<<<< HEAD
->>>>>>> Stashed changes
-=======
-<<<<<<< HEAD
->>>>>>> Stashed changes
-=======
->>>>>>> Stashed changes
-=======
->>>>>>> Stashed changes
             
         if stream_event.delta and hasattr(stream_event.delta, "text"):
             text_content = stream_event.delta.text
         
         items: list[STREAMING_ITEM_TYPES] = [StreamingTextContent(choice_index=content_block_idx, text=text_content)]
         
->>>>>>> Stashed changes
         finish_reason = None
         if isinstance(stream_event, RawMessageDeltaEvent):
             if stream_event.delta.stop_reason:
@@ -3135,41 +565,6 @@
             finish_reason=finish_reason,
             items=items,
         )
-<<<<<<< main
-<<<<<<< Updated upstream
-<<<<<<< Updated upstream
-<<<<<<< Updated upstream
-<<<<<<< Updated upstream
-<<<<<<< Updated upstream
-<<<<<<< Updated upstream
-<<<<<<< Updated upstream
-<<<<<<< Updated upstream
-=======
-=======
->>>>>>> Stashed changes
-=======
->>>>>>> Stashed changes
-=======
->>>>>>> Stashed changes
-=======
->>>>>>> Stashed changes
-=======
->>>>>>> Stashed changes
-=======
->>>>>>> Stashed changes
-=======
-=======
->>>>>>> eab985c52d058dc92abc75034bc790079131ce75
-=======
-=======
->>>>>>> Stashed changes
-=======
-=======
-<<<<<<< div
->>>>>>> eab985c52d058dc92abc75034bc790079131ce75
-=======
->>>>>>> Stashed changes
->>>>>>> head
 
         if stream_event.delta and hasattr(stream_event.delta, "text"):
             text_content = stream_event.delta.text
@@ -3211,118 +606,10 @@
             items=items,
             function_invoke_attempt=function_invoke_attempt,
         )
-<<<<<<< div
-=======
-<<<<<<< Updated upstream
-<<<<<<< Updated upstream
->>>>>>> head
-<<<<<<< HEAD
->>>>>>> main
-<<<<<<< Updated upstream
-<<<<<<< Updated upstream
-<<<<<<< Updated upstream
-<<<<<<< Updated upstream
-<<<<<<< Updated upstream
->>>>>>> Stashed changes
-=======
->>>>>>> Stashed changes
-=======
->>>>>>> Stashed changes
-=======
->>>>>>> Stashed changes
-=======
->>>>>>> Stashed changes
-=======
->>>>>>> Stashed changes
-=======
->>>>>>> eab985c52d058dc92abc75034bc790079131ce75
-<<<<<<< div
-=======
-=======
->>>>>>> main
->>>>>>> Stashed changes
-=======
->>>>>>> main
->>>>>>> Stashed changes
->>>>>>> head
 
     def get_prompt_execution_settings_class(self) -> "type[AnthropicChatPromptExecutionSettings]":
         """Create a request settings object."""
         return AnthropicChatPromptExecutionSettings
-<<<<<<< HEAD
-<<<<<<< div
-=======
-<<<<<<< Updated upstream
-<<<<<<< Updated upstream
->>>>>>> head
-<<<<<<< Updated upstream
-<<<<<<< Updated upstream
-<<<<<<< Updated upstream
-<<<<<<< Updated upstream
-<<<<<<< Updated upstream
-<<<<<<< Updated upstream
-=======
-<<<<<<< HEAD
->>>>>>> Stashed changes
-=======
-<<<<<<< HEAD
->>>>>>> Stashed changes
-=======
-<<<<<<< HEAD
->>>>>>> Stashed changes
-=======
-<<<<<<< HEAD
->>>>>>> Stashed changes
-=======
-<<<<<<< HEAD
->>>>>>> Stashed changes
-=======
-<<<<<<< HEAD
->>>>>>> Stashed changes
-<<<<<<< Updated upstream
-=======
->>>>>>> Stashed changes
-=======
->>>>>>> Stashed changes
-=======
-    
->>>>>>> Stashed changes
-=======
->>>>>>> upstream/main
-<<<<<<< Updated upstream
-<<<<<<< Updated upstream
-<<<<<<< Updated upstream
-<<<<<<< Updated upstream
-<<<<<<< Updated upstream
-<<<<<<< Updated upstream
-<<<<<<< Updated upstream
-<<<<<<< Updated upstream
-=======
-=======
->>>>>>> Stashed changes
-=======
->>>>>>> Stashed changes
-=======
->>>>>>> Stashed changes
-=======
->>>>>>> Stashed changes
-=======
->>>>>>> Stashed changes
-=======
->>>>>>> Stashed changes
-=======
-=======
->>>>>>> eab985c52d058dc92abc75034bc790079131ce75
-=======
-=======
->>>>>>> Stashed changes
-=======
-=======
-<<<<<<< div
->>>>>>> eab985c52d058dc92abc75034bc790079131ce75
-=======
->>>>>>> Stashed changes
->>>>>>> head
     
 
     async def _send_chat_request(self, settings: AnthropicChatPromptExecutionSettings) -> list["ChatMessageContent"]:
@@ -3389,7 +676,6 @@
                     )
                 )
 
-<<<<<<< HEAD
         return tool_calls
 
     @override
@@ -3397,41 +683,4 @@
         if hasattr(settings, "tool_choice"):
             settings.tool_choice = None
         if hasattr(settings, "tools"):
-            settings.tools = None
-<<<<<<< div
-=======
-<<<<<<< Updated upstream
-<<<<<<< Updated upstream
->>>>>>> head
-<<<<<<< HEAD
->>>>>>> main
-<<<<<<< Updated upstream
-<<<<<<< Updated upstream
-<<<<<<< Updated upstream
-<<<<<<< Updated upstream
-<<<<<<< Updated upstream
->>>>>>> Stashed changes
-=======
->>>>>>> Stashed changes
-=======
->>>>>>> Stashed changes
-=======
->>>>>>> Stashed changes
-=======
->>>>>>> Stashed changes
-=======
->>>>>>> Stashed changes
-=======
->>>>>>> eab985c52d058dc92abc75034bc790079131ce75
-<<<<<<< div
-=======
-=======
->>>>>>> main
->>>>>>> Stashed changes
-=======
->>>>>>> main
->>>>>>> Stashed changes
->>>>>>> head
-=======
-        return tool_calls
->>>>>>> 926a5909
+            settings.tools = None