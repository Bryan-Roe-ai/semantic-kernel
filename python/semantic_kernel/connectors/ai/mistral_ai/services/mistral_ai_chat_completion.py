--- conflicted
+++ resolved
@@ -27,18 +27,15 @@
 from semantic_kernel.connectors.ai.mistral_ai.prompt_execution_settings.mistral_ai_prompt_execution_settings import (
     MistralAIChatPromptExecutionSettings,
 )
-<<<<<<< HEAD
 from semantic_kernel.connectors.ai.mistral_ai.settings.mistral_ai_settings import (
     MistralAISettings,
 )
 from semantic_kernel.connectors.ai.prompt_execution_settings import (
     PromptExecutionSettings,
 )
-=======
 from semantic_kernel.connectors.ai.mistral_ai.services.mistral_ai_base import MistralAIBase
 from semantic_kernel.connectors.ai.mistral_ai.settings.mistral_ai_settings import MistralAISettings
 from semantic_kernel.connectors.ai.prompt_execution_settings import PromptExecutionSettings
->>>>>>> 06f34715
 from semantic_kernel.contents.chat_history import ChatHistory
 from semantic_kernel.contents.chat_message_content import ChatMessageContent
 from semantic_kernel.contents.function_call_content import FunctionCallContent
@@ -94,13 +91,10 @@
                 env_file_encoding=env_file_encoding,
             )
         except ValidationError as ex:
-<<<<<<< HEAD
             raise ServiceInitializationError(
                 "Failed to create MistralAI settings.", ex
             ) from ex
-=======
             raise ServiceInitializationError("Failed to create MistralAI settings.", ex) from ex
->>>>>>> 06f34715
 
         if not mistralai_settings.chat_model_id:
             raise ServiceInitializationError("The MistralAI chat model ID is required.")
@@ -153,14 +147,11 @@
 
         self.store_usage(response)
         response_metadata = self._get_metadata_from_response(response)
-<<<<<<< HEAD
         return [
             self._create_chat_message_content(response, choice, response_metadata)
             for choice in response.choices
         ]
-=======
         return [self._create_chat_message_content(response, choice, response_metadata) for choice in response.choices]
->>>>>>> 06f34715
 
     async def get_streaming_chat_message_contents(
         self,
@@ -296,15 +287,12 @@
     ) -> list[FunctionCallContent]:
         """Get tool calls from a chat choice."""
         content: ChatMessage | DeltaMessage
-<<<<<<< HEAD
         content = (
             choice.message
             if isinstance(choice, ChatCompletionResponseChoice)
             else choice.delta
         )
-=======
         content = choice.message if isinstance(choice, ChatCompletionResponseChoice) else choice.delta
->>>>>>> 06f34715
         if content.tool_calls is None:
             return []
 
