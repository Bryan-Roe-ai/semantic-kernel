--- conflicted
+++ resolved
@@ -61,102 +61,9 @@
             ai_model_id: (str | None): A string that is used to identify the model such as the model name.
             api_key (str | None): The API key for the Mistral AI service deployment.
             service_id (str | None): Service ID for the embedding completion service.
-<<<<<<< HEAD
-<<<<<<< HEAD
-<<<<<<< div
-=======
-<<<<<<< Updated upstream
-<<<<<<< Updated upstream
->>>>>>> head
-<<<<<<< Updated upstream
-<<<<<<< Updated upstream
-<<<<<<< Updated upstream
-<<<<<<< Updated upstream
-<<<<<<< Updated upstream
-<<<<<<< Updated upstream
-=======
->>>>>>> Stashed changes
-=======
->>>>>>> Stashed changes
             env_file_path (str | None): The path to the environment file.
             env_file_encoding (str | None): The encoding of the environment file.
             client (MistralAsyncClient | None): The Mistral AI client to use.
-=======
-<<<<<<< Updated upstream
-=======
->>>>>>> Stashed changes
-=======
->>>>>>> Stashed changes
-=======
->>>>>>> Stashed changes
-=======
->>>>>>> Stashed changes
-=======
->>>>>>> Stashed changes
-<<<<<<< HEAD
-=======
->>>>>>> Stashed changes
-            env_file_path (str | None): The path to the environment file.
-            env_file_encoding (str | None): The encoding of the environment file.
-            client (MistralAsyncClient | None): The Mistral AI client to use.
-=======
-<<<<<<< div
-=======
->>>>>>> eab985c52d058dc92abc75034bc790079131ce75
-=======
-<<<<<<< Updated upstream
-=======
->>>>>>> eab985c52d058dc92abc75034bc790079131ce75
-=======
->>>>>>> Stashed changes
-=======
->>>>>>> Stashed changes
->>>>>>> head
-<<<<<<< main
-            env_file_path (str | None): The path to the environment file.
-            env_file_encoding (str | None): The encoding of the environment file.
-            client (MistralAsyncClient | None): The Mistral AI client to use.
-=======
->>>>>>> ms/features/bugbash-prep
-<<<<<<< div
-=======
-<<<<<<< Updated upstream
-<<<<<<< Updated upstream
->>>>>>> head
-<<<<<<< HEAD
->>>>>>> main
-<<<<<<< Updated upstream
-<<<<<<< Updated upstream
-<<<<<<< Updated upstream
-<<<<<<< Updated upstream
-<<<<<<< Updated upstream
->>>>>>> Stashed changes
-=======
->>>>>>> Stashed changes
-=======
->>>>>>> Stashed changes
-=======
->>>>>>> Stashed changes
-=======
->>>>>>> Stashed changes
-=======
->>>>>>> Stashed changes
-=======
->>>>>>> eab985c52d058dc92abc75034bc790079131ce75
-<<<<<<< div
-=======
-=======
->>>>>>> main
->>>>>>> Stashed changes
-=======
->>>>>>> main
->>>>>>> Stashed changes
->>>>>>> head
-=======
-            env_file_path (str | None): The path to the environment file.
-            env_file_encoding (str | None): The encoding of the environment file.
-            client (MistralAsyncClient | None): The Mistral AI client to use.
->>>>>>> 637c5bcc
             async_client (MistralAsyncClient | None): The Mistral AI client to use.
             env_file_path (str | None): The path to the environment file.
             env_file_encoding (str | None): The encoding of the environment file.
@@ -177,105 +84,9 @@
             ) from e
 
         if not mistralai_settings.embedding_model_id:
-<<<<<<< HEAD
-<<<<<<< HEAD
-<<<<<<< div
-=======
-<<<<<<< Updated upstream
-<<<<<<< Updated upstream
->>>>>>> head
-<<<<<<< Updated upstream
-<<<<<<< Updated upstream
-<<<<<<< Updated upstream
-<<<<<<< Updated upstream
-<<<<<<< Updated upstream
-<<<<<<< Updated upstream
-=======
->>>>>>> Stashed changes
-=======
->>>>>>> Stashed changes
-=======
-<<<<<<< Updated upstream
->>>>>>> Stashed changes
             raise ServiceInitializationError(
                 "The MistralAI embedding model ID is required."
             )
-=======
-<<<<<<< Updated upstream
-<<<<<<< Updated upstream
-=======
->>>>>>> Stashed changes
-=======
->>>>>>> Stashed changes
-=======
->>>>>>> Stashed changes
-=======
->>>>>>> Stashed changes
-=======
->>>>>>> Stashed changes
-<<<<<<< HEAD
-            raise ServiceInitializationError(
-                "The MistralAI embedding model ID is required."
-            )
-=======
-=======
->>>>>>> eab985c52d058dc92abc75034bc790079131ce75
-<<<<<<< div
-=======
-=======
->>>>>>> Stashed changes
-=======
->>>>>>> Stashed changes
->>>>>>> head
-<<<<<<< main
-            raise ServiceInitializationError(
-                "The MistralAI embedding model ID is required."
-            )
-=======
-            raise ServiceInitializationError("The MistralAI embedding model ID is required.")
-=======
-            raise ServiceInitializationError(
-                "The MistralAI embedding model ID is required."
-            )
->>>>>>> 637c5bcc
-
-        if not async_client:
-            async_client = MistralAsyncClient(api_key=mistralai_settings.api_key.get_secret_value())
->>>>>>> ms/features/bugbash-prep
-<<<<<<< div
-=======
-<<<<<<< Updated upstream
-<<<<<<< Updated upstream
->>>>>>> head
-<<<<<<< HEAD
->>>>>>> main
-<<<<<<< Updated upstream
-<<<<<<< Updated upstream
-<<<<<<< Updated upstream
-<<<<<<< Updated upstream
-<<<<<<< Updated upstream
->>>>>>> Stashed changes
-=======
->>>>>>> Stashed changes
-=======
->>>>>>> Stashed changes
-=======
->>>>>>> Stashed changes
-=======
->>>>>>> Stashed changes
-=======
->>>>>>> Stashed changes
-=======
->>>>>>> eab985c52d058dc92abc75034bc790079131ce75
-<<<<<<< div
-=======
-=======
->>>>>>> main
->>>>>>> Stashed changes
-=======
->>>>>>> main
->>>>>>> Stashed changes
->>>>>>> head
 
         if not async_client:
             async_client = MistralAsyncClient(api_key=mistralai_settings.api_key.get_secret_value())
@@ -307,97 +118,11 @@
     ) -> Any:
         """Generate embeddings from the Mistral AI service."""
         try:
-<<<<<<< HEAD
-<<<<<<< HEAD
-<<<<<<< div
-=======
-<<<<<<< Updated upstream
-<<<<<<< Updated upstream
->>>>>>> head
-<<<<<<< Updated upstream
-<<<<<<< Updated upstream
-<<<<<<< Updated upstream
-<<<<<<< Updated upstream
-<<<<<<< Updated upstream
-<<<<<<< Updated upstream
-
-            embedding_response: EmbeddingResponse = await self.client.embeddings(
-=======
-=======
->>>>>>> Stashed changes
-=======
->>>>>>> Stashed changes
-=======
->>>>>>> Stashed changes
-=======
->>>>>>> Stashed changes
-=======
->>>>>>> Stashed changes
-<<<<<<< HEAD
-
-            embedding_response: EmbeddingResponse = await self.client.embeddings(
-=======
-=======
->>>>>>> eab985c52d058dc92abc75034bc790079131ce75
-<<<<<<< div
-=======
-=======
-
-            embedding_response: EmbeddingResponse = await self.client.embeddings(
-=======
->>>>>>> Stashed changes
-=======
-
-            embedding_response: EmbeddingResponse = await self.client.embeddings(
-=======
->>>>>>> Stashed changes
->>>>>>> head
-<<<<<<< main
-
-            embedding_response: EmbeddingResponse = await self.client.embeddings(
-=======
->>>>>>> ms/features/bugbash-prep
-<<<<<<< div
-=======
-<<<<<<< Updated upstream
-<<<<<<< Updated upstream
->>>>>>> head
-<<<<<<< HEAD
->>>>>>> main
-<<<<<<< Updated upstream
-<<<<<<< Updated upstream
-<<<<<<< Updated upstream
-<<<<<<< Updated upstream
-<<<<<<< Updated upstream
->>>>>>> Stashed changes
-=======
->>>>>>> Stashed changes
-=======
->>>>>>> Stashed changes
-=======
->>>>>>> Stashed changes
-=======
->>>>>>> Stashed changes
-=======
->>>>>>> Stashed changes
-=======
->>>>>>> eab985c52d058dc92abc75034bc790079131ce75
-<<<<<<< div
-=======
-=======
->>>>>>> main
->>>>>>> Stashed changes
-=======
->>>>>>> main
->>>>>>> Stashed changes
->>>>>>> head
-=======
 
             embedding_response: EmbeddingResponse = await self.client.embeddings(
 
             embedding_response: EmbeddingResponse = await self.client.embeddings(
 
->>>>>>> 637c5bcc
             embedding_response: EmbeddingResponse = await self.async_client.embeddings(
                 model=self.ai_model_id, input=texts
             )
