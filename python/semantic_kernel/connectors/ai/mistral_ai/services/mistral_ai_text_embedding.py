# Copyright (c) Microsoft. All rights reserved.

import sys

if sys.version_info >= (3, 12):
    from typing import Any, override  # pragma: no cover
else:
    from typing_extensions import Any, override  # pragma: no cover

import logging

from mistralai.async_client import MistralAsyncClient
from mistralai.models.embeddings import EmbeddingResponse
from numpy import array, ndarray
from pydantic import ValidationError

<<<<<<< HEAD
from semantic_kernel.connectors.ai.embeddings.embedding_generator_base import (
    EmbeddingGeneratorBase,
)
from semantic_kernel.connectors.ai.mistral_ai.settings.mistral_ai_settings import (
    MistralAISettings,
)
from semantic_kernel.connectors.ai.prompt_execution_settings import (
    PromptExecutionSettings,
)
from semantic_kernel.exceptions.service_exceptions import (
    ServiceInitializationError,
    ServiceResponseException,
)
=======
from semantic_kernel.connectors.ai.embeddings.embedding_generator_base import EmbeddingGeneratorBase
from semantic_kernel.connectors.ai.mistral_ai.services.mistral_ai_base import MistralAIBase
from semantic_kernel.connectors.ai.mistral_ai.settings.mistral_ai_settings import MistralAISettings
from semantic_kernel.connectors.ai.prompt_execution_settings import PromptExecutionSettings
from semantic_kernel.exceptions.service_exceptions import ServiceInitializationError, ServiceResponseException
>>>>>>> 06f34715
from semantic_kernel.utils.experimental_decorator import experimental_class

logger: logging.Logger = logging.getLogger(__name__)


@experimental_class
class MistralAITextEmbedding(MistralAIBase, EmbeddingGeneratorBase):
    """Mistral AI Inference Text Embedding Service."""

    def __init__(
        self,
        ai_model_id: str | None = None,
        api_key: str | None = None,
        service_id: str | None = None,
        async_client: MistralAsyncClient | None = None,
        env_file_path: str | None = None,
        env_file_encoding: str | None = None,
    ) -> None:
        """Initialize the Mistral AI Text Embedding service.

        If no arguments are provided, the service will attempt to load the settings from the environment.
        The following environment variables are used:
        - MISTRALAI_API_KEY
        - MISTRALAI_EMBEDDING_MODEL_ID

        Args:
            ai_model_id: (str | None): A string that is used to identify the model such as the model name.
            api_key (str | None): The API key for the Mistral AI service deployment.
            service_id (str | None): Service ID for the embedding completion service.
<<<<<<< HEAD
            env_file_path (str | None): The path to the environment file.
            env_file_encoding (str | None): The encoding of the environment file.
            client (MistralAsyncClient | None): The Mistral AI client to use.
=======
            async_client (MistralAsyncClient | None): The Mistral AI client to use.
            env_file_path (str | None): The path to the environment file.
            env_file_encoding (str | None): The encoding of the environment file.
>>>>>>> 06f34715

        Raises:
            ServiceInitializationError: If an error occurs during initialization.
        """
        try:
            mistralai_settings = MistralAISettings.create(
                api_key=api_key,
                embedding_model_id=ai_model_id,
                env_file_path=env_file_path,
                env_file_encoding=env_file_encoding,
            )
        except ValidationError as e:
            raise ServiceInitializationError(
                f"Failed to validate Mistral AI settings: {e}"
            ) from e

        if not mistralai_settings.embedding_model_id:
            raise ServiceInitializationError(
                "The MistralAI embedding model ID is required."
            )

        if not async_client:
            async_client = MistralAsyncClient(api_key=mistralai_settings.api_key.get_secret_value())

        super().__init__(
            service_id=service_id or mistralai_settings.embedding_model_id,
            ai_model_id=ai_model_id or mistralai_settings.embedding_model_id,
            async_client=async_client,
        )

    @override
    async def generate_embeddings(
        self,
        texts: list[str],
        settings: "PromptExecutionSettings | None" = None,
        **kwargs: Any,
    ) -> ndarray:
        embedding_response = await self.generate_raw_embeddings(
            texts, settings, **kwargs
        )
        return array(embedding_response)

    @override
    async def generate_raw_embeddings(
        self,
        texts: list[str],
        settings: "PromptExecutionSettings | None" = None,
        **kwargs: Any,
    ) -> Any:
        """Generate embeddings from the Mistral AI service."""
        try:
<<<<<<< HEAD

            embedding_response: EmbeddingResponse = await self.client.embeddings(
=======
            embedding_response: EmbeddingResponse = await self.async_client.embeddings(
>>>>>>> 06f34715
                model=self.ai_model_id, input=texts
            )
        except Exception as ex:
            raise ServiceResponseException(
                f"{type(self)} service failed to complete the embedding request.",
                ex,
            ) from ex

        return [item.embedding for item in embedding_response.data]<|MERGE_RESOLUTION|>--- conflicted
+++ resolved
@@ -14,7 +14,6 @@
 from numpy import array, ndarray
 from pydantic import ValidationError
 
-<<<<<<< HEAD
 from semantic_kernel.connectors.ai.embeddings.embedding_generator_base import (
     EmbeddingGeneratorBase,
 )
@@ -28,13 +27,11 @@
     ServiceInitializationError,
     ServiceResponseException,
 )
-=======
 from semantic_kernel.connectors.ai.embeddings.embedding_generator_base import EmbeddingGeneratorBase
 from semantic_kernel.connectors.ai.mistral_ai.services.mistral_ai_base import MistralAIBase
 from semantic_kernel.connectors.ai.mistral_ai.settings.mistral_ai_settings import MistralAISettings
 from semantic_kernel.connectors.ai.prompt_execution_settings import PromptExecutionSettings
 from semantic_kernel.exceptions.service_exceptions import ServiceInitializationError, ServiceResponseException
->>>>>>> 06f34715
 from semantic_kernel.utils.experimental_decorator import experimental_class
 
 logger: logging.Logger = logging.getLogger(__name__)
@@ -64,15 +61,12 @@
             ai_model_id: (str | None): A string that is used to identify the model such as the model name.
             api_key (str | None): The API key for the Mistral AI service deployment.
             service_id (str | None): Service ID for the embedding completion service.
-<<<<<<< HEAD
             env_file_path (str | None): The path to the environment file.
             env_file_encoding (str | None): The encoding of the environment file.
             client (MistralAsyncClient | None): The Mistral AI client to use.
-=======
             async_client (MistralAsyncClient | None): The Mistral AI client to use.
             env_file_path (str | None): The path to the environment file.
             env_file_encoding (str | None): The encoding of the environment file.
->>>>>>> 06f34715
 
         Raises:
             ServiceInitializationError: If an error occurs during initialization.
@@ -124,12 +118,9 @@
     ) -> Any:
         """Generate embeddings from the Mistral AI service."""
         try:
-<<<<<<< HEAD
 
             embedding_response: EmbeddingResponse = await self.client.embeddings(
-=======
             embedding_response: EmbeddingResponse = await self.async_client.embeddings(
->>>>>>> 06f34715
                 model=self.ai_model_id, input=texts
             )
         except Exception as ex:
