# Copyright (c) Microsoft. All rights reserved.

import sys
from collections.abc import AsyncGenerator, AsyncIterable
from functools import reduce
from typing import Any

import vertexai
from google.cloud.aiplatform_v1beta1.types.content import Content
from pydantic import ValidationError
from vertexai.generative_models import Candidate, GenerationResponse, GenerativeModel

from semantic_kernel.connectors.ai.function_calling_utils import merge_function_results
from semantic_kernel.connectors.ai.google.shared_utils import (
    configure_function_choice_behavior,
    filter_system_message,
    format_gemini_function_name_to_kernel_function_fully_qualified_name,
    invoke_function_calls,
)
from semantic_kernel.connectors.ai.google.vertex_ai.services.utils import (
    finish_reason_from_vertex_ai_to_semantic_kernel,
    format_assistant_message,
    format_tool_message,
    format_user_message,
    update_settings_from_function_choice_configuration,
)
from semantic_kernel.connectors.ai.google.vertex_ai.services.vertex_ai_base import (
    VertexAIBase,
)
from semantic_kernel.connectors.ai.google.vertex_ai.vertex_ai_prompt_execution_settings import (
    VertexAIChatPromptExecutionSettings,
)
from semantic_kernel.connectors.ai.google.vertex_ai.vertex_ai_settings import (
    VertexAISettings,
)
from semantic_kernel.connectors.ai.prompt_execution_settings import (
    PromptExecutionSettings,
)
from semantic_kernel.contents.chat_history import ChatHistory
from semantic_kernel.contents.chat_message_content import ITEM_TYPES, ChatMessageContent
from semantic_kernel.contents.function_call_content import FunctionCallContent
from semantic_kernel.contents.streaming_chat_message_content import (
    ITEM_TYPES as STREAMING_ITEM_TYPES,
)
from semantic_kernel.contents.streaming_chat_message_content import (
    StreamingChatMessageContent,
)
from semantic_kernel.contents.streaming_text_content import StreamingTextContent
from semantic_kernel.contents.text_content import TextContent
from semantic_kernel.contents.utils.author_role import AuthorRole
from semantic_kernel.contents.utils.finish_reason import FinishReason
from semantic_kernel.exceptions.service_exceptions import (
    ServiceInitializationError,
    ServiceInvalidExecutionSettingsError,
)
from semantic_kernel.functions.kernel_arguments import KernelArguments
from semantic_kernel.kernel import Kernel
from semantic_kernel.utils.telemetry.model_diagnostics.decorators import trace_chat_completion

if sys.version_info >= (3, 12):
    from typing import override  # pragma: no cover
else:
    from typing_extensions import override  # pragma: no cover

from semantic_kernel.connectors.ai.chat_completion_client_base import (
    ChatCompletionClientBase,
)


class VertexAIChatCompletion(VertexAIBase, ChatCompletionClientBase):
    """Google Vertex AI Chat Completion Service."""

    def __init__(
        self,
        project_id: str | None = None,
        region: str | None = None,
        gemini_model_id: str | None = None,
        service_id: str | None = None,
        env_file_path: str | None = None,
        env_file_encoding: str | None = None,
    ) -> None:
        """Initialize the Google Vertex AI Chat Completion Service.

        If no arguments are provided, the service will attempt to load the settings from the environment.
        The following environment variables are used:
        - VERTEX_AI_GEMINI_MODEL_ID
        - VERTEX_AI_PROJECT_ID
        - VERTEX_AI_REGION

        Args:
            project_id (str): The Google Cloud project ID.
            region (str): The Google Cloud region.
            gemini_model_id (str): The Gemini model ID.
            service_id (str): The Vertex AI service ID.
            env_file_path (str): The path to the environment file.
            env_file_encoding (str): The encoding of the environment file.
        """
        try:
            vertex_ai_settings = VertexAISettings.create(
                project_id=project_id,
                region=region,
                gemini_model_id=gemini_model_id,
                env_file_path=env_file_path,
                env_file_encoding=env_file_encoding,
            )
        except ValidationError as e:
            raise ServiceInitializationError(
                f"Failed to validate Vertex AI settings: {e}"
            ) from e
        if not vertex_ai_settings.gemini_model_id:
            raise ServiceInitializationError(
                "The Vertex AI Gemini model ID is required."
            )

        super().__init__(
            ai_model_id=vertex_ai_settings.gemini_model_id,
            service_id=service_id or vertex_ai_settings.gemini_model_id,
            service_settings=vertex_ai_settings,
        )

    # region Non-streaming
    @override
    @trace_chat_completion(VertexAIBase.MODEL_PROVIDER_NAME)
    async def get_chat_message_contents(
        self,
        chat_history: ChatHistory,
        settings: "PromptExecutionSettings",
        **kwargs: Any,
    ) -> list[ChatMessageContent]:
        settings = self.get_prompt_execution_settings_from_settings(settings)
        assert isinstance(settings, VertexAIChatPromptExecutionSettings)  # nosec

        kernel = kwargs.get("kernel")
        if settings.function_choice_behavior is not None and (not kernel or not isinstance(kernel, Kernel)):
            raise ServiceInvalidExecutionSettingsError("Kernel is required for auto invoking functions.")

        if kernel and settings.function_choice_behavior:
            configure_function_choice_behavior(settings, kernel, update_settings_from_function_choice_configuration)

        if (
            settings.function_choice_behavior is None
            or not settings.function_choice_behavior.auto_invoke_kernel_functions
        ):
            return await self._send_chat_request(chat_history, settings)

<<<<<<< HEAD
        kernel = kwargs.get("kernel")
        if not isinstance(kernel, Kernel):
            raise ServiceInvalidExecutionSettingsError(
                "Kernel is required for auto invoking functions."
            )

        configure_function_choice_behavior(
            settings, kernel, update_settings_from_function_choice_configuration
        )

        for request_index in range(
            settings.function_choice_behavior.maximum_auto_invoke_attempts
        ):
            completions = await self._send_chat_request(chat_history, settings)
            chat_history.add_message(message=completions[0])
            function_calls = [
                item
                for item in chat_history.messages[-1].items
                if isinstance(item, FunctionCallContent)
            ]
=======
        for request_index in range(settings.function_choice_behavior.maximum_auto_invoke_attempts):
            completions = await self._send_chat_request(chat_history, settings)
            function_calls = [item for item in completions[0].items if isinstance(item, FunctionCallContent)]
>>>>>>> 06f34715
            if (fc_count := len(function_calls)) == 0:
                return completions

            chat_history.add_message(message=completions[0])

            results = await invoke_function_calls(
                function_calls=function_calls,
                chat_history=chat_history,
                kernel=kernel,  # type: ignore
                arguments=kwargs.get("arguments", None),
                function_call_count=fc_count,
                request_index=request_index,
                function_behavior=settings.function_choice_behavior,
            )

            if any(result.terminate for result in results if result is not None):
                return merge_function_results(chat_history.messages[-len(results) :])
        else:
            # do a final call without auto function calling
            return await self._send_chat_request(chat_history, settings)

    async def _send_chat_request(
        self, chat_history: ChatHistory, settings: VertexAIChatPromptExecutionSettings
    ) -> list[ChatMessageContent]:
        """Send a chat request to the Vertex AI service."""
        vertexai.init(
            project=self.service_settings.project_id,
            location=self.service_settings.region,
        )
        model = GenerativeModel(
            self.service_settings.gemini_model_id,
            system_instruction=filter_system_message(chat_history),
        )

        response: GenerationResponse = await model.generate_content_async(
            contents=self._prepare_chat_history_for_request(chat_history),
            generation_config=settings.prepare_settings_dict(),
            tools=settings.tools,
            tool_config=settings.tool_config,
        )

        return [
            self._create_chat_message_content(response, candidate)
            for candidate in response.candidates
        ]

    def _create_chat_message_content(
        self, response: GenerationResponse, candidate: Candidate
    ) -> ChatMessageContent:
        """Create a chat message content object.

        Args:
            response: The response from the service.
            candidate: The candidate from the response.

        Returns:
            A chat message content object.
        """
        # Best effort conversion of finish reason. The raw value will be available in metadata.
        finish_reason: FinishReason | None = (
            finish_reason_from_vertex_ai_to_semantic_kernel(candidate.finish_reason)
        )
        response_metadata = self._get_metadata_from_response(response)
        response_metadata.update(self._get_metadata_from_candidate(candidate))

        items: list[ITEM_TYPES] = []
        for idx, part in enumerate(candidate.content.parts):
            part_dict = part.to_dict()
            if "text" in part_dict:
                items.append(
                    TextContent(
                        text=part.text,
                        inner_content=response,
                        metadata=response_metadata,
                    )
                )
            elif "function_call" in part_dict:
                items.append(
                    FunctionCallContent(
                        id=f"{part.function_call.name}_{idx!s}",
                        name=format_gemini_function_name_to_kernel_function_fully_qualified_name(
                            part.function_call.name
                        ),
                        arguments={k: v for k, v in part.function_call.args.items()},
                    )
                )

        return ChatMessageContent(
            ai_model_id=self.ai_model_id,
            role=AuthorRole.ASSISTANT,
            items=items,
            inner_content=response,
            finish_reason=finish_reason,
            metadata=response_metadata,
        )

    # endregion

    # region Streaming
    @override
    async def get_streaming_chat_message_contents(
        self,
        chat_history: ChatHistory,
        settings: "PromptExecutionSettings",
        **kwargs: Any,
    ) -> AsyncGenerator[list[StreamingChatMessageContent], Any]:
        settings = self.get_prompt_execution_settings_from_settings(settings)
        assert isinstance(settings, VertexAIChatPromptExecutionSettings)  # nosec

        kernel = kwargs.get("kernel")
        if settings.function_choice_behavior is not None and (not kernel or not isinstance(kernel, Kernel)):
            raise ServiceInvalidExecutionSettingsError("Kernel is required for auto invoking functions.")

        if kernel and settings.function_choice_behavior:
            configure_function_choice_behavior(settings, kernel, update_settings_from_function_choice_configuration)

        if (
            settings.function_choice_behavior is None
            or not settings.function_choice_behavior.auto_invoke_kernel_functions
        ):
            # No auto invoke is required.
            async_generator = self._send_chat_streaming_request(chat_history, settings)
        else:
            # Auto invoke is required.
            async_generator = self._get_streaming_chat_message_contents_auto_invoke(
<<<<<<< HEAD
                chat_history, settings, **kwargs
=======
                kernel,  # type: ignore
                kwargs.get("arguments"),
                chat_history,
                settings,
>>>>>>> 06f34715
            )

        async for messages in async_generator:
            yield messages

    async def _get_streaming_chat_message_contents_auto_invoke(
        self,
        kernel: Kernel,
        arguments: KernelArguments | None,
        chat_history: ChatHistory,
        settings: VertexAIChatPromptExecutionSettings,
    ) -> AsyncGenerator[list[StreamingChatMessageContent], Any]:
        """Get streaming chat message contents from the Google AI service with auto invoking functions."""
<<<<<<< HEAD
        kernel = kwargs.get("kernel")
        if not isinstance(kernel, Kernel):
            raise ServiceInvalidExecutionSettingsError(
                "Kernel is required for auto invoking functions."
            )
=======
>>>>>>> 06f34715
        if not settings.function_choice_behavior:
            raise ServiceInvalidExecutionSettingsError(
                "Function choice behavior is required for auto invoking functions."
            )

<<<<<<< HEAD
        configure_function_choice_behavior(
            settings, kernel, update_settings_from_function_choice_configuration
        )

        for request_index in range(
            settings.function_choice_behavior.maximum_auto_invoke_attempts
        ):
=======
        for request_index in range(settings.function_choice_behavior.maximum_auto_invoke_attempts):
>>>>>>> 06f34715
            all_messages: list[StreamingChatMessageContent] = []
            function_call_returned = False
            async for messages in self._send_chat_streaming_request(
                chat_history, settings
            ):
                for message in messages:
                    if message:
                        all_messages.append(message)
                        if any(
                            isinstance(item, FunctionCallContent)
                            for item in message.items
                        ):
                            function_call_returned = True
                yield messages

            if not function_call_returned:
                # Response doesn't contain any function calls. No need to proceed to the next request.
                return

            full_completion: StreamingChatMessageContent = reduce(
                lambda x, y: x + y, all_messages
            )
            function_calls = [
                item
                for item in full_completion.items
                if isinstance(item, FunctionCallContent)
            ]
            chat_history.add_message(message=full_completion)

            results = await invoke_function_calls(
                function_calls=function_calls,
                chat_history=chat_history,
                kernel=kernel,
                arguments=arguments,
                function_call_count=len(function_calls),
                request_index=request_index,
                function_behavior=settings.function_choice_behavior,
            )

            if any(result.terminate for result in results if result is not None):
                yield merge_function_results(chat_history.messages[-len(results) :])  # type: ignore
                break

    async def _send_chat_streaming_request(
        self,
        chat_history: ChatHistory,
        settings: VertexAIChatPromptExecutionSettings,
    ) -> AsyncGenerator[list[StreamingChatMessageContent], Any]:
        """Send a streaming chat request to the Vertex AI service."""
        vertexai.init(
            project=self.service_settings.project_id,
            location=self.service_settings.region,
        )
        model = GenerativeModel(
            self.service_settings.gemini_model_id,
            system_instruction=filter_system_message(chat_history),
        )

        response: AsyncIterable[GenerationResponse] = (
            await model.generate_content_async(
                contents=self._prepare_chat_history_for_request(chat_history),
                generation_config=settings.prepare_settings_dict(),
                tools=settings.tools,
                tool_config=settings.tool_config,
                stream=True,
            )
        )

        async for chunk in response:
            yield [
                self._create_streaming_chat_message_content(chunk, candidate)
                for candidate in chunk.candidates
            ]

    def _create_streaming_chat_message_content(
        self,
        chunk: GenerationResponse,
        candidate: Candidate,
    ) -> StreamingChatMessageContent:
        """Create a streaming chat message content object.

        Args:
            chunk: The response from the service.
            candidate: The candidate from the response.

        Returns:
            A streaming chat message content object.
        """
        # Best effort conversion of finish reason. The raw value will be available in metadata.
        finish_reason: FinishReason | None = (
            finish_reason_from_vertex_ai_to_semantic_kernel(candidate.finish_reason)
        )
        response_metadata = self._get_metadata_from_response(chunk)
        response_metadata.update(self._get_metadata_from_candidate(candidate))

        items: list[STREAMING_ITEM_TYPES] = []
        for idx, part in enumerate(candidate.content.parts):
            part_dict = part.to_dict()
            if "text" in part_dict:
                items.append(
                    StreamingTextContent(
                        choice_index=candidate.index,
                        text=part.text,
                        inner_content=chunk,
                        metadata=response_metadata,
                    )
                )
            elif "function_call" in part_dict:
                items.append(
                    FunctionCallContent(
                        id=f"{part.function_call.name}_{idx!s}",
                        name=format_gemini_function_name_to_kernel_function_fully_qualified_name(
                            part.function_call.name
                        ),
                        arguments={k: v for k, v in part.function_call.args.items()},
                    )
                )

        return StreamingChatMessageContent(
            ai_model_id=self.ai_model_id,
            role=AuthorRole.ASSISTANT,
            choice_index=candidate.index,
            items=items,
            inner_content=chunk,
            finish_reason=finish_reason,
            metadata=response_metadata,
        )

    # endregion

    @override
    def _prepare_chat_history_for_request(
        self,
        chat_history: ChatHistory,
        role_key: str = "role",
        content_key: str = "content",
    ) -> list[Content]:
        chat_request_messages: list[Content] = []

        for message in chat_history.messages:
            if message.role == AuthorRole.SYSTEM:
                # Skip system messages since they are not part of the chat request.
                # System message will be provided as system_instruction in the model.
                continue
            if message.role == AuthorRole.USER:
                chat_request_messages.append(
                    Content(role="user", parts=format_user_message(message))
                )
            elif message.role == AuthorRole.ASSISTANT:
                chat_request_messages.append(
                    Content(role="model", parts=format_assistant_message(message))
                )
            elif message.role == AuthorRole.TOOL:
                chat_request_messages.append(
                    Content(role="function", parts=format_tool_message(message))
                )

        return chat_request_messages

    def _get_metadata_from_response(
        self, response: GenerationResponse
    ) -> dict[str, Any]:
        """Get metadata from the response.

        Args:
            response: The response from the service.

        Returns:
            A dictionary containing metadata.
        """
        return {
            "prompt_feedback": response.prompt_feedback,
            "usage": response.usage_metadata,
        }

    def _get_metadata_from_candidate(self, candidate: Candidate) -> dict[str, Any]:
        """Get metadata from the candidate.

        Args:
            candidate: The candidate from the response.

        Returns:
            A dictionary containing metadata.
        """
        return {
            "index": candidate.index,
            "finish_reason": candidate.finish_reason,
            "safety_ratings": candidate.safety_ratings,
        }

    @override
    def get_prompt_execution_settings_class(
        self,
    ) -> type["PromptExecutionSettings"]:
        """Get the request settings class."""
        return VertexAIChatPromptExecutionSettings<|MERGE_RESOLUTION|>--- conflicted
+++ resolved
@@ -143,7 +143,6 @@
         ):
             return await self._send_chat_request(chat_history, settings)
 
-<<<<<<< HEAD
         kernel = kwargs.get("kernel")
         if not isinstance(kernel, Kernel):
             raise ServiceInvalidExecutionSettingsError(
@@ -164,11 +163,9 @@
                 for item in chat_history.messages[-1].items
                 if isinstance(item, FunctionCallContent)
             ]
-=======
         for request_index in range(settings.function_choice_behavior.maximum_auto_invoke_attempts):
             completions = await self._send_chat_request(chat_history, settings)
             function_calls = [item for item in completions[0].items if isinstance(item, FunctionCallContent)]
->>>>>>> 06f34715
             if (fc_count := len(function_calls)) == 0:
                 return completions
 
@@ -294,14 +291,11 @@
         else:
             # Auto invoke is required.
             async_generator = self._get_streaming_chat_message_contents_auto_invoke(
-<<<<<<< HEAD
                 chat_history, settings, **kwargs
-=======
                 kernel,  # type: ignore
                 kwargs.get("arguments"),
                 chat_history,
                 settings,
->>>>>>> 06f34715
             )
 
         async for messages in async_generator:
@@ -315,20 +309,16 @@
         settings: VertexAIChatPromptExecutionSettings,
     ) -> AsyncGenerator[list[StreamingChatMessageContent], Any]:
         """Get streaming chat message contents from the Google AI service with auto invoking functions."""
-<<<<<<< HEAD
         kernel = kwargs.get("kernel")
         if not isinstance(kernel, Kernel):
             raise ServiceInvalidExecutionSettingsError(
                 "Kernel is required for auto invoking functions."
             )
-=======
->>>>>>> 06f34715
         if not settings.function_choice_behavior:
             raise ServiceInvalidExecutionSettingsError(
                 "Function choice behavior is required for auto invoking functions."
             )
 
-<<<<<<< HEAD
         configure_function_choice_behavior(
             settings, kernel, update_settings_from_function_choice_configuration
         )
@@ -336,9 +326,7 @@
         for request_index in range(
             settings.function_choice_behavior.maximum_auto_invoke_attempts
         ):
-=======
         for request_index in range(settings.function_choice_behavior.maximum_auto_invoke_attempts):
->>>>>>> 06f34715
             all_messages: list[StreamingChatMessageContent] = []
             function_call_returned = False
             async for messages in self._send_chat_streaming_request(
