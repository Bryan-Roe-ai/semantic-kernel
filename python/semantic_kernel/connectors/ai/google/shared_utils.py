--- conflicted
+++ resolved
@@ -130,13 +130,10 @@
 ):
     """Configure the function choice behavior to include the kernel functions."""
     if not settings.function_choice_behavior:
-<<<<<<< HEAD
         raise ServiceInvalidExecutionSettingsError(
             "Function choice behavior is required for tool calls."
         )
-=======
         return
->>>>>>> 06f34715
 
     settings.function_choice_behavior.configure(
         kernel=kernel, update_settings_callback=callback, settings=settings
