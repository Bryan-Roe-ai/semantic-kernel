--- conflicted
+++ resolved
@@ -68,8 +68,5 @@
 class GoogleAIEmbeddingPromptExecutionSettings(PromptExecutionSettings):
     """Google AI Embedding Prompt Execution Settings."""
 
-<<<<<<< HEAD
     output_dimensionality: int | None = None
-=======
-    output_dimensionality: Annotated[int | None, Field(le=768)] = None
->>>>>>> f62fef3f
+    output_dimensionality: Annotated[int | None, Field(le=768)] = None