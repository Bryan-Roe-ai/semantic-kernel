--- conflicted
+++ resolved
@@ -4,13 +4,10 @@
 from collections.abc import AsyncGenerator, Callable
 from typing import TYPE_CHECKING, Any, ClassVar, cast
 
-<<<<<<< main
 from semantic_kernel.connectors.ai.function_call_choice_configuration import FunctionCallChoiceConfiguration
 from semantic_kernel.connectors.ai.prompt_execution_settings import PromptExecutionSettings
 from semantic_kernel.utils.telemetry.model_diagnostics.decorators import trace_chat_completion
 
-=======
->>>>>>> ms/features/bugbash-prep
 if sys.version_info >= (3, 12):
     from typing import override  # pragma: no cover
 else:
@@ -27,44 +24,29 @@
 from semantic_kernel.connectors.ai.chat_completion_client_base import (
     ChatCompletionClientBase,
 )
-<<<<<<< main
 from semantic_kernel.connectors.ai.function_call_behavior import FunctionCallBehavior
-<<<<<<< main
-<<<<<<< main
 from semantic_kernel.connectors.ai.function_calling_utils import (
-<<<<<<< main
     update_settings_from_function_call_configuration,
 )
 from semantic_kernel.connectors.ai.function_choice_behavior import (
     FunctionChoiceBehavior,
 )
-=======
-=======
 from semantic_kernel.connectors.ai.function_calling_utils import (
->>>>>>> ms/features/bugbash-prep
     merge_function_results,
     update_settings_from_function_call_configuration,
 )
 from semantic_kernel.connectors.ai.function_choice_behavior import FunctionChoiceBehavior
-<<<<<<< main
->>>>>>> upstream/main
-=======
 from semantic_kernel.connectors.ai.function_calling_utils import update_settings_from_function_call_configuration
 from semantic_kernel.connectors.ai.function_choice_behavior import FunctionChoiceBehavior, FunctionChoiceType
->>>>>>> upstream/main
-=======
 from semantic_kernel.connectors.ai.function_calling_utils import (
     update_settings_from_function_call_configuration,
 )
 from semantic_kernel.connectors.ai.function_choice_behavior import (
     FunctionChoiceBehavior,
 )
->>>>>>> origin/PR
-=======
 from semantic_kernel.connectors.ai.open_ai.contents import OpenAIChatMessageContent, OpenAIStreamingChatMessageContent
 from semantic_kernel.connectors.ai.open_ai.models.chat_completion.function_call import FunctionCall
 from semantic_kernel.connectors.ai.open_ai.models.chat_completion.tool_calls import ToolCall
->>>>>>> ms/small_fixes
 from semantic_kernel.connectors.ai.open_ai.prompt_execution_settings.open_ai_prompt_execution_settings import (
     OpenAIChatPromptExecutionSettings,
 )
@@ -72,7 +54,6 @@
 from semantic_kernel.connectors.ai.prompt_execution_settings import PromptExecutionSettings
 from semantic_kernel.contents.chat_history import ChatHistory
 from semantic_kernel.contents.chat_message_content import ChatMessageContent
-<<<<<<< main
 from semantic_kernel.contents.function_call_content import FunctionCallContent
 from semantic_kernel.contents.streaming_chat_message_content import (
     StreamingChatMessageContent,
@@ -88,9 +69,6 @@
 from semantic_kernel.filters.auto_function_invocation.auto_function_invocation_context import (
     AutoFunctionInvocationContext,
 )
-<<<<<<< main
-<<<<<<< main
-=======
 from semantic_kernel.utils.telemetry.decorators import trace_chat_completion
 from semantic_kernel.exceptions import (
     ServiceInvalidExecutionSettingsError,
@@ -99,14 +77,9 @@
 from semantic_kernel.filters.auto_function_invocation.auto_function_invocation_context import (
     AutoFunctionInvocationContext,
 )
->>>>>>> origin/PR
-=======
 from semantic_kernel.utils.telemetry.model_diagnostics import trace_chat_completion
->>>>>>> ms/features/bugbash-prep
-=======
 from semantic_kernel.contents.chat_role import ChatRole
 from semantic_kernel.contents.finish_reason import FinishReason
->>>>>>> ms/small_fixes
 
 if TYPE_CHECKING:
     from semantic_kernel.connectors.ai.prompt_execution_settings import (
@@ -115,15 +88,12 @@
     from semantic_kernel.functions.kernel_arguments import KernelArguments
     from semantic_kernel.kernel import Kernel
 
-<<<<<<< main
 logger: logging.Logger = logging.getLogger(__name__)
 
 
 class InvokeTermination(Exception):
     """Exception for termination of function invocation."""
 
-=======
->>>>>>> upstream/main
 
 class OpenAIChatCompletionBase(OpenAIHandler, ChatCompletionClientBase):
     """OpenAI Chat completion class."""
@@ -139,7 +109,6 @@
     def get_prompt_execution_settings_class(self) -> type["PromptExecutionSettings"]:
         return OpenAIChatPromptExecutionSettings
 
-<<<<<<< main
     @override
     @trace_chat_completion(MODEL_PROVIDER_NAME)
     async def _inner_get_chat_message_contents(
@@ -151,7 +120,6 @@
             settings = self.get_prompt_execution_settings_from_settings(settings)
         assert isinstance(settings, OpenAIChatPromptExecutionSettings)  # nosec
 
-<<<<<<< main
         # For backwards compatibility we need to convert the `FunctionCallBehavior` to `FunctionChoiceBehavior`
         # if this method is called with a `FunctionCallBehavior` object as part of the settings
         if hasattr(settings, "function_call_behavior") and isinstance(
@@ -162,7 +130,6 @@
                     settings.function_call_behavior
                 )
             )
-=======
     def get_chat_message_content_class(self) -> type[ChatMessageContent]:
         """Get the chat message content types used by a class, default is ChatMessageContent."""
         return OpenAIChatMessageContent
@@ -178,12 +145,10 @@
             chat_history {ChatHistory} -- The chat history to use for the chat completion.
             settings {OpenAIChatPromptExecutionSettings | AzureChatPromptExecutionSettings} -- The settings to use
                 for the chat completion request.
->>>>>>> ms/small_fixes
 
         kernel = kwargs.get("kernel", None)
         if settings.function_choice_behavior is not None:
             if kernel is None:
-<<<<<<< main
                 raise ServiceInvalidExecutionSettingsError(
                     "The kernel is required for OpenAI tool calls."
                 )
@@ -191,12 +156,10 @@
                 settings.number_of_responses is not None
                 and settings.number_of_responses > 1
             ):
-=======
                 raise ServiceInvalidExecutionSettingsError("The kernel is required for OpenAI tool calls.")
         Returns:
             List[ChatMessageContent]: The completion result(s).
         """
-<<<<<<< main
         # For backwards compatibility we need to convert the `FunctionCallBehavior` to `FunctionChoiceBehavior`
         # if this method is called with a `FunctionCallBehavior` object as pat of the settings
         if hasattr(settings, "function_call_behavior") and isinstance(
@@ -216,7 +179,6 @@
                     "The kernel arguments are required for auto invoking OpenAI tool calls."
                 )
             if settings.number_of_responses is not None and settings.number_of_responses > 1:
->>>>>>> origin/PR
                 raise ServiceInvalidExecutionSettingsError(
                     "Auto-invocation of tool calls may only be used with a "
                     "OpenAIChatPromptExecutions.number_of_responses of 1."
@@ -237,8 +199,6 @@
             settings.function_choice_behavior.maximum_auto_invoke_attempts
         ):
             completions = await self._send_chat_request(settings)
-<<<<<<< main
-<<<<<<< main
             # there is only one chat message, this was checked earlier
             chat_history.add_message(message=completions[0])
             # get the function call contents from the chat message
@@ -247,16 +207,12 @@
                 for item in chat_history.messages[-1].items
                 if isinstance(item, FunctionCallContent)
             ]
-=======
             # get the function call contents from the chat message, there is only one chat message
             # this was checked earlier
             function_calls = [item for item in completions[0].items if isinstance(item, FunctionCallContent)]
->>>>>>> upstream/main
-=======
             # get the function call contents from the chat message, there is only one chat message
             # this was checked earlier
             function_calls = [item for item in completions[0].items if isinstance(item, FunctionCallContent)]
->>>>>>> ms/features/bugbash-prep
             if (fc_count := len(function_calls)) == 0:
                 return completions
 
@@ -285,17 +241,10 @@
 
             if any(result.terminate for result in results if result is not None):
                 return merge_function_results(chat_history.messages[-len(results) :])
-<<<<<<< main
-=======
-=======
         settings.messages = self._prepare_chat_history_for_request(chat_history)
->>>>>>> ms/small_fixes
         settings.stream = False
         settings.messages = self._prepare_chat_history_for_request(chat_history)
         settings.ai_model_id = settings.ai_model_id or self.ai_model_id
->>>>>>> upstream/main
-=======
->>>>>>> ms/features/bugbash-prep
 
         response = await self._send_request(request_settings=settings)
         assert isinstance(response, ChatCompletion)  # nosec
@@ -305,7 +254,6 @@
     @override
     async def _inner_get_streaming_chat_message_contents(
         self,
-<<<<<<< main
         chat_history: "ChatHistory",
         settings: "PromptExecutionSettings",
     ) -> AsyncGenerator[list["StreamingChatMessageContent"], Any]:
@@ -313,16 +261,12 @@
             settings = self.get_prompt_execution_settings_from_settings(settings)
         assert isinstance(settings, OpenAIChatPromptExecutionSettings)  # nosec
 
-<<<<<<< main
-<<<<<<< main
-=======
     ) -> AsyncGenerator[list[StreamingChatMessageContent | None], Any]:
         """Executes a streaming chat completion request and returns the result.
 
         Args:
             chat_history (ChatHistory): The chat history to use for the chat completion.
             settings (OpenAIChatPromptExecutionSettings | AzureChatPromptExecutionSettings): The settings to use
-=======
         chat_history: ChatHistory,
         settings: OpenAIPromptExecutionSettings,
     ) -> AsyncIterable[List[OpenAIStreamingChatMessageContent]]:
@@ -331,7 +275,6 @@
         Arguments:
             chat_history {ChatHistory} -- The chat history to use for the chat completion.
             settings {OpenAIChatPromptExecutionSettings | AzureChatPromptExecutionSettings} -- The settings to use
->>>>>>> ms/small_fixes
                 for the chat completion request.
             kwargs (Dict[str, Any]): The optional arguments.
 
@@ -339,8 +282,6 @@
             List[StreamingChatMessageContent]: A stream of
                 StreamingChatMessageContent when using Azure.
         """
-<<<<<<< main
->>>>>>> origin/PR
         # For backwards compatibility we need to convert the `FunctionCallBehavior` to `FunctionChoiceBehavior`
         # if this method is called with a `FunctionCallBehavior` object as part of the settings
         if hasattr(settings, "function_call_behavior") and isinstance(
@@ -355,7 +296,6 @@
         kernel = kwargs.get("kernel", None)
         if settings.function_choice_behavior is not None:
             if kernel is None:
-<<<<<<< main
                 raise ServiceInvalidExecutionSettingsError(
                     "The kernel is required for OpenAI tool calls."
                 )
@@ -363,7 +303,6 @@
                 settings.number_of_responses is not None
                 and settings.number_of_responses > 1
             ):
-=======
                 raise ServiceInvalidExecutionSettingsError("The kernel is required for OpenAI tool calls.")
         arguments = kwargs.get("arguments", None)
         if settings.function_choice_behavior is not None:
@@ -374,7 +313,6 @@
                     "The kernel arguments are required for auto invoking OpenAI tool calls."
                 )
             if settings.number_of_responses is not None and settings.number_of_responses > 1:
->>>>>>> origin/PR
                 raise ServiceInvalidExecutionSettingsError(
                     "Auto-invocation of tool calls may only be used with a "
                     "OpenAIChatPromptExecutions.number_of_responses of 1."
@@ -474,15 +412,11 @@
             self._create_chat_message_content(response, choice, response_metadata)
             for choice in response.choices
         ]
-=======
-=======
         settings.messages = self._prepare_chat_history_for_request(chat_history)
->>>>>>> ms/small_fixes
         settings.stream = True
         settings.stream_options = {"include_usage": True}
         settings.messages = self._prepare_chat_history_for_request(chat_history)
         settings.ai_model_id = settings.ai_model_id or self.ai_model_id
->>>>>>> upstream/main
 
         response = await self._send_request(request_settings=settings)
         if not isinstance(response, AsyncStream):
@@ -495,14 +429,12 @@
 
             assert isinstance(chunk, ChatCompletionChunk)  # nosec
             chunk_metadata = self._get_metadata_from_streaming_chat_response(chunk)
-<<<<<<< HEAD
             yield [
                 self._create_streaming_chat_message_content(
                     chunk, choice, chunk_metadata
                 )
                 for choice in chunk.choices
             ]
-=======
             if chunk.usage is not None:
                 # Usage is contained in the last chunk where the choices are empty
                 # We are duplicating the usage metadata to all the choices in the response
@@ -522,7 +454,6 @@
                     self._create_streaming_chat_message_content(chunk, choice, chunk_metadata)
                     for choice in chunk.choices
                 ]
->>>>>>> cb500e6e
 
     @override
     def _verify_function_choice_settings(self, settings: "PromptExecutionSettings") -> None:
@@ -591,24 +522,19 @@
 
         items: list[Any] = self._get_tool_calls_from_chat_choice(choice)
         items.extend(self._get_function_call_from_chat_choice(choice))
-<<<<<<< main
         if choice.delta.content is not None:
             items.append(
                 StreamingTextContent(
                     choice_index=choice.index, text=choice.delta.content
                 )
             )
-=======
         if choice.delta and choice.delta.content is not None:
             items.append(StreamingTextContent(choice_index=choice.index, text=choice.delta.content))
->>>>>>> upstream/main
         return StreamingChatMessageContent(
             choice_index=choice.index,
             inner_content=chunk,
             ai_model_id=self.ai_model_id,
             metadata=metadata,
-<<<<<<< main
-<<<<<<< main
             role=(
                 AuthorRole(choice.delta.role)
                 if choice.delta.role
@@ -617,27 +543,20 @@
             finish_reason=(
                 FinishReason(choice.finish_reason) if choice.finish_reason else None
             ),
-=======
             role=(AuthorRole(choice.delta.role) if choice.delta and choice.delta.role else AuthorRole.ASSISTANT),
             finish_reason=(FinishReason(choice.finish_reason) if choice.finish_reason else None),
->>>>>>> upstream/main
             items=items,
-=======
             role=ChatRole(choice.delta.role) if choice.delta.role else None,
             content=choice.delta.content,
             finish_reason=FinishReason(choice.finish_reason) if choice.finish_reason else None,
             function_call=self._get_function_call_from_chat_choice(choice),
             tool_calls=self._get_tool_calls_from_chat_choice(choice),
->>>>>>> ms/small_fixes
         )
 
-<<<<<<< main
     def _get_metadata_from_chat_response(
         self, response: ChatCompletion
     ) -> dict[str, Any]:
-=======
     def _get_metadata_from_chat_response(self, response: ChatCompletion) -> dict[str, Any]:
->>>>>>> ms/features/bugbash-prep
         """Get metadata from a chat response."""
         return {
             "id": response.id,
@@ -689,7 +608,6 @@
     ) -> list[FunctionCallContent]:
         """Get a function call from a chat choice."""
         content = choice.message if isinstance(choice, Choice) else choice.delta
-<<<<<<< main
         assert hasattr(content, "function_call")  # nosec
         if content.function_call is None:
             return []
@@ -700,7 +618,6 @@
                 arguments=content.function_call.arguments,
             )
         ]
-=======
         if content and (function_call := getattr(content, "function_call", None)) is not None:
             function_call = cast(FunctionCall | ChoiceDeltaFunctionCall, function_call)
             return [
@@ -710,11 +627,9 @@
             ]
         # When you enable asynchronous content filtering in Azure OpenAI, you may receive empty deltas
         return []
->>>>>>> upstream/main
 
     # endregion
 
-<<<<<<< main
     def _prepare_settings(
         self,
         settings: OpenAIChatPromptExecutionSettings,
@@ -751,10 +666,8 @@
     @deprecated(
         "Use `invoke_function_call` from the kernel instead with `FunctionChoiceBehavior`."
     )
-=======
     # region function calling
     @deprecated("Use `invoke_function_call` from the kernel instead with `FunctionChoiceBehavior`.")
->>>>>>> upstream/main
     async def _process_function_call(
         self,
         function_call: FunctionCallContent,
