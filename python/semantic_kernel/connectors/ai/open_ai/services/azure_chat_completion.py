--- conflicted
+++ resolved
@@ -116,8 +116,6 @@
 
         # If the async_client is None, the api_key is none, the ad_token is none, and the ad_token_provider is none,
         # then we will attempt to get the ad_token using the default endpoint specified in the Azure OpenAI settings.
-<<<<<<< HEAD
-=======
 
         # Temp debug logging
         print(f"async_client: {async_client is not None}")
@@ -126,7 +124,6 @@
         print(f"ad_token_provider: {ad_token_provider is not None}")
         print(f"token_endpoint: {azure_openai_settings.token_endpoint is not None}")
 
->>>>>>> 34cfff87
         if (
             async_client is None
             and azure_openai_settings.api_key is None
@@ -134,10 +131,7 @@
             and ad_token is None
             and azure_openai_settings.token_endpoint
         ):
-<<<<<<< HEAD
-=======
             print("Getting ad_token")
->>>>>>> 34cfff87
             ad_token = azure_openai_settings.get_azure_openai_auth_token(
                 token_endpoint=azure_openai_settings.token_endpoint
             )
