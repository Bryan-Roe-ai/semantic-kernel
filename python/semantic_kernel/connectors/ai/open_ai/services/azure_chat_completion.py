--- conflicted
+++ resolved
@@ -6,50 +6,8 @@
 from typing import Any, TypeVar
 from uuid import uuid4
 
-<<<<<<< div
-<<<<<<< div
-=======
-<<<<<<< Updated upstream
-<<<<<<< Updated upstream
-<<<<<<< head
->>>>>>> head
-<<<<<<< Updated upstream
-<<<<<<< Updated upstream
-<<<<<<< Updated upstream
-<<<<<<< Updated upstream
-<<<<<<< Updated upstream
-<<<<<<< Updated upstream
 from openai import AsyncAzureOpenAI
-=======
-=======
->>>>>>> Stashed changes
-=======
->>>>>>> Stashed changes
-=======
->>>>>>> Stashed changes
-=======
->>>>>>> Stashed changes
-=======
->>>>>>> Stashed changes
-<<<<<<< main
-from openai import AsyncAzureOpenAI
-=======
-=======
-<<<<<<< div
->>>>>>> main
-=======
->>>>>>> origin/main
-=======
-<<<<<<< main
-from openai import AsyncAzureOpenAI
-=======
->>>>>>> Stashed changes
-=======
-<<<<<<< main
-from openai import AsyncAzureOpenAI
-=======
->>>>>>> Stashed changes
->>>>>>> head
+
 import json
 import logging
 from collections.abc import Mapping
@@ -57,50 +15,13 @@
 from typing import Any, TypeVar
 from uuid import uuid4
 
-<<<<<<< HEAD
 if sys.version_info >= (3, 12):
     from typing import override  # pragma: no cover
 else:
     from typing_extensions import override  # pragma: no cover
 
 from openai import AsyncAzureOpenAI, AsyncStream
-<<<<<<< div
-<<<<<<< div
-=======
-<<<<<<< Updated upstream
-<<<<<<< Updated upstream
-<<<<<<< head
->>>>>>> head
->>>>>>> origin/main
-<<<<<<< Updated upstream
-<<<<<<< Updated upstream
-<<<<<<< Updated upstream
-<<<<<<< Updated upstream
-<<<<<<< Updated upstream
->>>>>>> Stashed changes
-=======
->>>>>>> Stashed changes
-=======
->>>>>>> Stashed changes
-=======
->>>>>>> Stashed changes
-=======
->>>>>>> Stashed changes
-=======
->>>>>>> Stashed changes
-=======
-<<<<<<< div
->>>>>>> main
-=======
-=======
->>>>>>> Stashed changes
-=======
->>>>>>> Stashed changes
->>>>>>> origin/main
->>>>>>> head
-=======
 from openai import AsyncAzureOpenAI
->>>>>>> f62fef3f
 from openai.lib.azure import AsyncAzureADTokenProvider
 from openai.types.chat.chat_completion import ChatCompletion, Choice
 from openai.types.chat.chat_completion_chunk import ChatCompletionChunk
@@ -110,7 +31,6 @@
 from semantic_kernel.connectors.ai.open_ai.prompt_execution_settings.azure_chat_prompt_execution_settings import (
     AzureChatPromptExecutionSettings,
 )
-<<<<<<< HEAD
 from semantic_kernel.connectors.ai.open_ai.services.azure_config_base import (
     AzureOpenAIConfigBase,
 )
@@ -129,99 +49,16 @@
 from semantic_kernel.connectors.ai.prompt_execution_settings import (
     PromptExecutionSettings,
 )
-<<<<<<< div
-<<<<<<< div
-=======
-<<<<<<< Updated upstream
-<<<<<<< Updated upstream
-<<<<<<< head
->>>>>>> head
-<<<<<<< Updated upstream
-<<<<<<< Updated upstream
-<<<<<<< Updated upstream
-<<<<<<< Updated upstream
-<<<<<<< Updated upstream
-<<<<<<< Updated upstream
-=======
-=======
->>>>>>> Stashed changes
-=======
->>>>>>> Stashed changes
-=======
->>>>>>> Stashed changes
-=======
->>>>>>> Stashed changes
-=======
->>>>>>> Stashed changes
-<<<<<<< main
-=======
-=======
-<<<<<<< div
->>>>>>> main
-=======
->>>>>>> origin/main
-=======
-<<<<<<< main
-=======
->>>>>>> Stashed changes
-=======
-<<<<<<< Updated upstream
-=======
->>>>>>> Stashed changes
->>>>>>> Stashed changes
-<<<<<<< main
-=======
->>>>>>> Stashed changes
->>>>>>> head
 from semantic_kernel.connectors.ai.open_ai.prompt_execution_settings.open_ai_prompt_execution_settings import (
     OpenAIChatPromptExecutionSettings,
 )
-=======
->>>>>>> f62fef3f
 from semantic_kernel.connectors.ai.open_ai.services.azure_config_base import AzureOpenAIConfigBase
 from semantic_kernel.connectors.ai.open_ai.services.open_ai_chat_completion_base import OpenAIChatCompletionBase
 from semantic_kernel.connectors.ai.open_ai.services.open_ai_handler import OpenAIModelTypes
 from semantic_kernel.connectors.ai.open_ai.services.open_ai_text_completion_base import OpenAITextCompletionBase
 from semantic_kernel.connectors.ai.open_ai.settings.azure_open_ai_settings import AzureOpenAISettings
 from semantic_kernel.connectors.ai.prompt_execution_settings import PromptExecutionSettings
-<<<<<<< HEAD
 from semantic_kernel.contents.chat_history import ChatHistory
-<<<<<<< div
-<<<<<<< div
-=======
-<<<<<<< Updated upstream
-<<<<<<< Updated upstream
-<<<<<<< head
->>>>>>> head
->>>>>>> origin/main
-<<<<<<< Updated upstream
-<<<<<<< Updated upstream
-<<<<<<< Updated upstream
-<<<<<<< Updated upstream
-<<<<<<< Updated upstream
->>>>>>> Stashed changes
-=======
->>>>>>> Stashed changes
-=======
->>>>>>> Stashed changes
-=======
->>>>>>> Stashed changes
-=======
->>>>>>> Stashed changes
-=======
->>>>>>> Stashed changes
-=======
-<<<<<<< div
->>>>>>> main
-=======
-=======
->>>>>>> Stashed changes
-=======
->>>>>>> Stashed changes
->>>>>>> origin/main
->>>>>>> head
-=======
->>>>>>> f62fef3f
 from semantic_kernel.contents.chat_message_content import ChatMessageContent
 from semantic_kernel.contents.function_call_content import FunctionCallContent
 from semantic_kernel.contents.function_result_content import FunctionResultContent
@@ -231,89 +68,12 @@
 from semantic_kernel.contents.text_content import TextContent
 from semantic_kernel.contents.utils.finish_reason import FinishReason
 from semantic_kernel.exceptions.service_exceptions import ServiceInitializationError
-<<<<<<< HEAD
-<<<<<<< div
-<<<<<<< div
-=======
-<<<<<<< Updated upstream
-<<<<<<< Updated upstream
-<<<<<<< head
->>>>>>> head
-<<<<<<< Updated upstream
-<<<<<<< Updated upstream
-<<<<<<< Updated upstream
-<<<<<<< Updated upstream
-<<<<<<< Updated upstream
-<<<<<<< Updated upstream
-=======
-=======
->>>>>>> Stashed changes
-=======
->>>>>>> Stashed changes
-=======
->>>>>>> Stashed changes
-=======
->>>>>>> Stashed changes
-=======
->>>>>>> Stashed changes
-<<<<<<< main
-=======
-=======
-<<<<<<< div
->>>>>>> main
-=======
->>>>>>> origin/main
-=======
-<<<<<<< main
-=======
->>>>>>> Stashed changes
-=======
-<<<<<<< main
-=======
->>>>>>> Stashed changes
->>>>>>> head
 from semantic_kernel.connectors.ai.prompt_execution_settings import PromptExecutionSettings
 from semantic_kernel.contents.chat_role import ChatRole
 from semantic_kernel.contents.finish_reason import FinishReason
 from semantic_kernel.kernel_pydantic import HttpsUrl
 from semantic_kernel.exceptions.service_exceptions import ServiceInitializationError, ServiceInvalidResponseError
 from semantic_kernel.utils.telemetry.model_diagnostics.decorators import trace_streaming_chat_completion
-<<<<<<< div
-<<<<<<< div
-=======
-<<<<<<< Updated upstream
-<<<<<<< Updated upstream
-<<<<<<< head
->>>>>>> head
->>>>>>> origin/main
-<<<<<<< Updated upstream
-<<<<<<< Updated upstream
-<<<<<<< Updated upstream
-<<<<<<< Updated upstream
-<<<<<<< Updated upstream
->>>>>>> Stashed changes
-=======
->>>>>>> Stashed changes
-=======
->>>>>>> Stashed changes
-=======
->>>>>>> Stashed changes
-=======
->>>>>>> Stashed changes
-=======
->>>>>>> Stashed changes
-=======
-<<<<<<< div
->>>>>>> main
-=======
-=======
->>>>>>> Stashed changes
-=======
->>>>>>> Stashed changes
->>>>>>> origin/main
->>>>>>> head
-=======
->>>>>>> f62fef3f
 
 logger: logging.Logger = logging.getLogger(__name__)
 
@@ -342,36 +102,6 @@
         async_client: AsyncAzureOpenAI | None = None,
         env_file_path: str | None = None,
         env_file_encoding: str | None = None,
-<<<<<<< div
-<<<<<<< div
-=======
->>>>>>> head
-<<<<<<< Updated upstream
-<<<<<<< Updated upstream
-<<<<<<< head
-<<<<<<< Updated upstream
-<<<<<<< Updated upstream
-<<<<<<< Updated upstream
-<<<<<<< Updated upstream
-<<<<<<< Updated upstream
-<<<<<<< Updated upstream
-=======
-=======
->>>>>>> Stashed changes
-=======
->>>>>>> Stashed changes
-=======
->>>>>>> Stashed changes
-=======
->>>>>>> Stashed changes
-=======
->>>>>>> Stashed changes
-<<<<<<< Updated upstream
-=======
->>>>>>> Stashed changes
-=======
->>>>>>> Stashed changes
-<<<<<<< main
     ) -> None:
         """Initialize an AzureChatCompletion service.
 
@@ -395,7 +125,6 @@
             async_client (AsyncAzureOpenAI | None): An existing client to use. (Optional)
             env_file_path (str | None): Use the environment settings file as a fallback to using env vars.
             env_file_encoding (str | None): The encoding of the environment settings file, defaults to 'utf-8'.
-=======
         deployment_name: str,
         base_url: Union[HttpsUrl, str],
         service_id: Optional[str] = None,
@@ -404,26 +133,6 @@
         ad_token: Optional[str] = None,
         ad_token_provider: Optional[AsyncAzureADTokenProvider] = None,
         default_headers: Optional[Mapping[str, str]] = None,
-<<<<<<< Updated upstream
-<<<<<<< Updated upstream
-<<<<<<< Updated upstream
-<<<<<<< Updated upstream
-<<<<<<< Updated upstream
-<<<<<<< Updated upstream
-<<<<<<< Updated upstream
-=======
->>>>>>> Stashed changes
->>>>>>> Stashed changes
-=======
->>>>>>> Stashed changes
-=======
->>>>>>> Stashed changes
-=======
->>>>>>> Stashed changes
-=======
->>>>>>> Stashed changes
-=======
->>>>>>> Stashed changes
     ) -> None:
         """Initialize an AzureChatCompletion service.
 
@@ -467,25 +176,6 @@
         if not azure_openai_settings.chat_deployment_name:
             raise ServiceInitializationError("chat_deployment_name is required.")
 
-<<<<<<< HEAD
-<<<<<<< Updated upstream
-<<<<<<< Updated upstream
-<<<<<<< Updated upstream
-<<<<<<< Updated upstream
-<<<<<<< Updated upstream
-<<<<<<< Updated upstream
-=======
-=======
->>>>>>> Stashed changes
-=======
->>>>>>> Stashed changes
-=======
->>>>>>> Stashed changes
-=======
->>>>>>> Stashed changes
-=======
->>>>>>> Stashed changes
-<<<<<<< Updated upstream
         # If the async_client is None, the api_key is none, the ad_token is none, and the ad_token_provider is none,
         # then we will attempt to get the ad_token using the default endpoint specified in the Azure OpenAI settings.
 
@@ -514,8 +204,6 @@
                 "Please provide either a custom client, or an api_key, an ad_token or an ad_token_provider"
             )
 
-=======
->>>>>>> 5ae74d7dd619c0f30c1db7a041ecac0f679f9377
         super().__init__(
             deployment_name=azure_openai_settings.chat_deployment_name,
             endpoint=azure_openai_settings.endpoint,
@@ -531,38 +219,14 @@
     def __init__(
         self,
         deployment_name: str,
-        endpoint: Union[HttpsUrl, str],
-<<<<<<< div
-=======
-<<<<<<< Updated upstream
->>>>>>> head
-=======
-        deployment_name: str,
         base_url: Union[HttpsUrl, str],
         service_id: Optional[str] = None,
-<<<<<<< div
->>>>>>> main
-=======
->>>>>>> origin/main
-=======
->>>>>>> Stashed changes
->>>>>>> head
         api_version: str = DEFAULT_AZURE_API_VERSION,
         service_id: Optional[str] = None,
         api_key: Optional[str] = None,
         ad_token: Optional[str] = None,
         ad_token_provider: Optional[AsyncAzureADTokenProvider] = None,
         default_headers: Optional[Mapping[str, str]] = None,
-<<<<<<< div
-<<<<<<< div
-=======
-=======
-<<<<<<< Updated upstream
-<<<<<<< head
-=======
-=======
->>>>>>> Stashed changes
->>>>>>> head
     ) -> None:
         """Initialize an AzureChatCompletion service.
 
@@ -606,8 +270,6 @@
         if not azure_openai_settings.chat_deployment_name:
             raise ServiceInitializationError("chat_deployment_name is required.")
 
-=======
->>>>>>> Stashed changes
         # If the async_client is None, the api_key is none, the ad_token is none, and the ad_token_provider is none,
         # then we will attempt to get the ad_token using the default endpoint specified in the Azure OpenAI settings.
 
@@ -658,16 +320,6 @@
         ad_token: Optional[str] = None,
         ad_token_provider: Optional[AsyncAzureADTokenProvider] = None,
         default_headers: Optional[Mapping[str, str]] = None,
-<<<<<<< div
->>>>>>> main
-=======
-<<<<<<< Updated upstream
->>>>>>> origin/main
-=======
->>>>>>> Stashed changes
-=======
->>>>>>> Stashed changes
->>>>>>> head
     ) -> None:
         """
         Initialize an AzureChatCompletion service.
@@ -709,14 +361,6 @@
                 Resource Management > Deployments in the Azure portal or, alternatively,
                 under Management > Deployments in Azure OpenAI Studio.
             async_client {AsyncAzureOpenAI} -- An existing client to use.
-<<<<<<< div
-<<<<<<< div
-=======
-<<<<<<< Updated upstream
-<<<<<<< Updated upstream
-<<<<<<< head
->>>>>>> head
-=======
         """
 
     @overload
@@ -757,15 +401,6 @@
         use_extensions: Whether to use extensions, for example when chatting with data. (Optional)
             When True, base_url is overwritten to '{endpoint}/openai/deployments/{deployment_name}/extensions'.
             The default value is False.
-<<<<<<< div
->>>>>>> main
-=======
->>>>>>> origin/main
-=======
->>>>>>> Stashed changes
-=======
->>>>>>> Stashed changes
->>>>>>> head
         """
 
     @overload
@@ -806,7 +441,6 @@
         use_extensions: Whether to use extensions, for example when chatting with data. (Optional)
             When True, base_url is overwritten to '{endpoint}/openai/deployments/{deployment_name}/extensions'.
             The default value is False.
->>>>>>> origin/main
         """
         try:
             azure_openai_settings = AzureOpenAISettings.create(
@@ -827,28 +461,6 @@
         if not azure_openai_settings.chat_deployment_name:
             raise ServiceInitializationError("chat_deployment_name is required.")
 
-<<<<<<< Updated upstream
-<<<<<<< Updated upstream
-<<<<<<< Updated upstream
-<<<<<<< Updated upstream
-<<<<<<< Updated upstream
-<<<<<<< Updated upstream
-<<<<<<< Updated upstream
->>>>>>> Stashed changes
-=======
-=======
->>>>>>> Stashed changes
->>>>>>> Stashed changes
-=======
->>>>>>> Stashed changes
-=======
->>>>>>> Stashed changes
-=======
->>>>>>> Stashed changes
-=======
->>>>>>> Stashed changes
-=======
->>>>>>> Stashed changes
         # If the api_key is none, and the ad_token is none, and the ad_token_provider is none,
         # then we will attempt to get the ad_token using the default endpoint specified in the Azure OpenAI settings.
         if api_key is None and ad_token_provider is None and azure_openai_settings.token_endpoint and ad_token is None:
@@ -861,37 +473,6 @@
                 "Please provide either api_key, ad_token or ad_token_provider"
             )
 
-<<<<<<< Updated upstream
-<<<<<<< Updated upstream
-<<<<<<< Updated upstream
-<<<<<<< Updated upstream
-<<<<<<< Updated upstream
-<<<<<<< Updated upstream
-<<<<<<< Updated upstream
-<<<<<<< Updated upstream
-=======
-<<<<<<< main
->>>>>>> Stashed changes
-=======
->>>>>>> Stashed changes
-=======
-<<<<<<< main
->>>>>>> Stashed changes
-=======
-<<<<<<< main
->>>>>>> Stashed changes
-=======
-<<<<<<< main
->>>>>>> Stashed changes
-=======
-<<<<<<< main
->>>>>>> Stashed changes
-=======
-<<<<<<< main
->>>>>>> Stashed changes
-=======
-<<<<<<< main
->>>>>>> Stashed changes
         super().__init__(
             deployment_name=azure_openai_settings.chat_deployment_name,
             endpoint=azure_openai_settings.endpoint,
@@ -903,32 +484,6 @@
                 if azure_openai_settings.api_key
                 else None
             ),
-<<<<<<< Updated upstream
-<<<<<<< Updated upstream
-<<<<<<< Updated upstream
-<<<<<<< Updated upstream
-<<<<<<< Updated upstream
-<<<<<<< Updated upstream
-<<<<<<< Updated upstream
-<<<<<<< Updated upstream
-=======
-=======
->>>>>>> Stashed changes
-=======
->>>>>>> Stashed changes
-=======
->>>>>>> Stashed changes
-=======
->>>>>>> Stashed changes
-=======
->>>>>>> Stashed changes
-=======
->>>>>>> Stashed changes
-=======
->>>>>>> Stashed changes
-=======
->>>>>>> Stashed changes
-=======
     def __init__(
         self,
         deployment_name: str,
@@ -986,29 +541,6 @@
             api_version=api_version,
             service_id=service_id,
             api_key=api_key,
->>>>>>> origin/main
-<<<<<<< Updated upstream
-<<<<<<< Updated upstream
-<<<<<<< Updated upstream
-<<<<<<< Updated upstream
-<<<<<<< Updated upstream
-<<<<<<< Updated upstream
-<<<<<<< Updated upstream
->>>>>>> Stashed changes
-=======
-=======
->>>>>>> Stashed changes
->>>>>>> Stashed changes
-=======
->>>>>>> Stashed changes
-=======
->>>>>>> Stashed changes
-=======
->>>>>>> Stashed changes
-=======
->>>>>>> Stashed changes
-=======
->>>>>>> Stashed changes
             ad_token=ad_token,
             ad_token_provider=ad_token_provider,
             token_endpoint=azure_openai_settings.token_endpoint,
@@ -1017,56 +549,10 @@
             client=async_client,
         )
 
-<<<<<<< HEAD
-<<<<<<< div
-<<<<<<< div
-=======
->>>>>>> head
-<<<<<<< Updated upstream
-<<<<<<< Updated upstream
-<<<<<<< head
-<<<<<<< Updated upstream
-<<<<<<< Updated upstream
-<<<<<<< Updated upstream
-<<<<<<< Updated upstream
-<<<<<<< Updated upstream
-<<<<<<< Updated upstream
-=======
-=======
->>>>>>> Stashed changes
-=======
->>>>>>> Stashed changes
-=======
->>>>>>> Stashed changes
-=======
->>>>>>> Stashed changes
-=======
->>>>>>> Stashed changes
-=======
->>>>>>> Stashed changes
-=======
->>>>>>> Stashed changes
-=======
->>>>>>> Stashed changes
-<<<<<<< main
     @classmethod
     def from_dict(cls, settings: dict[str, Any]) -> "AzureChatCompletion":
         """Initialize an Azure OpenAI service from a dictionary of settings.
 
-=======
-<<<<<<< div
-=======
->>>>>>> main
-=======
-<<<<<<< Updated upstream
-<<<<<<< Updated upstream
-=======
->>>>>>> origin/main
-=======
->>>>>>> Stashed changes
-=======
->>>>>>> Stashed changes
->>>>>>> head
     @override
     @trace_streaming_chat_completion(OpenAIChatCompletionBase.MODEL_PROVIDER_NAME)
     async def _inner_get_streaming_chat_message_contents(
@@ -1103,87 +589,10 @@
                 self._create_streaming_chat_message_content(chunk, choice, chunk_metadata) for choice in chunk.choices
             ]
 
-<<<<<<< div
-<<<<<<< div
-=======
->>>>>>> head
-<<<<<<< Updated upstream
-<<<<<<< Updated upstream
-<<<<<<< head
-<<<<<<< Updated upstream
-<<<<<<< Updated upstream
-<<<<<<< Updated upstream
-<<<<<<< Updated upstream
-<<<<<<< Updated upstream
->>>>>>> Stashed changes
-=======
->>>>>>> Stashed changes
-=======
->>>>>>> Stashed changes
-=======
->>>>>>> Stashed changes
-=======
->>>>>>> Stashed changes
-=======
->>>>>>> Stashed changes
-=======
->>>>>>> origin/main
-=======
->>>>>>> Stashed changes
-=======
->>>>>>> Stashed changes
-<<<<<<< div
-=======
->>>>>>> main
-=======
->>>>>>> head
-=======
->>>>>>> f62fef3f
     @classmethod
     def from_dict(cls, settings: dict[str, Any]) -> "AzureChatCompletion":
         """Initialize an Azure OpenAI service from a dictionary of settings.
 
-<<<<<<< div
-<<<<<<< div
-=======
-<<<<<<< Updated upstream
-<<<<<<< Updated upstream
-<<<<<<< head
->>>>>>> head
-<<<<<<< Updated upstream
-<<<<<<< Updated upstream
-<<<<<<< Updated upstream
-<<<<<<< Updated upstream
-<<<<<<< Updated upstream
-<<<<<<< Updated upstream
-=======
->>>>>>> origin/main
->>>>>>> Stashed changes
-=======
->>>>>>> origin/main
->>>>>>> Stashed changes
-=======
->>>>>>> origin/main
->>>>>>> Stashed changes
-=======
->>>>>>> origin/main
->>>>>>> Stashed changes
-=======
->>>>>>> origin/main
->>>>>>> Stashed changes
-=======
->>>>>>> origin/main
->>>>>>> Stashed changes
-=======
-<<<<<<< div
->>>>>>> main
-=======
-=======
->>>>>>> Stashed changes
-=======
->>>>>>> Stashed changes
->>>>>>> origin/main
->>>>>>> head
         Args:
             settings: A dictionary of settings for the service.
                 should contain keys: service_id, and optionally:
@@ -1196,88 +605,13 @@
             endpoint=settings.get("endpoint"),
             base_url=settings.get("base_url"),
             api_version=settings.get("api_version"),
-<<<<<<< div
-<<<<<<< div
-=======
->>>>>>> head
-<<<<<<< Updated upstream
-<<<<<<< Updated upstream
-<<<<<<< head
-<<<<<<< Updated upstream
-<<<<<<< Updated upstream
-<<<<<<< Updated upstream
-<<<<<<< Updated upstream
-<<<<<<< Updated upstream
-<<<<<<< Updated upstream
-=======
-=======
->>>>>>> Stashed changes
-=======
->>>>>>> Stashed changes
-=======
->>>>>>> Stashed changes
-=======
->>>>>>> Stashed changes
-=======
->>>>>>> Stashed changes
-<<<<<<< main
-=======
-=======
->>>>>>> origin/main
-=======
-<<<<<<< main
-=======
->>>>>>> Stashed changes
-=======
-<<<<<<< main
-=======
-<<<<<<< div
-=======
->>>>>>> main
-=======
->>>>>>> Stashed changes
->>>>>>> head
             api_version=settings.get("api_version", DEFAULT_AZURE_API_VERSION),
             service_id=settings.get("service_id"),
             api_key=settings.get("api_key"),
->>>>>>> origin/main
-<<<<<<< Updated upstream
-<<<<<<< Updated upstream
-<<<<<<< Updated upstream
-<<<<<<< Updated upstream
-<<<<<<< Updated upstream
-<<<<<<< Updated upstream
-<<<<<<< Updated upstream
->>>>>>> Stashed changes
-=======
-=======
->>>>>>> Stashed changes
->>>>>>> Stashed changes
-=======
->>>>>>> Stashed changes
-=======
->>>>>>> Stashed changes
-=======
->>>>>>> Stashed changes
-=======
->>>>>>> Stashed changes
-=======
->>>>>>> Stashed changes
             ad_token=settings.get("ad_token"),
             ad_token_provider=settings.get("ad_token_provider"),
             default_headers=settings.get("default_headers"),
             env_file_path=settings.get("env_file_path"),
-<<<<<<< div
-<<<<<<< div
-=======
-<<<<<<< Updated upstream
-<<<<<<< Updated upstream
-<<<<<<< head
-=======
->>>>>>> Stashed changes
-=======
->>>>>>> Stashed changes
->>>>>>> head
         )
 
     def get_prompt_execution_settings_class(self) -> type["PromptExecutionSettings"]:
@@ -1293,32 +627,6 @@
         """Create an Azure chat message content object from a choice."""
         content = super()._create_chat_message_content(
             response, choice, response_metadata
-<<<<<<< Updated upstream
-<<<<<<< Updated upstream
-<<<<<<< Updated upstream
-<<<<<<< Updated upstream
-<<<<<<< Updated upstream
-<<<<<<< Updated upstream
-<<<<<<< Updated upstream
-<<<<<<< Updated upstream
-=======
-=======
->>>>>>> Stashed changes
-=======
->>>>>>> Stashed changes
-=======
->>>>>>> Stashed changes
-=======
->>>>>>> Stashed changes
-=======
->>>>>>> Stashed changes
-=======
->>>>>>> Stashed changes
-=======
->>>>>>> Stashed changes
-=======
->>>>>>> Stashed changes
-<<<<<<< main
         )
         return self._add_tool_message_to_chat_message_content(content, choice)
 
@@ -1332,27 +640,6 @@
         content = super()._create_streaming_chat_message_content(
             chunk, choice, chunk_metadata
         )
-=======
-<<<<<<< Updated upstream
-<<<<<<< Updated upstream
-<<<<<<< Updated upstream
-<<<<<<< Updated upstream
-<<<<<<< Updated upstream
-<<<<<<< Updated upstream
-<<<<<<< Updated upstream
-=======
->>>>>>> Stashed changes
-=======
->>>>>>> Stashed changes
->>>>>>> Stashed changes
-=======
->>>>>>> Stashed changes
-=======
->>>>>>> Stashed changes
-=======
->>>>>>> Stashed changes
-=======
->>>>>>> Stashed changes
         )
         return self._add_tool_message_to_chat_message_content(content, choice)
 
@@ -1366,31 +653,6 @@
         content = super()._create_streaming_chat_message_content(
             chunk, choice, chunk_metadata
         )
-<<<<<<< Updated upstream
-<<<<<<< Updated upstream
-<<<<<<< Updated upstream
-<<<<<<< Updated upstream
-<<<<<<< Updated upstream
-<<<<<<< Updated upstream
-=======
->>>>>>> origin/main
->>>>>>> Stashed changes
-=======
->>>>>>> origin/main
->>>>>>> Stashed changes
-=======
->>>>>>> origin/main
->>>>>>> Stashed changes
-=======
->>>>>>> origin/main
->>>>>>> Stashed changes
-=======
->>>>>>> origin/main
->>>>>>> Stashed changes
-=======
->>>>>>> origin/main
->>>>>>> Stashed changes
-=======
         )
 
     def get_prompt_execution_settings_class(self) -> type["PromptExecutionSettings"]:
@@ -1406,13 +668,6 @@
         """Create an Azure chat message content object from a choice."""
         content = super()._create_chat_message_content(
             response, choice, response_metadata
-<<<<<<< div
-=======
-=======
->>>>>>> Stashed changes
-=======
->>>>>>> Stashed changes
->>>>>>> head
         )
         return self._add_tool_message_to_chat_message_content(content, choice)
 
@@ -1426,11 +681,6 @@
         content = super()._create_streaming_chat_message_content(
             chunk, choice, chunk_metadata
         )
-<<<<<<< div
->>>>>>> main
-=======
->>>>>>> origin/main
->>>>>>> head
         assert isinstance(content, StreamingChatMessageContent) and isinstance(
             choice, ChunkChoice
         )  # nosec
