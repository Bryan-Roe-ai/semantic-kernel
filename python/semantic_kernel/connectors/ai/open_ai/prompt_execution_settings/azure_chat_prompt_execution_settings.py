# Copyright (c) Microsoft. All rights reserved.

import logging
from typing import TYPE_CHECKING, Annotated, Any, Literal, Union

from pydantic import AliasGenerator, ConfigDict, Field
from pydantic.alias_generators import to_camel, to_snake
from pydantic.functional_validators import AfterValidator

from semantic_kernel.connectors.ai.open_ai.prompt_execution_settings.open_ai_prompt_execution_settings import (
    OpenAIChatPromptExecutionSettings,
)
from semantic_kernel.kernel_pydantic import KernelBaseModel

if TYPE_CHECKING:
<<<<<<< HEAD
    from semantic_kernel.connectors.memory.azure_cognitive_search.azure_ai_search_settings import (
        AzureAISearchSettings,
    )
=======
    from semantic_kernel.connectors.azure_ai_search import AzureAISearchSettings
>>>>>>> ee185628

logger = logging.getLogger(__name__)


class AzureChatRequestBase(KernelBaseModel):
    """Base class for Azure Chat requests."""

    model_config = ConfigDict(
        alias_generator=AliasGenerator(
            validation_alias=to_camel, serialization_alias=to_snake
        ),
        use_enum_values=True,
        extra="allow",
    )


class ConnectionStringAuthentication(AzureChatRequestBase):
    """Connection string authentication."""

    type: Annotated[
        Literal["ConnectionString", "connection_string"], AfterValidator(to_snake)
    ] = "connection_string"
    connection_string: str | None = None


class ApiKeyAuthentication(AzureChatRequestBase):
    """API key authentication."""

    type: Annotated[Literal["APIKey", "api_key"], AfterValidator(to_snake)] = "api_key"
    key: str


class SystemAssignedManagedIdentityAuthentication(AzureChatRequestBase):
    """System assigned managed identity authentication."""

    type: Annotated[
        Literal["SystemAssignedManagedIdentity", "system_assigned_managed_identity"], AfterValidator(to_snake)
    ] = "system_assigned_managed_identity"


class UserAssignedManagedIdentityAuthentication(AzureChatRequestBase):
    """User assigned managed identity authentication."""

    type: Annotated[
        Literal["UserAssignedManagedIdentity", "user_assigned_managed_identity"], AfterValidator(to_snake)
    ] = "user_assigned_managed_identity"
    managed_identity_resource_id: str | None


class AccessTokenAuthentication(AzureChatRequestBase):
    """Access token authentication."""

    type: Annotated[Literal["AccessToken", "access_token"], AfterValidator(to_snake)] = "access_token"
    access_token: str | None


class AzureEmbeddingDependency(AzureChatRequestBase):
    """Azure embedding dependency."""

    type: Annotated[
        Literal["DeploymentName", "deployment_name"], AfterValidator(to_snake)
    ] = "deployment_name"
    deployment_name: str | None = None


class DataSourceFieldsMapping(AzureChatRequestBase):
    """Data source fields mapping."""

    title_field: str | None = None
    url_field: str | None = None
    filepath_field: str | None = None
    content_fields: list[str] | None = None
    vector_fields: list[str] | None = None
    content_fields_separator: str | None = "\n"


class AzureDataSourceParameters(AzureChatRequestBase):
    """Azure data source parameters."""

    index_name: str
    index_language: str | None = None
    fields_mapping: DataSourceFieldsMapping | None = None
    in_scope: bool | None = True
    top_n_documents: int | None = 5
    semantic_configuration: str | None = None
    role_information: str | None = None
    filter: str | None = None
    strictness: int = 3
    embedding_dependency: AzureEmbeddingDependency | None = None


class AzureCosmosDBDataSourceParameters(AzureDataSourceParameters):
    """Azure Cosmos DB data source parameters."""

    authentication: ConnectionStringAuthentication | None = None
    database_name: str | None = None
    container_name: str | None = None
    embedding_dependency_type: AzureEmbeddingDependency | None = None


class AzureCosmosDBDataSource(AzureChatRequestBase):
    """Azure Cosmos DB data source."""

    type: Literal["azure_cosmos_db"] = "azure_cosmos_db"
    parameters: AzureCosmosDBDataSourceParameters


class AzureAISearchDataSourceParameters(AzureDataSourceParameters):
    """Azure AI Search data source parameters."""

    endpoint: str | None = None
    query_type: Annotated[
        Literal[
            "simple", "semantic", "vector", "vectorSimpleHybrid", "vectorSemanticHybrid"
        ],
        AfterValidator(to_snake),
    ] = "simple"
    authentication: (
        ApiKeyAuthentication
        | SystemAssignedManagedIdentityAuthentication
        | UserAssignedManagedIdentityAuthentication
        | AccessTokenAuthentication
        | None
    ) = None


class AzureAISearchDataSource(AzureChatRequestBase):
    """Azure AI Search data source."""

    type: Literal["azure_search"] = "azure_search"
    parameters: Annotated[dict, AzureAISearchDataSourceParameters]

    @classmethod
    def from_azure_ai_search_settings(
        cls, azure_ai_search_settings: "AzureAISearchSettings", **kwargs: Any
    ):
        """Create an instance from Azure AI Search settings."""
        kwargs["parameters"] = {
            "endpoint": str(azure_ai_search_settings.endpoint),
            "index_name": azure_ai_search_settings.index_name,
            "authentication": {
                "key": (
                    azure_ai_search_settings.api_key.get_secret_value()
                    if azure_ai_search_settings.api_key
                    else None
                )
            },
        }
        return cls(**kwargs)


DataSource = Annotated[
    Union[AzureAISearchDataSource, AzureCosmosDBDataSource], Field(discriminator="type")
]


class ExtraBody(KernelBaseModel):
    """Extra body for the Azure Chat Completion endpoint."""

    data_sources: list[DataSource] | None = None
    input_language: Annotated[str | None, Field(serialization_alias="inputLanguage")] = None
    output_language: Annotated[str | None, Field(serialization_alias="outputLanguage")] = None

    def __getitem__(self, item):
        """Get an item from the ExtraBody."""
        return getattr(self, item)


class AzureChatPromptExecutionSettings(OpenAIChatPromptExecutionSettings):
    """Specific settings for the Azure OpenAI Chat Completion endpoint."""

    extra_body: dict[str, Any] | ExtraBody | None = None  # type: ignore[assignment]<|MERGE_RESOLUTION|>--- conflicted
+++ resolved
@@ -13,13 +13,10 @@
 from semantic_kernel.kernel_pydantic import KernelBaseModel
 
 if TYPE_CHECKING:
-<<<<<<< HEAD
     from semantic_kernel.connectors.memory.azure_cognitive_search.azure_ai_search_settings import (
         AzureAISearchSettings,
     )
-=======
     from semantic_kernel.connectors.azure_ai_search import AzureAISearchSettings
->>>>>>> ee185628
 
 logger = logging.getLogger(__name__)
 
