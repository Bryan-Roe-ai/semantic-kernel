--- conflicted
+++ resolved
@@ -17,7 +17,6 @@
 )
 from semantic_kernel.connectors.openapi_plugin.models.rest_api_operation_payload import RestApiOperationPayload
 from semantic_kernel.connectors.openapi_plugin.models.rest_api_operation_run_options import RestApiOperationRunOptions
-from semantic_kernel.connectors.telemetry import APP_INFO, prepend_semantic_kernel_to_user_agent
 from semantic_kernel.exceptions.function_exceptions import FunctionExecutionException
 from semantic_kernel.functions.kernel_arguments import KernelArguments
 from semantic_kernel.utils.experimental_decorator import experimental_class
@@ -133,13 +132,9 @@
         arguments: KernelArguments | None = None,
         options: RestApiOperationRunOptions | None = None,
     ) -> str:
-<<<<<<< HEAD
-        """Run the operation."""
-=======
         """Runs the operation defined in the OpenAPI manifest."""
         if not arguments:
             arguments = KernelArguments()
->>>>>>> 200b9b22
         url = self.build_operation_url(
             operation=operation,
             arguments=arguments,
