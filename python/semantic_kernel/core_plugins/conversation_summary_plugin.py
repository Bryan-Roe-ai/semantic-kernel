--- conflicted
+++ resolved
@@ -1,63 +1,63 @@
 # Copyright (c) Microsoft. All rights reserved.
-<<<<<<< HEAD
-<<<<<<< div
-=======
-<<<<<<< Updated upstream
-<<<<<<< Updated upstream
->>>>>>> head
-<<<<<<< Updated upstream
-<<<<<<< Updated upstream
-<<<<<<< Updated upstream
-<<<<<<< Updated upstream
-<<<<<<< Updated upstream
-<<<<<<< Updated upstream
-=======
-=======
->>>>>>> Stashed changes
-=======
->>>>>>> Stashed changes
-=======
->>>>>>> Stashed changes
-=======
->>>>>>> Stashed changes
-=======
->>>>>>> Stashed changes
-<<<<<<< HEAD
-=======
-<<<<<<< main
->>>>>>> main
-<<<<<<< Updated upstream
-<<<<<<< Updated upstream
-<<<<<<< Updated upstream
-<<<<<<< Updated upstream
-<<<<<<< Updated upstream
->>>>>>> Stashed changes
-=======
->>>>>>> Stashed changes
-=======
->>>>>>> Stashed changes
-=======
->>>>>>> Stashed changes
-=======
->>>>>>> Stashed changes
-=======
->>>>>>> Stashed changes
-=======
-<<<<<<< main
->>>>>>> eab985c52d058dc92abc75034bc790079131ce75
-<<<<<<< div
-=======
-=======
-=======
-<<<<<<< main
->>>>>>> main
->>>>>>> Stashed changes
-=======
-=======
-<<<<<<< main
->>>>>>> main
->>>>>>> Stashed changes
->>>>>>> head
+
+
+
+
+
+
+
+
+
+
+
+
+
+
+
+
+
+
+
+
+
+
+
+
+
+
+
+
+
+
+
+
+
+
+
+
+
+
+
+
+
+
+
+
+
+
+
+
+
+
+
+
+
+
+
+
+
+
+
 
 import logging
 from typing import TYPE_CHECKING, Annotated, Any
@@ -66,361 +66,361 @@
 from semantic_kernel.functions.kernel_function_from_prompt import (
     KernelFunctionFromPrompt,
 )
-<<<<<<< HEAD
-<<<<<<< div
-=======
-<<<<<<< Updated upstream
-<<<<<<< Updated upstream
->>>>>>> head
-<<<<<<< Updated upstream
-<<<<<<< Updated upstream
-<<<<<<< Updated upstream
-<<<<<<< Updated upstream
-<<<<<<< Updated upstream
-<<<<<<< Updated upstream
-=======
-=======
->>>>>>> Stashed changes
-=======
->>>>>>> Stashed changes
-=======
->>>>>>> Stashed changes
-=======
->>>>>>> Stashed changes
-=======
->>>>>>> Stashed changes
-<<<<<<< HEAD
-=======
-<<<<<<< div
-=======
->>>>>>> eab985c52d058dc92abc75034bc790079131ce75
-=======
->>>>>>> head
-=======
->>>>>>> eab985c52d058dc92abc75034bc790079131ce75
-=======
-=======
-=======
-=======
->>>>>>> Stashed changes
-=======
-=======
-=======
->>>>>>> Stashed changes
+
+
+
+
+
+
+
+
+
+
+
+
+
+
+
+
+
+
+
+
+
+
+
+
+
+
+
+
+
+
+
+
+
+
+
+
+
+
+
+
+
 import sys
 from typing import TYPE_CHECKING
->>>>>>> ms/small_fixes
+
 
 if sys.version_info >= (3, 9):
     from typing import Annotated
 else:
     from typing_extensions import Annotated
 
-<<<<<<< div
-=======
-<<<<<<< Updated upstream
-<<<<<<< Updated upstream
->>>>>>> head
-<<<<<<< HEAD
->>>>>>> main
-<<<<<<< Updated upstream
-<<<<<<< Updated upstream
-<<<<<<< Updated upstream
-<<<<<<< Updated upstream
-<<<<<<< Updated upstream
->>>>>>> Stashed changes
-=======
->>>>>>> Stashed changes
-=======
->>>>>>> Stashed changes
-=======
->>>>>>> Stashed changes
-=======
->>>>>>> Stashed changes
-=======
->>>>>>> Stashed changes
-=======
->>>>>>> eab985c52d058dc92abc75034bc790079131ce75
-<<<<<<< div
-=======
-=======
->>>>>>> main
->>>>>>> Stashed changes
-=======
->>>>>>> main
->>>>>>> Stashed changes
->>>>>>> head
+
+
+
+
+
+
+
+
+
+
+
+
+
+
+
+
+
+
+
+
+
+
+
+
+
+
+
+
+
+
+
+
+
+
 
 if TYPE_CHECKING:
     from semantic_kernel.functions.kernel_arguments import KernelArguments
     from semantic_kernel.kernel import Kernel
-<<<<<<< HEAD
-<<<<<<< Updated upstream
-<<<<<<< Updated upstream
-<<<<<<< Updated upstream
-<<<<<<< Updated upstream
-<<<<<<< Updated upstream
-<<<<<<< Updated upstream
-<<<<<<< Updated upstream
-<<<<<<< Updated upstream
-=======
->>>>>>> Stashed changes
-=======
->>>>>>> Stashed changes
+
+
+
+
+
+
+
+
+
+
+
+
+
     from semantic_kernel.prompt_template.prompt_template_config import (
         PromptTemplateConfig,
     )
-=======
-<<<<<<< Updated upstream
-=======
->>>>>>> Stashed changes
-=======
->>>>>>> Stashed changes
-=======
->>>>>>> Stashed changes
-=======
->>>>>>> Stashed changes
-=======
->>>>>>> Stashed changes
-<<<<<<< HEAD
-=======
->>>>>>> Stashed changes
+
+
+
+
+
+
+
+
+
+
+
+
+
+
+
     from semantic_kernel.prompt_template.prompt_template_config import (
         PromptTemplateConfig,
     )
-=======
-<<<<<<< div
-=======
->>>>>>> eab985c52d058dc92abc75034bc790079131ce75
-=======
-<<<<<<< Updated upstream
-=======
->>>>>>> eab985c52d058dc92abc75034bc790079131ce75
-=======
->>>>>>> Stashed changes
-=======
->>>>>>> Stashed changes
->>>>>>> head
-<<<<<<< main
+
+
+
+
+
+
+
+
+
+
+
+
+
+
     from semantic_kernel.prompt_template.prompt_template_config import (
         PromptTemplateConfig,
     )
-=======
+
     from semantic_kernel.prompt_template.prompt_template_config import PromptTemplateConfig
->>>>>>> ms/small_fixes
-<<<<<<< div
-=======
-<<<<<<< Updated upstream
-<<<<<<< Updated upstream
->>>>>>> head
-<<<<<<< HEAD
->>>>>>> main
-<<<<<<< Updated upstream
-<<<<<<< Updated upstream
-<<<<<<< Updated upstream
-<<<<<<< Updated upstream
-<<<<<<< Updated upstream
->>>>>>> Stashed changes
-=======
->>>>>>> Stashed changes
-=======
->>>>>>> Stashed changes
-=======
->>>>>>> Stashed changes
-=======
->>>>>>> Stashed changes
-=======
->>>>>>> Stashed changes
-=======
->>>>>>> eab985c52d058dc92abc75034bc790079131ce75
-<<<<<<< div
-=======
-=======
->>>>>>> main
->>>>>>> Stashed changes
-=======
->>>>>>> main
->>>>>>> Stashed changes
->>>>>>> head
+
+
+
+
+
+
+
+
+
+
+
+
+
+
+
+
+
+
+
+
+
+
+
+
+
+
+
+
+
+
+
+
+
+
+
 
 logger = logging.getLogger(__name__)
 
 
-<<<<<<< HEAD
-<<<<<<< div
-=======
-<<<<<<< Updated upstream
-<<<<<<< Updated upstream
->>>>>>> head
-<<<<<<< Updated upstream
-<<<<<<< Updated upstream
-<<<<<<< Updated upstream
-<<<<<<< Updated upstream
-<<<<<<< Updated upstream
-<<<<<<< Updated upstream
+
+
+
+
+
+
+
+
+
+
+
+
 class ConversationSummaryPlugin:
     """Semantic plugin that enables conversations summarization."""
-=======
-=======
->>>>>>> Stashed changes
-=======
->>>>>>> Stashed changes
-=======
->>>>>>> Stashed changes
-=======
->>>>>>> Stashed changes
-=======
->>>>>>> Stashed changes
-<<<<<<< HEAD
+
+
+
+
+
+
+
+
+
+
+
+
 class ConversationSummaryPlugin:
     """Semantic plugin that enables conversations summarization."""
-=======
-=======
->>>>>>> eab985c52d058dc92abc75034bc790079131ce75
-<<<<<<< div
-=======
-=======
+
+
+
+
+
+
 class ConversationSummaryPlugin:
     """Semantic plugin that enables conversations summarization."""
-=======
->>>>>>> Stashed changes
-=======
+
+
+
 class ConversationSummaryPlugin:
     """Semantic plugin that enables conversations summarization."""
-=======
->>>>>>> Stashed changes
->>>>>>> head
-<<<<<<< main
+
+
+
+
 class ConversationSummaryPlugin:
     """Semantic plugin that enables conversations summarization."""
-=======
+
     from semantic_kernel.functions.kernel_function_decorator import kernel_function
->>>>>>> ms/small_fixes
-<<<<<<< div
-=======
-<<<<<<< Updated upstream
-<<<<<<< Updated upstream
->>>>>>> head
-<<<<<<< HEAD
->>>>>>> main
-<<<<<<< Updated upstream
-<<<<<<< Updated upstream
-<<<<<<< Updated upstream
-<<<<<<< Updated upstream
-<<<<<<< Updated upstream
->>>>>>> Stashed changes
-=======
->>>>>>> Stashed changes
-=======
->>>>>>> Stashed changes
-=======
->>>>>>> Stashed changes
-=======
->>>>>>> Stashed changes
-=======
->>>>>>> Stashed changes
-=======
->>>>>>> eab985c52d058dc92abc75034bc790079131ce75
-<<<<<<< div
-=======
-=======
->>>>>>> main
->>>>>>> Stashed changes
-=======
->>>>>>> main
->>>>>>> Stashed changes
->>>>>>> head
+
+
+
+
+
+
+
+
+
+
+
+
+
+
+
+
+
+
+
+
+
+
+
+
+
+
+
+
+
+
+
+
+
+
+
 
     # The max tokens to process in a single semantic function call.
     _max_tokens = 1024
 
     _summarize_conversation_prompt_template = (
         "BEGIN CONTENT TO SUMMARIZE:\n{{"
-<<<<<<< HEAD
-<<<<<<< div
-=======
-<<<<<<< Updated upstream
-<<<<<<< Updated upstream
->>>>>>> head
-<<<<<<< Updated upstream
-<<<<<<< Updated upstream
-<<<<<<< Updated upstream
-<<<<<<< Updated upstream
-<<<<<<< Updated upstream
-<<<<<<< Updated upstream
+
+
+
+
+
+
+
+
+
+
+
+
         "$input"
         "}}\nEND CONTENT TO SUMMARIZE.\nSummarize the conversation in 'CONTENT TO"
-=======
-=======
->>>>>>> Stashed changes
-=======
->>>>>>> Stashed changes
-=======
->>>>>>> Stashed changes
-=======
->>>>>>> Stashed changes
-=======
->>>>>>> Stashed changes
-<<<<<<< HEAD
+
+
+
+
+
+
+
+
+
+
+
+
         "$input"
         "}}\nEND CONTENT TO SUMMARIZE.\nSummarize the conversation in 'CONTENT TO"
-=======
-=======
->>>>>>> eab985c52d058dc92abc75034bc790079131ce75
-<<<<<<< div
-=======
-=======
+
+
+
+
+
+
         "$input"
         "}}\nEND CONTENT TO SUMMARIZE.\nSummarize the conversation in 'CONTENT TO"
-=======
->>>>>>> Stashed changes
-=======
+
+
+
         "$input"
         "}}\nEND CONTENT TO SUMMARIZE.\nSummarize the conversation in 'CONTENT TO"
-=======
->>>>>>> Stashed changes
->>>>>>> head
-<<<<<<< main
+
+
+
+
         "$input"
         "}}\nEND CONTENT TO SUMMARIZE.\nSummarize the conversation in 'CONTENT TO"
-=======
+
         + "$input"
         + "}}\nEND CONTENT TO SUMMARIZE.\nSummarize the conversation in 'CONTENT TO"
->>>>>>> ms/small_fixes
-<<<<<<< div
-=======
-<<<<<<< Updated upstream
-<<<<<<< Updated upstream
->>>>>>> head
-<<<<<<< HEAD
->>>>>>> main
-<<<<<<< Updated upstream
-<<<<<<< Updated upstream
-<<<<<<< Updated upstream
-<<<<<<< Updated upstream
-<<<<<<< Updated upstream
->>>>>>> Stashed changes
-=======
->>>>>>> Stashed changes
-=======
->>>>>>> Stashed changes
-=======
->>>>>>> Stashed changes
-=======
->>>>>>> Stashed changes
-=======
->>>>>>> Stashed changes
-=======
->>>>>>> eab985c52d058dc92abc75034bc790079131ce75
-<<<<<<< div
-=======
-=======
->>>>>>> main
->>>>>>> Stashed changes
-=======
->>>>>>> main
->>>>>>> Stashed changes
->>>>>>> head
+
+
+
+
+
+
+
+
+
+
+
+
+
+
+
+
+
+
+
+
+
+
+
+
+
+
+
+
+
+
+
+
+
+
+
         " SUMMARIZE',            identifying main points of discussion and any"
         " conclusions that were reached.\nDo not incorporate other general"
         " knowledge.\nSummary is in plain text, in complete sentences, with no markup"
@@ -428,65 +428,65 @@
     )
 
     def __init__(
-<<<<<<< HEAD
-<<<<<<< div
-=======
-<<<<<<< Updated upstream
-<<<<<<< Updated upstream
->>>>>>> head
-<<<<<<< Updated upstream
-<<<<<<< Updated upstream
-<<<<<<< Updated upstream
-<<<<<<< Updated upstream
-<<<<<<< Updated upstream
-<<<<<<< Updated upstream
-=======
-=======
->>>>>>> Stashed changes
-=======
->>>>>>> Stashed changes
-=======
->>>>>>> Stashed changes
-=======
->>>>>>> Stashed changes
-=======
->>>>>>> Stashed changes
-<<<<<<< HEAD
-=======
-<<<<<<< main
->>>>>>> main
-<<<<<<< Updated upstream
-<<<<<<< Updated upstream
-<<<<<<< Updated upstream
-<<<<<<< Updated upstream
-<<<<<<< Updated upstream
->>>>>>> Stashed changes
-=======
->>>>>>> Stashed changes
-=======
->>>>>>> Stashed changes
-=======
->>>>>>> Stashed changes
-=======
->>>>>>> Stashed changes
-=======
->>>>>>> Stashed changes
-=======
-<<<<<<< main
->>>>>>> eab985c52d058dc92abc75034bc790079131ce75
-<<<<<<< div
-=======
-=======
-=======
-<<<<<<< main
->>>>>>> main
->>>>>>> Stashed changes
-=======
-=======
-<<<<<<< main
->>>>>>> main
->>>>>>> Stashed changes
->>>>>>> head
+
+
+
+
+
+
+
+
+
+
+
+
+
+
+
+
+
+
+
+
+
+
+
+
+
+
+
+
+
+
+
+
+
+
+
+
+
+
+
+
+
+
+
+
+
+
+
+
+
+
+
+
+
+
+
+
+
+
+
         self,
         prompt_template_config: "PromptTemplateConfig",
         return_key: str = "summary",
@@ -515,46 +515,46 @@
         )
         prompt_template_config.template_format = "semantic-kernel"
         self._summarizeConversationFunction = KernelFunctionFromPrompt(
-<<<<<<< HEAD
-<<<<<<< div
-=======
-<<<<<<< Updated upstream
-<<<<<<< Updated upstream
->>>>>>> head
-<<<<<<< Updated upstream
-<<<<<<< Updated upstream
-<<<<<<< Updated upstream
-<<<<<<< Updated upstream
-<<<<<<< Updated upstream
-<<<<<<< Updated upstream
-=======
-=======
->>>>>>> Stashed changes
-=======
->>>>>>> Stashed changes
-=======
->>>>>>> Stashed changes
-=======
->>>>>>> Stashed changes
-=======
->>>>>>> Stashed changes
-<<<<<<< HEAD
-=======
-<<<<<<< div
-=======
->>>>>>> eab985c52d058dc92abc75034bc790079131ce75
-=======
->>>>>>> head
-=======
->>>>>>> eab985c52d058dc92abc75034bc790079131ce75
-=======
-=======
->>>>>>> Stashed changes
-=======
-=======
-=======
-=======
->>>>>>> Stashed changes
+
+
+
+
+
+
+
+
+
+
+
+
+
+
+
+
+
+
+
+
+
+
+
+
+
+
+
+
+
+
+
+
+
+
+
+
+
+
+
+
         self, kernel: "Kernel", prompt_template_config: "PromptTemplateConfig", return_key: str = "summary"
     ) -> None:
         """
@@ -567,41 +567,41 @@
         self.return_key = return_key
         self._summarizeConversationFunction = kernel.create_function_from_prompt(
             ConversationSummaryPlugin._summarize_conversation_prompt_template,
->>>>>>> ms/small_fixes
-<<<<<<< div
-=======
-<<<<<<< Updated upstream
-<<<<<<< Updated upstream
->>>>>>> head
-<<<<<<< HEAD
->>>>>>> main
-<<<<<<< Updated upstream
-<<<<<<< Updated upstream
-<<<<<<< Updated upstream
-<<<<<<< Updated upstream
-<<<<<<< Updated upstream
->>>>>>> Stashed changes
-=======
->>>>>>> Stashed changes
-=======
->>>>>>> Stashed changes
-=======
->>>>>>> Stashed changes
-=======
->>>>>>> Stashed changes
-=======
->>>>>>> Stashed changes
-=======
->>>>>>> eab985c52d058dc92abc75034bc790079131ce75
-<<<<<<< div
-=======
-=======
->>>>>>> main
->>>>>>> Stashed changes
-=======
->>>>>>> main
->>>>>>> Stashed changes
->>>>>>> head
+
+
+
+
+
+
+
+
+
+
+
+
+
+
+
+
+
+
+
+
+
+
+
+
+
+
+
+
+
+
+
+
+
+
+
             plugin_name=ConversationSummaryPlugin.__name__,
             function_name="SummarizeConversation",
             prompt_template_config=prompt_template_config,
@@ -617,65 +617,65 @@
         kernel: Annotated["Kernel", "The kernel instance."],
         arguments: Annotated["KernelArguments", "Arguments used by the kernel."],
     ) -> Annotated[
-<<<<<<< HEAD
-<<<<<<< div
-=======
-<<<<<<< Updated upstream
-<<<<<<< Updated upstream
->>>>>>> head
-<<<<<<< Updated upstream
-<<<<<<< Updated upstream
-<<<<<<< Updated upstream
-<<<<<<< Updated upstream
-<<<<<<< Updated upstream
-<<<<<<< Updated upstream
-=======
-=======
->>>>>>> Stashed changes
-=======
->>>>>>> Stashed changes
-=======
->>>>>>> Stashed changes
-=======
->>>>>>> Stashed changes
-=======
->>>>>>> Stashed changes
-<<<<<<< HEAD
-=======
-<<<<<<< main
->>>>>>> main
-<<<<<<< Updated upstream
-<<<<<<< Updated upstream
-<<<<<<< Updated upstream
-<<<<<<< Updated upstream
-<<<<<<< Updated upstream
->>>>>>> Stashed changes
-=======
->>>>>>> Stashed changes
-=======
->>>>>>> Stashed changes
-=======
->>>>>>> Stashed changes
-=======
->>>>>>> Stashed changes
-=======
->>>>>>> Stashed changes
-=======
-<<<<<<< main
->>>>>>> eab985c52d058dc92abc75034bc790079131ce75
-<<<<<<< div
-=======
-=======
-=======
-<<<<<<< main
->>>>>>> main
->>>>>>> Stashed changes
-=======
-=======
-<<<<<<< main
->>>>>>> main
->>>>>>> Stashed changes
->>>>>>> head
+
+
+
+
+
+
+
+
+
+
+
+
+
+
+
+
+
+
+
+
+
+
+
+
+
+
+
+
+
+
+
+
+
+
+
+
+
+
+
+
+
+
+
+
+
+
+
+
+
+
+
+
+
+
+
+
+
+
+
         "KernelArguments",
         "KernelArguments with the summarized conversation result in key self.return_key.",
     ]:
@@ -688,47 +688,47 @@
 
         Returns:
             KernelArguments with the summarized conversation result in key self.return_key.
-<<<<<<< HEAD
-<<<<<<< div
-=======
-<<<<<<< Updated upstream
-<<<<<<< Updated upstream
->>>>>>> head
-<<<<<<< Updated upstream
-<<<<<<< Updated upstream
-<<<<<<< Updated upstream
-<<<<<<< Updated upstream
-<<<<<<< Updated upstream
-<<<<<<< Updated upstream
-=======
-=======
->>>>>>> Stashed changes
-=======
->>>>>>> Stashed changes
-=======
->>>>>>> Stashed changes
-=======
->>>>>>> Stashed changes
-=======
->>>>>>> Stashed changes
-<<<<<<< HEAD
-=======
-<<<<<<< div
-=======
->>>>>>> eab985c52d058dc92abc75034bc790079131ce75
-=======
->>>>>>> head
-=======
->>>>>>> eab985c52d058dc92abc75034bc790079131ce75
-=======
-=======
-=======
-=======
->>>>>>> Stashed changes
-=======
-=======
-=======
->>>>>>> Stashed changes
+
+
+
+
+
+
+
+
+
+
+
+
+
+
+
+
+
+
+
+
+
+
+
+
+
+
+
+
+
+
+
+
+
+
+
+
+
+
+
+
+
         "KernelArguments", "KernelArguments with the summarized conversation result in key self.return_key."
     ]:
         """
@@ -738,41 +738,41 @@
         :param kernel: The kernel for function execution.
         :param arguments: Arguments used by the kernel.
         :return: KernelArguments with the summarized conversation result in key self.return_key.
->>>>>>> ms/small_fixes
-<<<<<<< div
-=======
-<<<<<<< Updated upstream
-<<<<<<< Updated upstream
->>>>>>> head
-<<<<<<< HEAD
->>>>>>> main
-<<<<<<< Updated upstream
-<<<<<<< Updated upstream
-<<<<<<< Updated upstream
-<<<<<<< Updated upstream
-<<<<<<< Updated upstream
->>>>>>> Stashed changes
-=======
->>>>>>> Stashed changes
-=======
->>>>>>> Stashed changes
-=======
->>>>>>> Stashed changes
-=======
->>>>>>> Stashed changes
-=======
->>>>>>> Stashed changes
-=======
->>>>>>> eab985c52d058dc92abc75034bc790079131ce75
-<<<<<<< div
-=======
-=======
->>>>>>> main
->>>>>>> Stashed changes
-=======
->>>>>>> main
->>>>>>> Stashed changes
->>>>>>> head
+
+
+
+
+
+
+
+
+
+
+
+
+
+
+
+
+
+
+
+
+
+
+
+
+
+
+
+
+
+
+
+
+
+
+
         """
         from semantic_kernel.text import text_chunker
         from semantic_kernel.text.function_extension import aggregate_chunked_results
