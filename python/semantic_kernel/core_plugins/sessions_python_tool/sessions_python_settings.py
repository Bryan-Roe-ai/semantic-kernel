# Copyright (c) Microsoft. All rights reserved.

import re
import uuid
from enum import Enum
from typing import ClassVar
from urllib.parse import urlsplit, urlunsplit

from pydantic import Field, field_validator

<<<<<<< HEAD
from semantic_kernel.kernel_pydantic import (
    HttpsUrl,
    KernelBaseModel,
    KernelBaseSettings,
)
=======
from semantic_kernel.exceptions.function_exceptions import PluginInitializationError
from semantic_kernel.kernel_pydantic import HttpsUrl, KernelBaseModel, KernelBaseSettings
from semantic_kernel.utils.authentication.entra_id_authentication import get_entra_auth_token
>>>>>>> 38902ea2


class CodeInputType(str, Enum):
    """Code input type."""

    Inline = "inline"


class CodeExecutionType(str, Enum):
    """Code execution type."""

    Synchronous = "synchronous"
    # Asynchronous = "asynchronous" TODO: Enable when available


class SessionsPythonSettings(KernelBaseModel):
    """The Sessions Python code interpreter settings."""

    session_id: str | None = Field(
        default_factory=lambda: str(uuid.uuid4()), alias="identifier", exclude=True
    )
    code_input_type: CodeInputType | None = Field(
        default=CodeInputType.Inline, alias="codeInputType"
    )
    execution_type: CodeExecutionType | None = Field(
        default=CodeExecutionType.Synchronous, alias="executionType"
    )
    python_code: str | None = Field(alias="code", default=None)
    timeout_in_sec: int | None = Field(default=100, alias="timeoutInSeconds")
    sanitize_input: bool | None = Field(default=True, alias="sanitizeInput")


class ACASessionsSettings(KernelBaseSettings):
    """Azure Container Apps sessions settings.

    Required:
    - pool_management_endpoint: HttpsUrl - The URL of the Azure Container Apps pool management endpoint.
        (Env var ACA_POOL_MANAGEMENT_ENDPOINT)
    """

    env_prefix: ClassVar[str] = "ACA_"

    pool_management_endpoint: HttpsUrl
    token_endpoint: str = "https://acasessions.io/.default"

    @field_validator("pool_management_endpoint", mode="before")
    @classmethod
    def _validate_endpoint(cls, endpoint: str) -> str:
        """Validates the pool management endpoint."""
        if "python/execute" in endpoint:
            endpoint_parsed = urlsplit(endpoint.replace("python/execute", ""))._asdict()
        else:
            endpoint_parsed = urlsplit(endpoint)._asdict()
        if endpoint_parsed["path"]:
            endpoint_parsed["path"] = re.sub("/{2,}", "/", endpoint_parsed["path"])
        else:
            endpoint_parsed["path"] = "/"
        return str(urlunsplit(endpoint_parsed.values()))

    def get_sessions_auth_token(self, token_endpoint: str | None = None) -> str | None:
        """Retrieve a Microsoft Entra Auth Token for a given token endpoint for the use with an Azure Container App.

        The required role for the token is `Azure ContainerApps Session Executor and Contributor`.
        The token endpoint may be specified as an environment variable, via the .env
        file or as an argument. If the token endpoint is not provided, the default is None.
        The `token_endpoint` argument takes precedence over the `token_endpoint` attribute.

        Args:
            token_endpoint: The token endpoint to use. Defaults to `https://acasessions.io/.default`.

        Returns:
            The Azure token or None if the token could not be retrieved.

        Raises:
            ServiceInitializationError: If the token endpoint is not provided.
        """
        endpoint_to_use = token_endpoint or self.token_endpoint
        if endpoint_to_use is None:
            raise PluginInitializationError("Please provide a token endpoint to retrieve the authentication token.")
        return get_entra_auth_token(endpoint_to_use)<|MERGE_RESOLUTION|>--- conflicted
+++ resolved
@@ -8,17 +8,14 @@
 
 from pydantic import Field, field_validator
 
-<<<<<<< HEAD
 from semantic_kernel.kernel_pydantic import (
     HttpsUrl,
     KernelBaseModel,
     KernelBaseSettings,
 )
-=======
 from semantic_kernel.exceptions.function_exceptions import PluginInitializationError
 from semantic_kernel.kernel_pydantic import HttpsUrl, KernelBaseModel, KernelBaseSettings
 from semantic_kernel.utils.authentication.entra_id_authentication import get_entra_auth_token
->>>>>>> 38902ea2
 
 
 class CodeInputType(str, Enum):
