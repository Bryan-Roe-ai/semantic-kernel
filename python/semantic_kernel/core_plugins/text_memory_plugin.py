--- conflicted
+++ resolved
@@ -1,69 +1,7 @@
 # Copyright (c) Microsoft. All rights reserved.
 import json
 import logging
-<<<<<<< HEAD
-<<<<<<< HEAD
-<<<<<<< div
-=======
-<<<<<<< Updated upstream
-<<<<<<< Updated upstream
->>>>>>> head
-<<<<<<< Updated upstream
-<<<<<<< Updated upstream
-<<<<<<< Updated upstream
-<<<<<<< Updated upstream
-<<<<<<< Updated upstream
-<<<<<<< Updated upstream
-=======
-=======
->>>>>>> Stashed changes
-=======
->>>>>>> Stashed changes
-=======
->>>>>>> Stashed changes
-=======
->>>>>>> Stashed changes
-=======
->>>>>>> Stashed changes
-<<<<<<< HEAD
-=======
-<<<<<<< main
->>>>>>> main
-<<<<<<< Updated upstream
-<<<<<<< Updated upstream
-<<<<<<< Updated upstream
-<<<<<<< Updated upstream
-<<<<<<< Updated upstream
->>>>>>> Stashed changes
-=======
->>>>>>> Stashed changes
-=======
->>>>>>> Stashed changes
-=======
->>>>>>> Stashed changes
-=======
->>>>>>> Stashed changes
-=======
->>>>>>> Stashed changes
-=======
-<<<<<<< main
->>>>>>> eab985c52d058dc92abc75034bc790079131ce75
-<<<<<<< div
-=======
-=======
-=======
-<<<<<<< main
->>>>>>> main
->>>>>>> Stashed changes
-=======
-=======
-<<<<<<< main
->>>>>>> main
->>>>>>> Stashed changes
->>>>>>> head
-=======
 import sys
->>>>>>> ee185628
 from typing import Annotated, Any, Final
 
 from pydantic import Field
@@ -71,47 +9,6 @@
 from semantic_kernel.functions.kernel_function_decorator import kernel_function
 from semantic_kernel.kernel_pydantic import KernelBaseModel
 from semantic_kernel.memory.semantic_text_memory_base import SemanticTextMemoryBase
-<<<<<<< HEAD
-<<<<<<< div
-=======
-<<<<<<< Updated upstream
-<<<<<<< Updated upstream
->>>>>>> head
-<<<<<<< Updated upstream
-<<<<<<< Updated upstream
-<<<<<<< Updated upstream
-<<<<<<< Updated upstream
-<<<<<<< Updated upstream
-<<<<<<< Updated upstream
-=======
-=======
->>>>>>> Stashed changes
-=======
->>>>>>> Stashed changes
-=======
->>>>>>> Stashed changes
-=======
->>>>>>> Stashed changes
-=======
->>>>>>> Stashed changes
-<<<<<<< HEAD
-=======
-<<<<<<< div
-=======
->>>>>>> eab985c52d058dc92abc75034bc790079131ce75
-=======
->>>>>>> head
-=======
->>>>>>> eab985c52d058dc92abc75034bc790079131ce75
-=======
-=======
-=======
-=======
->>>>>>> Stashed changes
-=======
-=======
-=======
->>>>>>> Stashed changes
 import sys
 import typing as t
 from typing import Final, Optional
@@ -125,41 +22,6 @@
 
 if t.TYPE_CHECKING:
     from semantic_kernel.kernel import Kernel
->>>>>>> ms/small_fixes
-<<<<<<< div
-=======
-<<<<<<< Updated upstream
-<<<<<<< Updated upstream
->>>>>>> head
-<<<<<<< HEAD
->>>>>>> main
-<<<<<<< Updated upstream
-<<<<<<< Updated upstream
-<<<<<<< Updated upstream
-<<<<<<< Updated upstream
-<<<<<<< Updated upstream
->>>>>>> Stashed changes
-=======
->>>>>>> Stashed changes
-=======
->>>>>>> Stashed changes
-=======
->>>>>>> Stashed changes
-=======
->>>>>>> Stashed changes
-=======
->>>>>>> Stashed changes
-=======
->>>>>>> eab985c52d058dc92abc75034bc790079131ce75
-<<<<<<< div
-=======
-=======
->>>>>>> main
->>>>>>> Stashed changes
-=======
->>>>>>> main
->>>>>>> Stashed changes
->>>>>>> head
 
 if sys.version_info >= (3, 13):
     from warnings import deprecated
@@ -169,97 +31,16 @@
 logger: logging.Logger = logging.getLogger(__name__)
 
 DEFAULT_COLLECTION: Final[str] = "generic"
-<<<<<<< HEAD
-<<<<<<< div
-=======
-<<<<<<< Updated upstream
-<<<<<<< Updated upstream
->>>>>>> head
-<<<<<<< Updated upstream
-<<<<<<< Updated upstream
-<<<<<<< Updated upstream
-<<<<<<< Updated upstream
-<<<<<<< Updated upstream
-<<<<<<< Updated upstream
-=======
->>>>>>> Stashed changes
-=======
->>>>>>> Stashed changes
 COLLECTION_PARAM: Final[str] = "collection"
 DEFAULT_RELEVANCE: Final[float] = 0.75
 RELEVANCE_PARAM: Final[str] = "relevance"
-=======
-<<<<<<< Updated upstream
-=======
->>>>>>> Stashed changes
-=======
->>>>>>> Stashed changes
-=======
->>>>>>> Stashed changes
-=======
->>>>>>> Stashed changes
-=======
->>>>>>> Stashed changes
-<<<<<<< HEAD
-=======
->>>>>>> Stashed changes
 COLLECTION_PARAM: Final[str] = "collection"
 DEFAULT_RELEVANCE: Final[float] = 0.75
 RELEVANCE_PARAM: Final[str] = "relevance"
-=======
-<<<<<<< div
-=======
->>>>>>> eab985c52d058dc92abc75034bc790079131ce75
-=======
-<<<<<<< Updated upstream
-=======
->>>>>>> eab985c52d058dc92abc75034bc790079131ce75
-=======
->>>>>>> Stashed changes
-=======
->>>>>>> Stashed changes
->>>>>>> head
-<<<<<<< main
 COLLECTION_PARAM: Final[str] = "collection"
 DEFAULT_RELEVANCE: Final[float] = 0.75
 RELEVANCE_PARAM: Final[str] = "relevance"
-=======
 DEFAULT_RELEVANCE: Final[float] = 0.75
->>>>>>> ms/small_fixes
-<<<<<<< div
-=======
-<<<<<<< Updated upstream
-<<<<<<< Updated upstream
->>>>>>> head
-<<<<<<< HEAD
->>>>>>> main
-<<<<<<< Updated upstream
-<<<<<<< Updated upstream
-<<<<<<< Updated upstream
-<<<<<<< Updated upstream
-<<<<<<< Updated upstream
->>>>>>> Stashed changes
-=======
->>>>>>> Stashed changes
-=======
->>>>>>> Stashed changes
-=======
->>>>>>> Stashed changes
-=======
->>>>>>> Stashed changes
-=======
->>>>>>> Stashed changes
-=======
->>>>>>> eab985c52d058dc92abc75034bc790079131ce75
-<<<<<<< div
-=======
-=======
->>>>>>> main
->>>>>>> Stashed changes
-=======
->>>>>>> main
->>>>>>> Stashed changes
->>>>>>> head
 DEFAULT_LIMIT: Final[int] = 1
 
 
@@ -267,77 +48,15 @@
     "This class is deprecated and will be removed in a future version. Use the new `collection.as_text_search` instead."
 )
 class TextMemoryPlugin(KernelBaseModel):
-<<<<<<< HEAD
-<<<<<<< div
-=======
-<<<<<<< Updated upstream
-<<<<<<< Updated upstream
->>>>>>> head
-<<<<<<< Updated upstream
-<<<<<<< Updated upstream
-<<<<<<< Updated upstream
-<<<<<<< Updated upstream
-<<<<<<< Updated upstream
-<<<<<<< Updated upstream
-=======
-=======
->>>>>>> Stashed changes
-=======
->>>>>>> Stashed changes
-=======
->>>>>>> Stashed changes
-=======
->>>>>>> Stashed changes
-=======
->>>>>>> Stashed changes
-<<<<<<< HEAD
-=======
-<<<<<<< main
->>>>>>> main
-<<<<<<< Updated upstream
-<<<<<<< Updated upstream
-<<<<<<< Updated upstream
-<<<<<<< Updated upstream
-<<<<<<< Updated upstream
->>>>>>> Stashed changes
-=======
->>>>>>> Stashed changes
-=======
->>>>>>> Stashed changes
-=======
->>>>>>> Stashed changes
-=======
->>>>>>> Stashed changes
-=======
->>>>>>> Stashed changes
-=======
-<<<<<<< main
->>>>>>> eab985c52d058dc92abc75034bc790079131ce75
-<<<<<<< div
-=======
-=======
-=======
-<<<<<<< main
->>>>>>> main
->>>>>>> Stashed changes
-=======
-=======
-<<<<<<< main
->>>>>>> main
->>>>>>> Stashed changes
->>>>>>> head
     """A plugin to interact with a Semantic Text Memory."""
 
     memory: SemanticTextMemoryBase
     embeddings_kwargs: dict[str, Any] = Field(default_factory=dict)
 
-<<<<<<< HEAD
     def __init__(
         self, memory: SemanticTextMemoryBase, embeddings_kwargs: dict[str, Any] = {}
     ) -> None:
-=======
     def __init__(self, memory: SemanticTextMemoryBase, embeddings_kwargs: dict[str, Any] | None = None) -> None:
->>>>>>> 6829cc1483570aacfbb75d1065c9f2de96c1d77e
         """Initialize a new instance of the TextMemoryPlugin.
 
         Args:
@@ -346,73 +65,6 @@
         """
         super().__init__(memory=memory, embeddings_kwargs=embeddings_kwargs if embeddings_kwargs is not None else {})
 
-<<<<<<< HEAD
-<<<<<<< div
-=======
-<<<<<<< Updated upstream
-<<<<<<< Updated upstream
->>>>>>> head
-<<<<<<< Updated upstream
-<<<<<<< Updated upstream
-<<<<<<< Updated upstream
-<<<<<<< Updated upstream
-<<<<<<< Updated upstream
-<<<<<<< Updated upstream
-=======
-=======
->>>>>>> Stashed changes
-=======
->>>>>>> Stashed changes
-=======
->>>>>>> Stashed changes
-=======
->>>>>>> Stashed changes
-=======
->>>>>>> Stashed changes
-<<<<<<< HEAD
-=======
->>>>>>> Stashed changes
-=======
->>>>>>> Stashed changes
-=======
-=======
->>>>>>> ms/small_fixes
->>>>>>> main
-<<<<<<< Updated upstream
-<<<<<<< Updated upstream
-<<<<<<< Updated upstream
-<<<<<<< Updated upstream
-<<<<<<< Updated upstream
-<<<<<<< Updated upstream
-<<<<<<< Updated upstream
-=======
->>>>>>> Stashed changes
-=======
->>>>>>> Stashed changes
->>>>>>> Stashed changes
-=======
->>>>>>> Stashed changes
-=======
->>>>>>> Stashed changes
-=======
->>>>>>> Stashed changes
-=======
->>>>>>> Stashed changes
-=======
-=======
->>>>>>> ms/small_fixes
->>>>>>> eab985c52d058dc92abc75034bc790079131ce75
-=======
->>>>>>> Stashed changes
-=======
->>>>>>> Stashed changes
-<<<<<<< div
-=======
-=======
->>>>>>> ms/small_fixes
->>>>>>> eab985c52d058dc92abc75034bc790079131ce75
-=======
->>>>>>> head
     @kernel_function(
         description="Recall a fact from the long term memory",
         name="recall",
@@ -420,65 +72,6 @@
     async def recall(
         self,
         ask: Annotated[str, "The information to retrieve"],
-<<<<<<< HEAD
-<<<<<<< div
-=======
-<<<<<<< Updated upstream
-<<<<<<< Updated upstream
->>>>>>> head
-<<<<<<< Updated upstream
-<<<<<<< Updated upstream
-<<<<<<< Updated upstream
-<<<<<<< Updated upstream
-<<<<<<< Updated upstream
-<<<<<<< Updated upstream
-=======
-=======
->>>>>>> Stashed changes
-=======
->>>>>>> Stashed changes
-=======
->>>>>>> Stashed changes
-=======
->>>>>>> Stashed changes
-=======
->>>>>>> Stashed changes
-<<<<<<< HEAD
-=======
-<<<<<<< main
->>>>>>> main
-<<<<<<< Updated upstream
-<<<<<<< Updated upstream
-<<<<<<< Updated upstream
-<<<<<<< Updated upstream
-<<<<<<< Updated upstream
->>>>>>> Stashed changes
-=======
->>>>>>> Stashed changes
-=======
->>>>>>> Stashed changes
-=======
->>>>>>> Stashed changes
-=======
->>>>>>> Stashed changes
-=======
->>>>>>> Stashed changes
-=======
-<<<<<<< main
->>>>>>> eab985c52d058dc92abc75034bc790079131ce75
-<<<<<<< div
-=======
-=======
-=======
-<<<<<<< main
->>>>>>> main
->>>>>>> Stashed changes
-=======
-=======
-<<<<<<< main
->>>>>>> main
->>>>>>> Stashed changes
->>>>>>> head
         collection: Annotated[
             str, "The collection to search for information."
         ] = DEFAULT_COLLECTION,
@@ -490,47 +83,6 @@
         ] = DEFAULT_LIMIT,
     ) -> str:
         """Recall a fact from the long term memory.
-<<<<<<< HEAD
-<<<<<<< div
-=======
-<<<<<<< Updated upstream
-<<<<<<< Updated upstream
->>>>>>> head
-<<<<<<< Updated upstream
-<<<<<<< Updated upstream
-<<<<<<< Updated upstream
-<<<<<<< Updated upstream
-<<<<<<< Updated upstream
-<<<<<<< Updated upstream
-=======
-=======
->>>>>>> Stashed changes
-=======
->>>>>>> Stashed changes
-=======
->>>>>>> Stashed changes
-=======
->>>>>>> Stashed changes
-=======
->>>>>>> Stashed changes
-<<<<<<< HEAD
-=======
-<<<<<<< div
-=======
->>>>>>> eab985c52d058dc92abc75034bc790079131ce75
-=======
->>>>>>> head
-=======
->>>>>>> eab985c52d058dc92abc75034bc790079131ce75
-=======
-=======
-=======
-=======
->>>>>>> Stashed changes
-=======
-=======
-=======
->>>>>>> Stashed changes
         kernel: Annotated["Kernel", "The kernel"],
         collection: Annotated[Optional[str], "The collection to search for information."] = DEFAULT_COLLECTION,
         relevance: Annotated[
@@ -540,275 +92,32 @@
     ) -> str:
         """
         Recall a fact from the long term memory.
->>>>>>> ms/small_fixes
-<<<<<<< div
-=======
-<<<<<<< Updated upstream
-<<<<<<< Updated upstream
->>>>>>> head
-<<<<<<< HEAD
->>>>>>> main
-<<<<<<< Updated upstream
-<<<<<<< Updated upstream
-<<<<<<< Updated upstream
-<<<<<<< Updated upstream
-<<<<<<< Updated upstream
->>>>>>> Stashed changes
-=======
->>>>>>> Stashed changes
-=======
->>>>>>> Stashed changes
-=======
->>>>>>> Stashed changes
-=======
->>>>>>> Stashed changes
-=======
->>>>>>> Stashed changes
-=======
->>>>>>> eab985c52d058dc92abc75034bc790079131ce75
-<<<<<<< div
-=======
-=======
->>>>>>> main
->>>>>>> Stashed changes
-=======
->>>>>>> main
->>>>>>> Stashed changes
->>>>>>> head
 
         Example:
             {{memory.recall $ask}} => "Paris"
 
         Args:
-<<<<<<< HEAD
-<<<<<<< div
-=======
-<<<<<<< Updated upstream
-<<<<<<< Updated upstream
->>>>>>> head
-<<<<<<< Updated upstream
-<<<<<<< Updated upstream
-<<<<<<< Updated upstream
-<<<<<<< Updated upstream
-<<<<<<< Updated upstream
-<<<<<<< Updated upstream
-=======
-=======
->>>>>>> Stashed changes
-=======
->>>>>>> Stashed changes
-=======
->>>>>>> Stashed changes
-=======
->>>>>>> Stashed changes
-=======
->>>>>>> Stashed changes
-<<<<<<< HEAD
-=======
-<<<<<<< main
->>>>>>> main
-<<<<<<< Updated upstream
-<<<<<<< Updated upstream
-<<<<<<< Updated upstream
-<<<<<<< Updated upstream
-<<<<<<< Updated upstream
->>>>>>> Stashed changes
-=======
->>>>>>> Stashed changes
-=======
->>>>>>> Stashed changes
-=======
->>>>>>> Stashed changes
-=======
->>>>>>> Stashed changes
-=======
->>>>>>> Stashed changes
-=======
-<<<<<<< main
->>>>>>> eab985c52d058dc92abc75034bc790079131ce75
-<<<<<<< div
-=======
-=======
-=======
-<<<<<<< main
->>>>>>> main
->>>>>>> Stashed changes
-=======
-=======
-<<<<<<< main
->>>>>>> main
->>>>>>> Stashed changes
->>>>>>> head
             ask: The question to ask the memory
             collection: The collection to search for information
             relevance: The relevance score, from 0.0 to 1.0; 1.0 means perfect match
             limit: The maximum number of relevant memories to recall
-<<<<<<< HEAD
-<<<<<<< div
-=======
-<<<<<<< Updated upstream
-<<<<<<< Updated upstream
->>>>>>> head
-<<<<<<< Updated upstream
-<<<<<<< Updated upstream
-<<<<<<< Updated upstream
-<<<<<<< Updated upstream
-<<<<<<< Updated upstream
-<<<<<<< Updated upstream
-=======
-=======
->>>>>>> Stashed changes
-=======
->>>>>>> Stashed changes
-=======
->>>>>>> Stashed changes
-=======
->>>>>>> Stashed changes
-=======
->>>>>>> Stashed changes
-<<<<<<< HEAD
-=======
-<<<<<<< div
-=======
->>>>>>> eab985c52d058dc92abc75034bc790079131ce75
-=======
->>>>>>> head
-=======
->>>>>>> eab985c52d058dc92abc75034bc790079131ce75
-=======
-=======
-=======
-=======
->>>>>>> Stashed changes
-=======
-=======
-=======
->>>>>>> Stashed changes
             ask -- The question to ask the memory
             collection -- The collection to search for information
             relevance -- The relevance score, from 0.0 to 1.0; 1.0 means perfect match
             limit -- The maximum number of relevant memories to recall
->>>>>>> ms/small_fixes
-<<<<<<< div
-=======
-<<<<<<< Updated upstream
-<<<<<<< Updated upstream
->>>>>>> head
-<<<<<<< HEAD
->>>>>>> main
-<<<<<<< Updated upstream
-<<<<<<< Updated upstream
-<<<<<<< Updated upstream
-<<<<<<< Updated upstream
-<<<<<<< Updated upstream
->>>>>>> Stashed changes
-=======
->>>>>>> Stashed changes
-=======
->>>>>>> Stashed changes
-=======
->>>>>>> Stashed changes
-=======
->>>>>>> Stashed changes
-=======
->>>>>>> Stashed changes
-=======
->>>>>>> eab985c52d058dc92abc75034bc790079131ce75
-<<<<<<< div
-=======
-=======
->>>>>>> main
->>>>>>> Stashed changes
-=======
->>>>>>> main
->>>>>>> Stashed changes
->>>>>>> head
 
         Returns:
             The nearest item from the memory store as a string or empty string if not found.
         """
-<<<<<<< HEAD
-<<<<<<< div
-=======
-<<<<<<< Updated upstream
-<<<<<<< Updated upstream
->>>>>>> head
-<<<<<<< Updated upstream
-<<<<<<< Updated upstream
-<<<<<<< Updated upstream
-<<<<<<< Updated upstream
-<<<<<<< Updated upstream
-<<<<<<< Updated upstream
         results = await self.memory.search(
-=======
-=======
->>>>>>> Stashed changes
-=======
->>>>>>> Stashed changes
-=======
->>>>>>> Stashed changes
-=======
->>>>>>> Stashed changes
-=======
->>>>>>> Stashed changes
-<<<<<<< HEAD
         results = await self.memory.search(
-=======
-=======
->>>>>>> eab985c52d058dc92abc75034bc790079131ce75
-<<<<<<< div
-=======
-=======
         results = await self.memory.search(
-=======
->>>>>>> Stashed changes
-=======
         results = await self.memory.search(
-=======
->>>>>>> Stashed changes
->>>>>>> head
-<<<<<<< main
         results = await self.memory.search(
-=======
         if kernel.memory is None:
             raise ValueError("The context doesn't have a memory instance to search")
 
         results = await kernel.memory.search(
->>>>>>> ms/small_fixes
-<<<<<<< div
-=======
-<<<<<<< Updated upstream
-<<<<<<< Updated upstream
->>>>>>> head
-<<<<<<< HEAD
->>>>>>> main
-<<<<<<< Updated upstream
-<<<<<<< Updated upstream
-<<<<<<< Updated upstream
-<<<<<<< Updated upstream
-<<<<<<< Updated upstream
->>>>>>> Stashed changes
-=======
->>>>>>> Stashed changes
-=======
->>>>>>> Stashed changes
-=======
->>>>>>> Stashed changes
-=======
->>>>>>> Stashed changes
-=======
->>>>>>> Stashed changes
-=======
->>>>>>> eab985c52d058dc92abc75034bc790079131ce75
-<<<<<<< div
-=======
-=======
->>>>>>> main
->>>>>>> Stashed changes
-=======
->>>>>>> main
->>>>>>> Stashed changes
->>>>>>> head
             collection=collection,
             query=ask,
             limit=limit,
@@ -827,65 +136,6 @@
     async def save(
         self,
         text: Annotated[str, "The information to save."],
-<<<<<<< HEAD
-<<<<<<< div
-=======
-<<<<<<< Updated upstream
-<<<<<<< Updated upstream
->>>>>>> head
-<<<<<<< Updated upstream
-<<<<<<< Updated upstream
-<<<<<<< Updated upstream
-<<<<<<< Updated upstream
-<<<<<<< Updated upstream
-<<<<<<< Updated upstream
-=======
-=======
->>>>>>> Stashed changes
-=======
->>>>>>> Stashed changes
-=======
->>>>>>> Stashed changes
-=======
->>>>>>> Stashed changes
-=======
->>>>>>> Stashed changes
-<<<<<<< HEAD
-=======
-<<<<<<< main
->>>>>>> main
-<<<<<<< Updated upstream
-<<<<<<< Updated upstream
-<<<<<<< Updated upstream
-<<<<<<< Updated upstream
-<<<<<<< Updated upstream
->>>>>>> Stashed changes
-=======
->>>>>>> Stashed changes
-=======
->>>>>>> Stashed changes
-=======
->>>>>>> Stashed changes
-=======
->>>>>>> Stashed changes
-=======
->>>>>>> Stashed changes
-=======
-<<<<<<< main
->>>>>>> eab985c52d058dc92abc75034bc790079131ce75
-<<<<<<< div
-=======
-=======
-=======
-<<<<<<< main
->>>>>>> main
->>>>>>> Stashed changes
-=======
-=======
-<<<<<<< main
->>>>>>> main
->>>>>>> Stashed changes
->>>>>>> head
         key: Annotated[str, "The unique key to associate with the information."],
         collection: Annotated[
             str, "The collection to save the information."
@@ -906,43 +156,6 @@
             id=key,
             embeddings_kwargs=self.embeddings_kwargs,
         )
-<<<<<<< HEAD
-<<<<<<< div
-=======
-<<<<<<< Updated upstream
-<<<<<<< Updated upstream
->>>>>>> head
-<<<<<<< Updated upstream
-<<<<<<< Updated upstream
-<<<<<<< Updated upstream
-<<<<<<< Updated upstream
-<<<<<<< Updated upstream
-<<<<<<< Updated upstream
-=======
-=======
->>>>>>> Stashed changes
-=======
->>>>>>> Stashed changes
-=======
->>>>>>> Stashed changes
-=======
->>>>>>> Stashed changes
-=======
->>>>>>> Stashed changes
-<<<<<<< HEAD
-=======
-=======
->>>>>>> eab985c52d058dc92abc75034bc790079131ce75
-<<<<<<< div
-=======
-=======
-=======
->>>>>>> Stashed changes
-=======
-=======
->>>>>>> Stashed changes
->>>>>>> head
-=======
         kernel: Annotated["Kernel", "The kernel"],
         key: Annotated[str, "The unique key to associate with the information."],
         collection: Annotated[Optional[str], "The collection to save the information."] = DEFAULT_COLLECTION,
@@ -961,39 +174,4 @@
         if kernel.memory is None:
             raise ValueError("The context doesn't have a memory instance to search")
 
-        await kernel.memory.save_information(collection, text=text, id=key)
->>>>>>> ms/small_fixes
-<<<<<<< div
-=======
-<<<<<<< Updated upstream
-<<<<<<< Updated upstream
->>>>>>> head
-<<<<<<< HEAD
->>>>>>> main
-<<<<<<< Updated upstream
-<<<<<<< Updated upstream
-<<<<<<< Updated upstream
-<<<<<<< Updated upstream
-<<<<<<< Updated upstream
->>>>>>> Stashed changes
-=======
->>>>>>> Stashed changes
-=======
->>>>>>> Stashed changes
-=======
->>>>>>> Stashed changes
-=======
->>>>>>> Stashed changes
-=======
->>>>>>> Stashed changes
-=======
->>>>>>> eab985c52d058dc92abc75034bc790079131ce75
-<<<<<<< div
-=======
-=======
->>>>>>> main
->>>>>>> Stashed changes
-=======
->>>>>>> main
->>>>>>> Stashed changes
->>>>>>> head+        await kernel.memory.save_information(collection, text=text, id=key)