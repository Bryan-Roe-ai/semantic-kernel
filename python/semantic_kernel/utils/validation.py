--- conflicted
+++ resolved
@@ -15,7 +15,6 @@
 PLUGIN_NAME_REGEX = r"^[0-9A-Za-z_]+$"
 FUNCTION_NAME_REGEX = r"^[0-9A-Za-z_-]+$"
 FULLY_QUALIFIED_FUNCTION_NAME = r"^(?P<plugin>[0-9A-Za-z_]+)[.](?P<function>[0-9A-Za-z_-]+)$"
-<<<<<<< HEAD
 FUNCTION_PARAM_NAME_REGEX = r"^[0-9A-Za-z_]+$"
 
 
@@ -82,6 +81,4 @@
             f"Invalid function parameter name: {value}. Function parameter "
             f"names may only contain ASCII letters, digits, and underscores."
         )
-=======
-FUNCTION_PARAM_NAME_REGEX = r"^[0-9A-Za-z_-]+$"
->>>>>>> 079594d2
+FUNCTION_PARAM_NAME_REGEX = r"^[0-9A-Za-z_-]+$"