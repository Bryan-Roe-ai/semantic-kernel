{
 "cells": [
  {
   "attachments": {},
   "cell_type": "markdown",
   "metadata": {
    "editable": true,
    "slideshow": {
     "slide_type": ""
    },
    "tags": []
   },
   "source": [
    "# Basic Loading of the Kernel"
   ]
  },
  {
   "attachments": {},
   "cell_type": "markdown",
   "metadata": {
    "editable": true,
    "slideshow": {
     "slide_type": ""
    },
    "tags": []
   },
   "source": [
    "To run the notebooks we recommend using Poetry and starting a shell with a virtual environment\n",
    "prepared to use SK. \n",
    "\n",
    "See [DEV_SETUP.md](../../python/DEV_SETUP.md) for more information."
   ]
  },
  {
   "cell_type": "code",
   "execution_count": 1,
<<<<<<< HEAD
   "metadata": {
    "editable": true,
    "slideshow": {
     "slide_type": ""
    },
    "tags": []
   },
   "outputs": [
    {
     "name": "stdout",
     "output_type": "stream",
     "text": [
      "Requirement already satisfied: semantic-kernel==0.9.1b1 in /usr/local/python/3.10.13/lib/python3.10/site-packages (0.9.1b1)\n",
      "Requirement already satisfied: aiofiles<24.0.0,>=23.1.0 in /usr/local/python/3.10.13/lib/python3.10/site-packages (from semantic-kernel==0.9.1b1) (23.2.1)\n",
      "Requirement already satisfied: aiohttp<4.0,>=3.8 in /usr/local/python/3.10.13/lib/python3.10/site-packages (from semantic-kernel==0.9.1b1) (3.9.5)\n",
      "Requirement already satisfied: defusedxml<0.8.0,>=0.7.1 in /home/codespace/.local/lib/python3.10/site-packages (from semantic-kernel==0.9.1b1) (0.7.1)\n",
      "Requirement already satisfied: motor<4.0.0,>=3.3.2 in /usr/local/python/3.10.13/lib/python3.10/site-packages (from semantic-kernel==0.9.1b1) (3.4.0)\n",
      "Requirement already satisfied: numpy<2.0.0,>=1.24.2 in /home/codespace/.local/lib/python3.10/site-packages (from semantic-kernel==0.9.1b1) (1.26.4)\n",
      "Requirement already satisfied: openai>=1.0 in /usr/local/python/3.10.13/lib/python3.10/site-packages (from semantic-kernel==0.9.1b1) (1.33.0)\n",
      "Requirement already satisfied: openapi_core<0.19.0,>=0.18.0 in /usr/local/python/3.10.13/lib/python3.10/site-packages (from semantic-kernel==0.9.1b1) (0.18.2)\n",
      "Requirement already satisfied: prance<24.0.0.0,>=23.6.21.0 in /usr/local/python/3.10.13/lib/python3.10/site-packages (from semantic-kernel==0.9.1b1) (23.6.21.0)\n",
      "Requirement already satisfied: pydantic>2 in /usr/local/python/3.10.13/lib/python3.10/site-packages (from semantic-kernel==0.9.1b1) (2.7.4)\n",
      "Requirement already satisfied: python-dotenv==1.0.1 in /usr/local/python/3.10.13/lib/python3.10/site-packages (from semantic-kernel==0.9.1b1) (1.0.1)\n",
      "Requirement already satisfied: regex<2024.0.0,>=2023.6.3 in /usr/local/python/3.10.13/lib/python3.10/site-packages (from semantic-kernel==0.9.1b1) (2023.12.25)\n",
      "Requirement already satisfied: aiosignal>=1.1.2 in /usr/local/python/3.10.13/lib/python3.10/site-packages (from aiohttp<4.0,>=3.8->semantic-kernel==0.9.1b1) (1.3.1)\n",
      "Requirement already satisfied: attrs>=17.3.0 in /usr/local/python/3.10.13/lib/python3.10/site-packages (from aiohttp<4.0,>=3.8->semantic-kernel==0.9.1b1) (23.2.0)\n",
      "Requirement already satisfied: frozenlist>=1.1.1 in /usr/local/python/3.10.13/lib/python3.10/site-packages (from aiohttp<4.0,>=3.8->semantic-kernel==0.9.1b1) (1.4.1)\n",
      "Requirement already satisfied: multidict<7.0,>=4.5 in /usr/local/python/3.10.13/lib/python3.10/site-packages (from aiohttp<4.0,>=3.8->semantic-kernel==0.9.1b1) (6.0.5)\n",
      "Requirement already satisfied: yarl<2.0,>=1.0 in /usr/local/python/3.10.13/lib/python3.10/site-packages (from aiohttp<4.0,>=3.8->semantic-kernel==0.9.1b1) (1.9.4)\n",
      "Requirement already satisfied: async-timeout<5.0,>=4.0 in /usr/local/python/3.10.13/lib/python3.10/site-packages (from aiohttp<4.0,>=3.8->semantic-kernel==0.9.1b1) (4.0.3)\n",
      "Requirement already satisfied: pymongo<5,>=4.5 in /usr/local/python/3.10.13/lib/python3.10/site-packages (from motor<4.0.0,>=3.3.2->semantic-kernel==0.9.1b1) (4.7.2)\n",
      "Requirement already satisfied: anyio<5,>=3.5.0 in /home/codespace/.local/lib/python3.10/site-packages (from openai>=1.0->semantic-kernel==0.9.1b1) (4.3.0)\n",
      "Requirement already satisfied: distro<2,>=1.7.0 in /usr/local/python/3.10.13/lib/python3.10/site-packages (from openai>=1.0->semantic-kernel==0.9.1b1) (1.9.0)\n",
      "Requirement already satisfied: httpx<1,>=0.23.0 in /home/codespace/.local/lib/python3.10/site-packages (from openai>=1.0->semantic-kernel==0.9.1b1) (0.27.0)\n",
      "Requirement already satisfied: sniffio in /home/codespace/.local/lib/python3.10/site-packages (from openai>=1.0->semantic-kernel==0.9.1b1) (1.3.1)\n",
      "Requirement already satisfied: tqdm>4 in /usr/local/python/3.10.13/lib/python3.10/site-packages (from openai>=1.0->semantic-kernel==0.9.1b1) (4.66.4)\n",
      "Requirement already satisfied: typing-extensions<5,>=4.7 in /usr/local/python/3.10.13/lib/python3.10/site-packages (from openai>=1.0->semantic-kernel==0.9.1b1) (4.12.2)\n",
      "Requirement already satisfied: asgiref<4.0.0,>=3.6.0 in /usr/local/python/3.10.13/lib/python3.10/site-packages (from openapi_core<0.19.0,>=0.18.0->semantic-kernel==0.9.1b1) (3.8.1)\n",
      "Requirement already satisfied: isodate in /usr/local/python/3.10.13/lib/python3.10/site-packages (from openapi_core<0.19.0,>=0.18.0->semantic-kernel==0.9.1b1) (0.6.1)\n",
      "Requirement already satisfied: jsonschema<5.0.0,>=4.18.0 in /usr/local/python/3.10.13/lib/python3.10/site-packages (from openapi_core<0.19.0,>=0.18.0->semantic-kernel==0.9.1b1) (4.22.0)\n",
      "Requirement already satisfied: jsonschema-spec<0.3.0,>=0.2.3 in /usr/local/python/3.10.13/lib/python3.10/site-packages (from openapi_core<0.19.0,>=0.18.0->semantic-kernel==0.9.1b1) (0.2.4)\n",
      "Requirement already satisfied: more-itertools in /usr/local/python/3.10.13/lib/python3.10/site-packages (from openapi_core<0.19.0,>=0.18.0->semantic-kernel==0.9.1b1) (10.3.0)\n",
      "Requirement already satisfied: openapi-schema-validator<0.7.0,>=0.6.0 in /usr/local/python/3.10.13/lib/python3.10/site-packages (from openapi_core<0.19.0,>=0.18.0->semantic-kernel==0.9.1b1) (0.6.2)\n",
      "Requirement already satisfied: openapi-spec-validator<0.8.0,>=0.7.1 in /usr/local/python/3.10.13/lib/python3.10/site-packages (from openapi_core<0.19.0,>=0.18.0->semantic-kernel==0.9.1b1) (0.7.1)\n",
      "Requirement already satisfied: parse in /usr/local/python/3.10.13/lib/python3.10/site-packages (from openapi_core<0.19.0,>=0.18.0->semantic-kernel==0.9.1b1) (1.20.1)\n",
      "Requirement already satisfied: werkzeug in /usr/local/python/3.10.13/lib/python3.10/site-packages (from openapi_core<0.19.0,>=0.18.0->semantic-kernel==0.9.1b1) (3.0.3)\n",
      "Requirement already satisfied: chardet>=3.0 in /usr/local/python/3.10.13/lib/python3.10/site-packages (from prance<24.0.0.0,>=23.6.21.0->semantic-kernel==0.9.1b1) (5.2.0)\n",
      "Requirement already satisfied: ruamel.yaml>=0.17.10 in /usr/local/python/3.10.13/lib/python3.10/site-packages (from prance<24.0.0.0,>=23.6.21.0->semantic-kernel==0.9.1b1) (0.18.6)\n",
      "Requirement already satisfied: requests>=2.25 in /usr/local/python/3.10.13/lib/python3.10/site-packages (from prance<24.0.0.0,>=23.6.21.0->semantic-kernel==0.9.1b1) (2.32.3)\n",
      "Requirement already satisfied: six~=1.15 in /usr/local/python/3.10.13/lib/python3.10/site-packages (from prance<24.0.0.0,>=23.6.21.0->semantic-kernel==0.9.1b1) (1.16.0)\n",
      "Requirement already satisfied: packaging>=21.3 in /usr/local/python/3.10.13/lib/python3.10/site-packages (from prance<24.0.0.0,>=23.6.21.0->semantic-kernel==0.9.1b1) (24.1)\n",
      "Requirement already satisfied: annotated-types>=0.4.0 in /usr/local/python/3.10.13/lib/python3.10/site-packages (from pydantic>2->semantic-kernel==0.9.1b1) (0.7.0)\n",
      "Requirement already satisfied: pydantic-core==2.18.4 in /usr/local/python/3.10.13/lib/python3.10/site-packages (from pydantic>2->semantic-kernel==0.9.1b1) (2.18.4)\n",
      "Requirement already satisfied: idna>=2.8 in /usr/local/python/3.10.13/lib/python3.10/site-packages (from anyio<5,>=3.5.0->openai>=1.0->semantic-kernel==0.9.1b1) (3.7)\n",
      "Requirement already satisfied: exceptiongroup>=1.0.2 in /home/codespace/.local/lib/python3.10/site-packages (from anyio<5,>=3.5.0->openai>=1.0->semantic-kernel==0.9.1b1) (1.2.0)\n",
      "Requirement already satisfied: certifi in /usr/local/python/3.10.13/lib/python3.10/site-packages (from httpx<1,>=0.23.0->openai>=1.0->semantic-kernel==0.9.1b1) (2024.6.2)\n",
      "Requirement already satisfied: httpcore==1.* in /home/codespace/.local/lib/python3.10/site-packages (from httpx<1,>=0.23.0->openai>=1.0->semantic-kernel==0.9.1b1) (1.0.4)\n",
      "Requirement already satisfied: h11<0.15,>=0.13 in /home/codespace/.local/lib/python3.10/site-packages (from httpcore==1.*->httpx<1,>=0.23.0->openai>=1.0->semantic-kernel==0.9.1b1) (0.14.0)\n",
      "Requirement already satisfied: jsonschema-specifications>=2023.03.6 in /usr/local/python/3.10.13/lib/python3.10/site-packages (from jsonschema<5.0.0,>=4.18.0->openapi_core<0.19.0,>=0.18.0->semantic-kernel==0.9.1b1) (2023.12.1)\n",
      "Requirement already satisfied: referencing>=0.28.4 in /usr/local/python/3.10.13/lib/python3.10/site-packages (from jsonschema<5.0.0,>=4.18.0->openapi_core<0.19.0,>=0.18.0->semantic-kernel==0.9.1b1) (0.35.1)\n",
      "Requirement already satisfied: rpds-py>=0.7.1 in /usr/local/python/3.10.13/lib/python3.10/site-packages (from jsonschema<5.0.0,>=4.18.0->openapi_core<0.19.0,>=0.18.0->semantic-kernel==0.9.1b1) (0.18.1)\n",
      "Requirement already satisfied: PyYAML>=5.1 in /usr/local/python/3.10.13/lib/python3.10/site-packages (from jsonschema-spec<0.3.0,>=0.2.3->openapi_core<0.19.0,>=0.18.0->semantic-kernel==0.9.1b1) (6.0.1)\n",
      "Requirement already satisfied: pathable<0.5.0,>=0.4.1 in /usr/local/python/3.10.13/lib/python3.10/site-packages (from jsonschema-spec<0.3.0,>=0.2.3->openapi_core<0.19.0,>=0.18.0->semantic-kernel==0.9.1b1) (0.4.3)\n",
      "Collecting referencing>=0.28.4 (from jsonschema<5.0.0,>=4.18.0->openapi_core<0.19.0,>=0.18.0->semantic-kernel==0.9.1b1)\n",
      "  Using cached referencing-0.30.2-py3-none-any.whl.metadata (2.6 kB)\n",
      "Requirement already satisfied: rfc3339-validator in /home/codespace/.local/lib/python3.10/site-packages (from openapi-schema-validator<0.7.0,>=0.6.0->openapi_core<0.19.0,>=0.18.0->semantic-kernel==0.9.1b1) (0.1.4)\n",
      "Requirement already satisfied: jsonschema-path<0.4.0,>=0.3.1 in /usr/local/python/3.10.13/lib/python3.10/site-packages (from openapi-spec-validator<0.8.0,>=0.7.1->openapi_core<0.19.0,>=0.18.0->semantic-kernel==0.9.1b1) (0.3.2)\n",
      "Requirement already satisfied: lazy-object-proxy<2.0.0,>=1.7.1 in /usr/local/python/3.10.13/lib/python3.10/site-packages (from openapi-spec-validator<0.8.0,>=0.7.1->openapi_core<0.19.0,>=0.18.0->semantic-kernel==0.9.1b1) (1.10.0)\n",
      "Requirement already satisfied: dnspython<3.0.0,>=1.16.0 in /usr/local/python/3.10.13/lib/python3.10/site-packages (from pymongo<5,>=4.5->motor<4.0.0,>=3.3.2->semantic-kernel==0.9.1b1) (2.6.1)\n",
      "Requirement already satisfied: charset-normalizer<4,>=2 in /usr/local/python/3.10.13/lib/python3.10/site-packages (from requests>=2.25->prance<24.0.0.0,>=23.6.21.0->semantic-kernel==0.9.1b1) (3.3.2)\n",
      "Requirement already satisfied: urllib3<3,>=1.21.1 in /usr/local/python/3.10.13/lib/python3.10/site-packages (from requests>=2.25->prance<24.0.0.0,>=23.6.21.0->semantic-kernel==0.9.1b1) (2.2.1)\n",
      "Requirement already satisfied: ruamel.yaml.clib>=0.2.7 in /usr/local/python/3.10.13/lib/python3.10/site-packages (from ruamel.yaml>=0.17.10->prance<24.0.0.0,>=23.6.21.0->semantic-kernel==0.9.1b1) (0.2.8)\n",
      "Requirement already satisfied: MarkupSafe>=2.1.1 in /usr/local/python/3.10.13/lib/python3.10/site-packages (from werkzeug->openapi_core<0.19.0,>=0.18.0->semantic-kernel==0.9.1b1) (2.1.5)\n",
      "INFO: pip is looking at multiple versions of jsonschema-specifications to determine which version is compatible with other requirements. This could take a while.\n",
      "Collecting jsonschema-specifications>=2023.03.6 (from jsonschema<5.0.0,>=4.18.0->openapi_core<0.19.0,>=0.18.0->semantic-kernel==0.9.1b1)\n",
      "  Using cached jsonschema_specifications-2023.11.2-py3-none-any.whl.metadata (3.0 kB)\n",
      "  Using cached jsonschema_specifications-2023.11.1-py3-none-any.whl.metadata (2.8 kB)\n",
      "  Using cached jsonschema_specifications-2023.7.1-py3-none-any.whl.metadata (2.8 kB)\n",
      "Using cached jsonschema_specifications-2023.7.1-py3-none-any.whl (17 kB)\n",
      "Using cached referencing-0.30.2-py3-none-any.whl (25 kB)\n",
      "Installing collected packages: referencing, jsonschema-specifications\n",
      "  Attempting uninstall: referencing\n",
      "    Found existing installation: referencing 0.35.1\n",
      "    Uninstalling referencing-0.35.1:\n",
      "      Successfully uninstalled referencing-0.35.1\n",
      "  Attempting uninstall: jsonschema-specifications\n",
      "    Found existing installation: jsonschema-specifications 2023.12.1\n",
      "    Uninstalling jsonschema-specifications-2023.12.1:\n",
      "      Successfully uninstalled jsonschema-specifications-2023.12.1\n",
      "Successfully installed jsonschema-specifications-2023.7.1 referencing-0.30.2\n",
      "\n",
      "\u001b[1m[\u001b[0m\u001b[34;49mnotice\u001b[0m\u001b[1;39;49m]\u001b[0m\u001b[39;49m A new release of pip is available: \u001b[0m\u001b[31;49m24.0\u001b[0m\u001b[39;49m -> \u001b[0m\u001b[32;49m24.2\u001b[0m\n",
      "\u001b[1m[\u001b[0m\u001b[34;49mnotice\u001b[0m\u001b[1;39;49m]\u001b[0m\u001b[39;49m To update, run: \u001b[0m\u001b[32;49mpython -m pip install --upgrade pip\u001b[0m\n"
     ]
    }
   ],
   "source": [
    "!python -m pip install semantic-kernel==0.9.1b1"
   ]
  },
  {
   "cell_type": "code",
   "execution_count": 2,
=======
>>>>>>> f40c1f20
   "metadata": {},
   "outputs": [],
   "source": [
    "import semantic_kernel as sk"
   ]
  },
  {
   "attachments": {},
   "cell_type": "markdown",
   "metadata": {},
   "source": [
    "When using the kernel for AI requests, the kernel needs some settings like URL and credentials to the AI models.\n",
    "\n",
    "The SDK currently supports OpenAI and Azure OpenAI, among other connectors.\n",
    "\n",
    "If you need an Azure OpenAI key, go [here](https://learn.microsoft.com/en-us/azure/cognitive-services/openai/quickstart?pivots=rest-api)."
   ]
  },
  {
   "cell_type": "code",
   "execution_count": 3,
   "metadata": {},
   "outputs": [],
   "source": [
    "from services import Service\n",
    "\n",
    "# Select a service to use for this notebook (available services: OpenAI, AzureOpenAI, HuggingFace)\n",
    "selectedService = Service.OpenAI"
   ]
  },
  {
   "cell_type": "code",
<<<<<<< HEAD
   "execution_count": 4,
   "metadata": {},
   "outputs": [
    {
     "ename": "AssertionError",
     "evalue": "OpenAI API key not found in .env file",
     "output_type": "error",
     "traceback": [
      "\u001b[0;31m---------------------------------------------------------------------------\u001b[0m",
      "\u001b[0;31mAssertionError\u001b[0m                            Traceback (most recent call last)",
      "Cell \u001b[0;32mIn[4], line 7\u001b[0m\n\u001b[1;32m      4\u001b[0m \u001b[38;5;28;01mif\u001b[39;00m selectedService \u001b[38;5;241m==\u001b[39m Service\u001b[38;5;241m.\u001b[39mOpenAI:\n\u001b[1;32m      5\u001b[0m     \u001b[38;5;28;01mfrom\u001b[39;00m \u001b[38;5;21;01msemantic_kernel\u001b[39;00m\u001b[38;5;21;01m.\u001b[39;00m\u001b[38;5;21;01mconnectors\u001b[39;00m\u001b[38;5;21;01m.\u001b[39;00m\u001b[38;5;21;01mai\u001b[39;00m\u001b[38;5;21;01m.\u001b[39;00m\u001b[38;5;21;01mopen_ai\u001b[39;00m \u001b[38;5;28;01mimport\u001b[39;00m OpenAIChatCompletion\n\u001b[0;32m----> 7\u001b[0m     api_key, org_id \u001b[38;5;241m=\u001b[39m \u001b[43msk\u001b[49m\u001b[38;5;241;43m.\u001b[39;49m\u001b[43mopenai_settings_from_dot_env\u001b[49m\u001b[43m(\u001b[49m\u001b[43m)\u001b[49m\n\u001b[1;32m      8\u001b[0m     service_id \u001b[38;5;241m=\u001b[39m \u001b[38;5;124m\"\u001b[39m\u001b[38;5;124moai_chat_gpt\u001b[39m\u001b[38;5;124m\"\u001b[39m\n\u001b[1;32m      9\u001b[0m     kernel\u001b[38;5;241m.\u001b[39madd_service(\n\u001b[1;32m     10\u001b[0m         OpenAIChatCompletion(service_id\u001b[38;5;241m=\u001b[39mservice_id, ai_model_id\u001b[38;5;241m=\u001b[39m\u001b[38;5;124m\"\u001b[39m\u001b[38;5;124mgpt-3.5-turbo-1106\u001b[39m\u001b[38;5;124m\"\u001b[39m, api_key\u001b[38;5;241m=\u001b[39mapi_key, org_id\u001b[38;5;241m=\u001b[39morg_id),\n\u001b[1;32m     11\u001b[0m     )\n",
      "File \u001b[0;32m/usr/local/python/3.10.13/lib/python3.10/site-packages/semantic_kernel/utils/settings.py:20\u001b[0m, in \u001b[0;36mopenai_settings_from_dot_env\u001b[0;34m()\u001b[0m\n\u001b[1;32m     17\u001b[0m api_key \u001b[38;5;241m=\u001b[39m config\u001b[38;5;241m.\u001b[39mget(\u001b[38;5;124m\"\u001b[39m\u001b[38;5;124mOPENAI_API_KEY\u001b[39m\u001b[38;5;124m\"\u001b[39m, \u001b[38;5;28;01mNone\u001b[39;00m)\n\u001b[1;32m     18\u001b[0m org_id \u001b[38;5;241m=\u001b[39m config\u001b[38;5;241m.\u001b[39mget(\u001b[38;5;124m\"\u001b[39m\u001b[38;5;124mOPENAI_ORG_ID\u001b[39m\u001b[38;5;124m\"\u001b[39m, \u001b[38;5;28;01mNone\u001b[39;00m)\n\u001b[0;32m---> 20\u001b[0m \u001b[38;5;28;01massert\u001b[39;00m api_key, \u001b[38;5;124m\"\u001b[39m\u001b[38;5;124mOpenAI API key not found in .env file\u001b[39m\u001b[38;5;124m\"\u001b[39m\n\u001b[1;32m     22\u001b[0m \u001b[38;5;66;03m# It's okay if the org ID is not found (not required)\u001b[39;00m\n\u001b[1;32m     23\u001b[0m \u001b[38;5;28;01mreturn\u001b[39;00m api_key, org_id\n",
      "\u001b[0;31mAssertionError\u001b[0m: OpenAI API key not found in .env file"
     ]
    }
   ],
=======
   "execution_count": null,
   "metadata": {},
   "outputs": [],
>>>>>>> f40c1f20
   "source": [
    "kernel = sk.Kernel()\n",
    "\n",
    "service_id = None\n",
    "if selectedService == Service.OpenAI:\n",
    "    from semantic_kernel.connectors.ai.open_ai import OpenAIChatCompletion\n",
    "\n",
    "    api_key, org_id = sk.openai_settings_from_dot_env()\n",
    "    service_id = \"oai_chat_gpt\"\n",
    "    kernel.add_service(\n",
    "        OpenAIChatCompletion(service_id=service_id, ai_model_id=\"gpt-3.5-turbo-1106\", api_key=api_key, org_id=org_id),\n",
    "    )\n",
    "elif selectedService == Service.AzureOpenAI:\n",
    "    from semantic_kernel.connectors.ai.open_ai import AzureChatCompletion\n",
    "\n",
    "    deployment, api_key, endpoint = sk.azure_openai_settings_from_dot_env()\n",
    "    service_id = \"aoai_chat_completion\"\n",
    "    kernel.add_service(\n",
    "        AzureChatCompletion(service_id=service_id, deployment_name=deployment, endpoint=endpoint, api_key=api_key),\n",
    "    )"
   ]
  },
  {
   "attachments": {},
   "cell_type": "markdown",
   "metadata": {},
   "source": [
    "Great, now that you're familiar with setting up the Semantic Kernel, let's see [how we can use it to run prompts](02-running-prompts-from-file.ipynb)."
   ]
  }
 ],
 "metadata": {
  "kernelspec": {
   "display_name": "Python 3 (ipykernel)",
   "language": "python",
   "name": "python3"
  },
  "language_info": {
   "codemirror_mode": {
    "name": "ipython",
    "version": 3
   },
   "file_extension": ".py",
   "mimetype": "text/x-python",
   "name": "python",
   "nbconvert_exporter": "python",
   "pygments_lexer": "ipython3",
   "version": "3.10.13"
  },
  "polyglot_notebook": {
   "kernelInfo": {
    "items": [
     {
      "aliases": [
       "frontend"
      ],
      "name": "vscode"
     }
    ]
   }
  }
 },
 "nbformat": 4,
 "nbformat_minor": 4
}<|MERGE_RESOLUTION|>--- conflicted
+++ resolved
@@ -34,7 +34,6 @@
   {
    "cell_type": "code",
    "execution_count": 1,
-<<<<<<< HEAD
    "metadata": {
     "editable": true,
     "slideshow": {
@@ -138,8 +137,6 @@
   {
    "cell_type": "code",
    "execution_count": 2,
-=======
->>>>>>> f40c1f20
    "metadata": {},
    "outputs": [],
    "source": [
@@ -172,7 +169,6 @@
   },
   {
    "cell_type": "code",
-<<<<<<< HEAD
    "execution_count": 4,
    "metadata": {},
    "outputs": [
@@ -189,11 +185,9 @@
      ]
     }
    ],
-=======
    "execution_count": null,
    "metadata": {},
    "outputs": [],
->>>>>>> f40c1f20
    "source": [
     "kernel = sk.Kernel()\n",
     "\n",
