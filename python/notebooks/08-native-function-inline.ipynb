{
 "cells": [
  {
   "attachments": {},
   "cell_type": "markdown",
   "id": "3c93ac5b",
   "metadata": {
    "editable": true,
    "slideshow": {
     "slide_type": ""
    },
    "tags": []
   },
<<<<<<< HEAD
   "metadata": {},
=======
>>>>>>> 3b9479e2
   "source": [
    "# Running Native Functions\n"
   ]
  },
  {
   "attachments": {},
   "cell_type": "markdown",
   "id": "40201641",
   "metadata": {},
   "source": [
    "Two of the previous notebooks showed how to [execute semantic functions inline](./03-semantic-function-inline.ipynb) and how to [run prompts from a file](./02-running-prompts-from-file.ipynb).\n",
    "\n",
    "In this notebook, we'll show how to use native functions from a file. We will also show how to call semantic functions from native functions.\n",
    "\n",
    "This can be useful in a few scenarios:\n",
    "\n",
    "- Writing logic around how to run a prompt that changes the prompt's outcome.\n",
    "- Using external data sources to gather data to concatenate into your prompt.\n",
    "- Validating user input data prior to sending it to the LLM prompt.\n",
    "\n",
    "Native functions are defined using standard Python code. The structure is simple, but not well documented at this point.\n",
    "\n",
    "The following examples are intended to help guide new users towards successful native & semantic function use with the SK Python framework.\n"
   ]
  },
  {
   "attachments": {},
   "cell_type": "markdown",
   "id": "d90b0c13",
   "metadata": {},
   "source": [
    "Prepare a semantic kernel instance first, loading also the AI service settings defined in the [Setup notebook](00-getting-started.ipynb):\n"
   ]
  },
  {
   "cell_type": "code",
   "execution_count": 1,
<<<<<<< HEAD
   "id": "1da651d4",
   "metadata": {},
   "outputs": [
    {
     "name": "stdout",
     "output_type": "stream",
     "text": [
      "Requirement already satisfied: semantic-kernel==0.9.1b1 in /usr/local/python/3.10.13/lib/python3.10/site-packages (0.9.1b1)\n",
      "Requirement already satisfied: aiofiles<24.0.0,>=23.1.0 in /usr/local/python/3.10.13/lib/python3.10/site-packages (from semantic-kernel==0.9.1b1) (23.2.1)\n",
      "Requirement already satisfied: aiohttp<4.0,>=3.8 in /usr/local/python/3.10.13/lib/python3.10/site-packages (from semantic-kernel==0.9.1b1) (3.9.5)\n",
      "Requirement already satisfied: defusedxml<0.8.0,>=0.7.1 in /home/codespace/.local/lib/python3.10/site-packages (from semantic-kernel==0.9.1b1) (0.7.1)\n",
      "Requirement already satisfied: motor<4.0.0,>=3.3.2 in /usr/local/python/3.10.13/lib/python3.10/site-packages (from semantic-kernel==0.9.1b1) (3.4.0)\n",
      "Requirement already satisfied: numpy<2.0.0,>=1.24.2 in /home/codespace/.local/lib/python3.10/site-packages (from semantic-kernel==0.9.1b1) (1.26.4)\n",
      "Requirement already satisfied: openai>=1.0 in /usr/local/python/3.10.13/lib/python3.10/site-packages (from semantic-kernel==0.9.1b1) (1.33.0)\n",
      "Requirement already satisfied: openapi_core<0.19.0,>=0.18.0 in /usr/local/python/3.10.13/lib/python3.10/site-packages (from semantic-kernel==0.9.1b1) (0.18.2)\n",
      "Requirement already satisfied: prance<24.0.0.0,>=23.6.21.0 in /usr/local/python/3.10.13/lib/python3.10/site-packages (from semantic-kernel==0.9.1b1) (23.6.21.0)\n",
      "Requirement already satisfied: pydantic>2 in /usr/local/python/3.10.13/lib/python3.10/site-packages (from semantic-kernel==0.9.1b1) (2.7.3)\n",
      "Requirement already satisfied: python-dotenv==1.0.1 in /usr/local/python/3.10.13/lib/python3.10/site-packages (from semantic-kernel==0.9.1b1) (1.0.1)\n",
      "Requirement already satisfied: regex<2024.0.0,>=2023.6.3 in /usr/local/python/3.10.13/lib/python3.10/site-packages (from semantic-kernel==0.9.1b1) (2023.12.25)\n",
      "Requirement already satisfied: aiosignal>=1.1.2 in /usr/local/python/3.10.13/lib/python3.10/site-packages (from aiohttp<4.0,>=3.8->semantic-kernel==0.9.1b1) (1.3.1)\n",
      "Requirement already satisfied: attrs>=17.3.0 in /home/codespace/.local/lib/python3.10/site-packages (from aiohttp<4.0,>=3.8->semantic-kernel==0.9.1b1) (23.2.0)\n",
      "Requirement already satisfied: frozenlist>=1.1.1 in /usr/local/python/3.10.13/lib/python3.10/site-packages (from aiohttp<4.0,>=3.8->semantic-kernel==0.9.1b1) (1.4.1)\n",
      "Requirement already satisfied: multidict<7.0,>=4.5 in /usr/local/python/3.10.13/lib/python3.10/site-packages (from aiohttp<4.0,>=3.8->semantic-kernel==0.9.1b1) (6.0.5)\n",
      "Requirement already satisfied: yarl<2.0,>=1.0 in /usr/local/python/3.10.13/lib/python3.10/site-packages (from aiohttp<4.0,>=3.8->semantic-kernel==0.9.1b1) (1.9.4)\n",
      "Requirement already satisfied: async-timeout<5.0,>=4.0 in /usr/local/python/3.10.13/lib/python3.10/site-packages (from aiohttp<4.0,>=3.8->semantic-kernel==0.9.1b1) (4.0.3)\n",
      "Requirement already satisfied: pymongo<5,>=4.5 in /usr/local/python/3.10.13/lib/python3.10/site-packages (from motor<4.0.0,>=3.3.2->semantic-kernel==0.9.1b1) (4.7.2)\n",
      "Requirement already satisfied: anyio<5,>=3.5.0 in /home/codespace/.local/lib/python3.10/site-packages (from openai>=1.0->semantic-kernel==0.9.1b1) (4.3.0)\n",
      "Requirement already satisfied: distro<2,>=1.7.0 in /usr/local/python/3.10.13/lib/python3.10/site-packages (from openai>=1.0->semantic-kernel==0.9.1b1) (1.9.0)\n",
      "Requirement already satisfied: httpx<1,>=0.23.0 in /home/codespace/.local/lib/python3.10/site-packages (from openai>=1.0->semantic-kernel==0.9.1b1) (0.27.0)\n",
      "Requirement already satisfied: sniffio in /home/codespace/.local/lib/python3.10/site-packages (from openai>=1.0->semantic-kernel==0.9.1b1) (1.3.1)\n",
      "Requirement already satisfied: tqdm>4 in /usr/local/python/3.10.13/lib/python3.10/site-packages (from openai>=1.0->semantic-kernel==0.9.1b1) (4.66.4)\n",
      "Requirement already satisfied: typing-extensions<5,>=4.7 in /home/codespace/.local/lib/python3.10/site-packages (from openai>=1.0->semantic-kernel==0.9.1b1) (4.10.0)\n",
      "Requirement already satisfied: asgiref<4.0.0,>=3.6.0 in /usr/local/python/3.10.13/lib/python3.10/site-packages (from openapi_core<0.19.0,>=0.18.0->semantic-kernel==0.9.1b1) (3.8.1)\n",
      "Requirement already satisfied: isodate in /usr/local/python/3.10.13/lib/python3.10/site-packages (from openapi_core<0.19.0,>=0.18.0->semantic-kernel==0.9.1b1) (0.6.1)\n",
      "Requirement already satisfied: jsonschema<5.0.0,>=4.18.0 in /home/codespace/.local/lib/python3.10/site-packages (from openapi_core<0.19.0,>=0.18.0->semantic-kernel==0.9.1b1) (4.21.1)\n",
      "Requirement already satisfied: jsonschema-spec<0.3.0,>=0.2.3 in /usr/local/python/3.10.13/lib/python3.10/site-packages (from openapi_core<0.19.0,>=0.18.0->semantic-kernel==0.9.1b1) (0.2.4)\n",
      "Requirement already satisfied: more-itertools in /usr/local/python/3.10.13/lib/python3.10/site-packages (from openapi_core<0.19.0,>=0.18.0->semantic-kernel==0.9.1b1) (10.2.0)\n",
      "Requirement already satisfied: openapi-schema-validator<0.7.0,>=0.6.0 in /usr/local/python/3.10.13/lib/python3.10/site-packages (from openapi_core<0.19.0,>=0.18.0->semantic-kernel==0.9.1b1) (0.6.2)\n",
      "Requirement already satisfied: openapi-spec-validator<0.8.0,>=0.7.1 in /usr/local/python/3.10.13/lib/python3.10/site-packages (from openapi_core<0.19.0,>=0.18.0->semantic-kernel==0.9.1b1) (0.7.1)\n",
      "Requirement already satisfied: parse in /usr/local/python/3.10.13/lib/python3.10/site-packages (from openapi_core<0.19.0,>=0.18.0->semantic-kernel==0.9.1b1) (1.20.1)\n",
      "Requirement already satisfied: werkzeug in /usr/local/python/3.10.13/lib/python3.10/site-packages (from openapi_core<0.19.0,>=0.18.0->semantic-kernel==0.9.1b1) (3.0.3)\n",
      "Requirement already satisfied: chardet>=3.0 in /usr/local/python/3.10.13/lib/python3.10/site-packages (from prance<24.0.0.0,>=23.6.21.0->semantic-kernel==0.9.1b1) (5.2.0)\n",
      "Requirement already satisfied: ruamel.yaml>=0.17.10 in /usr/local/python/3.10.13/lib/python3.10/site-packages (from prance<24.0.0.0,>=23.6.21.0->semantic-kernel==0.9.1b1) (0.18.6)\n",
      "Requirement already satisfied: requests>=2.25 in /home/codespace/.local/lib/python3.10/site-packages (from prance<24.0.0.0,>=23.6.21.0->semantic-kernel==0.9.1b1) (2.31.0)\n",
      "Requirement already satisfied: six~=1.15 in /home/codespace/.local/lib/python3.10/site-packages (from prance<24.0.0.0,>=23.6.21.0->semantic-kernel==0.9.1b1) (1.16.0)\n",
      "Requirement already satisfied: packaging>=21.3 in /home/codespace/.local/lib/python3.10/site-packages (from prance<24.0.0.0,>=23.6.21.0->semantic-kernel==0.9.1b1) (23.2)\n",
      "Requirement already satisfied: annotated-types>=0.4.0 in /usr/local/python/3.10.13/lib/python3.10/site-packages (from pydantic>2->semantic-kernel==0.9.1b1) (0.7.0)\n",
      "Requirement already satisfied: pydantic-core==2.18.4 in /usr/local/python/3.10.13/lib/python3.10/site-packages (from pydantic>2->semantic-kernel==0.9.1b1) (2.18.4)\n",
      "Requirement already satisfied: idna>=2.8 in /home/codespace/.local/lib/python3.10/site-packages (from anyio<5,>=3.5.0->openai>=1.0->semantic-kernel==0.9.1b1) (3.6)\n",
      "Requirement already satisfied: exceptiongroup>=1.0.2 in /home/codespace/.local/lib/python3.10/site-packages (from anyio<5,>=3.5.0->openai>=1.0->semantic-kernel==0.9.1b1) (1.2.0)\n",
      "Requirement already satisfied: certifi in /home/codespace/.local/lib/python3.10/site-packages (from httpx<1,>=0.23.0->openai>=1.0->semantic-kernel==0.9.1b1) (2024.2.2)\n",
      "Requirement already satisfied: httpcore==1.* in /home/codespace/.local/lib/python3.10/site-packages (from httpx<1,>=0.23.0->openai>=1.0->semantic-kernel==0.9.1b1) (1.0.4)\n",
      "Requirement already satisfied: h11<0.15,>=0.13 in /home/codespace/.local/lib/python3.10/site-packages (from httpcore==1.*->httpx<1,>=0.23.0->openai>=1.0->semantic-kernel==0.9.1b1) (0.14.0)\n",
      "Requirement already satisfied: jsonschema-specifications>=2023.03.6 in /usr/local/python/3.10.13/lib/python3.10/site-packages (from jsonschema<5.0.0,>=4.18.0->openapi_core<0.19.0,>=0.18.0->semantic-kernel==0.9.1b1) (2023.7.1)\n",
      "Requirement already satisfied: referencing>=0.28.4 in /usr/local/python/3.10.13/lib/python3.10/site-packages (from jsonschema<5.0.0,>=4.18.0->openapi_core<0.19.0,>=0.18.0->semantic-kernel==0.9.1b1) (0.30.2)\n",
      "Requirement already satisfied: rpds-py>=0.7.1 in /home/codespace/.local/lib/python3.10/site-packages (from jsonschema<5.0.0,>=4.18.0->openapi_core<0.19.0,>=0.18.0->semantic-kernel==0.9.1b1) (0.18.0)\n",
      "Requirement already satisfied: PyYAML>=5.1 in /home/codespace/.local/lib/python3.10/site-packages (from jsonschema-spec<0.3.0,>=0.2.3->openapi_core<0.19.0,>=0.18.0->semantic-kernel==0.9.1b1) (6.0.1)\n",
      "Requirement already satisfied: pathable<0.5.0,>=0.4.1 in /usr/local/python/3.10.13/lib/python3.10/site-packages (from jsonschema-spec<0.3.0,>=0.2.3->openapi_core<0.19.0,>=0.18.0->semantic-kernel==0.9.1b1) (0.4.3)\n",
      "Requirement already satisfied: rfc3339-validator in /home/codespace/.local/lib/python3.10/site-packages (from openapi-schema-validator<0.7.0,>=0.6.0->openapi_core<0.19.0,>=0.18.0->semantic-kernel==0.9.1b1) (0.1.4)\n",
      "Requirement already satisfied: jsonschema-path<0.4.0,>=0.3.1 in /usr/local/python/3.10.13/lib/python3.10/site-packages (from openapi-spec-validator<0.8.0,>=0.7.1->openapi_core<0.19.0,>=0.18.0->semantic-kernel==0.9.1b1) (0.3.2)\n",
      "Requirement already satisfied: lazy-object-proxy<2.0.0,>=1.7.1 in /usr/local/python/3.10.13/lib/python3.10/site-packages (from openapi-spec-validator<0.8.0,>=0.7.1->openapi_core<0.19.0,>=0.18.0->semantic-kernel==0.9.1b1) (1.10.0)\n",
      "Requirement already satisfied: dnspython<3.0.0,>=1.16.0 in /usr/local/python/3.10.13/lib/python3.10/site-packages (from pymongo<5,>=4.5->motor<4.0.0,>=3.3.2->semantic-kernel==0.9.1b1) (2.6.1)\n",
      "Requirement already satisfied: charset-normalizer<4,>=2 in /home/codespace/.local/lib/python3.10/site-packages (from requests>=2.25->prance<24.0.0.0,>=23.6.21.0->semantic-kernel==0.9.1b1) (3.3.2)\n",
      "Requirement already satisfied: urllib3<3,>=1.21.1 in /usr/local/python/3.10.13/lib/python3.10/site-packages (from requests>=2.25->prance<24.0.0.0,>=23.6.21.0->semantic-kernel==0.9.1b1) (2.0.7)\n",
      "Requirement already satisfied: ruamel.yaml.clib>=0.2.7 in /usr/local/python/3.10.13/lib/python3.10/site-packages (from ruamel.yaml>=0.17.10->prance<24.0.0.0,>=23.6.21.0->semantic-kernel==0.9.1b1) (0.2.8)\n",
      "Requirement already satisfied: MarkupSafe>=2.1.1 in /home/codespace/.local/lib/python3.10/site-packages (from werkzeug->openapi_core<0.19.0,>=0.18.0->semantic-kernel==0.9.1b1) (2.1.5)\n"
     ]
    }
   ],
   "source": [
    "!python -m pip install semantic-kernel==0.9.1b1"
   ]
  },
  {
   "cell_type": "code",
   "execution_count": 2,
   "id": "fddb5403",
   "metadata": {},
   "outputs": [],
   "source": [
    "from services import Service\n",
    "\n",
    "# Select a service to use for this notebook (available services: OpenAI, AzureOpenAI, HuggingFace)\n",
    "selectedService = Service.OpenAI"
   "execution_count": null,
=======
>>>>>>> 3b9479e2
   "id": "1da651d4",
   "metadata": {},
   "outputs": [
    {
     "name": "stdout",
     "output_type": "stream",
     "text": [
      "Requirement already satisfied: semantic-kernel==0.9.1b1 in /usr/local/python/3.10.13/lib/python3.10/site-packages (0.9.1b1)\n",
      "Requirement already satisfied: aiofiles<24.0.0,>=23.1.0 in /usr/local/python/3.10.13/lib/python3.10/site-packages (from semantic-kernel==0.9.1b1) (23.2.1)\n",
      "Requirement already satisfied: aiohttp<4.0,>=3.8 in /usr/local/python/3.10.13/lib/python3.10/site-packages (from semantic-kernel==0.9.1b1) (3.9.5)\n",
      "Requirement already satisfied: defusedxml<0.8.0,>=0.7.1 in /home/codespace/.local/lib/python3.10/site-packages (from semantic-kernel==0.9.1b1) (0.7.1)\n",
      "Requirement already satisfied: motor<4.0.0,>=3.3.2 in /usr/local/python/3.10.13/lib/python3.10/site-packages (from semantic-kernel==0.9.1b1) (3.4.0)\n",
      "Requirement already satisfied: numpy<2.0.0,>=1.24.2 in /home/codespace/.local/lib/python3.10/site-packages (from semantic-kernel==0.9.1b1) (1.26.4)\n",
      "Requirement already satisfied: openai>=1.0 in /usr/local/python/3.10.13/lib/python3.10/site-packages (from semantic-kernel==0.9.1b1) (1.33.0)\n",
      "Requirement already satisfied: openapi_core<0.19.0,>=0.18.0 in /usr/local/python/3.10.13/lib/python3.10/site-packages (from semantic-kernel==0.9.1b1) (0.18.2)\n",
      "Requirement already satisfied: prance<24.0.0.0,>=23.6.21.0 in /usr/local/python/3.10.13/lib/python3.10/site-packages (from semantic-kernel==0.9.1b1) (23.6.21.0)\n",
      "Requirement already satisfied: pydantic>2 in /usr/local/python/3.10.13/lib/python3.10/site-packages (from semantic-kernel==0.9.1b1) (2.7.3)\n",
      "Requirement already satisfied: python-dotenv==1.0.1 in /usr/local/python/3.10.13/lib/python3.10/site-packages (from semantic-kernel==0.9.1b1) (1.0.1)\n",
      "Requirement already satisfied: regex<2024.0.0,>=2023.6.3 in /usr/local/python/3.10.13/lib/python3.10/site-packages (from semantic-kernel==0.9.1b1) (2023.12.25)\n",
      "Requirement already satisfied: aiosignal>=1.1.2 in /usr/local/python/3.10.13/lib/python3.10/site-packages (from aiohttp<4.0,>=3.8->semantic-kernel==0.9.1b1) (1.3.1)\n",
      "Requirement already satisfied: attrs>=17.3.0 in /home/codespace/.local/lib/python3.10/site-packages (from aiohttp<4.0,>=3.8->semantic-kernel==0.9.1b1) (23.2.0)\n",
      "Requirement already satisfied: frozenlist>=1.1.1 in /usr/local/python/3.10.13/lib/python3.10/site-packages (from aiohttp<4.0,>=3.8->semantic-kernel==0.9.1b1) (1.4.1)\n",
      "Requirement already satisfied: multidict<7.0,>=4.5 in /usr/local/python/3.10.13/lib/python3.10/site-packages (from aiohttp<4.0,>=3.8->semantic-kernel==0.9.1b1) (6.0.5)\n",
      "Requirement already satisfied: yarl<2.0,>=1.0 in /usr/local/python/3.10.13/lib/python3.10/site-packages (from aiohttp<4.0,>=3.8->semantic-kernel==0.9.1b1) (1.9.4)\n",
      "Requirement already satisfied: async-timeout<5.0,>=4.0 in /usr/local/python/3.10.13/lib/python3.10/site-packages (from aiohttp<4.0,>=3.8->semantic-kernel==0.9.1b1) (4.0.3)\n",
      "Requirement already satisfied: pymongo<5,>=4.5 in /usr/local/python/3.10.13/lib/python3.10/site-packages (from motor<4.0.0,>=3.3.2->semantic-kernel==0.9.1b1) (4.7.2)\n",
      "Requirement already satisfied: anyio<5,>=3.5.0 in /home/codespace/.local/lib/python3.10/site-packages (from openai>=1.0->semantic-kernel==0.9.1b1) (4.3.0)\n",
      "Requirement already satisfied: distro<2,>=1.7.0 in /usr/local/python/3.10.13/lib/python3.10/site-packages (from openai>=1.0->semantic-kernel==0.9.1b1) (1.9.0)\n",
      "Requirement already satisfied: httpx<1,>=0.23.0 in /home/codespace/.local/lib/python3.10/site-packages (from openai>=1.0->semantic-kernel==0.9.1b1) (0.27.0)\n",
      "Requirement already satisfied: sniffio in /home/codespace/.local/lib/python3.10/site-packages (from openai>=1.0->semantic-kernel==0.9.1b1) (1.3.1)\n",
      "Requirement already satisfied: tqdm>4 in /usr/local/python/3.10.13/lib/python3.10/site-packages (from openai>=1.0->semantic-kernel==0.9.1b1) (4.66.4)\n",
      "Requirement already satisfied: typing-extensions<5,>=4.7 in /home/codespace/.local/lib/python3.10/site-packages (from openai>=1.0->semantic-kernel==0.9.1b1) (4.10.0)\n",
      "Requirement already satisfied: asgiref<4.0.0,>=3.6.0 in /usr/local/python/3.10.13/lib/python3.10/site-packages (from openapi_core<0.19.0,>=0.18.0->semantic-kernel==0.9.1b1) (3.8.1)\n",
      "Requirement already satisfied: isodate in /usr/local/python/3.10.13/lib/python3.10/site-packages (from openapi_core<0.19.0,>=0.18.0->semantic-kernel==0.9.1b1) (0.6.1)\n",
      "Requirement already satisfied: jsonschema<5.0.0,>=4.18.0 in /home/codespace/.local/lib/python3.10/site-packages (from openapi_core<0.19.0,>=0.18.0->semantic-kernel==0.9.1b1) (4.21.1)\n",
      "Requirement already satisfied: jsonschema-spec<0.3.0,>=0.2.3 in /usr/local/python/3.10.13/lib/python3.10/site-packages (from openapi_core<0.19.0,>=0.18.0->semantic-kernel==0.9.1b1) (0.2.4)\n",
      "Requirement already satisfied: more-itertools in /usr/local/python/3.10.13/lib/python3.10/site-packages (from openapi_core<0.19.0,>=0.18.0->semantic-kernel==0.9.1b1) (10.2.0)\n",
      "Requirement already satisfied: openapi-schema-validator<0.7.0,>=0.6.0 in /usr/local/python/3.10.13/lib/python3.10/site-packages (from openapi_core<0.19.0,>=0.18.0->semantic-kernel==0.9.1b1) (0.6.2)\n",
      "Requirement already satisfied: openapi-spec-validator<0.8.0,>=0.7.1 in /usr/local/python/3.10.13/lib/python3.10/site-packages (from openapi_core<0.19.0,>=0.18.0->semantic-kernel==0.9.1b1) (0.7.1)\n",
      "Requirement already satisfied: parse in /usr/local/python/3.10.13/lib/python3.10/site-packages (from openapi_core<0.19.0,>=0.18.0->semantic-kernel==0.9.1b1) (1.20.1)\n",
      "Requirement already satisfied: werkzeug in /usr/local/python/3.10.13/lib/python3.10/site-packages (from openapi_core<0.19.0,>=0.18.0->semantic-kernel==0.9.1b1) (3.0.3)\n",
      "Requirement already satisfied: chardet>=3.0 in /usr/local/python/3.10.13/lib/python3.10/site-packages (from prance<24.0.0.0,>=23.6.21.0->semantic-kernel==0.9.1b1) (5.2.0)\n",
      "Requirement already satisfied: ruamel.yaml>=0.17.10 in /usr/local/python/3.10.13/lib/python3.10/site-packages (from prance<24.0.0.0,>=23.6.21.0->semantic-kernel==0.9.1b1) (0.18.6)\n",
      "Requirement already satisfied: requests>=2.25 in /home/codespace/.local/lib/python3.10/site-packages (from prance<24.0.0.0,>=23.6.21.0->semantic-kernel==0.9.1b1) (2.31.0)\n",
      "Requirement already satisfied: six~=1.15 in /home/codespace/.local/lib/python3.10/site-packages (from prance<24.0.0.0,>=23.6.21.0->semantic-kernel==0.9.1b1) (1.16.0)\n",
      "Requirement already satisfied: packaging>=21.3 in /home/codespace/.local/lib/python3.10/site-packages (from prance<24.0.0.0,>=23.6.21.0->semantic-kernel==0.9.1b1) (23.2)\n",
      "Requirement already satisfied: annotated-types>=0.4.0 in /usr/local/python/3.10.13/lib/python3.10/site-packages (from pydantic>2->semantic-kernel==0.9.1b1) (0.7.0)\n",
      "Requirement already satisfied: pydantic-core==2.18.4 in /usr/local/python/3.10.13/lib/python3.10/site-packages (from pydantic>2->semantic-kernel==0.9.1b1) (2.18.4)\n",
      "Requirement already satisfied: idna>=2.8 in /home/codespace/.local/lib/python3.10/site-packages (from anyio<5,>=3.5.0->openai>=1.0->semantic-kernel==0.9.1b1) (3.6)\n",
      "Requirement already satisfied: exceptiongroup>=1.0.2 in /home/codespace/.local/lib/python3.10/site-packages (from anyio<5,>=3.5.0->openai>=1.0->semantic-kernel==0.9.1b1) (1.2.0)\n",
      "Requirement already satisfied: certifi in /home/codespace/.local/lib/python3.10/site-packages (from httpx<1,>=0.23.0->openai>=1.0->semantic-kernel==0.9.1b1) (2024.2.2)\n",
      "Requirement already satisfied: httpcore==1.* in /home/codespace/.local/lib/python3.10/site-packages (from httpx<1,>=0.23.0->openai>=1.0->semantic-kernel==0.9.1b1) (1.0.4)\n",
      "Requirement already satisfied: h11<0.15,>=0.13 in /home/codespace/.local/lib/python3.10/site-packages (from httpcore==1.*->httpx<1,>=0.23.0->openai>=1.0->semantic-kernel==0.9.1b1) (0.14.0)\n",
      "Requirement already satisfied: jsonschema-specifications>=2023.03.6 in /usr/local/python/3.10.13/lib/python3.10/site-packages (from jsonschema<5.0.0,>=4.18.0->openapi_core<0.19.0,>=0.18.0->semantic-kernel==0.9.1b1) (2023.7.1)\n",
      "Requirement already satisfied: referencing>=0.28.4 in /usr/local/python/3.10.13/lib/python3.10/site-packages (from jsonschema<5.0.0,>=4.18.0->openapi_core<0.19.0,>=0.18.0->semantic-kernel==0.9.1b1) (0.30.2)\n",
      "Requirement already satisfied: rpds-py>=0.7.1 in /home/codespace/.local/lib/python3.10/site-packages (from jsonschema<5.0.0,>=4.18.0->openapi_core<0.19.0,>=0.18.0->semantic-kernel==0.9.1b1) (0.18.0)\n",
      "Requirement already satisfied: PyYAML>=5.1 in /home/codespace/.local/lib/python3.10/site-packages (from jsonschema-spec<0.3.0,>=0.2.3->openapi_core<0.19.0,>=0.18.0->semantic-kernel==0.9.1b1) (6.0.1)\n",
      "Requirement already satisfied: pathable<0.5.0,>=0.4.1 in /usr/local/python/3.10.13/lib/python3.10/site-packages (from jsonschema-spec<0.3.0,>=0.2.3->openapi_core<0.19.0,>=0.18.0->semantic-kernel==0.9.1b1) (0.4.3)\n",
      "Requirement already satisfied: rfc3339-validator in /home/codespace/.local/lib/python3.10/site-packages (from openapi-schema-validator<0.7.0,>=0.6.0->openapi_core<0.19.0,>=0.18.0->semantic-kernel==0.9.1b1) (0.1.4)\n",
      "Requirement already satisfied: jsonschema-path<0.4.0,>=0.3.1 in /usr/local/python/3.10.13/lib/python3.10/site-packages (from openapi-spec-validator<0.8.0,>=0.7.1->openapi_core<0.19.0,>=0.18.0->semantic-kernel==0.9.1b1) (0.3.2)\n",
      "Requirement already satisfied: lazy-object-proxy<2.0.0,>=1.7.1 in /usr/local/python/3.10.13/lib/python3.10/site-packages (from openapi-spec-validator<0.8.0,>=0.7.1->openapi_core<0.19.0,>=0.18.0->semantic-kernel==0.9.1b1) (1.10.0)\n",
      "Requirement already satisfied: dnspython<3.0.0,>=1.16.0 in /usr/local/python/3.10.13/lib/python3.10/site-packages (from pymongo<5,>=4.5->motor<4.0.0,>=3.3.2->semantic-kernel==0.9.1b1) (2.6.1)\n",
      "Requirement already satisfied: charset-normalizer<4,>=2 in /home/codespace/.local/lib/python3.10/site-packages (from requests>=2.25->prance<24.0.0.0,>=23.6.21.0->semantic-kernel==0.9.1b1) (3.3.2)\n",
      "Requirement already satisfied: urllib3<3,>=1.21.1 in /usr/local/python/3.10.13/lib/python3.10/site-packages (from requests>=2.25->prance<24.0.0.0,>=23.6.21.0->semantic-kernel==0.9.1b1) (2.0.7)\n",
      "Requirement already satisfied: ruamel.yaml.clib>=0.2.7 in /usr/local/python/3.10.13/lib/python3.10/site-packages (from ruamel.yaml>=0.17.10->prance<24.0.0.0,>=23.6.21.0->semantic-kernel==0.9.1b1) (0.2.8)\n",
      "Requirement already satisfied: MarkupSafe>=2.1.1 in /home/codespace/.local/lib/python3.10/site-packages (from werkzeug->openapi_core<0.19.0,>=0.18.0->semantic-kernel==0.9.1b1) (2.1.5)\n"
     ]
    }
   ],
   "source": [
    "!python -m pip install semantic-kernel==0.9.1b1"
   ]
  },
  {
   "cell_type": "code",
<<<<<<< HEAD
   "execution_count": 3,
   "execution_count": null,
=======
   "execution_count": 2,
>>>>>>> 3b9479e2
   "id": "fddb5403",
   "metadata": {},
   "outputs": [],
   "source": [
    "from services import Service\n",
    "\n",
    "# Select a service to use for this notebook (available services: OpenAI, AzureOpenAI, HuggingFace)\n",
    "selectedService = Service.OpenAI"
   ]
  },
  {
   "cell_type": "code",
   "execution_count": 3,
   "id": "dd150646",
   "metadata": {},
   "outputs": [
    {
     "ename": "AssertionError",
     "evalue": "OpenAI API key not found in .env file",
     "output_type": "error",
     "traceback": [
      "\u001b[0;31m---------------------------------------------------------------------------\u001b[0m",
      "\u001b[0;31mAssertionError\u001b[0m                            Traceback (most recent call last)",
      "Cell \u001b[0;32mIn[3], line 21\u001b[0m\n\u001b[1;32m     18\u001b[0m \u001b[38;5;28;01mif\u001b[39;00m selectedService \u001b[38;5;241m==\u001b[39m Service\u001b[38;5;241m.\u001b[39mOpenAI:\n\u001b[1;32m     19\u001b[0m     \u001b[38;5;28;01mfrom\u001b[39;00m \u001b[38;5;21;01msemantic_kernel\u001b[39;00m\u001b[38;5;21;01m.\u001b[39;00m\u001b[38;5;21;01mconnectors\u001b[39;00m\u001b[38;5;21;01m.\u001b[39;00m\u001b[38;5;21;01mai\u001b[39;00m\u001b[38;5;21;01m.\u001b[39;00m\u001b[38;5;21;01mopen_ai\u001b[39;00m \u001b[38;5;28;01mimport\u001b[39;00m OpenAIChatCompletion\n\u001b[0;32m---> 21\u001b[0m     api_key, org_id \u001b[38;5;241m=\u001b[39m \u001b[43msk\u001b[49m\u001b[38;5;241;43m.\u001b[39;49m\u001b[43mopenai_settings_from_dot_env\u001b[49m\u001b[43m(\u001b[49m\u001b[43m)\u001b[49m\n\u001b[1;32m     22\u001b[0m     service_id \u001b[38;5;241m=\u001b[39m \u001b[38;5;124m\"\u001b[39m\u001b[38;5;124moai_chat\u001b[39m\u001b[38;5;124m\"\u001b[39m  \u001b[38;5;66;03m# used later in the notebook\u001b[39;00m\n\u001b[1;32m     23\u001b[0m     oai_chat_service \u001b[38;5;241m=\u001b[39m OpenAIChatCompletion(\n\u001b[1;32m     24\u001b[0m         service_id\u001b[38;5;241m=\u001b[39mservice_id, ai_model_id\u001b[38;5;241m=\u001b[39m\u001b[38;5;124m\"\u001b[39m\u001b[38;5;124mgpt-4-turbo-1106\u001b[39m\u001b[38;5;124m\"\u001b[39m, api_key\u001b[38;5;241m=\u001b[39mapi_key, org_id\u001b[38;5;241m=\u001b[39morg_id\n\u001b[1;32m     25\u001b[0m     )\n",
      "File \u001b[0;32m/usr/local/python/3.10.13/lib/python3.10/site-packages/semantic_kernel/utils/settings.py:20\u001b[0m, in \u001b[0;36mopenai_settings_from_dot_env\u001b[0;34m()\u001b[0m\n\u001b[1;32m     17\u001b[0m api_key \u001b[38;5;241m=\u001b[39m config\u001b[38;5;241m.\u001b[39mget(\u001b[38;5;124m\"\u001b[39m\u001b[38;5;124mOPENAI_API_KEY\u001b[39m\u001b[38;5;124m\"\u001b[39m, \u001b[38;5;28;01mNone\u001b[39;00m)\n\u001b[1;32m     18\u001b[0m org_id \u001b[38;5;241m=\u001b[39m config\u001b[38;5;241m.\u001b[39mget(\u001b[38;5;124m\"\u001b[39m\u001b[38;5;124mOPENAI_ORG_ID\u001b[39m\u001b[38;5;124m\"\u001b[39m, \u001b[38;5;28;01mNone\u001b[39;00m)\n\u001b[0;32m---> 20\u001b[0m \u001b[38;5;28;01massert\u001b[39;00m api_key, \u001b[38;5;124m\"\u001b[39m\u001b[38;5;124mOpenAI API key not found in .env file\u001b[39m\u001b[38;5;124m\"\u001b[39m\n\u001b[1;32m     22\u001b[0m \u001b[38;5;66;03m# It's okay if the org ID is not found (not required)\u001b[39;00m\n\u001b[1;32m     23\u001b[0m \u001b[38;5;28;01mreturn\u001b[39;00m api_key, org_id\n",
      "\u001b[0;31mAssertionError\u001b[0m: OpenAI API key not found in .env file"
     ]
    }
   ],
<<<<<<< HEAD
   "outputs": [],
=======
>>>>>>> 3b9479e2
   "source": [
    "import semantic_kernel as sk\n",
    "import semantic_kernel.connectors.ai.open_ai as sk_oai\n",
    "from semantic_kernel.prompt_template.input_variable import InputVariable\n",
    "\n",
    "kernel = sk.Kernel()\n",
    "\n",
    "if selectedService == Service.AzureOpenAI:\n",
    "    from semantic_kernel.connectors.ai.open_ai import AzureChatCompletion\n",
    "\n",
    "    deployment, api_key, endpoint = sk.azure_openai_settings_from_dot_env()\n",
    "    service_id = \"aoai_chat\"  # used later in the notebook\n",
    "    azure_chat_service = AzureChatCompletion(\n",
    "        service_id=service_id, deployment_name=\"gpt-35-turbo\", endpoint=endpoint, api_key=api_key\n",
    "    )  # set the deployment name to the value of your chat model\n",
    "    kernel.add_service(azure_chat_service)\n",
    "\n",
    "# Configure OpenAI service\n",
    "if selectedService == Service.OpenAI:\n",
    "    from semantic_kernel.connectors.ai.open_ai import OpenAIChatCompletion\n",
    "\n",
    "    api_key, org_id = sk.openai_settings_from_dot_env()\n",
    "    service_id = \"oai_chat\"  # used later in the notebook\n",
    "    oai_chat_service = OpenAIChatCompletion(\n",
    "        service_id=service_id, ai_model_id=\"gpt-4-turbo-1106\", api_key=api_key, org_id=org_id\n",
    "    )\n",
    "    kernel.add_service(oai_chat_service)"
   ]
  },
  {
   "attachments": {},
   "cell_type": "markdown",
   "id": "186767f8",
   "metadata": {},
   "source": [
    "Let's create a **native** function that gives us a random number between 3 and a user input as the upper limit. We'll use this number to create 3-x paragraphs of text when passed to a semantic function.\n"
   ]
  },
  {
   "attachments": {},
   "cell_type": "markdown",
   "id": "589733c5",
   "metadata": {},
   "source": [
    "First, let's create our native function.\n"
   ]
  },
  {
   "cell_type": "code",
   "execution_count": null,
   "id": "ae29c207",
   "metadata": {},
   "outputs": [],
   "source": [
    "import random\n",
    "from semantic_kernel.functions import kernel_function\n",
    "\n",
    "\n",
    "class GenerateNumberPlugin:\n",
    "    \"\"\"\n",
    "    Description: Generate a number between 3-x.\n",
    "    \"\"\"\n",
    "\n",
    "    @kernel_function(\n",
    "        description=\"Generate a random number between 3-x\",\n",
    "        name=\"GenerateNumberThreeOrHigher\",\n",
    "    )\n",
    "    def generate_number_three_or_higher(self, input: str) -> str:\n",
    "        \"\"\"\n",
    "        Generate a number between 3-<input>\n",
    "        Example:\n",
    "            \"8\" => rand(3,8)\n",
    "        Args:\n",
    "            input -- The upper limit for the random number generation\n",
    "        Returns:\n",
    "            int value\n",
    "        \"\"\"\n",
    "        try:\n",
    "            return str(random.randint(3, int(input)))\n",
    "        except ValueError as e:\n",
    "            print(f\"Invalid input {input}\")\n",
    "            raise e"
   ]
  },
  {
   "attachments": {},
   "cell_type": "markdown",
   "id": "f26b90c4",
   "metadata": {},
   "source": [
    "Next, let's create a semantic function that accepts a number as `{{$input}}` and generates that number of paragraphs about two Corgis on an adventure. `$input` is a default variable semantic functions can use.\n"
   ]
  },
  {
   "cell_type": "code",
   "execution_count": null,
   "id": "7890943f",
   "metadata": {},
   "outputs": [],
   "source": [
    "prompt = \"\"\"\n",
    "Write a short story about two Corgis on an adventure.\n",
    "The story must be:\n",
    "- G rated\n",
    "- Have a positive message\n",
    "- No sexism, racism or other bias/bigotry\n",
    "- Be exactly {{$input}} paragraphs long. It must be this length.\n",
    "\"\"\"\n",
    "\n",
    "if selectedService == Service.OpenAI:\n",
    "    execution_settings = sk_oai.OpenAIChatPromptExecutionSettings(\n",
    "        service_id=service_id,\n",
    "        ai_model_id=\"gpt-3.5-turbo-1106\",\n",
    "        max_tokens=2000,\n",
    "        temperature=0.7,\n",
    "    )\n",
    "elif selectedService == Service.AzureOpenAI:\n",
    "    execution_settings = sk_oai.OpenAIChatPromptExecutionSettings(\n",
    "        service_id=service_id,\n",
    "        ai_model_id=deployment,\n",
    "        max_tokens=2000,\n",
    "        temperature=0.7,\n",
    "    )\n",
    "\n",
    "prompt_template_config = sk.PromptTemplateConfig(\n",
    "    template=prompt,\n",
    "    name=\"story\",\n",
    "    template_format=\"semantic-kernel\",\n",
    "    input_variables=[\n",
    "        InputVariable(name=\"input\", description=\"The user input\", is_required=True),\n",
    "    ],\n",
    "    execution_settings=execution_settings,\n",
    ")\n",
    "\n",
    "corgi_story = kernel.create_function_from_prompt(\n",
    "    function_name=\"CorgiStory\",\n",
    "    plugin_name=\"CorgiPlugin\",\n",
    "    prompt_template_config=prompt_template_config,\n",
    ")\n",
    "\n",
    "generate_number_plugin = kernel.import_plugin_from_object(GenerateNumberPlugin(), \"GenerateNumberPlugin\")"
   ]
  },
  {
   "cell_type": "code",
   "execution_count": null,
   "id": "2471c2ab",
   "metadata": {},
   "outputs": [],
   "source": [
    "# Run the number generator\n",
    "generate_number_three_or_higher = generate_number_plugin[\"GenerateNumberThreeOrHigher\"]\n",
    "number_result = await generate_number_three_or_higher(kernel, input=6)\n",
    "print(number_result)"
   ]
  },
  {
   "cell_type": "code",
   "execution_count": null,
   "id": "f043a299",
   "metadata": {},
   "outputs": [],
   "source": [
    "story = await corgi_story.invoke(kernel, input=number_result.value)"
   ]
  },
  {
   "cell_type": "markdown",
   "id": "7245e7a2",
   "metadata": {},
   "source": [
    "_Note: depending on which model you're using, it may not respond with the proper number of paragraphs._"
   ]
  },
  {
   "cell_type": "code",
   "execution_count": null,
   "id": "59a60e2a",
   "metadata": {},
   "outputs": [],
   "source": [
    "print(f\"Generating a corgi story exactly {number_result.value} paragraphs long.\")\n",
    "print(\"=====================================================\")\n",
    "print(story)"
   ]
  },
  {
   "attachments": {},
   "cell_type": "markdown",
   "id": "8ef29d16",
   "metadata": {},
   "source": [
    "## Kernel Functions with Annotated Parameters\n",
    "\n",
    "That works! But let's expand on our example to make it more generic.\n",
    "\n",
    "For the native function, we'll introduce the lower limit variable. This means that a user will input two numbers and the number generator function will pick a number between the first and second input.\n",
    "\n",
    "We'll make use of the Python's `Annotated` class to hold these variables.\n"
   ]
  },
  {
   "cell_type": "code",
   "execution_count": null,
   "id": "d54983d8",
   "metadata": {},
   "outputs": [],
   "source": [
    "import sys\n",
    "import semantic_kernel as sk\n",
    "from semantic_kernel.connectors.ai.open_ai import (\n",
    "    AzureChatCompletion,\n",
    "    OpenAIChatCompletion,\n",
    ")\n",
    "\n",
    "if sys.version_info >= (3, 9):\n",
    "    from typing import Annotated\n",
    "else:\n",
    "    from typing_extensions import Annotated\n",
    "\n",
    "kernel = sk.Kernel()\n",
    "\n",
    "if selectedService == Service.AzureOpenAI:\n",
    "    from semantic_kernel.connectors.ai.open_ai import AzureChatCompletion\n",
    "\n",
    "    deployment, api_key, endpoint = sk.azure_openai_settings_from_dot_env()\n",
    "    service_id = \"aoai_chat\"  # used later in the notebook\n",
    "    azure_chat_service = AzureChatCompletion(\n",
    "        service_id=service_id, deployment_name=\"gpt-35-turbo\", endpoint=endpoint, api_key=api_key\n",
    "    )  # set the deployment name to the value of your chat model\n",
    "    kernel.add_service(azure_chat_service)\n",
    "\n",
    "# Configure OpenAI service\n",
    "if selectedService == Service.OpenAI:\n",
    "    from semantic_kernel.connectors.ai.open_ai import OpenAIChatCompletion\n",
    "\n",
    "    api_key, org_id = sk.openai_settings_from_dot_env()\n",
    "    service_id = \"oai_chat\"  # used later in the notebook\n",
    "    oai_chat_service = OpenAIChatCompletion(\n",
    "        service_id=service_id, ai_model_id=\"gpt-4-turbo-1106\", api_key=api_key, org_id=org_id\n",
    "    )\n",
    "    kernel.add_service(oai_chat_service)"
   ]
  },
  {
   "attachments": {},
   "cell_type": "markdown",
   "id": "091f45e4",
   "metadata": {},
   "source": [
    "Let's start with the native function. Notice that we're add the `@kernel_function` decorator that holds the name of the function as well as an optional description. The input parameters are configured as part of the function's signature, and we use the `Annotated` type to specify the required input arguments.\n"
   ]
  },
  {
   "cell_type": "code",
   "execution_count": null,
   "id": "4ea462c2",
   "metadata": {},
   "outputs": [],
   "source": [
    "import random\n",
    "from semantic_kernel.functions import kernel_function\n",
    "\n",
    "\n",
    "class GenerateNumberPlugin:\n",
    "    \"\"\"\n",
    "    Description: Generate a number between a min and a max.\n",
    "    \"\"\"\n",
    "\n",
    "    @kernel_function(\n",
    "        name=\"GenerateNumber\",\n",
    "        description=\"Generate a random number between min and max\",\n",
    "    )\n",
    "    def generate_number(\n",
    "        self,\n",
    "        min: Annotated[int, \"the minimum number of paragraphs\"],\n",
    "        max: Annotated[int, \"the maximum number of paragraphs\"] = 10,\n",
    "    ) -> Annotated[int, \"the output is a number\"]:\n",
    "        \"\"\"\n",
    "        Generate a number between min-max\n",
    "        Example:\n",
    "            min=\"4\" max=\"10\" => rand(4,8)\n",
    "        Args:\n",
    "            min -- The lower limit for the random number generation\n",
    "            max -- The upper limit for the random number generation\n",
    "        Returns:\n",
    "            int value\n",
    "        \"\"\"\n",
    "        try:\n",
    "            return str(random.randint(min, max))\n",
    "        except ValueError as e:\n",
    "            print(f\"Invalid input {min} and {max}\")\n",
    "            raise e"
   ]
  },
  {
   "cell_type": "code",
   "execution_count": null,
   "id": "48bcdf9e",
   "metadata": {},
   "outputs": [],
   "source": [
    "generate_number_plugin = kernel.import_plugin_from_object(GenerateNumberPlugin(), \"GenerateNumberPlugin\")\n",
    "generate_number = generate_number_plugin[\"GenerateNumber\"]"
   ]
  },
  {
   "attachments": {},
   "cell_type": "markdown",
   "id": "6ad068d6",
   "metadata": {},
   "source": [
    "Now let's also allow the semantic function to take in additional arguments. In this case, we're going to allow the our CorgiStory function to be written in a specified language. We'll need to provide a `paragraph_count` and a `language`.\n"
   ]
  },
  {
   "cell_type": "code",
   "execution_count": null,
   "id": "8b8286fb",
   "metadata": {},
   "outputs": [],
   "source": [
    "prompt = \"\"\"\n",
    "Write a short story about two Corgis on an adventure.\n",
    "The story must be:\n",
    "- G rated\n",
    "- Have a positive message\n",
    "- No sexism, racism or other bias/bigotry\n",
    "- Be exactly {{$paragraph_count}} paragraphs long\n",
    "- Be written in this language: {{$language}}\n",
    "\"\"\"\n",
    "\n",
    "if selectedService == Service.OpenAI:\n",
    "    execution_settings = sk_oai.OpenAIChatPromptExecutionSettings(\n",
    "        service_id=service_id,\n",
    "        ai_model_id=\"gpt-3.5-turbo-1106\",\n",
    "        max_tokens=2000,\n",
    "        temperature=0.7,\n",
    "    )\n",
    "elif selectedService == Service.AzureOpenAI:\n",
    "    execution_settings = sk_oai.OpenAIChatPromptExecutionSettings(\n",
    "        service_id=service_id,\n",
    "        ai_model_id=deployment,\n",
    "        max_tokens=2000,\n",
    "        temperature=0.7,\n",
    "    )\n",
    "\n",
    "prompt_template_config = sk.PromptTemplateConfig(\n",
    "    template=prompt,\n",
    "    name=\"summarize\",\n",
    "    template_format=\"semantic-kernel\",\n",
    "    input_variables=[\n",
    "        InputVariable(name=\"paragraph_count\", description=\"The number of paragraphs\", is_required=True),\n",
    "        InputVariable(name=\"language\", description=\"The language of the story\", is_required=True),\n",
    "    ],\n",
    "    execution_settings=execution_settings,\n",
    ")\n",
    "\n",
    "corgi_story = kernel.create_function_from_prompt(\n",
    "    function_name=\"CorgiStory\",\n",
    "    plugin_name=\"CorgiPlugin\",\n",
    "    prompt_template_config=prompt_template_config,\n",
    ")"
   ]
  },
  {
   "attachments": {},
   "cell_type": "markdown",
   "id": "c8778bad",
   "metadata": {},
   "source": [
    "Let's generate a paragraph count.\n"
   ]
  },
  {
   "cell_type": "code",
   "execution_count": null,
   "id": "28820d9d",
   "metadata": {},
   "outputs": [],
   "source": [
    "result = await generate_number.invoke(kernel, min=1, max=5)\n",
    "num_paragraphs = result.value\n",
    "print(f\"Generating a corgi story {num_paragraphs} paragraphs long.\")"
   ]
  },
  {
   "cell_type": "markdown",
   "id": "225a9147",
   "metadata": {},
   "source": [
    "We can now invoke our corgi_story function using the `kernel` and the keyword arguments `paragraph_count` and `language`."
   ]
  },
  {
   "cell_type": "code",
   "execution_count": null,
   "id": "dbe07c4d",
   "metadata": {},
   "outputs": [],
   "source": [
    "# Pass the output to the semantic story function\n",
    "desired_language = \"Spanish\"\n",
    "story = await corgi_story.invoke(kernel, paragraph_count=num_paragraphs, language=desired_language)"
   ]
  },
  {
   "cell_type": "code",
   "execution_count": null,
   "id": "6732a30b",
   "metadata": {
    "scrolled": true
   },
   "outputs": [],
   "source": [
    "print(f\"Generating a corgi story {num_paragraphs} paragraphs long in {desired_language}.\")\n",
    "print(\"=====================================================\")\n",
    "print(story)"
   ]
  },
  {
   "attachments": {},
   "cell_type": "markdown",
   "id": "fb786c54",
   "metadata": {},
   "source": [
    "## Calling Native Functions within a Semantic Function\n",
    "\n",
    "One neat thing about the Semantic Kernel is that you can also call native functions from within Prompt Functions!\n",
    "\n",
    "We will make our CorgiStory semantic function call a native function `GenerateNames` which will return names for our Corgi characters.\n",
    "\n",
    "We do this using the syntax `{{plugin_name.function_name}}`. You can read more about our prompte templating syntax [here](../../../docs/PROMPT_TEMPLATE_LANGUAGE.md).\n"
   ]
  },
  {
   "cell_type": "code",
   "execution_count": null,
   "id": "d84c7d84",
   "metadata": {},
   "outputs": [],
   "source": [
    "import random\n",
    "from semantic_kernel.functions import kernel_function\n",
    "\n",
    "\n",
    "class GenerateNamesPlugin:\n",
    "    \"\"\"\n",
    "    Description: Generate character names.\n",
    "    \"\"\"\n",
    "\n",
    "    # The default function name will be the name of the function itself, however you can override this\n",
    "    # by setting the name=<name override> in the @kernel_function decorator. In this case, we're using\n",
    "    # the same name as the function name for simplicity.\n",
    "    @kernel_function(description=\"Generate character names\", name=\"generate_names\")\n",
    "    def generate_names(self) -> str:\n",
    "        \"\"\"\n",
    "        Generate two names.\n",
    "        Returns:\n",
    "            str\n",
    "        \"\"\"\n",
    "        names = {\"Hoagie\", \"Hamilton\", \"Bacon\", \"Pizza\", \"Boots\", \"Shorts\", \"Tuna\"}\n",
    "        first_name = random.choice(list(names))\n",
    "        names.remove(first_name)\n",
    "        second_name = random.choice(list(names))\n",
    "        return f\"{first_name}, {second_name}\""
   ]
  },
  {
   "cell_type": "code",
   "execution_count": null,
   "id": "2ab7d65f",
   "metadata": {},
   "outputs": [],
   "source": [
    "generate_names_plugin = kernel.import_plugin_from_object(GenerateNamesPlugin(), plugin_name=\"GenerateNames\")\n",
    "generate_names = generate_names_plugin[\"generate_names\"]"
   ]
  },
  {
   "cell_type": "code",
   "execution_count": null,
   "id": "94decd3e",
   "metadata": {},
   "outputs": [],
   "source": [
    "prompt = \"\"\"\n",
    "Write a short story about two Corgis on an adventure.\n",
    "The story must be:\n",
    "- G rated\n",
    "- Have a positive message\n",
    "- No sexism, racism or other bias/bigotry\n",
    "- Be exactly {{$paragraph_count}} paragraphs long\n",
    "- Be written in this language: {{$language}}\n",
    "- The two names of the corgis are {{GenerateNames.generate_names}}\n",
    "\"\"\""
   ]
  },
  {
   "cell_type": "code",
   "execution_count": null,
   "id": "be72a503",
   "metadata": {},
   "outputs": [],
   "source": [
    "if selectedService == Service.OpenAI:\n",
    "    execution_settings = sk_oai.OpenAIChatPromptExecutionSettings(\n",
    "        service_id=service_id,\n",
    "        ai_model_id=\"gpt-3.5-turbo-1106\",\n",
    "        max_tokens=2000,\n",
    "        temperature=0.7,\n",
    "    )\n",
    "elif selectedService == Service.AzureOpenAI:\n",
    "    execution_settings = sk_oai.OpenAIChatPromptExecutionSettings(\n",
    "        service_id=service_id,\n",
    "        ai_model_id=deployment,\n",
    "        max_tokens=2000,\n",
    "        temperature=0.7,\n",
    "    )\n",
    "\n",
    "prompt_template_config = sk.PromptTemplateConfig(\n",
    "    template=prompt,\n",
    "    name=\"corgi-new\",\n",
    "    template_format=\"semantic-kernel\",\n",
    "    input_variables=[\n",
    "        InputVariable(name=\"paragraph_count\", description=\"The number of paragraphs\", is_required=True),\n",
    "        InputVariable(name=\"language\", description=\"The language of the story\", is_required=True),\n",
    "    ],\n",
    "    execution_settings=execution_settings,\n",
    ")\n",
    "\n",
    "corgi_story = kernel.create_function_from_prompt(\n",
    "    function_name=\"CorgiStoryUpdated\",\n",
    "    plugin_name=\"CorgiPluginUpdated\",\n",
    "    prompt_template_config=prompt_template_config,\n",
    ")"
   ]
  },
  {
   "cell_type": "code",
   "execution_count": null,
   "id": "56e6cf0f",
   "metadata": {},
   "outputs": [],
   "source": [
    "result = await generate_number.invoke(kernel, min=1, max=5)\n",
    "num_paragraphs = result.value"
   ]
  },
  {
   "cell_type": "code",
   "execution_count": null,
   "id": "7e980348",
   "metadata": {},
   "outputs": [],
   "source": [
    "desired_language = \"French\"\n",
    "story = await corgi_story.invoke(kernel, paragraph_count=num_paragraphs, language=desired_language)"
   ]
  },
  {
   "cell_type": "code",
   "execution_count": null,
   "id": "c4ade048",
   "metadata": {},
   "outputs": [],
   "source": [
    "print(f\"Generating a corgi story {num_paragraphs} paragraphs long in {desired_language}.\")\n",
    "print(\"=====================================================\")\n",
    "print(story)"
   ]
  },
  {
   "attachments": {},
   "cell_type": "markdown",
   "id": "42f0c472",
   "metadata": {},
   "source": [
    "### Recap\n",
    "\n",
    "A quick review of what we've learned here:\n",
    "\n",
    "- We've learned how to create native and prompt functions and register them to the kernel\n",
    "- We've seen how we can use Kernel Arguments to pass in more custom variables into our prompt\n",
    "- We've seen how we can call native functions within a prompt.\n"
   ]
  }
 ],
 "metadata": {
  "kernelspec": {
   "display_name": "Python 3 (ipykernel)",
   "language": "python",
   "name": "python3"
  },
  "language_info": {
   "codemirror_mode": {
    "name": "ipython",
    "version": 3
   },
   "file_extension": ".py",
   "mimetype": "text/x-python",
   "name": "python",
   "nbconvert_exporter": "python",
   "pygments_lexer": "ipython3",
   "version": "3.10.13"
<<<<<<< HEAD
   "version": "3.11.8"
=======
>>>>>>> 3b9479e2
  }
 },
 "nbformat": 4,
 "nbformat_minor": 5
}<|MERGE_RESOLUTION|>--- conflicted
+++ resolved
@@ -11,10 +11,7 @@
     },
     "tags": []
    },
-<<<<<<< HEAD
-   "metadata": {},
-=======
->>>>>>> 3b9479e2
+   "metadata": {},
    "source": [
     "# Running Native Functions\n"
    ]
@@ -52,7 +49,6 @@
   {
    "cell_type": "code",
    "execution_count": 1,
-<<<<<<< HEAD
    "id": "1da651d4",
    "metadata": {},
    "outputs": [
@@ -138,8 +134,6 @@
     "# Select a service to use for this notebook (available services: OpenAI, AzureOpenAI, HuggingFace)\n",
     "selectedService = Service.OpenAI"
    "execution_count": null,
-=======
->>>>>>> 3b9479e2
    "id": "1da651d4",
    "metadata": {},
    "outputs": [
@@ -215,12 +209,9 @@
   },
   {
    "cell_type": "code",
-<<<<<<< HEAD
    "execution_count": 3,
    "execution_count": null,
-=======
    "execution_count": 2,
->>>>>>> 3b9479e2
    "id": "fddb5403",
    "metadata": {},
    "outputs": [],
@@ -250,10 +241,7 @@
      ]
     }
    ],
-<<<<<<< HEAD
-   "outputs": [],
-=======
->>>>>>> 3b9479e2
+   "outputs": [],
    "source": [
     "import semantic_kernel as sk\n",
     "import semantic_kernel.connectors.ai.open_ai as sk_oai\n",
@@ -859,10 +847,7 @@
    "nbconvert_exporter": "python",
    "pygments_lexer": "ipython3",
    "version": "3.10.13"
-<<<<<<< HEAD
    "version": "3.11.8"
-=======
->>>>>>> 3b9479e2
   }
  },
  "nbformat": 4,
