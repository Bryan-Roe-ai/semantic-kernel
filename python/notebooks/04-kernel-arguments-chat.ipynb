{
 "cells": [
  {
   "attachments": {},
   "cell_type": "markdown",
   "id": "fde98ddf",
   "metadata": {},
   "source": [
    "# Creating a basic chat experience with kernel arguments\n",
    "\n",
    "In this example, we show how you can build a simple chat bot by sending and updating the kernel arguments with your requests. \n",
    "\n",
    "We introduce the Kernel Arguments object which in this demo functions similarly as a key-value store that you can use when running the kernel.\n",
    "\n",
    "The chat history is local (i.e. in your computer's RAM) and not persisted anywhere beyond the life of this Jupyter session.\n",
    "\n",
    "In future examples, we will show how to persist the chat history on disk so that you can bring it into your applications.  \n",
    "\n",
    "In this chat scenario, as the user talks back and forth with the bot, the chat context gets populated with the history of the conversation. During each new run of the kernel, the kernel arguments and chat history can provide the AI with its variables' content. "
   ]
  },
  {
   "cell_type": "code",
   "execution_count": 1,
<<<<<<< HEAD
   "id": "92f69b34",
   "metadata": {},
   "outputs": [
    {
     "name": "stdout",
     "output_type": "stream",
     "text": [
      "Requirement already satisfied: semantic-kernel==0.9.1b1 in /usr/local/python/3.10.13/lib/python3.10/site-packages (0.9.1b1)\n",
      "Requirement already satisfied: aiofiles<24.0.0,>=23.1.0 in /usr/local/python/3.10.13/lib/python3.10/site-packages (from semantic-kernel==0.9.1b1) (23.2.1)\n",
      "Requirement already satisfied: aiohttp<4.0,>=3.8 in /usr/local/python/3.10.13/lib/python3.10/site-packages (from semantic-kernel==0.9.1b1) (3.9.5)\n",
      "Requirement already satisfied: defusedxml<0.8.0,>=0.7.1 in /home/codespace/.local/lib/python3.10/site-packages (from semantic-kernel==0.9.1b1) (0.7.1)\n",
      "Requirement already satisfied: motor<4.0.0,>=3.3.2 in /usr/local/python/3.10.13/lib/python3.10/site-packages (from semantic-kernel==0.9.1b1) (3.4.0)\n",
      "Requirement already satisfied: numpy<2.0.0,>=1.24.2 in /home/codespace/.local/lib/python3.10/site-packages (from semantic-kernel==0.9.1b1) (1.26.4)\n",
      "Requirement already satisfied: openai>=1.0 in /usr/local/python/3.10.13/lib/python3.10/site-packages (from semantic-kernel==0.9.1b1) (1.33.0)\n",
      "Requirement already satisfied: openapi_core<0.19.0,>=0.18.0 in /usr/local/python/3.10.13/lib/python3.10/site-packages (from semantic-kernel==0.9.1b1) (0.18.2)\n",
      "Requirement already satisfied: prance<24.0.0.0,>=23.6.21.0 in /usr/local/python/3.10.13/lib/python3.10/site-packages (from semantic-kernel==0.9.1b1) (23.6.21.0)\n",
      "Requirement already satisfied: pydantic>2 in /usr/local/python/3.10.13/lib/python3.10/site-packages (from semantic-kernel==0.9.1b1) (2.7.3)\n",
      "Requirement already satisfied: python-dotenv==1.0.1 in /usr/local/python/3.10.13/lib/python3.10/site-packages (from semantic-kernel==0.9.1b1) (1.0.1)\n",
      "Requirement already satisfied: regex<2024.0.0,>=2023.6.3 in /usr/local/python/3.10.13/lib/python3.10/site-packages (from semantic-kernel==0.9.1b1) (2023.12.25)\n",
      "Requirement already satisfied: aiosignal>=1.1.2 in /usr/local/python/3.10.13/lib/python3.10/site-packages (from aiohttp<4.0,>=3.8->semantic-kernel==0.9.1b1) (1.3.1)\n",
      "Requirement already satisfied: attrs>=17.3.0 in /home/codespace/.local/lib/python3.10/site-packages (from aiohttp<4.0,>=3.8->semantic-kernel==0.9.1b1) (23.2.0)\n",
      "Requirement already satisfied: frozenlist>=1.1.1 in /usr/local/python/3.10.13/lib/python3.10/site-packages (from aiohttp<4.0,>=3.8->semantic-kernel==0.9.1b1) (1.4.1)\n",
      "Requirement already satisfied: multidict<7.0,>=4.5 in /usr/local/python/3.10.13/lib/python3.10/site-packages (from aiohttp<4.0,>=3.8->semantic-kernel==0.9.1b1) (6.0.5)\n",
      "Requirement already satisfied: yarl<2.0,>=1.0 in /usr/local/python/3.10.13/lib/python3.10/site-packages (from aiohttp<4.0,>=3.8->semantic-kernel==0.9.1b1) (1.9.4)\n",
      "Requirement already satisfied: async-timeout<5.0,>=4.0 in /usr/local/python/3.10.13/lib/python3.10/site-packages (from aiohttp<4.0,>=3.8->semantic-kernel==0.9.1b1) (4.0.3)\n",
      "Requirement already satisfied: pymongo<5,>=4.5 in /usr/local/python/3.10.13/lib/python3.10/site-packages (from motor<4.0.0,>=3.3.2->semantic-kernel==0.9.1b1) (4.7.2)\n",
      "Requirement already satisfied: anyio<5,>=3.5.0 in /home/codespace/.local/lib/python3.10/site-packages (from openai>=1.0->semantic-kernel==0.9.1b1) (4.3.0)\n",
      "Requirement already satisfied: distro<2,>=1.7.0 in /usr/local/python/3.10.13/lib/python3.10/site-packages (from openai>=1.0->semantic-kernel==0.9.1b1) (1.9.0)\n",
      "Requirement already satisfied: httpx<1,>=0.23.0 in /home/codespace/.local/lib/python3.10/site-packages (from openai>=1.0->semantic-kernel==0.9.1b1) (0.27.0)\n",
      "Requirement already satisfied: sniffio in /home/codespace/.local/lib/python3.10/site-packages (from openai>=1.0->semantic-kernel==0.9.1b1) (1.3.1)\n",
      "Requirement already satisfied: tqdm>4 in /usr/local/python/3.10.13/lib/python3.10/site-packages (from openai>=1.0->semantic-kernel==0.9.1b1) (4.66.4)\n",
      "Requirement already satisfied: typing-extensions<5,>=4.7 in /home/codespace/.local/lib/python3.10/site-packages (from openai>=1.0->semantic-kernel==0.9.1b1) (4.10.0)\n",
      "Requirement already satisfied: asgiref<4.0.0,>=3.6.0 in /usr/local/python/3.10.13/lib/python3.10/site-packages (from openapi_core<0.19.0,>=0.18.0->semantic-kernel==0.9.1b1) (3.8.1)\n",
      "Requirement already satisfied: isodate in /usr/local/python/3.10.13/lib/python3.10/site-packages (from openapi_core<0.19.0,>=0.18.0->semantic-kernel==0.9.1b1) (0.6.1)\n",
      "Requirement already satisfied: jsonschema<5.0.0,>=4.18.0 in /home/codespace/.local/lib/python3.10/site-packages (from openapi_core<0.19.0,>=0.18.0->semantic-kernel==0.9.1b1) (4.21.1)\n",
      "Requirement already satisfied: jsonschema-spec<0.3.0,>=0.2.3 in /usr/local/python/3.10.13/lib/python3.10/site-packages (from openapi_core<0.19.0,>=0.18.0->semantic-kernel==0.9.1b1) (0.2.4)\n",
      "Requirement already satisfied: more-itertools in /usr/local/python/3.10.13/lib/python3.10/site-packages (from openapi_core<0.19.0,>=0.18.0->semantic-kernel==0.9.1b1) (10.2.0)\n",
      "Requirement already satisfied: openapi-schema-validator<0.7.0,>=0.6.0 in /usr/local/python/3.10.13/lib/python3.10/site-packages (from openapi_core<0.19.0,>=0.18.0->semantic-kernel==0.9.1b1) (0.6.2)\n",
      "Requirement already satisfied: openapi-spec-validator<0.8.0,>=0.7.1 in /usr/local/python/3.10.13/lib/python3.10/site-packages (from openapi_core<0.19.0,>=0.18.0->semantic-kernel==0.9.1b1) (0.7.1)\n",
      "Requirement already satisfied: parse in /usr/local/python/3.10.13/lib/python3.10/site-packages (from openapi_core<0.19.0,>=0.18.0->semantic-kernel==0.9.1b1) (1.20.1)\n",
      "Requirement already satisfied: werkzeug in /usr/local/python/3.10.13/lib/python3.10/site-packages (from openapi_core<0.19.0,>=0.18.0->semantic-kernel==0.9.1b1) (3.0.3)\n",
      "Requirement already satisfied: chardet>=3.0 in /usr/local/python/3.10.13/lib/python3.10/site-packages (from prance<24.0.0.0,>=23.6.21.0->semantic-kernel==0.9.1b1) (5.2.0)\n",
      "Requirement already satisfied: ruamel.yaml>=0.17.10 in /usr/local/python/3.10.13/lib/python3.10/site-packages (from prance<24.0.0.0,>=23.6.21.0->semantic-kernel==0.9.1b1) (0.18.6)\n",
      "Requirement already satisfied: requests>=2.25 in /home/codespace/.local/lib/python3.10/site-packages (from prance<24.0.0.0,>=23.6.21.0->semantic-kernel==0.9.1b1) (2.31.0)\n",
      "Requirement already satisfied: six~=1.15 in /home/codespace/.local/lib/python3.10/site-packages (from prance<24.0.0.0,>=23.6.21.0->semantic-kernel==0.9.1b1) (1.16.0)\n",
      "Requirement already satisfied: packaging>=21.3 in /home/codespace/.local/lib/python3.10/site-packages (from prance<24.0.0.0,>=23.6.21.0->semantic-kernel==0.9.1b1) (23.2)\n",
      "Requirement already satisfied: annotated-types>=0.4.0 in /usr/local/python/3.10.13/lib/python3.10/site-packages (from pydantic>2->semantic-kernel==0.9.1b1) (0.7.0)\n",
      "Requirement already satisfied: pydantic-core==2.18.4 in /usr/local/python/3.10.13/lib/python3.10/site-packages (from pydantic>2->semantic-kernel==0.9.1b1) (2.18.4)\n",
      "Requirement already satisfied: idna>=2.8 in /home/codespace/.local/lib/python3.10/site-packages (from anyio<5,>=3.5.0->openai>=1.0->semantic-kernel==0.9.1b1) (3.6)\n",
      "Requirement already satisfied: exceptiongroup>=1.0.2 in /home/codespace/.local/lib/python3.10/site-packages (from anyio<5,>=3.5.0->openai>=1.0->semantic-kernel==0.9.1b1) (1.2.0)\n",
      "Requirement already satisfied: certifi in /home/codespace/.local/lib/python3.10/site-packages (from httpx<1,>=0.23.0->openai>=1.0->semantic-kernel==0.9.1b1) (2024.2.2)\n",
      "Requirement already satisfied: httpcore==1.* in /home/codespace/.local/lib/python3.10/site-packages (from httpx<1,>=0.23.0->openai>=1.0->semantic-kernel==0.9.1b1) (1.0.4)\n",
      "Requirement already satisfied: h11<0.15,>=0.13 in /home/codespace/.local/lib/python3.10/site-packages (from httpcore==1.*->httpx<1,>=0.23.0->openai>=1.0->semantic-kernel==0.9.1b1) (0.14.0)\n",
      "Requirement already satisfied: jsonschema-specifications>=2023.03.6 in /usr/local/python/3.10.13/lib/python3.10/site-packages (from jsonschema<5.0.0,>=4.18.0->openapi_core<0.19.0,>=0.18.0->semantic-kernel==0.9.1b1) (2023.7.1)\n",
      "Requirement already satisfied: referencing>=0.28.4 in /usr/local/python/3.10.13/lib/python3.10/site-packages (from jsonschema<5.0.0,>=4.18.0->openapi_core<0.19.0,>=0.18.0->semantic-kernel==0.9.1b1) (0.30.2)\n",
      "Requirement already satisfied: rpds-py>=0.7.1 in /home/codespace/.local/lib/python3.10/site-packages (from jsonschema<5.0.0,>=4.18.0->openapi_core<0.19.0,>=0.18.0->semantic-kernel==0.9.1b1) (0.18.0)\n",
      "Requirement already satisfied: PyYAML>=5.1 in /home/codespace/.local/lib/python3.10/site-packages (from jsonschema-spec<0.3.0,>=0.2.3->openapi_core<0.19.0,>=0.18.0->semantic-kernel==0.9.1b1) (6.0.1)\n",
      "Requirement already satisfied: pathable<0.5.0,>=0.4.1 in /usr/local/python/3.10.13/lib/python3.10/site-packages (from jsonschema-spec<0.3.0,>=0.2.3->openapi_core<0.19.0,>=0.18.0->semantic-kernel==0.9.1b1) (0.4.3)\n",
      "Requirement already satisfied: rfc3339-validator in /home/codespace/.local/lib/python3.10/site-packages (from openapi-schema-validator<0.7.0,>=0.6.0->openapi_core<0.19.0,>=0.18.0->semantic-kernel==0.9.1b1) (0.1.4)\n",
      "Requirement already satisfied: jsonschema-path<0.4.0,>=0.3.1 in /usr/local/python/3.10.13/lib/python3.10/site-packages (from openapi-spec-validator<0.8.0,>=0.7.1->openapi_core<0.19.0,>=0.18.0->semantic-kernel==0.9.1b1) (0.3.2)\n",
      "Requirement already satisfied: lazy-object-proxy<2.0.0,>=1.7.1 in /usr/local/python/3.10.13/lib/python3.10/site-packages (from openapi-spec-validator<0.8.0,>=0.7.1->openapi_core<0.19.0,>=0.18.0->semantic-kernel==0.9.1b1) (1.10.0)\n",
      "Requirement already satisfied: dnspython<3.0.0,>=1.16.0 in /usr/local/python/3.10.13/lib/python3.10/site-packages (from pymongo<5,>=4.5->motor<4.0.0,>=3.3.2->semantic-kernel==0.9.1b1) (2.6.1)\n",
      "Requirement already satisfied: charset-normalizer<4,>=2 in /home/codespace/.local/lib/python3.10/site-packages (from requests>=2.25->prance<24.0.0.0,>=23.6.21.0->semantic-kernel==0.9.1b1) (3.3.2)\n",
      "Requirement already satisfied: urllib3<3,>=1.21.1 in /usr/local/python/3.10.13/lib/python3.10/site-packages (from requests>=2.25->prance<24.0.0.0,>=23.6.21.0->semantic-kernel==0.9.1b1) (2.0.7)\n",
      "Requirement already satisfied: ruamel.yaml.clib>=0.2.7 in /usr/local/python/3.10.13/lib/python3.10/site-packages (from ruamel.yaml>=0.17.10->prance<24.0.0.0,>=23.6.21.0->semantic-kernel==0.9.1b1) (0.2.8)\n",
      "Requirement already satisfied: MarkupSafe>=2.1.1 in /home/codespace/.local/lib/python3.10/site-packages (from werkzeug->openapi_core<0.19.0,>=0.18.0->semantic-kernel==0.9.1b1) (2.1.5)\n"
     ]
    }
   ],
   "source": [
    "!python -m pip install semantic-kernel==0.9.1b1"
   "execution_count": null,
=======
>>>>>>> 3b9479e2
   "id": "92f69b34",
   "metadata": {},
   "outputs": [
    {
     "name": "stdout",
     "output_type": "stream",
     "text": [
      "Requirement already satisfied: semantic-kernel==0.9.1b1 in /usr/local/python/3.10.13/lib/python3.10/site-packages (0.9.1b1)\n",
      "Requirement already satisfied: aiofiles<24.0.0,>=23.1.0 in /usr/local/python/3.10.13/lib/python3.10/site-packages (from semantic-kernel==0.9.1b1) (23.2.1)\n",
      "Requirement already satisfied: aiohttp<4.0,>=3.8 in /usr/local/python/3.10.13/lib/python3.10/site-packages (from semantic-kernel==0.9.1b1) (3.9.5)\n",
      "Requirement already satisfied: defusedxml<0.8.0,>=0.7.1 in /home/codespace/.local/lib/python3.10/site-packages (from semantic-kernel==0.9.1b1) (0.7.1)\n",
      "Requirement already satisfied: motor<4.0.0,>=3.3.2 in /usr/local/python/3.10.13/lib/python3.10/site-packages (from semantic-kernel==0.9.1b1) (3.4.0)\n",
      "Requirement already satisfied: numpy<2.0.0,>=1.24.2 in /home/codespace/.local/lib/python3.10/site-packages (from semantic-kernel==0.9.1b1) (1.26.4)\n",
      "Requirement already satisfied: openai>=1.0 in /usr/local/python/3.10.13/lib/python3.10/site-packages (from semantic-kernel==0.9.1b1) (1.33.0)\n",
      "Requirement already satisfied: openapi_core<0.19.0,>=0.18.0 in /usr/local/python/3.10.13/lib/python3.10/site-packages (from semantic-kernel==0.9.1b1) (0.18.2)\n",
      "Requirement already satisfied: prance<24.0.0.0,>=23.6.21.0 in /usr/local/python/3.10.13/lib/python3.10/site-packages (from semantic-kernel==0.9.1b1) (23.6.21.0)\n",
      "Requirement already satisfied: pydantic>2 in /usr/local/python/3.10.13/lib/python3.10/site-packages (from semantic-kernel==0.9.1b1) (2.7.3)\n",
      "Requirement already satisfied: python-dotenv==1.0.1 in /usr/local/python/3.10.13/lib/python3.10/site-packages (from semantic-kernel==0.9.1b1) (1.0.1)\n",
      "Requirement already satisfied: regex<2024.0.0,>=2023.6.3 in /usr/local/python/3.10.13/lib/python3.10/site-packages (from semantic-kernel==0.9.1b1) (2023.12.25)\n",
      "Requirement already satisfied: aiosignal>=1.1.2 in /usr/local/python/3.10.13/lib/python3.10/site-packages (from aiohttp<4.0,>=3.8->semantic-kernel==0.9.1b1) (1.3.1)\n",
      "Requirement already satisfied: attrs>=17.3.0 in /home/codespace/.local/lib/python3.10/site-packages (from aiohttp<4.0,>=3.8->semantic-kernel==0.9.1b1) (23.2.0)\n",
      "Requirement already satisfied: frozenlist>=1.1.1 in /usr/local/python/3.10.13/lib/python3.10/site-packages (from aiohttp<4.0,>=3.8->semantic-kernel==0.9.1b1) (1.4.1)\n",
      "Requirement already satisfied: multidict<7.0,>=4.5 in /usr/local/python/3.10.13/lib/python3.10/site-packages (from aiohttp<4.0,>=3.8->semantic-kernel==0.9.1b1) (6.0.5)\n",
      "Requirement already satisfied: yarl<2.0,>=1.0 in /usr/local/python/3.10.13/lib/python3.10/site-packages (from aiohttp<4.0,>=3.8->semantic-kernel==0.9.1b1) (1.9.4)\n",
      "Requirement already satisfied: async-timeout<5.0,>=4.0 in /usr/local/python/3.10.13/lib/python3.10/site-packages (from aiohttp<4.0,>=3.8->semantic-kernel==0.9.1b1) (4.0.3)\n",
      "Requirement already satisfied: pymongo<5,>=4.5 in /usr/local/python/3.10.13/lib/python3.10/site-packages (from motor<4.0.0,>=3.3.2->semantic-kernel==0.9.1b1) (4.7.2)\n",
      "Requirement already satisfied: anyio<5,>=3.5.0 in /home/codespace/.local/lib/python3.10/site-packages (from openai>=1.0->semantic-kernel==0.9.1b1) (4.3.0)\n",
      "Requirement already satisfied: distro<2,>=1.7.0 in /usr/local/python/3.10.13/lib/python3.10/site-packages (from openai>=1.0->semantic-kernel==0.9.1b1) (1.9.0)\n",
      "Requirement already satisfied: httpx<1,>=0.23.0 in /home/codespace/.local/lib/python3.10/site-packages (from openai>=1.0->semantic-kernel==0.9.1b1) (0.27.0)\n",
      "Requirement already satisfied: sniffio in /home/codespace/.local/lib/python3.10/site-packages (from openai>=1.0->semantic-kernel==0.9.1b1) (1.3.1)\n",
      "Requirement already satisfied: tqdm>4 in /usr/local/python/3.10.13/lib/python3.10/site-packages (from openai>=1.0->semantic-kernel==0.9.1b1) (4.66.4)\n",
      "Requirement already satisfied: typing-extensions<5,>=4.7 in /home/codespace/.local/lib/python3.10/site-packages (from openai>=1.0->semantic-kernel==0.9.1b1) (4.10.0)\n",
      "Requirement already satisfied: asgiref<4.0.0,>=3.6.0 in /usr/local/python/3.10.13/lib/python3.10/site-packages (from openapi_core<0.19.0,>=0.18.0->semantic-kernel==0.9.1b1) (3.8.1)\n",
      "Requirement already satisfied: isodate in /usr/local/python/3.10.13/lib/python3.10/site-packages (from openapi_core<0.19.0,>=0.18.0->semantic-kernel==0.9.1b1) (0.6.1)\n",
      "Requirement already satisfied: jsonschema<5.0.0,>=4.18.0 in /home/codespace/.local/lib/python3.10/site-packages (from openapi_core<0.19.0,>=0.18.0->semantic-kernel==0.9.1b1) (4.21.1)\n",
      "Requirement already satisfied: jsonschema-spec<0.3.0,>=0.2.3 in /usr/local/python/3.10.13/lib/python3.10/site-packages (from openapi_core<0.19.0,>=0.18.0->semantic-kernel==0.9.1b1) (0.2.4)\n",
      "Requirement already satisfied: more-itertools in /usr/local/python/3.10.13/lib/python3.10/site-packages (from openapi_core<0.19.0,>=0.18.0->semantic-kernel==0.9.1b1) (10.2.0)\n",
      "Requirement already satisfied: openapi-schema-validator<0.7.0,>=0.6.0 in /usr/local/python/3.10.13/lib/python3.10/site-packages (from openapi_core<0.19.0,>=0.18.0->semantic-kernel==0.9.1b1) (0.6.2)\n",
      "Requirement already satisfied: openapi-spec-validator<0.8.0,>=0.7.1 in /usr/local/python/3.10.13/lib/python3.10/site-packages (from openapi_core<0.19.0,>=0.18.0->semantic-kernel==0.9.1b1) (0.7.1)\n",
      "Requirement already satisfied: parse in /usr/local/python/3.10.13/lib/python3.10/site-packages (from openapi_core<0.19.0,>=0.18.0->semantic-kernel==0.9.1b1) (1.20.1)\n",
      "Requirement already satisfied: werkzeug in /usr/local/python/3.10.13/lib/python3.10/site-packages (from openapi_core<0.19.0,>=0.18.0->semantic-kernel==0.9.1b1) (3.0.3)\n",
      "Requirement already satisfied: chardet>=3.0 in /usr/local/python/3.10.13/lib/python3.10/site-packages (from prance<24.0.0.0,>=23.6.21.0->semantic-kernel==0.9.1b1) (5.2.0)\n",
      "Requirement already satisfied: ruamel.yaml>=0.17.10 in /usr/local/python/3.10.13/lib/python3.10/site-packages (from prance<24.0.0.0,>=23.6.21.0->semantic-kernel==0.9.1b1) (0.18.6)\n",
      "Requirement already satisfied: requests>=2.25 in /home/codespace/.local/lib/python3.10/site-packages (from prance<24.0.0.0,>=23.6.21.0->semantic-kernel==0.9.1b1) (2.31.0)\n",
      "Requirement already satisfied: six~=1.15 in /home/codespace/.local/lib/python3.10/site-packages (from prance<24.0.0.0,>=23.6.21.0->semantic-kernel==0.9.1b1) (1.16.0)\n",
      "Requirement already satisfied: packaging>=21.3 in /home/codespace/.local/lib/python3.10/site-packages (from prance<24.0.0.0,>=23.6.21.0->semantic-kernel==0.9.1b1) (23.2)\n",
      "Requirement already satisfied: annotated-types>=0.4.0 in /usr/local/python/3.10.13/lib/python3.10/site-packages (from pydantic>2->semantic-kernel==0.9.1b1) (0.7.0)\n",
      "Requirement already satisfied: pydantic-core==2.18.4 in /usr/local/python/3.10.13/lib/python3.10/site-packages (from pydantic>2->semantic-kernel==0.9.1b1) (2.18.4)\n",
      "Requirement already satisfied: idna>=2.8 in /home/codespace/.local/lib/python3.10/site-packages (from anyio<5,>=3.5.0->openai>=1.0->semantic-kernel==0.9.1b1) (3.6)\n",
      "Requirement already satisfied: exceptiongroup>=1.0.2 in /home/codespace/.local/lib/python3.10/site-packages (from anyio<5,>=3.5.0->openai>=1.0->semantic-kernel==0.9.1b1) (1.2.0)\n",
      "Requirement already satisfied: certifi in /home/codespace/.local/lib/python3.10/site-packages (from httpx<1,>=0.23.0->openai>=1.0->semantic-kernel==0.9.1b1) (2024.2.2)\n",
      "Requirement already satisfied: httpcore==1.* in /home/codespace/.local/lib/python3.10/site-packages (from httpx<1,>=0.23.0->openai>=1.0->semantic-kernel==0.9.1b1) (1.0.4)\n",
      "Requirement already satisfied: h11<0.15,>=0.13 in /home/codespace/.local/lib/python3.10/site-packages (from httpcore==1.*->httpx<1,>=0.23.0->openai>=1.0->semantic-kernel==0.9.1b1) (0.14.0)\n",
      "Requirement already satisfied: jsonschema-specifications>=2023.03.6 in /usr/local/python/3.10.13/lib/python3.10/site-packages (from jsonschema<5.0.0,>=4.18.0->openapi_core<0.19.0,>=0.18.0->semantic-kernel==0.9.1b1) (2023.7.1)\n",
      "Requirement already satisfied: referencing>=0.28.4 in /usr/local/python/3.10.13/lib/python3.10/site-packages (from jsonschema<5.0.0,>=4.18.0->openapi_core<0.19.0,>=0.18.0->semantic-kernel==0.9.1b1) (0.30.2)\n",
      "Requirement already satisfied: rpds-py>=0.7.1 in /home/codespace/.local/lib/python3.10/site-packages (from jsonschema<5.0.0,>=4.18.0->openapi_core<0.19.0,>=0.18.0->semantic-kernel==0.9.1b1) (0.18.0)\n",
      "Requirement already satisfied: PyYAML>=5.1 in /home/codespace/.local/lib/python3.10/site-packages (from jsonschema-spec<0.3.0,>=0.2.3->openapi_core<0.19.0,>=0.18.0->semantic-kernel==0.9.1b1) (6.0.1)\n",
      "Requirement already satisfied: pathable<0.5.0,>=0.4.1 in /usr/local/python/3.10.13/lib/python3.10/site-packages (from jsonschema-spec<0.3.0,>=0.2.3->openapi_core<0.19.0,>=0.18.0->semantic-kernel==0.9.1b1) (0.4.3)\n",
      "Requirement already satisfied: rfc3339-validator in /home/codespace/.local/lib/python3.10/site-packages (from openapi-schema-validator<0.7.0,>=0.6.0->openapi_core<0.19.0,>=0.18.0->semantic-kernel==0.9.1b1) (0.1.4)\n",
      "Requirement already satisfied: jsonschema-path<0.4.0,>=0.3.1 in /usr/local/python/3.10.13/lib/python3.10/site-packages (from openapi-spec-validator<0.8.0,>=0.7.1->openapi_core<0.19.0,>=0.18.0->semantic-kernel==0.9.1b1) (0.3.2)\n",
      "Requirement already satisfied: lazy-object-proxy<2.0.0,>=1.7.1 in /usr/local/python/3.10.13/lib/python3.10/site-packages (from openapi-spec-validator<0.8.0,>=0.7.1->openapi_core<0.19.0,>=0.18.0->semantic-kernel==0.9.1b1) (1.10.0)\n",
      "Requirement already satisfied: dnspython<3.0.0,>=1.16.0 in /usr/local/python/3.10.13/lib/python3.10/site-packages (from pymongo<5,>=4.5->motor<4.0.0,>=3.3.2->semantic-kernel==0.9.1b1) (2.6.1)\n",
      "Requirement already satisfied: charset-normalizer<4,>=2 in /home/codespace/.local/lib/python3.10/site-packages (from requests>=2.25->prance<24.0.0.0,>=23.6.21.0->semantic-kernel==0.9.1b1) (3.3.2)\n",
      "Requirement already satisfied: urllib3<3,>=1.21.1 in /usr/local/python/3.10.13/lib/python3.10/site-packages (from requests>=2.25->prance<24.0.0.0,>=23.6.21.0->semantic-kernel==0.9.1b1) (2.0.7)\n",
      "Requirement already satisfied: ruamel.yaml.clib>=0.2.7 in /usr/local/python/3.10.13/lib/python3.10/site-packages (from ruamel.yaml>=0.17.10->prance<24.0.0.0,>=23.6.21.0->semantic-kernel==0.9.1b1) (0.2.8)\n",
      "Requirement already satisfied: MarkupSafe>=2.1.1 in /home/codespace/.local/lib/python3.10/site-packages (from werkzeug->openapi_core<0.19.0,>=0.18.0->semantic-kernel==0.9.1b1) (2.1.5)\n"
     ]
    }
   ],
   "source": [
    "!python -m pip install semantic-kernel==0.5.1.dev0"
    "!python -m pip install semantic-kernel==0.9.1b1"
   ]
  },
  {
   "cell_type": "code",
   "execution_count": 2,
<<<<<<< HEAD
   "execution_count": null,
=======
>>>>>>> 3b9479e2
   "id": "0a235b31",
   "metadata": {},
   "outputs": [],
   "source": [
    "from services import Service\n",
    "\n",
    "# Select a service to use for this notebook (available services: OpenAI, AzureOpenAI, HuggingFace)\n",
    "selectedService = Service.OpenAI"
   ]
  },
  {
   "cell_type": "code",
   "execution_count": 3,
<<<<<<< HEAD
   "id": "68301108",
   "metadata": {},
   "outputs": [
    {
     "ename": "AssertionError",
     "evalue": "OpenAI API key not found in .env file",
     "output_type": "error",
     "traceback": [
      "\u001b[0;31m---------------------------------------------------------------------------\u001b[0m",
      "\u001b[0;31mAssertionError\u001b[0m                            Traceback (most recent call last)",
      "Cell \u001b[0;32mIn[3], line 13\u001b[0m\n\u001b[1;32m     10\u001b[0m \u001b[38;5;28;01mif\u001b[39;00m selectedService \u001b[38;5;241m==\u001b[39m Service\u001b[38;5;241m.\u001b[39mOpenAI:\n\u001b[1;32m     11\u001b[0m     \u001b[38;5;28;01mfrom\u001b[39;00m \u001b[38;5;21;01msemantic_kernel\u001b[39;00m\u001b[38;5;21;01m.\u001b[39;00m\u001b[38;5;21;01mconnectors\u001b[39;00m\u001b[38;5;21;01m.\u001b[39;00m\u001b[38;5;21;01mai\u001b[39;00m\u001b[38;5;21;01m.\u001b[39;00m\u001b[38;5;21;01mopen_ai\u001b[39;00m \u001b[38;5;28;01mimport\u001b[39;00m OpenAIChatCompletion\n\u001b[0;32m---> 13\u001b[0m     api_key, org_id \u001b[38;5;241m=\u001b[39m \u001b[43msk\u001b[49m\u001b[38;5;241;43m.\u001b[39;49m\u001b[43mopenai_settings_from_dot_env\u001b[49m\u001b[43m(\u001b[49m\u001b[43m)\u001b[49m\n\u001b[1;32m     14\u001b[0m     service_id \u001b[38;5;241m=\u001b[39m \u001b[38;5;124m\"\u001b[39m\u001b[38;5;124moai_chat_gpt\u001b[39m\u001b[38;5;124m\"\u001b[39m\n\u001b[1;32m     15\u001b[0m     kernel\u001b[38;5;241m.\u001b[39madd_service(\n\u001b[1;32m     16\u001b[0m         OpenAIChatCompletion(service_id\u001b[38;5;241m=\u001b[39mservice_id, ai_model_id\u001b[38;5;241m=\u001b[39m\u001b[38;5;124m\"\u001b[39m\u001b[38;5;124mgpt-3.5-turbo-1106\u001b[39m\u001b[38;5;124m\"\u001b[39m, api_key\u001b[38;5;241m=\u001b[39mapi_key, org_id\u001b[38;5;241m=\u001b[39morg_id),\n\u001b[1;32m     17\u001b[0m     )\n",
      "File \u001b[0;32m/usr/local/python/3.10.13/lib/python3.10/site-packages/semantic_kernel/utils/settings.py:20\u001b[0m, in \u001b[0;36mopenai_settings_from_dot_env\u001b[0;34m()\u001b[0m\n\u001b[1;32m     17\u001b[0m api_key \u001b[38;5;241m=\u001b[39m config\u001b[38;5;241m.\u001b[39mget(\u001b[38;5;124m\"\u001b[39m\u001b[38;5;124mOPENAI_API_KEY\u001b[39m\u001b[38;5;124m\"\u001b[39m, \u001b[38;5;28;01mNone\u001b[39;00m)\n\u001b[1;32m     18\u001b[0m org_id \u001b[38;5;241m=\u001b[39m config\u001b[38;5;241m.\u001b[39mget(\u001b[38;5;124m\"\u001b[39m\u001b[38;5;124mOPENAI_ORG_ID\u001b[39m\u001b[38;5;124m\"\u001b[39m, \u001b[38;5;28;01mNone\u001b[39;00m)\n\u001b[0;32m---> 20\u001b[0m \u001b[38;5;28;01massert\u001b[39;00m api_key, \u001b[38;5;124m\"\u001b[39m\u001b[38;5;124mOpenAI API key not found in .env file\u001b[39m\u001b[38;5;124m\"\u001b[39m\n\u001b[1;32m     22\u001b[0m \u001b[38;5;66;03m# It's okay if the org ID is not found (not required)\u001b[39;00m\n\u001b[1;32m     23\u001b[0m \u001b[38;5;28;01mreturn\u001b[39;00m api_key, org_id\n",
      "\u001b[0;31mAssertionError\u001b[0m: OpenAI API key not found in .env file"
     ]
    }
   ],
   "execution_count": null,
=======
>>>>>>> 3b9479e2
   "id": "68301108",
   "metadata": {},
   "outputs": [
    {
     "ename": "AssertionError",
     "evalue": "OpenAI API key not found in .env file",
     "output_type": "error",
     "traceback": [
      "\u001b[0;31m---------------------------------------------------------------------------\u001b[0m",
      "\u001b[0;31mAssertionError\u001b[0m                            Traceback (most recent call last)",
      "Cell \u001b[0;32mIn[3], line 13\u001b[0m\n\u001b[1;32m     10\u001b[0m \u001b[38;5;28;01mif\u001b[39;00m selectedService \u001b[38;5;241m==\u001b[39m Service\u001b[38;5;241m.\u001b[39mOpenAI:\n\u001b[1;32m     11\u001b[0m     \u001b[38;5;28;01mfrom\u001b[39;00m \u001b[38;5;21;01msemantic_kernel\u001b[39;00m\u001b[38;5;21;01m.\u001b[39;00m\u001b[38;5;21;01mconnectors\u001b[39;00m\u001b[38;5;21;01m.\u001b[39;00m\u001b[38;5;21;01mai\u001b[39;00m\u001b[38;5;21;01m.\u001b[39;00m\u001b[38;5;21;01mopen_ai\u001b[39;00m \u001b[38;5;28;01mimport\u001b[39;00m OpenAIChatCompletion\n\u001b[0;32m---> 13\u001b[0m     api_key, org_id \u001b[38;5;241m=\u001b[39m \u001b[43msk\u001b[49m\u001b[38;5;241;43m.\u001b[39;49m\u001b[43mopenai_settings_from_dot_env\u001b[49m\u001b[43m(\u001b[49m\u001b[43m)\u001b[49m\n\u001b[1;32m     14\u001b[0m     service_id \u001b[38;5;241m=\u001b[39m \u001b[38;5;124m\"\u001b[39m\u001b[38;5;124moai_chat_gpt\u001b[39m\u001b[38;5;124m\"\u001b[39m\n\u001b[1;32m     15\u001b[0m     kernel\u001b[38;5;241m.\u001b[39madd_service(\n\u001b[1;32m     16\u001b[0m         OpenAIChatCompletion(service_id\u001b[38;5;241m=\u001b[39mservice_id, ai_model_id\u001b[38;5;241m=\u001b[39m\u001b[38;5;124m\"\u001b[39m\u001b[38;5;124mgpt-3.5-turbo-1106\u001b[39m\u001b[38;5;124m\"\u001b[39m, api_key\u001b[38;5;241m=\u001b[39mapi_key, org_id\u001b[38;5;241m=\u001b[39morg_id),\n\u001b[1;32m     17\u001b[0m     )\n",
      "File \u001b[0;32m/usr/local/python/3.10.13/lib/python3.10/site-packages/semantic_kernel/utils/settings.py:20\u001b[0m, in \u001b[0;36mopenai_settings_from_dot_env\u001b[0;34m()\u001b[0m\n\u001b[1;32m     17\u001b[0m api_key \u001b[38;5;241m=\u001b[39m config\u001b[38;5;241m.\u001b[39mget(\u001b[38;5;124m\"\u001b[39m\u001b[38;5;124mOPENAI_API_KEY\u001b[39m\u001b[38;5;124m\"\u001b[39m, \u001b[38;5;28;01mNone\u001b[39;00m)\n\u001b[1;32m     18\u001b[0m org_id \u001b[38;5;241m=\u001b[39m config\u001b[38;5;241m.\u001b[39mget(\u001b[38;5;124m\"\u001b[39m\u001b[38;5;124mOPENAI_ORG_ID\u001b[39m\u001b[38;5;124m\"\u001b[39m, \u001b[38;5;28;01mNone\u001b[39;00m)\n\u001b[0;32m---> 20\u001b[0m \u001b[38;5;28;01massert\u001b[39;00m api_key, \u001b[38;5;124m\"\u001b[39m\u001b[38;5;124mOpenAI API key not found in .env file\u001b[39m\u001b[38;5;124m\"\u001b[39m\n\u001b[1;32m     22\u001b[0m \u001b[38;5;66;03m# It's okay if the org ID is not found (not required)\u001b[39;00m\n\u001b[1;32m     23\u001b[0m \u001b[38;5;28;01mreturn\u001b[39;00m api_key, org_id\n",
      "\u001b[0;31mAssertionError\u001b[0m: OpenAI API key not found in .env file"
     ]
    }
   ],
   "source": [
    "import semantic_kernel as sk\n",
    "import semantic_kernel.connectors.ai.open_ai as sk_oai\n",
    "from semantic_kernel.prompt_template.input_variable import InputVariable\n",
    "from semantic_kernel.contents.chat_history import ChatHistory\n",
    "from semantic_kernel.models.ai.chat_completion.chat_history import ChatHistory\n",
    "from semantic_kernel.functions.kernel_arguments import KernelArguments\n",
    "\n",
    "kernel = sk.Kernel()\n",
    "\n",
    "service_id = None\n",
    "if selectedService == Service.OpenAI:\n",
    "    from semantic_kernel.connectors.ai.open_ai import OpenAIChatCompletion\n",
    "\n",
    "    api_key, org_id = sk.openai_settings_from_dot_env()\n",
    "    service_id = \"oai_chat_gpt\"\n",
    "    kernel.add_service(\n",
    "        OpenAIChatCompletion(service_id=service_id, ai_model_id=\"gpt-3.5-turbo-1106\", api_key=api_key, org_id=org_id),\n",
    "    )\n",
    "elif selectedService == Service.AzureOpenAI:\n",
    "    from semantic_kernel.connectors.ai.open_ai import AzureChatCompletion\n",
    "\n",
    "    deployment, api_key, endpoint = sk.azure_openai_settings_from_dot_env()\n",
    "    service_id = \"aoai_chat_completion\"\n",
    "    kernel.add_service(\n",
    "        AzureChatCompletion(service_id=service_id, deployment_name=deployment, endpoint=endpoint, api_key=api_key),\n",
    "    )"
   ]
  },
  {
   "attachments": {},
   "cell_type": "markdown",
   "id": "7971783d",
   "metadata": {},
   "source": [
    "Let's define a prompt outlining a dialogue chat bot."
   ]
  },
  {
   "cell_type": "code",
   "execution_count": null,
   "id": "e84a05fc",
   "metadata": {},
   "outputs": [],
   "source": [
    "prompt = \"\"\"\n",
    "ChatBot can have a conversation with you about any topic.\n",
    "It can give explicit instructions or say 'I don't know' if it does not have an answer.\n",
    "\n",
    "{{$history}}\n",
    "User: {{$user_input}}\n",
    "ChatBot: \"\"\""
   ]
  },
  {
   "attachments": {},
   "cell_type": "markdown",
   "id": "61716b16",
   "metadata": {},
   "source": [
    "Register your semantic function"
   ]
  },
  {
   "cell_type": "code",
   "execution_count": null,
   "id": "a3e4b160",
   "metadata": {},
   "outputs": [],
   "source": [
    "if selectedService == Service.OpenAI:\n",
    "    execution_settings = sk_oai.OpenAIChatPromptExecutionSettings(\n",
    "        service_id=service_id,\n",
    "        ai_model_id=\"gpt-3.5-turbo-1106\",\n",
    "        max_tokens=2000,\n",
    "        temperature=0.7,\n",
    "    )\n",
    "elif selectedService == Service.AzureOpenAI:\n",
    "    execution_settings = sk_oai.OpenAIChatPromptExecutionSettings(\n",
    "        service_id=service_id,\n",
    "        ai_model_id=deployment,\n",
    "        max_tokens=2000,\n",
    "        temperature=0.7,\n",
    "    )\n",
    "\n",
    "prompt_template_config = sk.PromptTemplateConfig(\n",
    "    template=prompt,\n",
    "    name=\"chat\",\n",
    "    template_format=\"semantic-kernel\",\n",
    "    input_variables=[\n",
    "        InputVariable(name=\"input\", description=\"The user input\", is_required=True),\n",
    "        InputVariable(name=\"history\", description=\"The conversation history\", is_required=True),\n",
    "    ],\n",
    "    execution_settings=execution_settings,\n",
    ")\n",
    "\n",
    "chat_function = kernel.create_function_from_prompt(\n",
    "    function_name=\"chat\",\n",
    "    plugin_name=\"chatPlugin\",\n",
    "    prompt_template_config=prompt_template_config,\n",
    ")"
    "chat_function = kernel.create_function_from_prompt(prompt_template_config=prompt_template_config)"
   ]
  },
  {
   "cell_type": "code",
   "execution_count": null,
   "id": "6a0f7c01",
   "metadata": {},
   "outputs": [],
   "source": [
    "chat_history = ChatHistory()\n",
    "chat_history.add_system_message(\"You are a helpful chatbot who is good about giving book recommendations.\")"
   ]
  },
  {
   "attachments": {},
   "cell_type": "markdown",
   "id": "6e8a676f",
   "metadata": {},
   "source": [
    "Initialize the Kernel Arguments"
   ]
  },
  {
   "cell_type": "code",
   "execution_count": null,
   "id": "a4be7394",
   "metadata": {},
   "outputs": [],
   "source": [
    "arguments = KernelArguments(user_input=\"Hi, I'm looking for book suggestions\", history=chat_history)"
   ]
  },
  {
   "attachments": {},
   "cell_type": "markdown",
   "id": "4ce7c497",
   "metadata": {},
   "source": [
    "Chat with the Bot"
   ]
  },
  {
   "cell_type": "code",
   "execution_count": null,
   "id": "5ec41eb8",
   "metadata": {},
   "outputs": [],
   "source": [
    "response = await kernel.invoke(chat_function, arguments)\n",
    "print(response)"
   ]
  },
  {
   "attachments": {},
   "cell_type": "markdown",
   "id": "a5b03748",
   "metadata": {},
   "source": [
    "Update the history with the output"
   ]
  },
  {
   "cell_type": "code",
   "execution_count": null,
   "id": "f50f517d",
   "metadata": {},
   "outputs": [],
   "source": [
    "chat_history.add_assistant_message(str(response))"
   ]
  },
  {
   "attachments": {},
   "cell_type": "markdown",
   "id": "23a2eb02",
   "metadata": {},
   "source": [
    "Keep Chatting!"
   ]
  },
  {
   "cell_type": "code",
   "execution_count": null,
   "id": "c59efe45",
   "metadata": {},
   "outputs": [],
   "source": [
    "async def chat(input_text: str) -> None:\n",
    "    # Save new message in the context variables\n",
    "    print(f\"User: {input_text}\")\n",
    "    chat_history.add_user_message(input_text)\n",
    "\n",
    "    # Process the user message and get an answer\n",
    "    answer = await kernel.invoke(chat_function, KernelArguments(user_input=input_text, history=chat_history))\n",
    "\n",
    "    # Show the response\n",
    "    print(f\"ChatBot: {answer}\")\n",
    "\n",
    "    chat_history.add_assistant_message(str(answer))"
   ]
  },
  {
   "cell_type": "code",
   "execution_count": null,
   "id": "06ee244e",
   "metadata": {},
   "outputs": [],
   "source": [
    "await chat(\"I love history and philosophy, I'd like to learn something new about Greece, any suggestion?\")"
   ]
  },
  {
   "cell_type": "code",
   "execution_count": null,
   "id": "82be4e7e",
   "metadata": {},
   "outputs": [],
   "source": [
    "await chat(\"that sounds interesting, what is it about?\")"
   ]
  },
  {
   "cell_type": "code",
   "execution_count": null,
   "id": "82fe0139",
   "metadata": {},
   "outputs": [],
   "source": [
    "await chat(\"if I read that book, what exactly will I learn about Greek history?\")"
   ]
  },
  {
   "cell_type": "code",
   "execution_count": null,
   "id": "55b3a9f2",
   "metadata": {},
   "outputs": [],
   "source": [
    "await chat(\"could you list some more books I could read about this topic?\")"
   ]
  },
  {
   "attachments": {},
   "cell_type": "markdown",
   "id": "c30bac97",
   "metadata": {},
   "source": [
    "After chatting for a while, we have built a growing history, which we are attaching to each prompt and which contains the full conversation. Let's take a look!"
   ]
  },
  {
   "cell_type": "code",
   "execution_count": null,
   "id": "5e34ae55",
   "metadata": {},
   "outputs": [],
   "source": [
    "print(chat_history)"
   ]
  }
 ],
 "metadata": {
  "kernelspec": {
   "display_name": "Python 3 (ipykernel)",
   "language": "python",
   "name": "python3"
  },
  "language_info": {
   "codemirror_mode": {
    "name": "ipython",
    "version": 3
   },
   "file_extension": ".py",
   "mimetype": "text/x-python",
   "name": "python",
   "nbconvert_exporter": "python",
   "pygments_lexer": "ipython3",
   "version": "3.10.13"
<<<<<<< HEAD
   "version": "3.10.12"
=======
>>>>>>> 3b9479e2
  }
 },
 "nbformat": 4,
 "nbformat_minor": 5
}<|MERGE_RESOLUTION|>--- conflicted
+++ resolved
@@ -22,7 +22,6 @@
   {
    "cell_type": "code",
    "execution_count": 1,
-<<<<<<< HEAD
    "id": "92f69b34",
    "metadata": {},
    "outputs": [
@@ -95,8 +94,6 @@
    "source": [
     "!python -m pip install semantic-kernel==0.9.1b1"
    "execution_count": null,
-=======
->>>>>>> 3b9479e2
    "id": "92f69b34",
    "metadata": {},
    "outputs": [
@@ -174,10 +171,7 @@
   {
    "cell_type": "code",
    "execution_count": 2,
-<<<<<<< HEAD
-   "execution_count": null,
-=======
->>>>>>> 3b9479e2
+   "execution_count": null,
    "id": "0a235b31",
    "metadata": {},
    "outputs": [],
@@ -191,7 +185,6 @@
   {
    "cell_type": "code",
    "execution_count": 3,
-<<<<<<< HEAD
    "id": "68301108",
    "metadata": {},
    "outputs": [
@@ -209,8 +202,6 @@
     }
    ],
    "execution_count": null,
-=======
->>>>>>> 3b9479e2
    "id": "68301108",
    "metadata": {},
    "outputs": [
@@ -507,10 +498,7 @@
    "nbconvert_exporter": "python",
    "pygments_lexer": "ipython3",
    "version": "3.10.13"
-<<<<<<< HEAD
    "version": "3.10.12"
-=======
->>>>>>> 3b9479e2
   }
  },
  "nbformat": 4,
