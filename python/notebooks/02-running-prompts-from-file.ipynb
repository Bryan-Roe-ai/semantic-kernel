{
 "cells": [
  {
   "attachments": {},
   "cell_type": "markdown",
   "id": "692e361b",
   "metadata": {
    "editable": true,
    "slideshow": {
     "slide_type": ""
    },
    "tags": []
   },
   "source": [
    "# How to run a prompt plugins from file\n",
    "Now that you're familiar with Kernel basics, let's see how the kernel allows you to run Prompt Plugins and Prompt Functions stored on disk. \n",
    "\n",
    "A Prompt Plugin is a collection of Semantic Functions, where each function is defined with natural language that can be provided with a text file. \n",
    "\n",
    "Refer to our [glossary](https://github.com/microsoft/semantic-kernel/blob/main/docs/GLOSSARY.md) for an in-depth guide to the terms.\n",
    "\n",
    "The repository includes some examples under the [samples](https://github.com/microsoft/semantic-kernel/tree/main/samples) folder.\n",
    "\n",
    "For instance, [this](../../plugins/FunPlugin/Joke/skprompt.txt) is the **Joke function** part of the **FunPlugin plugin**:"
   ]
  },
  {
   "attachments": {},
   "cell_type": "markdown",
   "id": "f3ce1efe",
   "metadata": {},
   "source": [
    "```\n",
    "WRITE EXACTLY ONE JOKE or HUMOROUS STORY ABOUT THE TOPIC BELOW.\n",
    "JOKE MUST BE:\n",
    "- G RATED\n",
    "- WORKPLACE/FAMILY SAFE\n",
    "NO SEXISM, RACISM OR OTHER BIAS/BIGOTRY.\n",
    "BE CREATIVE AND FUNNY. I WANT TO LAUGH.\n",
    "+++++\n",
    "{{$input}}\n",
    "+++++\n",
    "```"
   ]
  },
  {
   "attachments": {},
   "cell_type": "markdown",
   "id": "afdb96d6",
   "metadata": {},
   "source": [
    "Note the special **`{{$input}}`** token, which is a variable that is automatically passed when invoking the function, commonly referred to as a \"function parameter\". \n",
    "\n",
    "We'll explore later how functions can accept multiple variables, as well as invoke other functions."
   ]
  },
  {
   "attachments": {},
   "cell_type": "markdown",
   "id": "c3bd5134",
   "metadata": {},
   "source": [
    "\n",
    "In the same folder you'll notice a second [config.json](../../plugins/FunPlugin/Joke/config.json) file. The file is optional, and is used to set some parameters for large language models like Temperature, TopP, Stop Sequences, etc.\n",
    "\n",
    "```\n",
    "{\n",
    "  \"schema\": 1,\n",
    "  \"description\": \"Generate a funny joke\",\n",
    "  \"execution_settings\": {\n",
    "    \"default\": {\n",
    "      \"max_tokens\": 1000,\n",
    "      \"temperature\": 0.9,\n",
    "      \"top_p\": 0.0,\n",
    "      \"presence_penalty\": 0.0,\n",
    "      \"frequency_penalty\": 0.0\n",
    "    }\n",
    "  },\n",
    "  \"input_variables\": [\n",
    "    {\n",
    "      \"name\": \"input\",\n",
    "      \"description\": \"Joke subject\",\n",
    "      \"default\": \"\"\n",
    "    },\n",
    "    {\n",
    "      \"name\": \"style\",\n",
    "      \"description\": \"Give a hint about the desired joke style\",\n",
    "      \"default\": \"\"\n",
    "    }\n",
    "  ]\n",
    "}\n",
    "\n",
    "```"
   ]
  },
  {
   "attachments": {},
   "cell_type": "markdown",
   "id": "384ff07f",
   "metadata": {},
   "source": [
    "Given a prompt function defined by these files, this is how to load and use a file based prompt function.\n",
    "\n",
    "Load and configure the kernel, as usual, loading also the AI service settings defined in the [Setup notebook](00-getting-started.ipynb):"
   ]
  },
  {
   "cell_type": "code",
   "execution_count": null,
   "id": "365cfc01",
   "metadata": {},
   "outputs": [],
   "source": [
    "!python -m pip install semantic-kernel==0.9.1b1"
   ]
  },
  {
   "cell_type": "code",
   "execution_count": null,
   "id": "fdb865a7",
   "metadata": {},
   "outputs": [],
   "source": [
    "from services import Service\n",
    "\n",
    "# Select a service to use for this notebook (available services: OpenAI, AzureOpenAI, HuggingFace)\n",
    "selectedService = Service.OpenAI"
   ]
  },
  {
   "cell_type": "code",
   "execution_count": null,
   "id": "fdb865a7",
   "metadata": {},
   "outputs": [],
   "source": [
    "from services import Service\n",
    "\n",
    "# Select a service to use for this notebook (available services: OpenAI, AzureOpenAI, HuggingFace)\n",
    "selectedService = Service.OpenAI"
   ]
  },
  {
   "cell_type": "code",
   "execution_count": null,
   "id": "b0062a24",
   "metadata": {},
   "outputs": [],
   "source": [
    "import semantic_kernel as sk\n",
    "\n",
    "kernel = sk.Kernel()\n",
    "\n",
    "service_id = None\n",
    "if selectedService == Service.OpenAI:\n",
    "    from semantic_kernel.connectors.ai.open_ai import OpenAIChatCompletion\n",
    "\n",
    "    api_key, org_id = sk.openai_settings_from_dot_env()\n",
<<<<<<< HEAD
    "    service_id = \"default\"\n",
=======
    "    service_id = \"oai_chat_gpt\"\n",
>>>>>>> f40c1f20
    "    kernel.add_service(\n",
    "        OpenAIChatCompletion(service_id=service_id, ai_model_id=\"gpt-3.5-turbo-1106\", api_key=api_key, org_id=org_id),\n",
    "    )\n",
    "elif selectedService == Service.AzureOpenAI:\n",
    "    from semantic_kernel.connectors.ai.open_ai import AzureChatCompletion\n",
    "\n",
    "    deployment, api_key, endpoint = sk.azure_openai_settings_from_dot_env()\n",
<<<<<<< HEAD
    "    service_id = \"default\"\n",
=======
    "    service_id = \"aoai_chat_completion\"\n",
>>>>>>> f40c1f20
    "    kernel.add_service(\n",
    "        AzureChatCompletion(service_id=service_id, deployment_name=deployment, endpoint=endpoint, api_key=api_key),\n",
    "    )"
   ]
  },
  {
   "attachments": {},
   "cell_type": "markdown",
   "id": "fd5ff1f4",
   "metadata": {},
   "source": [
    "Import the plugin and all its functions:"
   ]
  },
  {
   "cell_type": "code",
   "execution_count": null,
   "id": "56ee184d",
   "metadata": {},
   "outputs": [],
   "source": [
    "# note: using plugins from the samples folder\n",
    "plugins_directory = \"../../samples/plugins\"\n",
    "\n",
<<<<<<< HEAD
    "funFunctions = kernel.import_plugin_from_prompt_directory(plugins_directory, \"FunPlugin\")\n",
=======
    "funFunctions = kernel.import_plugin_from_prompt_directory(service_id, plugins_directory, \"FunPlugin\")\n",
>>>>>>> f40c1f20
    "\n",
    "jokeFunction = funFunctions[\"Joke\"]"
   ]
  },
  {
   "attachments": {},
   "cell_type": "markdown",
   "id": "edd99fa0",
   "metadata": {},
   "source": [
    "How to use the plugin functions, e.g. generate a joke about \"*time travel to dinosaur age*\":"
   ]
  },
  {
   "cell_type": "code",
   "execution_count": null,
   "id": "6effe63b",
   "metadata": {},
   "outputs": [],
   "source": [
    "result = await kernel.invoke(jokeFunction, sk.KernelArguments(input=\"travel to dinosaur age\", style=\"silly\"))\n",
    "print(result)"
   ]
  },
  {
   "attachments": {},
   "cell_type": "markdown",
   "id": "2281a1fc",
   "metadata": {},
   "source": [
    "Great, now that you know how to load a plugin from disk, let's show how you can [create and run a prompt function inline.](./03-prompt-function-inline.ipynb)"
   ]
  }
 ],
 "metadata": {
  "kernelspec": {
   "display_name": "Python 3 (ipykernel)",
   "language": "python",
   "name": "python3"
  },
  "language_info": {
   "codemirror_mode": {
    "name": "ipython",
    "version": 3
   },
   "file_extension": ".py",
   "mimetype": "text/x-python",
   "name": "python",
   "nbconvert_exporter": "python",
   "pygments_lexer": "ipython3",
<<<<<<< HEAD
   "version": "3.10.13"
=======
   "version": "3.10.12"
>>>>>>> f40c1f20
  }
 },
 "nbformat": 4,
 "nbformat_minor": 5
}<|MERGE_RESOLUTION|>--- conflicted
+++ resolved
@@ -156,11 +156,8 @@
     "    from semantic_kernel.connectors.ai.open_ai import OpenAIChatCompletion\n",
     "\n",
     "    api_key, org_id = sk.openai_settings_from_dot_env()\n",
-<<<<<<< HEAD
     "    service_id = \"default\"\n",
-=======
     "    service_id = \"oai_chat_gpt\"\n",
->>>>>>> f40c1f20
     "    kernel.add_service(\n",
     "        OpenAIChatCompletion(service_id=service_id, ai_model_id=\"gpt-3.5-turbo-1106\", api_key=api_key, org_id=org_id),\n",
     "    )\n",
@@ -168,11 +165,8 @@
     "    from semantic_kernel.connectors.ai.open_ai import AzureChatCompletion\n",
     "\n",
     "    deployment, api_key, endpoint = sk.azure_openai_settings_from_dot_env()\n",
-<<<<<<< HEAD
     "    service_id = \"default\"\n",
-=======
     "    service_id = \"aoai_chat_completion\"\n",
->>>>>>> f40c1f20
     "    kernel.add_service(\n",
     "        AzureChatCompletion(service_id=service_id, deployment_name=deployment, endpoint=endpoint, api_key=api_key),\n",
     "    )"
@@ -197,11 +191,8 @@
     "# note: using plugins from the samples folder\n",
     "plugins_directory = \"../../samples/plugins\"\n",
     "\n",
-<<<<<<< HEAD
     "funFunctions = kernel.import_plugin_from_prompt_directory(plugins_directory, \"FunPlugin\")\n",
-=======
     "funFunctions = kernel.import_plugin_from_prompt_directory(service_id, plugins_directory, \"FunPlugin\")\n",
->>>>>>> f40c1f20
     "\n",
     "jokeFunction = funFunctions[\"Joke\"]"
    ]
@@ -252,11 +243,8 @@
    "name": "python",
    "nbconvert_exporter": "python",
    "pygments_lexer": "ipython3",
-<<<<<<< HEAD
    "version": "3.10.13"
-=======
    "version": "3.10.12"
->>>>>>> f40c1f20
   }
  },
  "nbformat": 4,
