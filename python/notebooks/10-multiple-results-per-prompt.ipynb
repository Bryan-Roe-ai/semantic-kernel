{
 "cells": [
  {
   "attachments": {},
   "cell_type": "markdown",
   "id": "68e1c158",
<<<<<<< HEAD
   "metadata": {
    "editable": true,
    "slideshow": {
     "slide_type": ""
    },
    "tags": []
   },
   "source": [
    "# Multiple Results\n"
   ]
  },
  {
   "attachments": {},
   "cell_type": "markdown",
   "id": "fb81bacd",
   "metadata": {},
   "source": [
    "In this notebook we show how you can in a single request, have the LLM model return multiple results per prompt. This is useful for running experiments where you want to evaluate the robustness of your prompt and the parameters of your config against a particular large language model.\n"
   ]
  },
  {
   "cell_type": "code",
   "execution_count": 1,
   "id": "a77bdf89",
   "metadata": {},
   "outputs": [
    {
     "name": "stdout",
     "output_type": "stream",
     "text": [
      "Requirement already satisfied: semantic-kernel==0.9.1b1 in /usr/local/python/3.10.13/lib/python3.10/site-packages (0.9.1b1)\n",
      "Requirement already satisfied: aiofiles<24.0.0,>=23.1.0 in /usr/local/python/3.10.13/lib/python3.10/site-packages (from semantic-kernel==0.9.1b1) (23.2.1)\n",
      "Requirement already satisfied: aiohttp<4.0,>=3.8 in /usr/local/python/3.10.13/lib/python3.10/site-packages (from semantic-kernel==0.9.1b1) (3.9.5)\n",
      "Requirement already satisfied: defusedxml<0.8.0,>=0.7.1 in /home/codespace/.local/lib/python3.10/site-packages (from semantic-kernel==0.9.1b1) (0.7.1)\n",
      "Requirement already satisfied: motor<4.0.0,>=3.3.2 in /usr/local/python/3.10.13/lib/python3.10/site-packages (from semantic-kernel==0.9.1b1) (3.4.0)\n",
      "Requirement already satisfied: numpy<2.0.0,>=1.24.2 in /home/codespace/.local/lib/python3.10/site-packages (from semantic-kernel==0.9.1b1) (1.26.4)\n",
      "Requirement already satisfied: openai>=1.0 in /usr/local/python/3.10.13/lib/python3.10/site-packages (from semantic-kernel==0.9.1b1) (1.33.0)\n",
      "Requirement already satisfied: openapi_core<0.19.0,>=0.18.0 in /usr/local/python/3.10.13/lib/python3.10/site-packages (from semantic-kernel==0.9.1b1) (0.18.2)\n",
      "Requirement already satisfied: prance<24.0.0.0,>=23.6.21.0 in /usr/local/python/3.10.13/lib/python3.10/site-packages (from semantic-kernel==0.9.1b1) (23.6.21.0)\n",
      "Requirement already satisfied: pydantic>2 in /usr/local/python/3.10.13/lib/python3.10/site-packages (from semantic-kernel==0.9.1b1) (2.7.3)\n",
      "Requirement already satisfied: python-dotenv==1.0.1 in /usr/local/python/3.10.13/lib/python3.10/site-packages (from semantic-kernel==0.9.1b1) (1.0.1)\n",
      "Requirement already satisfied: regex<2024.0.0,>=2023.6.3 in /usr/local/python/3.10.13/lib/python3.10/site-packages (from semantic-kernel==0.9.1b1) (2023.12.25)\n",
      "Requirement already satisfied: aiosignal>=1.1.2 in /usr/local/python/3.10.13/lib/python3.10/site-packages (from aiohttp<4.0,>=3.8->semantic-kernel==0.9.1b1) (1.3.1)\n",
      "Requirement already satisfied: attrs>=17.3.0 in /home/codespace/.local/lib/python3.10/site-packages (from aiohttp<4.0,>=3.8->semantic-kernel==0.9.1b1) (23.2.0)\n",
      "Requirement already satisfied: frozenlist>=1.1.1 in /usr/local/python/3.10.13/lib/python3.10/site-packages (from aiohttp<4.0,>=3.8->semantic-kernel==0.9.1b1) (1.4.1)\n",
      "Requirement already satisfied: multidict<7.0,>=4.5 in /usr/local/python/3.10.13/lib/python3.10/site-packages (from aiohttp<4.0,>=3.8->semantic-kernel==0.9.1b1) (6.0.5)\n",
      "Requirement already satisfied: yarl<2.0,>=1.0 in /usr/local/python/3.10.13/lib/python3.10/site-packages (from aiohttp<4.0,>=3.8->semantic-kernel==0.9.1b1) (1.9.4)\n",
      "Requirement already satisfied: async-timeout<5.0,>=4.0 in /usr/local/python/3.10.13/lib/python3.10/site-packages (from aiohttp<4.0,>=3.8->semantic-kernel==0.9.1b1) (4.0.3)\n",
      "Requirement already satisfied: pymongo<5,>=4.5 in /usr/local/python/3.10.13/lib/python3.10/site-packages (from motor<4.0.0,>=3.3.2->semantic-kernel==0.9.1b1) (4.7.2)\n",
      "Requirement already satisfied: anyio<5,>=3.5.0 in /home/codespace/.local/lib/python3.10/site-packages (from openai>=1.0->semantic-kernel==0.9.1b1) (4.3.0)\n",
      "Requirement already satisfied: distro<2,>=1.7.0 in /usr/local/python/3.10.13/lib/python3.10/site-packages (from openai>=1.0->semantic-kernel==0.9.1b1) (1.9.0)\n",
      "Requirement already satisfied: httpx<1,>=0.23.0 in /home/codespace/.local/lib/python3.10/site-packages (from openai>=1.0->semantic-kernel==0.9.1b1) (0.27.0)\n",
      "Requirement already satisfied: sniffio in /home/codespace/.local/lib/python3.10/site-packages (from openai>=1.0->semantic-kernel==0.9.1b1) (1.3.1)\n",
      "Requirement already satisfied: tqdm>4 in /usr/local/python/3.10.13/lib/python3.10/site-packages (from openai>=1.0->semantic-kernel==0.9.1b1) (4.66.4)\n",
      "Requirement already satisfied: typing-extensions<5,>=4.7 in /home/codespace/.local/lib/python3.10/site-packages (from openai>=1.0->semantic-kernel==0.9.1b1) (4.10.0)\n",
      "Requirement already satisfied: asgiref<4.0.0,>=3.6.0 in /usr/local/python/3.10.13/lib/python3.10/site-packages (from openapi_core<0.19.0,>=0.18.0->semantic-kernel==0.9.1b1) (3.8.1)\n",
      "Requirement already satisfied: isodate in /usr/local/python/3.10.13/lib/python3.10/site-packages (from openapi_core<0.19.0,>=0.18.0->semantic-kernel==0.9.1b1) (0.6.1)\n",
      "Requirement already satisfied: jsonschema<5.0.0,>=4.18.0 in /home/codespace/.local/lib/python3.10/site-packages (from openapi_core<0.19.0,>=0.18.0->semantic-kernel==0.9.1b1) (4.21.1)\n",
      "Requirement already satisfied: jsonschema-spec<0.3.0,>=0.2.3 in /usr/local/python/3.10.13/lib/python3.10/site-packages (from openapi_core<0.19.0,>=0.18.0->semantic-kernel==0.9.1b1) (0.2.4)\n",
      "Requirement already satisfied: more-itertools in /usr/local/python/3.10.13/lib/python3.10/site-packages (from openapi_core<0.19.0,>=0.18.0->semantic-kernel==0.9.1b1) (10.2.0)\n",
      "Requirement already satisfied: openapi-schema-validator<0.7.0,>=0.6.0 in /usr/local/python/3.10.13/lib/python3.10/site-packages (from openapi_core<0.19.0,>=0.18.0->semantic-kernel==0.9.1b1) (0.6.2)\n",
      "Requirement already satisfied: openapi-spec-validator<0.8.0,>=0.7.1 in /usr/local/python/3.10.13/lib/python3.10/site-packages (from openapi_core<0.19.0,>=0.18.0->semantic-kernel==0.9.1b1) (0.7.1)\n",
      "Requirement already satisfied: parse in /usr/local/python/3.10.13/lib/python3.10/site-packages (from openapi_core<0.19.0,>=0.18.0->semantic-kernel==0.9.1b1) (1.20.1)\n",
      "Requirement already satisfied: werkzeug in /usr/local/python/3.10.13/lib/python3.10/site-packages (from openapi_core<0.19.0,>=0.18.0->semantic-kernel==0.9.1b1) (3.0.3)\n",
      "Requirement already satisfied: chardet>=3.0 in /usr/local/python/3.10.13/lib/python3.10/site-packages (from prance<24.0.0.0,>=23.6.21.0->semantic-kernel==0.9.1b1) (5.2.0)\n",
      "Requirement already satisfied: ruamel.yaml>=0.17.10 in /usr/local/python/3.10.13/lib/python3.10/site-packages (from prance<24.0.0.0,>=23.6.21.0->semantic-kernel==0.9.1b1) (0.18.6)\n",
      "Requirement already satisfied: requests>=2.25 in /home/codespace/.local/lib/python3.10/site-packages (from prance<24.0.0.0,>=23.6.21.0->semantic-kernel==0.9.1b1) (2.31.0)\n",
      "Requirement already satisfied: six~=1.15 in /home/codespace/.local/lib/python3.10/site-packages (from prance<24.0.0.0,>=23.6.21.0->semantic-kernel==0.9.1b1) (1.16.0)\n",
      "Requirement already satisfied: packaging>=21.3 in /home/codespace/.local/lib/python3.10/site-packages (from prance<24.0.0.0,>=23.6.21.0->semantic-kernel==0.9.1b1) (23.2)\n",
      "Requirement already satisfied: annotated-types>=0.4.0 in /usr/local/python/3.10.13/lib/python3.10/site-packages (from pydantic>2->semantic-kernel==0.9.1b1) (0.7.0)\n",
      "Requirement already satisfied: pydantic-core==2.18.4 in /usr/local/python/3.10.13/lib/python3.10/site-packages (from pydantic>2->semantic-kernel==0.9.1b1) (2.18.4)\n",
      "Requirement already satisfied: idna>=2.8 in /home/codespace/.local/lib/python3.10/site-packages (from anyio<5,>=3.5.0->openai>=1.0->semantic-kernel==0.9.1b1) (3.6)\n",
      "Requirement already satisfied: exceptiongroup>=1.0.2 in /home/codespace/.local/lib/python3.10/site-packages (from anyio<5,>=3.5.0->openai>=1.0->semantic-kernel==0.9.1b1) (1.2.0)\n",
      "Requirement already satisfied: certifi in /home/codespace/.local/lib/python3.10/site-packages (from httpx<1,>=0.23.0->openai>=1.0->semantic-kernel==0.9.1b1) (2024.2.2)\n",
      "Requirement already satisfied: httpcore==1.* in /home/codespace/.local/lib/python3.10/site-packages (from httpx<1,>=0.23.0->openai>=1.0->semantic-kernel==0.9.1b1) (1.0.4)\n",
      "Requirement already satisfied: h11<0.15,>=0.13 in /home/codespace/.local/lib/python3.10/site-packages (from httpcore==1.*->httpx<1,>=0.23.0->openai>=1.0->semantic-kernel==0.9.1b1) (0.14.0)\n",
      "Requirement already satisfied: jsonschema-specifications>=2023.03.6 in /usr/local/python/3.10.13/lib/python3.10/site-packages (from jsonschema<5.0.0,>=4.18.0->openapi_core<0.19.0,>=0.18.0->semantic-kernel==0.9.1b1) (2023.7.1)\n",
      "Requirement already satisfied: referencing>=0.28.4 in /usr/local/python/3.10.13/lib/python3.10/site-packages (from jsonschema<5.0.0,>=4.18.0->openapi_core<0.19.0,>=0.18.0->semantic-kernel==0.9.1b1) (0.30.2)\n",
      "Requirement already satisfied: rpds-py>=0.7.1 in /home/codespace/.local/lib/python3.10/site-packages (from jsonschema<5.0.0,>=4.18.0->openapi_core<0.19.0,>=0.18.0->semantic-kernel==0.9.1b1) (0.18.0)\n",
      "Requirement already satisfied: PyYAML>=5.1 in /home/codespace/.local/lib/python3.10/site-packages (from jsonschema-spec<0.3.0,>=0.2.3->openapi_core<0.19.0,>=0.18.0->semantic-kernel==0.9.1b1) (6.0.1)\n",
      "Requirement already satisfied: pathable<0.5.0,>=0.4.1 in /usr/local/python/3.10.13/lib/python3.10/site-packages (from jsonschema-spec<0.3.0,>=0.2.3->openapi_core<0.19.0,>=0.18.0->semantic-kernel==0.9.1b1) (0.4.3)\n",
      "Requirement already satisfied: rfc3339-validator in /home/codespace/.local/lib/python3.10/site-packages (from openapi-schema-validator<0.7.0,>=0.6.0->openapi_core<0.19.0,>=0.18.0->semantic-kernel==0.9.1b1) (0.1.4)\n",
      "Requirement already satisfied: jsonschema-path<0.4.0,>=0.3.1 in /usr/local/python/3.10.13/lib/python3.10/site-packages (from openapi-spec-validator<0.8.0,>=0.7.1->openapi_core<0.19.0,>=0.18.0->semantic-kernel==0.9.1b1) (0.3.2)\n",
      "Requirement already satisfied: lazy-object-proxy<2.0.0,>=1.7.1 in /usr/local/python/3.10.13/lib/python3.10/site-packages (from openapi-spec-validator<0.8.0,>=0.7.1->openapi_core<0.19.0,>=0.18.0->semantic-kernel==0.9.1b1) (1.10.0)\n",
      "Requirement already satisfied: dnspython<3.0.0,>=1.16.0 in /usr/local/python/3.10.13/lib/python3.10/site-packages (from pymongo<5,>=4.5->motor<4.0.0,>=3.3.2->semantic-kernel==0.9.1b1) (2.6.1)\n",
      "Requirement already satisfied: charset-normalizer<4,>=2 in /home/codespace/.local/lib/python3.10/site-packages (from requests>=2.25->prance<24.0.0.0,>=23.6.21.0->semantic-kernel==0.9.1b1) (3.3.2)\n",
      "Requirement already satisfied: urllib3<3,>=1.21.1 in /usr/local/python/3.10.13/lib/python3.10/site-packages (from requests>=2.25->prance<24.0.0.0,>=23.6.21.0->semantic-kernel==0.9.1b1) (2.0.7)\n",
      "Requirement already satisfied: ruamel.yaml.clib>=0.2.7 in /usr/local/python/3.10.13/lib/python3.10/site-packages (from ruamel.yaml>=0.17.10->prance<24.0.0.0,>=23.6.21.0->semantic-kernel==0.9.1b1) (0.2.8)\n",
      "Requirement already satisfied: MarkupSafe>=2.1.1 in /home/codespace/.local/lib/python3.10/site-packages (from werkzeug->openapi_core<0.19.0,>=0.18.0->semantic-kernel==0.9.1b1) (2.1.5)\n"
     ]
    }
   ],
   "source": [
    "!python -m pip install semantic-kernel==0.9.1b1"
   ]
  },
  {
   "cell_type": "code",
   "execution_count": 2,
   "id": "3f4bfee4",
   "metadata": {},
   "outputs": [],
   "source": [
    "from services import Service\n",
    "\n",
    "# Select a service to use for this notebook (available services: OpenAI, AzureOpenAI, HuggingFace)\n",
    "selectedService = Service.OpenAI"
   ]
  },
  {
   "cell_type": "code",
   "execution_count": 3,
   "id": "508ad44f",
   "metadata": {},
   "outputs": [
    {
     "ename": "ModuleNotFoundError",
     "evalue": "No module named 'semantic_kernel.models'",
     "output_type": "error",
     "traceback": [
      "\u001b[0;31m---------------------------------------------------------------------------\u001b[0m",
      "\u001b[0;31mModuleNotFoundError\u001b[0m                       Traceback (most recent call last)",
      "Cell \u001b[0;32mIn[3], line 2\u001b[0m\n\u001b[1;32m      1\u001b[0m \u001b[38;5;28;01mimport\u001b[39;00m \u001b[38;5;21;01msemantic_kernel\u001b[39;00m \u001b[38;5;28;01mas\u001b[39;00m \u001b[38;5;21;01msk\u001b[39;00m\n\u001b[0;32m----> 2\u001b[0m \u001b[38;5;28;01mfrom\u001b[39;00m \u001b[38;5;21;01msemantic_kernel\u001b[39;00m\u001b[38;5;21;01m.\u001b[39;00m\u001b[38;5;21;01mmodels\u001b[39;00m\u001b[38;5;21;01m.\u001b[39;00m\u001b[38;5;21;01mai\u001b[39;00m\u001b[38;5;21;01m.\u001b[39;00m\u001b[38;5;21;01mchat_completion\u001b[39;00m\u001b[38;5;21;01m.\u001b[39;00m\u001b[38;5;21;01mchat_history\u001b[39;00m \u001b[38;5;28;01mimport\u001b[39;00m ChatHistory\n\u001b[1;32m      4\u001b[0m \u001b[38;5;28;01mif\u001b[39;00m selectedService \u001b[38;5;241m==\u001b[39m Service\u001b[38;5;241m.\u001b[39mOpenAI \u001b[38;5;129;01mor\u001b[39;00m selectedService \u001b[38;5;241m==\u001b[39m Service\u001b[38;5;241m.\u001b[39mAzureOpenAI:\n\u001b[1;32m      5\u001b[0m     \u001b[38;5;28;01mfrom\u001b[39;00m \u001b[38;5;21;01msemantic_kernel\u001b[39;00m\u001b[38;5;21;01m.\u001b[39;00m\u001b[38;5;21;01mconnectors\u001b[39;00m\u001b[38;5;21;01m.\u001b[39;00m\u001b[38;5;21;01mai\u001b[39;00m\u001b[38;5;21;01m.\u001b[39;00m\u001b[38;5;21;01mopen_ai\u001b[39;00m\u001b[38;5;21;01m.\u001b[39;00m\u001b[38;5;21;01mprompt_execution_settings\u001b[39;00m\u001b[38;5;21;01m.\u001b[39;00m\u001b[38;5;21;01mopen_ai_prompt_execution_settings\u001b[39;00m \u001b[38;5;28;01mimport\u001b[39;00m (\n\u001b[1;32m      6\u001b[0m         OpenAITextPromptExecutionSettings,\n\u001b[1;32m      7\u001b[0m         OpenAIChatPromptExecutionSettings,\n\u001b[1;32m      8\u001b[0m     )\n",
      "\u001b[0;31mModuleNotFoundError\u001b[0m: No module named 'semantic_kernel.models'"
     ]
    }
   ],
   "source": [
    "import semantic_kernel as sk\n",
    "from semantic_kernel.models.ai.chat_completion.chat_history import ChatHistory\n",
    "\n",
    "if selectedService == Service.OpenAI or selectedService == Service.AzureOpenAI:\n",
    "    from semantic_kernel.connectors.ai.open_ai.prompt_execution_settings.open_ai_prompt_execution_settings import (\n",
    "        OpenAITextPromptExecutionSettings,\n",
    "        OpenAIChatPromptExecutionSettings,\n",
    "    )\n",
    "    from semantic_kernel.connectors.ai.open_ai.prompt_execution_settings.azure_chat_prompt_execution_settings import (\n",
    "        AzureChatPromptExecutionSettings,\n",
    "    )\n",
    "    from semantic_kernel.connectors.ai.open_ai import (\n",
    "        AzureTextCompletion,\n",
    "        AzureChatCompletion,\n",
    "        OpenAITextCompletion,\n",
    "        OpenAIChatCompletion,\n",
    "    )\n",
    "if selectedService == Service.HuggingFace:\n",
    "    from semantic_kernel.connectors.ai.hugging_face import HuggingFaceTextCompletion"
   ]
  },
  {
   "attachments": {},
   "cell_type": "markdown",
   "id": "d8ddffc1",
   "metadata": {},
   "source": [
    "First, we will set up the text and chat services we will be submitting prompts to.\n"
   ]
  },
  {
   "cell_type": "code",
   "execution_count": null,
   "id": "8f8dcbc6",
   "metadata": {},
   "outputs": [],
   "source": [
    "kernel = sk.Kernel()\n",
    "\n",
    "# Configure Azure LLM service\n",
    "if selectedService == Service.AzureOpenAI:\n",
    "    deployment, api_key, endpoint = sk.azure_openai_settings_from_dot_env()\n",
    "    azure_text_service = AzureTextCompletion(\n",
    "        service_id=\"aoai_text\", deployment_name=\"gpt-35-turbo-instruct\", endpoint=endpoint, api_key=api_key\n",
    "    )  # set the deployment name to the value of your text model (e.g. gpt-35-turbo-instruct or text-davinci-003)\n",
    "    azure_chat_service = AzureChatCompletion(\n",
    "        service_id=\"aoai_chat\", deployment_name=\"gpt-35-turbo\", endpoint=endpoint, api_key=api_key\n",
    "    )  # set the deployment name to the value of your chat model\n",
    "\n",
    "# Configure OpenAI service\n",
    "if selectedService == Service.OpenAI:\n",
    "    api_key, org_id = sk.openai_settings_from_dot_env()\n",
    "    oai_text_service = OpenAITextCompletion(\n",
    "        service_id=\"oai_text\", ai_model_id=\"gpt-3.5-turbo-instruct\", api_key=api_key, org_id=org_id\n",
    "    )\n",
    "    oai_chat_service = OpenAIChatCompletion(\n",
    "        service_id=\"oai_chat\", ai_model_id=\"gpt-3.5-turbo\", api_key=api_key, org_id=org_id\n",
    "    )\n",
    "\n",
    "# Configure Hugging Face service\n",
    "if selectedService == Service.HuggingFace:\n",
    "    hf_text_service = HuggingFaceTextCompletion(service_id=\"hf_text\", ai_model_id=\"distilgpt2\", task=\"text-generation\")"
   ]
  },
  {
   "attachments": {},
   "cell_type": "markdown",
   "id": "50561d82",
   "metadata": {},
   "source": [
    "Next, we'll set up the completion request settings for text completion services.\n"
   ]
  },
  {
   "cell_type": "code",
   "execution_count": null,
   "id": "628c843e",
   "metadata": {},
   "outputs": [],
   "source": [
    "oai_text_prompt_execution_settings = OpenAITextPromptExecutionSettings(\n",
    "    service=\"oai_text\",\n",
    "    extension_data={\n",
    "        \"max_tokens\": 80,\n",
    "        \"temperature\": 0.7,\n",
    "        \"top_p\": 1,\n",
    "        \"frequency_penalty\": 0.5,\n",
    "        \"presence_penalty\": 0.5,\n",
    "        \"number_of_responses\": 3,\n",
    "    },\n",
    ")"
   ]
  },
  {
   "attachments": {},
   "cell_type": "markdown",
   "id": "857a9c89",
   "metadata": {},
   "source": [
    "## Multiple Open AI Text Completions\n"
   ]
  },
  {
   "cell_type": "code",
   "execution_count": null,
   "id": "e2979db8",
   "metadata": {},
   "outputs": [],
   "source": [
    "if selectedService == Service.OpenAI:\n",
    "    chat = ChatHistory()\n",
    "    chat.add_user_message(\"What is the purpose of a rubber duck?\")\n",
    "    results = await oai_text_service.complete(chat_history=chat, settings=oai_text_prompt_execution_settings)\n",
    "    i = 1\n",
    "    for result in results:\n",
    "        print(f\"Result {i}: {result}\")\n",
    "        i += 1"
   ]
  },
  {
   "attachments": {},
   "cell_type": "markdown",
   "id": "4288d09f",
   "metadata": {},
   "source": [
    "## Multiple Azure Open AI Text Completions\n"
   ]
  },
  {
   "cell_type": "code",
   "execution_count": null,
   "id": "5319f14d",
   "metadata": {},
   "outputs": [],
   "source": [
    "if selectedService == Service.AzureOpenAI:\n",
    "    chat = ChatHistory()\n",
    "    chat.add_user_message(\"provide me a list of possible meanings for the acronym 'ORLD'\")\n",
    "    results = await azure_text_service.complete(chat_history=chat, settings=oai_text_prompt_execution_settings)\n",
    "    i = 1\n",
    "    for result in results:\n",
    "        print(f\"Result {i}: {result}\")\n",
    "        i += 1"
   ]
  },
  {
   "attachments": {},
   "cell_type": "markdown",
   "id": "eb548f9c",
   "metadata": {},
   "source": [
    "## Multiple Hugging Face Text Completions\n"
   ]
  },
  {
   "cell_type": "code",
   "execution_count": null,
   "id": "4a148709",
   "metadata": {},
   "outputs": [],
   "source": [
    "if selectedService == Service.HuggingFace:\n",
    "    from semantic_kernel.connectors.ai.hugging_face.hf_prompt_execution_settings import (\n",
    "        HuggingFacePromptExecutionSettings,\n",
    "    )\n",
    "\n",
    "    hf_prompt_execution_settings = HuggingFacePromptExecutionSettings(\n",
    "        service_id=\"hf_text\", extension_data={\"max_new_tokens\": 80, \"temperature\": 0.7, \"top_p\": 1}\n",
    "    )"
   ]
  },
  {
   "cell_type": "code",
   "execution_count": null,
   "id": "9525e4f3",
   "metadata": {},
   "outputs": [],
   "source": [
    "if selectedService == Service.HuggingFace:\n",
    "    prompt = \"The purpose of a rubber duck is\"\n",
    "    chat = ChatHistory()\n",
    "    chat.add_user_message(prompt)\n",
    "    results = await hf_text_service.complete(chat_history=chat, prompt_execution_settings=hf_prompt_execution_settings)\n",
    "    print(\"\".join(results))"
   ]
  },
  {
   "attachments": {},
   "cell_type": "markdown",
   "id": "da632e12",
   "metadata": {},
   "source": [
    "Here, we're setting up the settings for Chat completions.\n"
   ]
  },
  {
   "cell_type": "code",
   "execution_count": null,
   "id": "e5f11e46",
   "metadata": {},
   "outputs": [],
   "source": [
    "oai_chat_prompt_execution_settings = OpenAIChatPromptExecutionSettings(\n",
    "    service_id=\"oai_chat\",\n",
    "    max_tokens=80,\n",
    "    temperature=0.7,\n",
    "    top_p=1,\n",
    "    frequency_penalty=0.5,\n",
    "    presence_penalty=0.5,\n",
    "    number_of_responses=3,\n",
    ")"
   ]
  },
  {
   "attachments": {},
   "cell_type": "markdown",
   "id": "d6bf238e",
   "metadata": {},
   "source": [
    "## Multiple OpenAI Chat Completions\n"
   ]
  },
  {
   "cell_type": "code",
   "execution_count": null,
   "id": "dabc6a4c",
   "metadata": {},
   "outputs": [],
   "source": [
    "if selectedService == Service.OpenAI:\n",
    "    chat = ChatHistory()\n",
    "    chat.add_user_message(\n",
    "        \"It's a beautiful day outside, birds are singing, flowers are blooming. On days like these, kids like you...\"\n",
    "    )\n",
    "    results = await oai_chat_service.complete_chat(chat_history=chat, settings=oai_chat_prompt_execution_settings)\n",
    "    i = 0\n",
    "    for result in results:\n",
    "        print(f\"Result {i+1}: {str(result)}\")\n",
    "        i += 1"
   ]
  },
  {
   "attachments": {},
   "cell_type": "markdown",
   "id": "cdb8f740",
   "metadata": {},
   "source": [
    "## Multiple Azure OpenAI Chat Completions\n"
   ]
  },
  {
   "cell_type": "code",
   "execution_count": null,
   "id": "66ba4767",
   "metadata": {},
   "outputs": [],
   "source": [
    "az_oai_prompt_execution_settings = AzureChatPromptExecutionSettings(\n",
    "    service_id=\"aoai_chat\",\n",
    "    max_tokens=80,\n",
    "    temperature=0.7,\n",
    "    top_p=1,\n",
    "    frequency_penalty=0.5,\n",
    "    presence_penalty=0.5,\n",
    "    number_of_responses=3,\n",
    ")"
   ]
  },
  {
   "cell_type": "code",
   "execution_count": null,
   "id": "b74a64a9",
   "metadata": {},
   "outputs": [],
   "source": [
    "if selectedService == Service.AzureOpenAI:\n",
    "    content = \"Tomorow is going to be a great day, I can feel it. I'm going to wake up early, go for a run, and then...\"\n",
    "    chat = ChatHistory()\n",
    "    chat.add_user_message(content)\n",
    "    results = await azure_chat_service.complete_chat(chat_history=chat, settings=az_oai_prompt_execution_settings)\n",
    "    i = 0\n",
    "    for result in results:\n",
    "        print(f\"Result {i+1}: {str(result)}\")\n",
    "        i += 1"
   ]
  },
  {
   "attachments": {},
   "cell_type": "markdown",
   "id": "98c8191d",
   "metadata": {},
   "source": [
    "## Streaming Multiple Results\n",
    "\n",
    "Here is an example pattern if you want to stream your multiple results. Note that this is not supported for Hugging Face text completions at this time.\n"
   ]
  },
  {
   "cell_type": "code",
   "execution_count": null,
   "id": "26a37702",
   "metadata": {},
   "outputs": [],
   "source": [
    "if selectedService == Service.OpenAI:\n",
    "    import os\n",
    "    from IPython.display import clear_output\n",
    "    import time\n",
    "\n",
    "    # Determine the clear command based on OS\n",
    "    clear_command = \"cls\" if os.name == \"nt\" else \"clear\"\n",
    "\n",
    "    chat = ChatHistory()\n",
    "    chat.add_user_message(\"what is the purpose of a rubber duck?\")\n",
    "\n",
    "    stream = oai_text_service.complete_stream(chat_history=chat, settings=oai_text_prompt_execution_settings)\n",
    "    number_of_responses = oai_text_prompt_execution_settings.number_of_responses\n",
    "    texts = [\"\"] * number_of_responses\n",
    "\n",
    "    last_clear_time = time.time()\n",
    "    clear_interval = 0.5  # seconds\n",
    "\n",
    "    # Note: there are some quirks with displaying the output, which sometimes flashes and disappears.\n",
    "    # This could be influenced by a few factors specific to Jupyter notebooks and asynchronous processing.\n",
    "    # The following code attempts to buffer the results to avoid the output flashing on/off the screen.\n",
    "\n",
    "    async for results in stream:\n",
    "        current_time = time.time()\n",
    "\n",
    "        # Update texts with new results\n",
    "        for idx, result in enumerate(results):\n",
    "            if idx < number_of_responses:\n",
    "                texts[idx] += str(result)\n",
    "\n",
    "        # Clear and display output at intervals\n",
    "        if current_time - last_clear_time > clear_interval:\n",
    "            clear_output(wait=True)\n",
    "            for idx, text in enumerate(texts):\n",
    "                print(f\"Result {idx + 1}: {text}\")\n",
    "            last_clear_time = current_time\n",
    "\n",
    "    print(\"----------------------------------------\")"
   ]
  }
 ],
 "metadata": {
  "kernelspec": {
   "display_name": "Python 3 (ipykernel)",
   "language": "python",
   "name": "python3"
  },
=======
   "metadata": {},
   "source": [
    "# Multiple Results\n"
   ]
  },
  {
   "attachments": {},
   "cell_type": "markdown",
   "id": "fb81bacd",
   "metadata": {},
   "source": [
    "In this notebook we show how you can in a single request, have the LLM model return multiple results per prompt. This is useful for running experiments where you want to evaluate the robustness of your prompt and the parameters of your config against a particular large language model.\n"
   ]
  },
  {
   "cell_type": "code",
   "execution_count": null,
   "id": "a77bdf89",
   "metadata": {},
   "outputs": [],
   "source": [
    "!python -m pip install semantic-kernel==0.5.1.dev0"
   ]
  },
  {
   "cell_type": "code",
   "execution_count": null,
   "id": "3f4bfee4",
   "metadata": {},
   "outputs": [],
   "source": [
    "from services import Service\n",
    "\n",
    "# Select a service to use for this notebook (available services: OpenAI, AzureOpenAI, HuggingFace)\n",
    "selectedService = Service.OpenAI"
   ]
  },
  {
   "cell_type": "code",
   "execution_count": null,
   "id": "508ad44f",
   "metadata": {},
   "outputs": [],
   "source": [
    "import semantic_kernel as sk\n",
    "from semantic_kernel.models.ai.chat_completion.chat_history import ChatHistory\n",
    "\n",
    "if selectedService == Service.OpenAI or selectedService == Service.AzureOpenAI:\n",
    "    from semantic_kernel.connectors.ai.open_ai.prompt_execution_settings.open_ai_prompt_execution_settings import (\n",
    "        OpenAITextPromptExecutionSettings,\n",
    "        OpenAIChatPromptExecutionSettings,\n",
    "    )\n",
    "    from semantic_kernel.connectors.ai.open_ai.prompt_execution_settings.azure_chat_prompt_execution_settings import (\n",
    "        AzureChatPromptExecutionSettings,\n",
    "    )\n",
    "    from semantic_kernel.connectors.ai.open_ai import (\n",
    "        AzureTextCompletion,\n",
    "        AzureChatCompletion,\n",
    "        OpenAITextCompletion,\n",
    "        OpenAIChatCompletion,\n",
    "    )\n",
    "if selectedService == Service.HuggingFace:\n",
    "    from semantic_kernel.connectors.ai.hugging_face import HuggingFaceTextCompletion"
   ]
  },
  {
   "attachments": {},
   "cell_type": "markdown",
   "id": "d8ddffc1",
   "metadata": {},
   "source": [
    "First, we will set up the text and chat services we will be submitting prompts to.\n"
   ]
  },
  {
   "cell_type": "code",
   "execution_count": null,
   "id": "8f8dcbc6",
   "metadata": {},
   "outputs": [],
   "source": [
    "kernel = sk.Kernel()\n",
    "\n",
    "# Configure Azure LLM service\n",
    "if selectedService == Service.AzureOpenAI:\n",
    "    deployment, api_key, endpoint = sk.azure_openai_settings_from_dot_env()\n",
    "    azure_text_service = AzureTextCompletion(\n",
    "        service_id=\"aoai_text\", deployment_name=\"gpt-35-turbo-instruct\", endpoint=endpoint, api_key=api_key\n",
    "    )  # set the deployment name to the value of your text model (e.g. gpt-35-turbo-instruct or text-davinci-003)\n",
    "    azure_chat_service = AzureChatCompletion(\n",
    "        service_id=\"aoai_chat\", deployment_name=\"gpt-35-turbo\", endpoint=endpoint, api_key=api_key\n",
    "    )  # set the deployment name to the value of your chat model\n",
    "\n",
    "# Configure OpenAI service\n",
    "if selectedService == Service.OpenAI:\n",
    "    api_key, org_id = sk.openai_settings_from_dot_env()\n",
    "    oai_text_service = OpenAITextCompletion(\n",
    "        service_id=\"oai_text\", ai_model_id=\"gpt-3.5-turbo-instruct\", api_key=api_key, org_id=org_id\n",
    "    )\n",
    "    oai_chat_service = OpenAIChatCompletion(\n",
    "        service_id=\"oai_chat\", ai_model_id=\"gpt-3.5-turbo\", api_key=api_key, org_id=org_id\n",
    "    )\n",
    "\n",
    "# Configure Hugging Face service\n",
    "if selectedService == Service.HuggingFace:\n",
    "    hf_text_service = HuggingFaceTextCompletion(service_id=\"hf_text\", ai_model_id=\"distilgpt2\", task=\"text-generation\")"
   ]
  },
  {
   "attachments": {},
   "cell_type": "markdown",
   "id": "50561d82",
   "metadata": {},
   "source": [
    "Next, we'll set up the completion request settings for text completion services.\n"
   ]
  },
  {
   "cell_type": "code",
   "execution_count": null,
   "id": "628c843e",
   "metadata": {},
   "outputs": [],
   "source": [
    "oai_text_prompt_execution_settings = OpenAITextPromptExecutionSettings(\n",
    "    service=\"oai_text\",\n",
    "    extension_data={\n",
    "        \"max_tokens\": 80,\n",
    "        \"temperature\": 0.7,\n",
    "        \"top_p\": 1,\n",
    "        \"frequency_penalty\": 0.5,\n",
    "        \"presence_penalty\": 0.5,\n",
    "        \"number_of_responses\": 3,\n",
    "    },\n",
    ")"
   ]
  },
  {
   "attachments": {},
   "cell_type": "markdown",
   "id": "857a9c89",
   "metadata": {},
   "source": [
    "## Multiple Open AI Text Completions\n"
   ]
  },
  {
   "cell_type": "code",
   "execution_count": null,
   "id": "e2979db8",
   "metadata": {},
   "outputs": [],
   "source": [
    "if selectedService == Service.OpenAI:\n",
    "    chat = ChatHistory()\n",
    "    chat.add_user_message(\"What is the purpose of a rubber duck?\")\n",
    "    results = await oai_text_service.complete(chat_history=chat, settings=oai_text_prompt_execution_settings)\n",
    "    i = 1\n",
    "    for result in results:\n",
    "        print(f\"Result {i}: {result}\")\n",
    "        i += 1"
   ]
  },
  {
   "attachments": {},
   "cell_type": "markdown",
   "id": "4288d09f",
   "metadata": {},
   "source": [
    "## Multiple Azure Open AI Text Completions\n"
   ]
  },
  {
   "cell_type": "code",
   "execution_count": null,
   "id": "5319f14d",
   "metadata": {},
   "outputs": [],
   "source": [
    "if selectedService == Service.AzureOpenAI:\n",
    "    chat = ChatHistory()\n",
    "    chat.add_user_message(\"provide me a list of possible meanings for the acronym 'ORLD'\")\n",
    "    results = await azure_text_service.complete(chat_history=chat, settings=oai_text_prompt_execution_settings)\n",
    "    i = 1\n",
    "    for result in results:\n",
    "        print(f\"Result {i}: {result}\")\n",
    "        i += 1"
   ]
  },
  {
   "attachments": {},
   "cell_type": "markdown",
   "id": "eb548f9c",
   "metadata": {},
   "source": [
    "## Multiple Hugging Face Text Completions\n"
   ]
  },
  {
   "cell_type": "code",
   "execution_count": null,
   "id": "4a148709",
   "metadata": {},
   "outputs": [],
   "source": [
    "if selectedService == Service.HuggingFace:\n",
    "    from semantic_kernel.connectors.ai.hugging_face.hf_prompt_execution_settings import (\n",
    "        HuggingFacePromptExecutionSettings,\n",
    "    )\n",
    "\n",
    "    hf_prompt_execution_settings = HuggingFacePromptExecutionSettings(\n",
    "        service_id=\"hf_text\", extension_data={\"max_new_tokens\": 80, \"temperature\": 0.7, \"top_p\": 1}\n",
    "    )"
   ]
  },
  {
   "cell_type": "code",
   "execution_count": null,
   "id": "9525e4f3",
   "metadata": {},
   "outputs": [],
   "source": [
    "if selectedService == Service.HuggingFace:\n",
    "    prompt = \"The purpose of a rubber duck is\"\n",
    "    chat = ChatHistory()\n",
    "    chat.add_user_message(prompt)\n",
    "    results = await hf_text_service.complete(chat_history=chat, prompt_execution_settings=hf_prompt_execution_settings)\n",
    "    print(\"\".join(results))"
   ]
  },
  {
   "attachments": {},
   "cell_type": "markdown",
   "id": "da632e12",
   "metadata": {},
   "source": [
    "Here, we're setting up the settings for Chat completions.\n"
   ]
  },
  {
   "cell_type": "code",
   "execution_count": null,
   "id": "e5f11e46",
   "metadata": {},
   "outputs": [],
   "source": [
    "oai_chat_prompt_execution_settings = OpenAIChatPromptExecutionSettings(\n",
    "    service_id=\"oai_chat\",\n",
    "    max_tokens=80,\n",
    "    temperature=0.7,\n",
    "    top_p=1,\n",
    "    frequency_penalty=0.5,\n",
    "    presence_penalty=0.5,\n",
    "    number_of_responses=3,\n",
    ")"
   ]
  },
  {
   "attachments": {},
   "cell_type": "markdown",
   "id": "d6bf238e",
   "metadata": {},
   "source": [
    "## Multiple OpenAI Chat Completions\n"
   ]
  },
  {
   "cell_type": "code",
   "execution_count": null,
   "id": "dabc6a4c",
   "metadata": {},
   "outputs": [],
   "source": [
    "if selectedService == Service.OpenAI:\n",
    "    chat = ChatHistory()\n",
    "    chat.add_user_message(\n",
    "        \"It's a beautiful day outside, birds are singing, flowers are blooming. On days like these, kids like you...\"\n",
    "    )\n",
    "    results = await oai_chat_service.complete_chat(chat_history=chat, settings=oai_chat_prompt_execution_settings)\n",
    "    i = 0\n",
    "    for result in results:\n",
    "        print(f\"Result {i+1}: {str(result)}\")\n",
    "        i += 1"
   ]
  },
  {
   "attachments": {},
   "cell_type": "markdown",
   "id": "cdb8f740",
   "metadata": {},
   "source": [
    "## Multiple Azure OpenAI Chat Completions\n"
   ]
  },
  {
   "cell_type": "code",
   "execution_count": null,
   "id": "66ba4767",
   "metadata": {},
   "outputs": [],
   "source": [
    "az_oai_prompt_execution_settings = AzureChatPromptExecutionSettings(\n",
    "    service_id=\"aoai_chat\",\n",
    "    max_tokens=80,\n",
    "    temperature=0.7,\n",
    "    top_p=1,\n",
    "    frequency_penalty=0.5,\n",
    "    presence_penalty=0.5,\n",
    "    number_of_responses=3,\n",
    ")"
   ]
  },
  {
   "cell_type": "code",
   "execution_count": null,
   "id": "b74a64a9",
   "metadata": {},
   "outputs": [],
   "source": [
    "if selectedService == Service.AzureOpenAI:\n",
    "    content = \"Tomorow is going to be a great day, I can feel it. I'm going to wake up early, go for a run, and then...\"\n",
    "    chat = ChatHistory()\n",
    "    chat.add_user_message(content)\n",
    "    results = await azure_chat_service.complete_chat(chat_history=chat, settings=az_oai_prompt_execution_settings)\n",
    "    i = 0\n",
    "    for result in results:\n",
    "        print(f\"Result {i+1}: {str(result)}\")\n",
    "        i += 1"
   ]
  },
  {
   "attachments": {},
   "cell_type": "markdown",
   "id": "98c8191d",
   "metadata": {},
   "source": [
    "## Streaming Multiple Results\n",
    "\n",
    "Here is an example pattern if you want to stream your multiple results. Note that this is not supported for Hugging Face text completions at this time.\n"
   ]
  },
  {
   "cell_type": "code",
   "execution_count": null,
   "id": "26a37702",
   "metadata": {},
   "outputs": [],
   "source": [
    "if selectedService == Service.OpenAI:\n",
    "    import os\n",
    "    from IPython.display import clear_output\n",
    "    import time\n",
    "\n",
    "    # Determine the clear command based on OS\n",
    "    clear_command = \"cls\" if os.name == \"nt\" else \"clear\"\n",
    "\n",
    "    chat = ChatHistory()\n",
    "    chat.add_user_message(\"what is the purpose of a rubber duck?\")\n",
    "\n",
    "    stream = oai_text_service.complete_stream(chat_history=chat, settings=oai_text_prompt_execution_settings)\n",
    "    number_of_responses = oai_text_prompt_execution_settings.number_of_responses\n",
    "    texts = [\"\"] * number_of_responses\n",
    "\n",
    "    last_clear_time = time.time()\n",
    "    clear_interval = 0.5  # seconds\n",
    "\n",
    "    # Note: there are some quirks with displaying the output, which sometimes flashes and disappears.\n",
    "    # This could be influenced by a few factors specific to Jupyter notebooks and asynchronous processing.\n",
    "    # The following code attempts to buffer the results to avoid the output flashing on/off the screen.\n",
    "\n",
    "    async for results in stream:\n",
    "        current_time = time.time()\n",
    "\n",
    "        # Update texts with new results\n",
    "        for idx, result in enumerate(results):\n",
    "            if idx < number_of_responses:\n",
    "                texts[idx] += str(result)\n",
    "\n",
    "        # Clear and display output at intervals\n",
    "        if current_time - last_clear_time > clear_interval:\n",
    "            clear_output(wait=True)\n",
    "            for idx, text in enumerate(texts):\n",
    "                print(f\"Result {idx + 1}: {text}\")\n",
    "            last_clear_time = current_time\n",
    "\n",
    "    print(\"----------------------------------------\")"
   ]
  }
 ],
 "metadata": {
  "kernelspec": {
   "display_name": "Python 3 (ipykernel)",
   "language": "python",
   "name": "python3"
  },
>>>>>>> f40c1f20
  "language_info": {
   "codemirror_mode": {
    "name": "ipython",
    "version": 3
   },
   "file_extension": ".py",
   "mimetype": "text/x-python",
   "name": "python",
   "nbconvert_exporter": "python",
   "pygments_lexer": "ipython3",
<<<<<<< HEAD
   "version": "3.10.13"
=======
   "version": "3.10.12"
>>>>>>> f40c1f20
  }
 },
 "nbformat": 4,
 "nbformat_minor": 5
}<|MERGE_RESOLUTION|>--- conflicted
+++ resolved
@@ -4,7 +4,6 @@
    "attachments": {},
    "cell_type": "markdown",
    "id": "68e1c158",
-<<<<<<< HEAD
    "metadata": {
     "editable": true,
     "slideshow": {
@@ -484,7 +483,6 @@
    "language": "python",
    "name": "python3"
   },
-=======
    "metadata": {},
    "source": [
     "# Multiple Results\n"
@@ -880,7 +878,6 @@
    "language": "python",
    "name": "python3"
   },
->>>>>>> f40c1f20
   "language_info": {
    "codemirror_mode": {
     "name": "ipython",
@@ -891,11 +888,8 @@
    "name": "python",
    "nbconvert_exporter": "python",
    "pygments_lexer": "ipython3",
-<<<<<<< HEAD
    "version": "3.10.13"
-=======
    "version": "3.10.12"
->>>>>>> f40c1f20
   }
  },
  "nbformat": 4,
