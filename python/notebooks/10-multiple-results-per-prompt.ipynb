--- conflicted
+++ resolved
@@ -11,7 +11,6 @@
     },
     "tags": []
    },
-<<<<<<< HEAD
    "source": [
     "# Multiple Results\n"
    ]
@@ -485,8 +484,6 @@
    "name": "python3"
   },
    "metadata": {},
-=======
->>>>>>> 3b9479e2
    "source": [
     "# Multiple Results\n"
    ]
@@ -971,10 +968,7 @@
    "nbconvert_exporter": "python",
    "pygments_lexer": "ipython3",
    "version": "3.10.13"
-<<<<<<< HEAD
    "version": "3.10.12"
-=======
->>>>>>> 3b9479e2
   }
  },
  "nbformat": 4,
