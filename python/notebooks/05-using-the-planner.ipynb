{
 "cells": [
  {
   "cell_type": "markdown",
   "id": "99a80181",
   "metadata": {},
   "source": [
    "# Introduction to the Planner\n",
    "\n",
    "The Planner is one of the fundamental concepts of the Semantic Kernel.\n",
    "\n",
    "It makes use of the collection of native and semantic functions that have been registered to the kernel and using AI, will formulate a plan to execute the given ask.\n",
    "\n",
    "From our own testing, planner works best with more powerful models like `gpt4` but sometimes you might get working plans with cheaper models like `gpt-35-turbo`. We encourage you to implement your own versions of the planner and use different models that fit your user needs.\n",
    "\n",
    "Read more about planner [here](https://aka.ms/sk/concepts/planner)\n"
   ]
  },
  {
   "cell_type": "code",
   "execution_count": 1,
   "id": "07eb35d2",
   "metadata": {},
   "outputs": [
    {
     "name": "stdout",
     "output_type": "stream",
     "text": [
      "Requirement already satisfied: semantic-kernel==0.9.1b1 in /usr/local/python/3.10.13/lib/python3.10/site-packages (0.9.1b1)\n",
      "Requirement already satisfied: aiofiles<24.0.0,>=23.1.0 in /usr/local/python/3.10.13/lib/python3.10/site-packages (from semantic-kernel==0.9.1b1) (23.2.1)\n",
      "Requirement already satisfied: aiohttp<4.0,>=3.8 in /usr/local/python/3.10.13/lib/python3.10/site-packages (from semantic-kernel==0.9.1b1) (3.9.5)\n",
      "Requirement already satisfied: defusedxml<0.8.0,>=0.7.1 in /home/codespace/.local/lib/python3.10/site-packages (from semantic-kernel==0.9.1b1) (0.7.1)\n",
      "Requirement already satisfied: motor<4.0.0,>=3.3.2 in /usr/local/python/3.10.13/lib/python3.10/site-packages (from semantic-kernel==0.9.1b1) (3.4.0)\n",
      "Requirement already satisfied: numpy<2.0.0,>=1.24.2 in /home/codespace/.local/lib/python3.10/site-packages (from semantic-kernel==0.9.1b1) (1.26.4)\n",
      "Requirement already satisfied: openai>=1.0 in /usr/local/python/3.10.13/lib/python3.10/site-packages (from semantic-kernel==0.9.1b1) (1.33.0)\n",
      "Requirement already satisfied: openapi_core<0.19.0,>=0.18.0 in /usr/local/python/3.10.13/lib/python3.10/site-packages (from semantic-kernel==0.9.1b1) (0.18.2)\n",
      "Requirement already satisfied: prance<24.0.0.0,>=23.6.21.0 in /usr/local/python/3.10.13/lib/python3.10/site-packages (from semantic-kernel==0.9.1b1) (23.6.21.0)\n",
      "Requirement already satisfied: pydantic>2 in /usr/local/python/3.10.13/lib/python3.10/site-packages (from semantic-kernel==0.9.1b1) (2.7.3)\n",
      "Requirement already satisfied: python-dotenv==1.0.1 in /usr/local/python/3.10.13/lib/python3.10/site-packages (from semantic-kernel==0.9.1b1) (1.0.1)\n",
      "Requirement already satisfied: regex<2024.0.0,>=2023.6.3 in /usr/local/python/3.10.13/lib/python3.10/site-packages (from semantic-kernel==0.9.1b1) (2023.12.25)\n",
      "Requirement already satisfied: aiosignal>=1.1.2 in /usr/local/python/3.10.13/lib/python3.10/site-packages (from aiohttp<4.0,>=3.8->semantic-kernel==0.9.1b1) (1.3.1)\n",
      "Requirement already satisfied: attrs>=17.3.0 in /home/codespace/.local/lib/python3.10/site-packages (from aiohttp<4.0,>=3.8->semantic-kernel==0.9.1b1) (23.2.0)\n",
      "Requirement already satisfied: frozenlist>=1.1.1 in /usr/local/python/3.10.13/lib/python3.10/site-packages (from aiohttp<4.0,>=3.8->semantic-kernel==0.9.1b1) (1.4.1)\n",
      "Requirement already satisfied: multidict<7.0,>=4.5 in /usr/local/python/3.10.13/lib/python3.10/site-packages (from aiohttp<4.0,>=3.8->semantic-kernel==0.9.1b1) (6.0.5)\n",
      "Requirement already satisfied: yarl<2.0,>=1.0 in /usr/local/python/3.10.13/lib/python3.10/site-packages (from aiohttp<4.0,>=3.8->semantic-kernel==0.9.1b1) (1.9.4)\n",
      "Requirement already satisfied: async-timeout<5.0,>=4.0 in /usr/local/python/3.10.13/lib/python3.10/site-packages (from aiohttp<4.0,>=3.8->semantic-kernel==0.9.1b1) (4.0.3)\n",
      "Requirement already satisfied: pymongo<5,>=4.5 in /usr/local/python/3.10.13/lib/python3.10/site-packages (from motor<4.0.0,>=3.3.2->semantic-kernel==0.9.1b1) (4.7.2)\n",
      "Requirement already satisfied: anyio<5,>=3.5.0 in /home/codespace/.local/lib/python3.10/site-packages (from openai>=1.0->semantic-kernel==0.9.1b1) (4.3.0)\n",
      "Requirement already satisfied: distro<2,>=1.7.0 in /usr/local/python/3.10.13/lib/python3.10/site-packages (from openai>=1.0->semantic-kernel==0.9.1b1) (1.9.0)\n",
      "Requirement already satisfied: httpx<1,>=0.23.0 in /home/codespace/.local/lib/python3.10/site-packages (from openai>=1.0->semantic-kernel==0.9.1b1) (0.27.0)\n",
      "Requirement already satisfied: sniffio in /home/codespace/.local/lib/python3.10/site-packages (from openai>=1.0->semantic-kernel==0.9.1b1) (1.3.1)\n",
      "Requirement already satisfied: tqdm>4 in /usr/local/python/3.10.13/lib/python3.10/site-packages (from openai>=1.0->semantic-kernel==0.9.1b1) (4.66.4)\n",
      "Requirement already satisfied: typing-extensions<5,>=4.7 in /home/codespace/.local/lib/python3.10/site-packages (from openai>=1.0->semantic-kernel==0.9.1b1) (4.10.0)\n",
      "Requirement already satisfied: asgiref<4.0.0,>=3.6.0 in /usr/local/python/3.10.13/lib/python3.10/site-packages (from openapi_core<0.19.0,>=0.18.0->semantic-kernel==0.9.1b1) (3.8.1)\n",
      "Requirement already satisfied: isodate in /usr/local/python/3.10.13/lib/python3.10/site-packages (from openapi_core<0.19.0,>=0.18.0->semantic-kernel==0.9.1b1) (0.6.1)\n",
      "Requirement already satisfied: jsonschema<5.0.0,>=4.18.0 in /home/codespace/.local/lib/python3.10/site-packages (from openapi_core<0.19.0,>=0.18.0->semantic-kernel==0.9.1b1) (4.21.1)\n",
      "Requirement already satisfied: jsonschema-spec<0.3.0,>=0.2.3 in /usr/local/python/3.10.13/lib/python3.10/site-packages (from openapi_core<0.19.0,>=0.18.0->semantic-kernel==0.9.1b1) (0.2.4)\n",
      "Requirement already satisfied: more-itertools in /usr/local/python/3.10.13/lib/python3.10/site-packages (from openapi_core<0.19.0,>=0.18.0->semantic-kernel==0.9.1b1) (10.2.0)\n",
      "Requirement already satisfied: openapi-schema-validator<0.7.0,>=0.6.0 in /usr/local/python/3.10.13/lib/python3.10/site-packages (from openapi_core<0.19.0,>=0.18.0->semantic-kernel==0.9.1b1) (0.6.2)\n",
      "Requirement already satisfied: openapi-spec-validator<0.8.0,>=0.7.1 in /usr/local/python/3.10.13/lib/python3.10/site-packages (from openapi_core<0.19.0,>=0.18.0->semantic-kernel==0.9.1b1) (0.7.1)\n",
      "Requirement already satisfied: parse in /usr/local/python/3.10.13/lib/python3.10/site-packages (from openapi_core<0.19.0,>=0.18.0->semantic-kernel==0.9.1b1) (1.20.1)\n",
      "Requirement already satisfied: werkzeug in /usr/local/python/3.10.13/lib/python3.10/site-packages (from openapi_core<0.19.0,>=0.18.0->semantic-kernel==0.9.1b1) (3.0.3)\n",
      "Requirement already satisfied: chardet>=3.0 in /usr/local/python/3.10.13/lib/python3.10/site-packages (from prance<24.0.0.0,>=23.6.21.0->semantic-kernel==0.9.1b1) (5.2.0)\n",
      "Requirement already satisfied: ruamel.yaml>=0.17.10 in /usr/local/python/3.10.13/lib/python3.10/site-packages (from prance<24.0.0.0,>=23.6.21.0->semantic-kernel==0.9.1b1) (0.18.6)\n",
      "Requirement already satisfied: requests>=2.25 in /home/codespace/.local/lib/python3.10/site-packages (from prance<24.0.0.0,>=23.6.21.0->semantic-kernel==0.9.1b1) (2.31.0)\n",
      "Requirement already satisfied: six~=1.15 in /home/codespace/.local/lib/python3.10/site-packages (from prance<24.0.0.0,>=23.6.21.0->semantic-kernel==0.9.1b1) (1.16.0)\n",
      "Requirement already satisfied: packaging>=21.3 in /home/codespace/.local/lib/python3.10/site-packages (from prance<24.0.0.0,>=23.6.21.0->semantic-kernel==0.9.1b1) (23.2)\n",
      "Requirement already satisfied: annotated-types>=0.4.0 in /usr/local/python/3.10.13/lib/python3.10/site-packages (from pydantic>2->semantic-kernel==0.9.1b1) (0.7.0)\n",
      "Requirement already satisfied: pydantic-core==2.18.4 in /usr/local/python/3.10.13/lib/python3.10/site-packages (from pydantic>2->semantic-kernel==0.9.1b1) (2.18.4)\n",
      "Requirement already satisfied: idna>=2.8 in /home/codespace/.local/lib/python3.10/site-packages (from anyio<5,>=3.5.0->openai>=1.0->semantic-kernel==0.9.1b1) (3.6)\n",
      "Requirement already satisfied: exceptiongroup>=1.0.2 in /home/codespace/.local/lib/python3.10/site-packages (from anyio<5,>=3.5.0->openai>=1.0->semantic-kernel==0.9.1b1) (1.2.0)\n",
      "Requirement already satisfied: certifi in /home/codespace/.local/lib/python3.10/site-packages (from httpx<1,>=0.23.0->openai>=1.0->semantic-kernel==0.9.1b1) (2024.2.2)\n",
      "Requirement already satisfied: httpcore==1.* in /home/codespace/.local/lib/python3.10/site-packages (from httpx<1,>=0.23.0->openai>=1.0->semantic-kernel==0.9.1b1) (1.0.4)\n",
      "Requirement already satisfied: h11<0.15,>=0.13 in /home/codespace/.local/lib/python3.10/site-packages (from httpcore==1.*->httpx<1,>=0.23.0->openai>=1.0->semantic-kernel==0.9.1b1) (0.14.0)\n",
      "Requirement already satisfied: jsonschema-specifications>=2023.03.6 in /usr/local/python/3.10.13/lib/python3.10/site-packages (from jsonschema<5.0.0,>=4.18.0->openapi_core<0.19.0,>=0.18.0->semantic-kernel==0.9.1b1) (2023.7.1)\n",
      "Requirement already satisfied: referencing>=0.28.4 in /usr/local/python/3.10.13/lib/python3.10/site-packages (from jsonschema<5.0.0,>=4.18.0->openapi_core<0.19.0,>=0.18.0->semantic-kernel==0.9.1b1) (0.30.2)\n",
      "Requirement already satisfied: rpds-py>=0.7.1 in /home/codespace/.local/lib/python3.10/site-packages (from jsonschema<5.0.0,>=4.18.0->openapi_core<0.19.0,>=0.18.0->semantic-kernel==0.9.1b1) (0.18.0)\n",
      "Requirement already satisfied: PyYAML>=5.1 in /home/codespace/.local/lib/python3.10/site-packages (from jsonschema-spec<0.3.0,>=0.2.3->openapi_core<0.19.0,>=0.18.0->semantic-kernel==0.9.1b1) (6.0.1)\n",
      "Requirement already satisfied: pathable<0.5.0,>=0.4.1 in /usr/local/python/3.10.13/lib/python3.10/site-packages (from jsonschema-spec<0.3.0,>=0.2.3->openapi_core<0.19.0,>=0.18.0->semantic-kernel==0.9.1b1) (0.4.3)\n",
      "Requirement already satisfied: rfc3339-validator in /home/codespace/.local/lib/python3.10/site-packages (from openapi-schema-validator<0.7.0,>=0.6.0->openapi_core<0.19.0,>=0.18.0->semantic-kernel==0.9.1b1) (0.1.4)\n",
      "Requirement already satisfied: jsonschema-path<0.4.0,>=0.3.1 in /usr/local/python/3.10.13/lib/python3.10/site-packages (from openapi-spec-validator<0.8.0,>=0.7.1->openapi_core<0.19.0,>=0.18.0->semantic-kernel==0.9.1b1) (0.3.2)\n",
      "Requirement already satisfied: lazy-object-proxy<2.0.0,>=1.7.1 in /usr/local/python/3.10.13/lib/python3.10/site-packages (from openapi-spec-validator<0.8.0,>=0.7.1->openapi_core<0.19.0,>=0.18.0->semantic-kernel==0.9.1b1) (1.10.0)\n",
      "Requirement already satisfied: dnspython<3.0.0,>=1.16.0 in /usr/local/python/3.10.13/lib/python3.10/site-packages (from pymongo<5,>=4.5->motor<4.0.0,>=3.3.2->semantic-kernel==0.9.1b1) (2.6.1)\n",
      "Requirement already satisfied: charset-normalizer<4,>=2 in /home/codespace/.local/lib/python3.10/site-packages (from requests>=2.25->prance<24.0.0.0,>=23.6.21.0->semantic-kernel==0.9.1b1) (3.3.2)\n",
      "Requirement already satisfied: urllib3<3,>=1.21.1 in /usr/local/python/3.10.13/lib/python3.10/site-packages (from requests>=2.25->prance<24.0.0.0,>=23.6.21.0->semantic-kernel==0.9.1b1) (2.0.7)\n",
      "Requirement already satisfied: ruamel.yaml.clib>=0.2.7 in /usr/local/python/3.10.13/lib/python3.10/site-packages (from ruamel.yaml>=0.17.10->prance<24.0.0.0,>=23.6.21.0->semantic-kernel==0.9.1b1) (0.2.8)\n",
      "Requirement already satisfied: MarkupSafe>=2.1.1 in /home/codespace/.local/lib/python3.10/site-packages (from werkzeug->openapi_core<0.19.0,>=0.18.0->semantic-kernel==0.9.1b1) (2.1.5)\n"
     ]
    }
   ],
   "source": [
    "!python -m pip install semantic-kernel==0.9.1b1"
   ]
  },
  {
   "cell_type": "code",
   "execution_count": 2,
   "id": "7d548e40",
   "metadata": {},
   "outputs": [],
   "source": [
    "from services import Service\n",
    "\n",
    "# Select a service to use for this notebook (available services: OpenAI, AzureOpenAI, HuggingFace)\n",
    "selectedService = Service.OpenAI"
   ]
  },
  {
   "cell_type": "code",
   "execution_count": 3,
   "id": "3852961c",
   "metadata": {},
   "outputs": [],
   "source": [
    "from semantic_kernel.prompt_template.input_variable import InputVariable\n",
    "from semantic_kernel.contents.chat_history import ChatHistory\n",
    "from semantic_kernel.functions.kernel_arguments import KernelArguments"
   ]
  },
  {
   "cell_type": "code",
<<<<<<< HEAD
   "execution_count": 4,
=======
   "execution_count": null,
   "id": "7d548e40",
   "metadata": {},
   "outputs": [],
   "source": [
    "from services import Service\n",
    "\n",
    "# Select a service to use for this notebook (available services: OpenAI, AzureOpenAI, HuggingFace)\n",
    "selectedService = Service.OpenAI"
   ]
  },
  {
   "cell_type": "code",
   "execution_count": null,
   "id": "3852961c",
   "metadata": {},
   "outputs": [],
   "source": [
    "from semantic_kernel.prompt_template.input_variable import InputVariable\n",
    "from semantic_kernel.models.ai.chat_completion.chat_history import ChatHistory\n",
    "from semantic_kernel.functions.kernel_arguments import KernelArguments"
   ]
  },
  {
   "cell_type": "code",
   "execution_count": null,
>>>>>>> f40c1f20
   "id": "11e59885",
   "metadata": {},
   "outputs": [
    {
     "ename": "AssertionError",
     "evalue": "OpenAI API key not found in .env file",
     "output_type": "error",
     "traceback": [
      "\u001b[0;31m---------------------------------------------------------------------------\u001b[0m",
      "\u001b[0;31mAssertionError\u001b[0m                            Traceback (most recent call last)",
      "Cell \u001b[0;32mIn[4], line 10\u001b[0m\n\u001b[1;32m      7\u001b[0m \u001b[38;5;28;01mif\u001b[39;00m selectedService \u001b[38;5;241m==\u001b[39m Service\u001b[38;5;241m.\u001b[39mOpenAI:\n\u001b[1;32m      8\u001b[0m     \u001b[38;5;28;01mfrom\u001b[39;00m \u001b[38;5;21;01msemantic_kernel\u001b[39;00m\u001b[38;5;21;01m.\u001b[39;00m\u001b[38;5;21;01mconnectors\u001b[39;00m\u001b[38;5;21;01m.\u001b[39;00m\u001b[38;5;21;01mai\u001b[39;00m\u001b[38;5;21;01m.\u001b[39;00m\u001b[38;5;21;01mopen_ai\u001b[39;00m \u001b[38;5;28;01mimport\u001b[39;00m OpenAIChatCompletion\n\u001b[0;32m---> 10\u001b[0m     api_key, org_id \u001b[38;5;241m=\u001b[39m \u001b[43msk\u001b[49m\u001b[38;5;241;43m.\u001b[39;49m\u001b[43mopenai_settings_from_dot_env\u001b[49m\u001b[43m(\u001b[49m\u001b[43m)\u001b[49m\n\u001b[1;32m     11\u001b[0m     service_id \u001b[38;5;241m=\u001b[39m \u001b[38;5;124m\"\u001b[39m\u001b[38;5;124mdefault\u001b[39m\u001b[38;5;124m\"\u001b[39m\n\u001b[1;32m     12\u001b[0m     kernel\u001b[38;5;241m.\u001b[39madd_service(\n\u001b[1;32m     13\u001b[0m         OpenAIChatCompletion(service_id\u001b[38;5;241m=\u001b[39mservice_id, ai_model_id\u001b[38;5;241m=\u001b[39m\u001b[38;5;124m\"\u001b[39m\u001b[38;5;124mgpt-3.5-turbo-1106\u001b[39m\u001b[38;5;124m\"\u001b[39m, api_key\u001b[38;5;241m=\u001b[39mapi_key, org_id\u001b[38;5;241m=\u001b[39morg_id),\n\u001b[1;32m     14\u001b[0m     )\n",
      "File \u001b[0;32m/usr/local/python/3.10.13/lib/python3.10/site-packages/semantic_kernel/utils/settings.py:20\u001b[0m, in \u001b[0;36mopenai_settings_from_dot_env\u001b[0;34m()\u001b[0m\n\u001b[1;32m     17\u001b[0m api_key \u001b[38;5;241m=\u001b[39m config\u001b[38;5;241m.\u001b[39mget(\u001b[38;5;124m\"\u001b[39m\u001b[38;5;124mOPENAI_API_KEY\u001b[39m\u001b[38;5;124m\"\u001b[39m, \u001b[38;5;28;01mNone\u001b[39;00m)\n\u001b[1;32m     18\u001b[0m org_id \u001b[38;5;241m=\u001b[39m config\u001b[38;5;241m.\u001b[39mget(\u001b[38;5;124m\"\u001b[39m\u001b[38;5;124mOPENAI_ORG_ID\u001b[39m\u001b[38;5;124m\"\u001b[39m, \u001b[38;5;28;01mNone\u001b[39;00m)\n\u001b[0;32m---> 20\u001b[0m \u001b[38;5;28;01massert\u001b[39;00m api_key, \u001b[38;5;124m\"\u001b[39m\u001b[38;5;124mOpenAI API key not found in .env file\u001b[39m\u001b[38;5;124m\"\u001b[39m\n\u001b[1;32m     22\u001b[0m \u001b[38;5;66;03m# It's okay if the org ID is not found (not required)\u001b[39;00m\n\u001b[1;32m     23\u001b[0m \u001b[38;5;28;01mreturn\u001b[39;00m api_key, org_id\n",
      "\u001b[0;31mAssertionError\u001b[0m: OpenAI API key not found in .env file"
     ]
    }
   ],
   "source": [
    "import semantic_kernel as sk\n",
    "import semantic_kernel.connectors.ai.open_ai as sk_oai\n",
    "\n",
    "kernel = sk.Kernel()\n",
    "\n",
    "service_id = None\n",
    "if selectedService == Service.OpenAI:\n",
    "    from semantic_kernel.connectors.ai.open_ai import OpenAIChatCompletion\n",
    "\n",
    "    api_key, org_id = sk.openai_settings_from_dot_env()\n",
<<<<<<< HEAD
    "    service_id = \"default\"\n",
=======
    "    service_id = \"oai_chat_gpt\"\n",
>>>>>>> f40c1f20
    "    kernel.add_service(\n",
    "        OpenAIChatCompletion(service_id=service_id, ai_model_id=\"gpt-3.5-turbo-1106\", api_key=api_key, org_id=org_id),\n",
    "    )\n",
    "elif selectedService == Service.AzureOpenAI:\n",
    "    from semantic_kernel.connectors.ai.open_ai import AzureChatCompletion\n",
    "\n",
    "    deployment, api_key, endpoint = sk.azure_openai_settings_from_dot_env()\n",
<<<<<<< HEAD
    "    service_id = \"default\"\n",
=======
    "    service_id = \"aoai_chat_completion\"\n",
>>>>>>> f40c1f20
    "    kernel.add_service(\n",
    "        AzureChatCompletion(service_id=service_id, deployment_name=deployment, endpoint=endpoint, api_key=api_key),\n",
    "    )"
   ]
  },
  {
   "cell_type": "markdown",
   "id": "4ff28070",
   "metadata": {},
   "source": [
    "## It all begins with an ask\n"
   ]
  },
  {
   "cell_type": "code",
   "execution_count": null,
   "id": "93bc6103",
   "metadata": {},
   "outputs": [],
   "source": [
    "ask = \"\"\"\n",
    "Tomorrow is Valentine's day. I need to come up with a few date ideas. She speaks French so write it in French.\n",
    "Convert the text to uppercase\"\"\""
   ]
  },
  {
   "cell_type": "markdown",
   "id": "a5d86739",
   "metadata": {},
   "source": [
    "### Providing plugins to the planner\n",
    "\n",
    "The planner needs to know what plugins are available to it. Here we'll give it access to the `SummarizePlugin` and `WriterPlugin` we have defined on disk. This will include many semantic functions, of which the planner will intelligently choose a subset.\n",
    "\n",
    "You can also include native functions as well. Here we'll add the TextPlugin.\n"
   ]
  },
  {
   "cell_type": "code",
   "execution_count": null,
   "id": "ca0e7604",
   "metadata": {},
   "outputs": [],
   "source": [
    "from semantic_kernel.core_plugins.text_plugin import TextPlugin\n",
    "\n",
    "plugins_directory = \"../../samples/plugins/\"\n",
<<<<<<< HEAD
    "summarize_plugin = kernel.import_plugin_from_prompt_directory(plugins_directory, \"SummarizePlugin\")\n",
    "writer_plugin = kernel.import_plugin_from_prompt_directory(plugins_directory, \"WriterPlugin\")\n",
    "text_plugin = kernel.import_plugin_from_object(TextPlugin(), \"TextPlugin\")"
=======
    "summarize_plugin = kernel.import_plugin_from_prompt_directory(service_id, plugins_directory, \"SummarizePlugin\")\n",
    "writer_plugin = kernel.import_plugin_from_prompt_directory(service_id, plugins_directory, \"WriterPlugin\")\n",
    "text_plugin = kernel.import_plugin(TextPlugin(), \"TextPlugin\")"
>>>>>>> f40c1f20
   ]
  },
  {
   "cell_type": "markdown",
   "id": "deff5675",
   "metadata": {},
   "source": [
    "Define your ASK. What do you want the Kernel to do?\n"
   ]
  },
  {
   "cell_type": "markdown",
   "id": "eee6fe7b",
   "metadata": {},
   "source": [
    "# Basic Planner\n"
   ]
  },
  {
   "cell_type": "markdown",
   "id": "590a22f2",
   "metadata": {},
   "source": [
    "Let's start by taking a look at a basic planner. The `BasicPlanner` produces a JSON-based plan that aims to solve the provided ask sequentially and evaluated in order.\n"
   ]
  },
  {
   "cell_type": "code",
   "execution_count": null,
   "id": "20d35ed0",
   "metadata": {},
   "outputs": [],
   "source": [
    "from semantic_kernel.planners.basic_planner import BasicPlanner\n",
    "\n",
    "planner = BasicPlanner(service_id)"
   ]
  },
  {
   "cell_type": "code",
   "execution_count": null,
   "id": "d5697c09",
   "metadata": {},
   "outputs": [],
   "source": [
    "basic_plan = await planner.create_plan(ask, kernel)"
   ]
  },
  {
   "cell_type": "code",
   "execution_count": null,
   "id": "b425ba1e",
   "metadata": {},
   "outputs": [],
   "source": [
    "print(basic_plan.generated_plan)"
   ]
  },
  {
   "cell_type": "markdown",
   "id": "0f3a48f8",
   "metadata": {},
   "source": [
    "You can see that the Planner took my ask and converted it into an JSON-based plan detailing how the AI would go about solving this task, making use of the plugins that the Kernel has available to it.\n",
    "\n",
    "As you can see in the above plan, the AI has determined which functions to call in order to fulfill the user ask. The output of each step of the plan becomes the input to the next function.\n"
   ]
  },
  {
   "cell_type": "markdown",
   "id": "cd4df0c2",
   "metadata": {},
   "source": [
    "Let's also define an inline plugin and have it be available to the Planner. Be sure to give it a function name and plugin name.\n"
   ]
  },
  {
   "cell_type": "code",
   "execution_count": null,
   "id": "54422ba6",
   "metadata": {},
   "outputs": [],
   "source": [
    "prompt = \"\"\"\n",
    "{{$input}}\n",
    "\n",
    "Rewrite the above in the style of Shakespeare.\n",
    "\"\"\"\n",
    "\n",
    "exec_settings = sk_oai.OpenAIChatPromptExecutionSettings(\n",
    "    service_id=service_id,\n",
    "    max_tokens=2000,\n",
    "    temperature=0.8,\n",
    ")\n",
    "\n",
    "prompt_template_config = sk.PromptTemplateConfig(\n",
    "    template=prompt,\n",
    "    function_name=\"shakespeare\",\n",
    "    plugin_name=\"ShakespearePlugin\",\n",
    "    name=\"planner\",\n",
    "    template_format=\"semantic-kernel\",\n",
    "    input_variables=[\n",
    "        InputVariable(name=\"input\", description=\"The user input\", is_required=True),\n",
    "    ],\n",
    "    execution_settings=exec_settings,\n",
    ")\n",
    "\n",
<<<<<<< HEAD
    "shakespeare_plugin = kernel.create_function_from_prompt(\n",
    "    function_name=\"shakespeare\",\n",
    "    plugin_name=\"ShakespearePlugin\",\n",
    "    prompt_template_config=prompt_template_config,\n",
    ")"
=======
    "shakespeare_plugin = kernel.create_function_from_prompt(prompt_template_config=prompt_template_config)"
>>>>>>> f40c1f20
   ]
  },
  {
   "cell_type": "markdown",
   "id": "5057cf9b",
   "metadata": {},
   "source": [
    "Let's update our ask using this new plugin\n"
   ]
  },
  {
   "cell_type": "code",
   "execution_count": null,
   "id": "a3161dcf",
   "metadata": {},
   "outputs": [],
   "source": [
    "ask = \"\"\"\n",
    "Tomorrow is Valentine's day. I need to come up with a few date ideas.\n",
    "She likes Shakespeare so write using his style. She speaks French so write it in French.\n",
    "Convert the text to uppercase.\"\"\"\n",
    "\n",
    "# TODO: we cannot add an updated ask to a current plan because the underlying plugins already exist\n",
    "kernel = sk.Kernel()\n",
    "service_id = None\n",
    "if selectedService == Service.OpenAI:\n",
    "    from semantic_kernel.connectors.ai.open_ai import OpenAIChatCompletion\n",
    "\n",
    "    api_key, org_id = sk.openai_settings_from_dot_env()\n",
<<<<<<< HEAD
    "    service_id = \"default\"\n",
=======
    "    service_id = \"oai_chat_gpt\"\n",
>>>>>>> f40c1f20
    "    kernel.add_service(\n",
    "        OpenAIChatCompletion(service_id=service_id, ai_model_id=\"gpt-3.5-turbo-1106\", api_key=api_key, org_id=org_id),\n",
    "    )\n",
    "elif selectedService == Service.AzureOpenAI:\n",
    "    from semantic_kernel.connectors.ai.open_ai import AzureChatCompletion\n",
    "\n",
    "    deployment, api_key, endpoint = sk.azure_openai_settings_from_dot_env()\n",
<<<<<<< HEAD
    "    service_id = \"default\"\n",
=======
    "    service_id = \"aoai_chat_completion\"\n",
>>>>>>> f40c1f20
    "    kernel.add_service(\n",
    "        AzureChatCompletion(service_id=service_id, deployment_name=deployment, endpoint=endpoint, api_key=api_key),\n",
    "    )\n",
    "\n",
    "plugins_directory = \"../../samples/plugins/\"\n",
<<<<<<< HEAD
    "summarize_plugin = kernel.import_plugin_from_prompt_directory(plugins_directory, \"SummarizePlugin\")\n",
    "writer_plugin = kernel.import_plugin_from_prompt_directory(plugins_directory, \"WriterPlugin\")\n",
    "text_plugin = kernel.import_plugin_from_object(TextPlugin(), \"TextPlugin\")\n",
=======
    "summarize_plugin = kernel.import_plugin_from_prompt_directory(service_id, plugins_directory, \"SummarizePlugin\")\n",
    "writer_plugin = kernel.import_plugin_from_prompt_directory(service_id, plugins_directory, \"WriterPlugin\")\n",
    "text_plugin = kernel.import_plugin(TextPlugin(), \"TextPlugin\")\n",
>>>>>>> f40c1f20
    "\n",
    "planner = BasicPlanner(service_id)\n",
    "new_plan = await planner.create_plan(ask, kernel, prompt)"
   ]
  },
  {
   "cell_type": "code",
   "execution_count": null,
   "id": "997462e8",
   "metadata": {},
   "outputs": [],
   "source": [
    "print(new_plan.generated_plan)"
   ]
  },
  {
   "cell_type": "markdown",
   "id": "b67a052e",
   "metadata": {},
   "source": [
    "### Executing the plan\n"
   ]
  },
  {
   "cell_type": "markdown",
   "id": "3b839c90",
   "metadata": {},
   "source": [
    "Now that we have a plan, let's try to execute it! The Planner has a function called `execute_plan`.\n"
   ]
  },
  {
   "cell_type": "code",
   "execution_count": null,
   "id": "9384831a",
   "metadata": {},
   "outputs": [],
   "source": [
    "results = await planner.execute_plan(new_plan, kernel)"
   ]
  },
  {
   "cell_type": "code",
   "execution_count": null,
   "id": "9192b186",
   "metadata": {},
   "outputs": [],
   "source": [
    "print(results)"
   ]
  },
  {
   "cell_type": "markdown",
   "id": "e8a9b6b7",
   "metadata": {},
   "source": [
    "# The Plan Object Model\n"
   ]
  },
  {
   "cell_type": "markdown",
   "id": "e50f8859",
   "metadata": {},
   "source": [
    "To build more advanced planners, we need to introduce a proper Plan object that can contain all the necessary state and information needed for high quality plans.\n",
    "\n",
    "To see what that object model is, look at (https://github.com/microsoft/semantic-kernel/blob/main/python/semantic_kernel/planning/plan.py)\n"
   ]
  },
  {
   "cell_type": "markdown",
   "id": "0a0cb2a2",
   "metadata": {},
   "source": [
    "# Sequential Planner\n"
   ]
  },
  {
   "cell_type": "markdown",
   "id": "a1c66d83",
   "metadata": {},
   "source": [
    "The sequential planner is an XML-based step-by-step planner. You can see the prompt used for it here (https://github.com/microsoft/semantic-kernel/blob/main/python/semantic_kernel/planning/sequential_planner/Plugins/SequentialPlanning/skprompt.txt)\n"
   ]
  },
  {
   "cell_type": "code",
   "execution_count": null,
   "id": "e2e90624",
   "metadata": {},
   "outputs": [],
   "source": [
    "from semantic_kernel.planners import SequentialPlanner\n",
    "\n",
    "planner = SequentialPlanner(kernel)"
   ]
  },
  {
   "cell_type": "code",
   "execution_count": null,
   "id": "0d537981",
   "metadata": {},
   "outputs": [],
   "source": [
    "sequential_plan = await planner.create_plan(goal=ask)"
   ]
  },
  {
   "cell_type": "markdown",
   "id": "ee2f462b",
   "metadata": {},
   "source": [
    "To see the steps that the Sequential Planner will take, we can iterate over them and print their descriptions\n"
   ]
  },
  {
   "cell_type": "code",
   "execution_count": null,
   "id": "e7007418",
   "metadata": {},
   "outputs": [],
   "source": [
    "for step in sequential_plan._steps:\n",
    "    print(step.description, \":\", step._state.__dict__)"
   ]
  },
  {
   "cell_type": "markdown",
   "id": "4db5f844",
   "metadata": {},
   "source": [
    "Let's ask the sequential planner to execute the plan.\n"
   ]
  },
  {
   "cell_type": "code",
   "execution_count": null,
   "id": "88411884",
   "metadata": {},
   "outputs": [],
   "source": [
    "result = await sequential_plan.invoke()"
   ]
  },
  {
   "cell_type": "code",
   "execution_count": null,
   "id": "36d27aa0",
   "metadata": {},
   "outputs": [],
   "source": [
    "print(result)"
   ]
  },
  {
   "cell_type": "markdown",
   "id": "d6487c75",
   "metadata": {},
   "source": [
    "# Action Planner\n"
   ]
  },
  {
   "cell_type": "markdown",
   "id": "b045e26b",
   "metadata": {},
   "source": [
    "The action planner takes in a list of functions and the goal, and outputs a **single** function to use that is appropriate to meet that goal.\n"
   ]
  },
  {
   "cell_type": "code",
   "execution_count": null,
   "id": "5bfc0b9f",
   "metadata": {},
   "outputs": [],
   "source": [
    "from semantic_kernel.planners import ActionPlanner\n",
    "\n",
    "planner = ActionPlanner(kernel)"
   ]
  },
  {
   "cell_type": "markdown",
   "id": "53b1f296",
   "metadata": {},
   "source": [
    "Let's add more plugins to the kernel\n"
   ]
  },
  {
   "cell_type": "code",
   "execution_count": null,
   "id": "cc12642a",
   "metadata": {},
   "outputs": [],
   "source": [
    "from semantic_kernel.core_plugins import (\n",
    "    MathPlugin,\n",
    "    TextPlugin,\n",
    "    TimePlugin,\n",
    ")\n",
    "\n",
<<<<<<< HEAD
    "kernel.import_plugin_from_object(MathPlugin(), \"math\")\n",
    "kernel.import_plugin_from_object(TimePlugin(), \"time\")\n",
    "kernel.import_plugin_from_object(TextPlugin(), \"text\")"
=======
    "kernel.import_plugin(MathPlugin(), \"math\")\n",
    "kernel.import_plugin(TimePlugin(), \"time\")\n",
    "kernel.import_plugin(TextPlugin(), \"text\")"
>>>>>>> f40c1f20
   ]
  },
  {
   "cell_type": "code",
   "execution_count": null,
   "id": "b938dc0e",
   "metadata": {},
   "outputs": [],
   "source": [
    "ask = \"What is the sum of 110 and 990?\""
   ]
  },
  {
   "cell_type": "code",
   "execution_count": null,
   "id": "3aafd268",
   "metadata": {},
   "outputs": [],
   "source": [
    "plan = await planner.create_plan(goal=ask)"
   ]
  },
  {
   "cell_type": "code",
   "execution_count": null,
   "id": "42589835",
   "metadata": {},
   "outputs": [],
   "source": [
    "result = await plan.invoke()"
   ]
  },
  {
   "cell_type": "code",
   "execution_count": null,
   "id": "dc75e7a9",
   "metadata": {},
   "outputs": [],
   "source": [
    "print(result)"
   ]
  },
  {
   "cell_type": "markdown",
   "id": "789b651a",
   "metadata": {},
   "source": [
    "# Stepwise Planner\n"
   ]
  },
  {
   "cell_type": "markdown",
   "id": "8a4bbcc3",
   "metadata": {},
   "source": [
    "Stepwise Planner is based off the paper from MRKL (Modular Reasoning, Knowledge and Language) and is similar to other papers like ReACT (Reasoning and Acting in Language Models). At the core, the stepwise planner allows for the AI to form \"thoughts\" and \"observations\" and execute actions based off those to achieve a user's goal. This continues until all required functions are complete and a final output is generated.\n",
    "\n",
    "See a video walkthrough of Stepwise Planner [here.](https://youtu.be/DG_Ge1v0c4Q?si=T1CHaAm1vV0mWRHu)\n"
   ]
  },
  {
<<<<<<< HEAD
=======
   "cell_type": "code",
   "execution_count": null,
   "id": "32839327",
   "metadata": {},
   "outputs": [],
   "source": []
  },
  {
>>>>>>> f40c1f20
   "cell_type": "markdown",
   "id": "e0a00bde",
   "metadata": {},
   "source": [
    "Let's create a Bing Search native plugin that we can pass in to the Kernel.\n",
    "\n",
    "Make sure you have a Bing Search API key in your `.env` file\n",
    "\n",
    "(https://www.microsoft.com/en-us/bing/apis/bing-web-search-api)\n"
   ]
  },
  {
   "cell_type": "code",
   "execution_count": null,
   "id": "415f7876",
   "metadata": {},
   "outputs": [],
   "source": [
    "from semantic_kernel.connectors.search_engine import BingConnector\n",
    "from semantic_kernel.core_plugins import WebSearchEnginePlugin\n",
    "\n",
    "BING_API_KEY = sk.bing_search_settings_from_dot_env()\n",
    "connector = BingConnector(BING_API_KEY)\n",
    "kernel.import_plugin_from_object(WebSearchEnginePlugin(connector), plugin_name=\"WebSearch\")"
   ]
  },
  {
   "cell_type": "markdown",
   "id": "effdf3ab",
   "metadata": {},
   "source": [
    "Let's also add a couple more plugins\n"
   ]
  },
  {
   "cell_type": "code",
   "execution_count": null,
   "id": "abe150e0",
   "metadata": {},
   "outputs": [],
   "source": [
    "from semantic_kernel.core_plugins.math_plugin import MathPlugin\n",
    "from semantic_kernel.core_plugins.time_plugin import TimePlugin\n",
    "\n",
    "kernel.import_plugin_from_object(TimePlugin(), \"time\")\n",
    "kernel.import_plugin_from_object(MathPlugin(), \"math\")"
   ]
  },
  {
   "cell_type": "code",
   "execution_count": null,
   "id": "06d08549",
   "metadata": {},
   "outputs": [],
   "source": [
    "from semantic_kernel.planners.stepwise_planner import StepwisePlanner, StepwisePlannerConfig\n",
    "\n",
    "planner = StepwisePlanner(kernel, StepwisePlannerConfig(max_iterations=10, min_iteration_time_ms=1000))"
   ]
  },
  {
   "cell_type": "markdown",
   "id": "50699ec3",
   "metadata": {},
   "source": [
    "Now let's do a more complicated ask that will require planner to make a call to Bing to get the latest information.\n"
   ]
  },
  {
   "cell_type": "code",
   "execution_count": null,
   "id": "596ade21",
   "metadata": {},
   "outputs": [],
   "source": [
    "ask = \"\"\"How many total championships combined do the top 5 teams in the NBA have?\"\"\"\n",
    "\n",
    "plan = planner.create_plan(goal=ask)"
   ]
  },
  {
   "cell_type": "code",
   "execution_count": null,
   "id": "176988ac",
   "metadata": {},
   "outputs": [],
   "source": [
    "result = await plan.invoke()"
   ]
  },
  {
   "cell_type": "code",
   "execution_count": null,
   "id": "d00c6f71",
   "metadata": {},
   "outputs": [],
   "source": [
    "print(result)"
   ]
  },
  {
   "cell_type": "markdown",
   "id": "cb40370d",
   "metadata": {},
   "source": [
    "Let's see the steps that the AI took to get to the answer.\n"
   ]
  },
  {
   "cell_type": "code",
   "execution_count": null,
   "id": "7159ca1b",
   "metadata": {},
   "outputs": [],
   "source": [
    "for index, step in enumerate(plan._steps):\n",
    "    print(\"Step:\", index)\n",
    "    print(\"Description:\", step.description)\n",
    "    print(\"Function:\", step.plugin_name + \".\" + step._function.name)\n",
    "    if len(step._outputs) > 0:\n",
    "        print(\"  Output:\\n\", str.replace(result[step._outputs[0]], \"\\n\", \"\\n  \"))"
   ]
  }
 ],
 "metadata": {
  "kernelspec": {
   "display_name": "Python 3 (ipykernel)",
   "language": "python",
   "name": "python3"
  },
  "language_info": {
   "codemirror_mode": {
    "name": "ipython",
    "version": 3
   },
   "file_extension": ".py",
   "mimetype": "text/x-python",
   "name": "python",
   "nbconvert_exporter": "python",
   "pygments_lexer": "ipython3",
   "version": "3.10.13"
  }
 },
 "nbformat": 4,
 "nbformat_minor": 5
}<|MERGE_RESOLUTION|>--- conflicted
+++ resolved
@@ -119,9 +119,7 @@
   },
   {
    "cell_type": "code",
-<<<<<<< HEAD
    "execution_count": 4,
-=======
    "execution_count": null,
    "id": "7d548e40",
    "metadata": {},
@@ -148,7 +146,6 @@
   {
    "cell_type": "code",
    "execution_count": null,
->>>>>>> f40c1f20
    "id": "11e59885",
    "metadata": {},
    "outputs": [
@@ -176,11 +173,8 @@
     "    from semantic_kernel.connectors.ai.open_ai import OpenAIChatCompletion\n",
     "\n",
     "    api_key, org_id = sk.openai_settings_from_dot_env()\n",
-<<<<<<< HEAD
     "    service_id = \"default\"\n",
-=======
     "    service_id = \"oai_chat_gpt\"\n",
->>>>>>> f40c1f20
     "    kernel.add_service(\n",
     "        OpenAIChatCompletion(service_id=service_id, ai_model_id=\"gpt-3.5-turbo-1106\", api_key=api_key, org_id=org_id),\n",
     "    )\n",
@@ -188,11 +182,8 @@
     "    from semantic_kernel.connectors.ai.open_ai import AzureChatCompletion\n",
     "\n",
     "    deployment, api_key, endpoint = sk.azure_openai_settings_from_dot_env()\n",
-<<<<<<< HEAD
     "    service_id = \"default\"\n",
-=======
     "    service_id = \"aoai_chat_completion\"\n",
->>>>>>> f40c1f20
     "    kernel.add_service(\n",
     "        AzureChatCompletion(service_id=service_id, deployment_name=deployment, endpoint=endpoint, api_key=api_key),\n",
     "    )"
@@ -240,15 +231,12 @@
     "from semantic_kernel.core_plugins.text_plugin import TextPlugin\n",
     "\n",
     "plugins_directory = \"../../samples/plugins/\"\n",
-<<<<<<< HEAD
     "summarize_plugin = kernel.import_plugin_from_prompt_directory(plugins_directory, \"SummarizePlugin\")\n",
     "writer_plugin = kernel.import_plugin_from_prompt_directory(plugins_directory, \"WriterPlugin\")\n",
     "text_plugin = kernel.import_plugin_from_object(TextPlugin(), \"TextPlugin\")"
-=======
     "summarize_plugin = kernel.import_plugin_from_prompt_directory(service_id, plugins_directory, \"SummarizePlugin\")\n",
     "writer_plugin = kernel.import_plugin_from_prompt_directory(service_id, plugins_directory, \"WriterPlugin\")\n",
     "text_plugin = kernel.import_plugin(TextPlugin(), \"TextPlugin\")"
->>>>>>> f40c1f20
    ]
   },
   {
@@ -356,15 +344,12 @@
     "    execution_settings=exec_settings,\n",
     ")\n",
     "\n",
-<<<<<<< HEAD
     "shakespeare_plugin = kernel.create_function_from_prompt(\n",
     "    function_name=\"shakespeare\",\n",
     "    plugin_name=\"ShakespearePlugin\",\n",
     "    prompt_template_config=prompt_template_config,\n",
     ")"
-=======
     "shakespeare_plugin = kernel.create_function_from_prompt(prompt_template_config=prompt_template_config)"
->>>>>>> f40c1f20
    ]
   },
   {
@@ -394,11 +379,8 @@
     "    from semantic_kernel.connectors.ai.open_ai import OpenAIChatCompletion\n",
     "\n",
     "    api_key, org_id = sk.openai_settings_from_dot_env()\n",
-<<<<<<< HEAD
     "    service_id = \"default\"\n",
-=======
     "    service_id = \"oai_chat_gpt\"\n",
->>>>>>> f40c1f20
     "    kernel.add_service(\n",
     "        OpenAIChatCompletion(service_id=service_id, ai_model_id=\"gpt-3.5-turbo-1106\", api_key=api_key, org_id=org_id),\n",
     "    )\n",
@@ -406,25 +388,19 @@
     "    from semantic_kernel.connectors.ai.open_ai import AzureChatCompletion\n",
     "\n",
     "    deployment, api_key, endpoint = sk.azure_openai_settings_from_dot_env()\n",
-<<<<<<< HEAD
     "    service_id = \"default\"\n",
-=======
     "    service_id = \"aoai_chat_completion\"\n",
->>>>>>> f40c1f20
     "    kernel.add_service(\n",
     "        AzureChatCompletion(service_id=service_id, deployment_name=deployment, endpoint=endpoint, api_key=api_key),\n",
     "    )\n",
     "\n",
     "plugins_directory = \"../../samples/plugins/\"\n",
-<<<<<<< HEAD
     "summarize_plugin = kernel.import_plugin_from_prompt_directory(plugins_directory, \"SummarizePlugin\")\n",
     "writer_plugin = kernel.import_plugin_from_prompt_directory(plugins_directory, \"WriterPlugin\")\n",
     "text_plugin = kernel.import_plugin_from_object(TextPlugin(), \"TextPlugin\")\n",
-=======
     "summarize_plugin = kernel.import_plugin_from_prompt_directory(service_id, plugins_directory, \"SummarizePlugin\")\n",
     "writer_plugin = kernel.import_plugin_from_prompt_directory(service_id, plugins_directory, \"WriterPlugin\")\n",
     "text_plugin = kernel.import_plugin(TextPlugin(), \"TextPlugin\")\n",
->>>>>>> f40c1f20
     "\n",
     "planner = BasicPlanner(service_id)\n",
     "new_plan = await planner.create_plan(ask, kernel, prompt)"
@@ -628,15 +604,12 @@
     "    TimePlugin,\n",
     ")\n",
     "\n",
-<<<<<<< HEAD
     "kernel.import_plugin_from_object(MathPlugin(), \"math\")\n",
     "kernel.import_plugin_from_object(TimePlugin(), \"time\")\n",
     "kernel.import_plugin_from_object(TextPlugin(), \"text\")"
-=======
     "kernel.import_plugin(MathPlugin(), \"math\")\n",
     "kernel.import_plugin(TimePlugin(), \"time\")\n",
     "kernel.import_plugin(TextPlugin(), \"text\")"
->>>>>>> f40c1f20
    ]
   },
   {
@@ -698,8 +671,6 @@
    ]
   },
   {
-<<<<<<< HEAD
-=======
    "cell_type": "code",
    "execution_count": null,
    "id": "32839327",
@@ -708,7 +679,6 @@
    "source": []
   },
   {
->>>>>>> f40c1f20
    "cell_type": "markdown",
    "id": "e0a00bde",
    "metadata": {},
