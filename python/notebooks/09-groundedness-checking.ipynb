--- conflicted
+++ resolved
@@ -190,22 +190,16 @@
     "# Configure AI service used by the kernel\n",
     "if useAzureOpenAI:\n",
     "    deployment, api_key, endpoint = sk.azure_openai_settings_from_dot_env()\n",
-<<<<<<< HEAD
     "    service_id = \"default\"\n",
-=======
     "    service_id = \"chat_completion\"\n",
->>>>>>> f40c1f20
     "    azure_chat_service = AzureChatCompletion(\n",
     "        service_id=service_id, deployment_name=\"turbo\", endpoint=endpoint, api_key=api_key\n",
     "    )  # set the deployment name to the value of your chat model\n",
     "    kernel.add_service(azure_chat_service)\n",
     "else:\n",
     "    api_key, org_id = sk.openai_settings_from_dot_env()\n",
-<<<<<<< HEAD
     "    service_id = \"default\"\n",
-=======
     "    service_id = \"chat-gpt\"\n",
->>>>>>> f40c1f20
     "    oai_chat_service = OpenAIChatCompletion(\n",
     "        service_id=service_id, ai_model_id=\"gpt-3.5-turbo\", api_key=api_key, org_id=org_id\n",
     "    )\n",
@@ -232,13 +226,10 @@
     "# note: using plugins from the samples folder\n",
     "plugins_directory = \"../../samples/plugins\"\n",
     "\n",
-<<<<<<< HEAD
     "groundingSemanticFunctions = kernel.import_plugin_from_prompt_directory(plugins_directory, \"GroundingPlugin\")"
-=======
     "groundingSemanticFunctions = kernel.import_plugin_from_prompt_directory(\n",
     "    service_id, plugins_directory, \"GroundingPlugin\"\n",
     ")"
->>>>>>> f40c1f20
    ]
   },
   {
@@ -424,11 +415,8 @@
    "name": "python",
    "nbconvert_exporter": "python",
    "pygments_lexer": "ipython3",
-<<<<<<< HEAD
    "version": "3.10.13"
-=======
    "version": "3.10.12"
->>>>>>> f40c1f20
   }
  },
  "nbformat": 4,
