{
 "cells": [
  {
   "cell_type": "markdown",
   "id": "f5c76c5f",
   "metadata": {
    "editable": true,
    "slideshow": {
     "slide_type": ""
    },
    "tags": []
   },
<<<<<<< HEAD
   "metadata": {},
=======
>>>>>>> 3b9479e2
   "source": [
    "# Groundedness Checking Plugins\n",
    "\n",
    "A well-known problem with large language models (LLMs) is that they make things up. These are sometimes called 'hallucinations' but a safer (and less anthropomorphic) term is 'ungrounded addition' - something in the text which cannot be firmly established. When attempting to establish whether or not something in an LLM response is 'true' we can either check for it in the supplied prompt (this is called 'narrow grounding') or use our general knowledge ('broad grounding'). Note that narrow grounding can lead to things being classified as 'true, but ungrounded.' For example \"I live in Switzerland\" is **not** _narrowly_ grounded in \"I live in Geneva\" even though it must be true (it **is** _broadly_ grounded).\n",
    "\n",
    "In this notebook we run a simple grounding pipeline, to see if a summary text has any ungrounded additions as compared to the original, and use this information to improve the summary text. This can be done in three stages:\n",
    "\n",
    "1. Make a list of the entities in the summary text\n",
    "1. Check to see if these entities appear in the original (grounding) text\n",
    "1. Remove the ungrounded entities from the summary text\n",
    "\n",
    "What is an 'entity' in this context? In its simplest form, it's a named object such as a person or place (so 'Dean' or 'Seattle'). However, the idea could be a _claim_ which relates concepts (such as 'Dean lives near Seattle'). In this notebook, we will keep to the simpler case of named objects.\n",
    "\n",
    "Let us first define our grounding text:"
   ]
  },
  {
   "cell_type": "code",
   "execution_count": 1,
<<<<<<< HEAD
   "execution_count": null,
=======
>>>>>>> 3b9479e2
   "id": "23b26e2f",
   "metadata": {},
   "outputs": [],
   "source": [
    "grounding_text = \"\"\"I am by birth a Genevese, and my family is one of the most distinguished of that republic.\n",
    "My ancestors had been for many years counsellors and syndics, and my father had filled several public situations\n",
    "with honour and reputation. He was respected by all who knew him for his integrity and indefatigable attention\n",
    "to public business. He passed his younger days perpetually occupied by the affairs of his country; a variety\n",
    "of circumstances had prevented his marrying early, nor was it until the decline of life that he became a husband\n",
    "and the father of a family.\n",
    "\n",
    "As the circumstances of his marriage illustrate his character, I cannot refrain from relating them. One of his\n",
    "most intimate friends was a merchant who, from a flourishing state, fell, through numerous mischances, into poverty.\n",
    "This man, whose name was Beaufort, was of a proud and unbending disposition and could not bear to live in poverty\n",
    "and oblivion in the same country where he had formerly been distinguished for his rank and magnificence. Having\n",
    "paid his debts, therefore, in the most honourable manner, he retreated with his daughter to the town of Lucerne,\n",
    "where he lived unknown and in wretchedness. My father loved Beaufort with the truest friendship and was deeply\n",
    "grieved by his retreat in these unfortunate circumstances. He bitterly deplored the false pride which led his friend\n",
    "to a conduct so little worthy of the affection that united them. He lost no time in endeavouring to seek him out,\n",
    "with the hope of persuading him to begin the world again through his credit and assistance.\n",
    "\n",
    "Beaufort had taken effectual measures to conceal himself, and it was ten months before my father discovered his\n",
    "abode. Overjoyed at this discovery, he hastened to the house, which was situated in a mean street near the Reuss.\n",
    "But when he entered, misery and despair alone welcomed him. Beaufort had saved but a very small sum of money from\n",
    "the wreck of his fortunes, but it was sufficient to provide him with sustenance for some months, and in the meantime\n",
    "he hoped to procure some respectable employment in a merchant's house. The interval was, consequently, spent in\n",
    "inaction; his grief only became more deep and rankling when he had leisure for reflection, and at length it took\n",
    "so fast hold of his mind that at the end of three months he lay on a bed of sickness, incapable of any exertion.\n",
    "\n",
    "His daughter attended him with the greatest tenderness, but she saw with despair that their little fund was\n",
    "rapidly decreasing and that there was no other prospect of support. But Caroline Beaufort possessed a mind of an\n",
    "uncommon mould, and her courage rose to support her in her adversity. She procured plain work; she plaited straw\n",
    "and by various means contrived to earn a pittance scarcely sufficient to support life.\n",
    "\n",
    "Several months passed in this manner. Her father grew worse; her time was more entirely occupied in attending him;\n",
    "her means of subsistence decreased; and in the tenth month her father died in her arms, leaving her an orphan and\n",
    "a beggar. This last blow overcame her, and she knelt by Beaufort's coffin weeping bitterly, when my father entered\n",
    "the chamber. He came like a protecting spirit to the poor girl, who committed herself to his care; and after the\n",
    "interment of his friend he conducted her to Geneva and placed her under the protection of a relation. Two years\n",
    "after this event Caroline became his wife.\"\"\""
   ]
  },
  {
   "cell_type": "markdown",
   "id": "73f4abc1",
   "metadata": {},
   "source": [
    "## Set up Semantic Kernel\n",
    "\n",
    "We prepare our kernel in the usual way:"
   ]
  },
  {
   "cell_type": "code",
   "execution_count": 2,
<<<<<<< HEAD
   "id": "7b22d324",
   "metadata": {},
   "outputs": [
    {
     "name": "stdout",
     "output_type": "stream",
     "text": [
      "Requirement already satisfied: semantic-kernel==0.9.1b1 in /usr/local/python/3.10.13/lib/python3.10/site-packages (0.9.1b1)\n",
      "Requirement already satisfied: aiofiles<24.0.0,>=23.1.0 in /usr/local/python/3.10.13/lib/python3.10/site-packages (from semantic-kernel==0.9.1b1) (23.2.1)\n",
      "Requirement already satisfied: aiohttp<4.0,>=3.8 in /usr/local/python/3.10.13/lib/python3.10/site-packages (from semantic-kernel==0.9.1b1) (3.9.5)\n",
      "Requirement already satisfied: defusedxml<0.8.0,>=0.7.1 in /home/codespace/.local/lib/python3.10/site-packages (from semantic-kernel==0.9.1b1) (0.7.1)\n",
      "Requirement already satisfied: motor<4.0.0,>=3.3.2 in /usr/local/python/3.10.13/lib/python3.10/site-packages (from semantic-kernel==0.9.1b1) (3.4.0)\n",
      "Requirement already satisfied: numpy<2.0.0,>=1.24.2 in /home/codespace/.local/lib/python3.10/site-packages (from semantic-kernel==0.9.1b1) (1.26.4)\n",
      "Requirement already satisfied: openai>=1.0 in /usr/local/python/3.10.13/lib/python3.10/site-packages (from semantic-kernel==0.9.1b1) (1.33.0)\n",
      "Requirement already satisfied: openapi_core<0.19.0,>=0.18.0 in /usr/local/python/3.10.13/lib/python3.10/site-packages (from semantic-kernel==0.9.1b1) (0.18.2)\n",
      "Requirement already satisfied: prance<24.0.0.0,>=23.6.21.0 in /usr/local/python/3.10.13/lib/python3.10/site-packages (from semantic-kernel==0.9.1b1) (23.6.21.0)\n",
      "Requirement already satisfied: pydantic>2 in /usr/local/python/3.10.13/lib/python3.10/site-packages (from semantic-kernel==0.9.1b1) (2.7.3)\n",
      "Requirement already satisfied: python-dotenv==1.0.1 in /usr/local/python/3.10.13/lib/python3.10/site-packages (from semantic-kernel==0.9.1b1) (1.0.1)\n",
      "Requirement already satisfied: regex<2024.0.0,>=2023.6.3 in /usr/local/python/3.10.13/lib/python3.10/site-packages (from semantic-kernel==0.9.1b1) (2023.12.25)\n",
      "Requirement already satisfied: aiosignal>=1.1.2 in /usr/local/python/3.10.13/lib/python3.10/site-packages (from aiohttp<4.0,>=3.8->semantic-kernel==0.9.1b1) (1.3.1)\n",
      "Requirement already satisfied: attrs>=17.3.0 in /home/codespace/.local/lib/python3.10/site-packages (from aiohttp<4.0,>=3.8->semantic-kernel==0.9.1b1) (23.2.0)\n",
      "Requirement already satisfied: frozenlist>=1.1.1 in /usr/local/python/3.10.13/lib/python3.10/site-packages (from aiohttp<4.0,>=3.8->semantic-kernel==0.9.1b1) (1.4.1)\n",
      "Requirement already satisfied: multidict<7.0,>=4.5 in /usr/local/python/3.10.13/lib/python3.10/site-packages (from aiohttp<4.0,>=3.8->semantic-kernel==0.9.1b1) (6.0.5)\n",
      "Requirement already satisfied: yarl<2.0,>=1.0 in /usr/local/python/3.10.13/lib/python3.10/site-packages (from aiohttp<4.0,>=3.8->semantic-kernel==0.9.1b1) (1.9.4)\n",
      "Requirement already satisfied: async-timeout<5.0,>=4.0 in /usr/local/python/3.10.13/lib/python3.10/site-packages (from aiohttp<4.0,>=3.8->semantic-kernel==0.9.1b1) (4.0.3)\n",
      "Requirement already satisfied: pymongo<5,>=4.5 in /usr/local/python/3.10.13/lib/python3.10/site-packages (from motor<4.0.0,>=3.3.2->semantic-kernel==0.9.1b1) (4.7.2)\n",
      "Requirement already satisfied: anyio<5,>=3.5.0 in /home/codespace/.local/lib/python3.10/site-packages (from openai>=1.0->semantic-kernel==0.9.1b1) (4.3.0)\n",
      "Requirement already satisfied: distro<2,>=1.7.0 in /usr/local/python/3.10.13/lib/python3.10/site-packages (from openai>=1.0->semantic-kernel==0.9.1b1) (1.9.0)\n",
      "Requirement already satisfied: httpx<1,>=0.23.0 in /home/codespace/.local/lib/python3.10/site-packages (from openai>=1.0->semantic-kernel==0.9.1b1) (0.27.0)\n",
      "Requirement already satisfied: sniffio in /home/codespace/.local/lib/python3.10/site-packages (from openai>=1.0->semantic-kernel==0.9.1b1) (1.3.1)\n",
      "Requirement already satisfied: tqdm>4 in /usr/local/python/3.10.13/lib/python3.10/site-packages (from openai>=1.0->semantic-kernel==0.9.1b1) (4.66.4)\n",
      "Requirement already satisfied: typing-extensions<5,>=4.7 in /home/codespace/.local/lib/python3.10/site-packages (from openai>=1.0->semantic-kernel==0.9.1b1) (4.10.0)\n",
      "Requirement already satisfied: asgiref<4.0.0,>=3.6.0 in /usr/local/python/3.10.13/lib/python3.10/site-packages (from openapi_core<0.19.0,>=0.18.0->semantic-kernel==0.9.1b1) (3.8.1)\n",
      "Requirement already satisfied: isodate in /usr/local/python/3.10.13/lib/python3.10/site-packages (from openapi_core<0.19.0,>=0.18.0->semantic-kernel==0.9.1b1) (0.6.1)\n",
      "Requirement already satisfied: jsonschema<5.0.0,>=4.18.0 in /home/codespace/.local/lib/python3.10/site-packages (from openapi_core<0.19.0,>=0.18.0->semantic-kernel==0.9.1b1) (4.21.1)\n",
      "Requirement already satisfied: jsonschema-spec<0.3.0,>=0.2.3 in /usr/local/python/3.10.13/lib/python3.10/site-packages (from openapi_core<0.19.0,>=0.18.0->semantic-kernel==0.9.1b1) (0.2.4)\n",
      "Requirement already satisfied: more-itertools in /usr/local/python/3.10.13/lib/python3.10/site-packages (from openapi_core<0.19.0,>=0.18.0->semantic-kernel==0.9.1b1) (10.2.0)\n",
      "Requirement already satisfied: openapi-schema-validator<0.7.0,>=0.6.0 in /usr/local/python/3.10.13/lib/python3.10/site-packages (from openapi_core<0.19.0,>=0.18.0->semantic-kernel==0.9.1b1) (0.6.2)\n",
      "Requirement already satisfied: openapi-spec-validator<0.8.0,>=0.7.1 in /usr/local/python/3.10.13/lib/python3.10/site-packages (from openapi_core<0.19.0,>=0.18.0->semantic-kernel==0.9.1b1) (0.7.1)\n",
      "Requirement already satisfied: parse in /usr/local/python/3.10.13/lib/python3.10/site-packages (from openapi_core<0.19.0,>=0.18.0->semantic-kernel==0.9.1b1) (1.20.1)\n",
      "Requirement already satisfied: werkzeug in /usr/local/python/3.10.13/lib/python3.10/site-packages (from openapi_core<0.19.0,>=0.18.0->semantic-kernel==0.9.1b1) (3.0.3)\n",
      "Requirement already satisfied: chardet>=3.0 in /usr/local/python/3.10.13/lib/python3.10/site-packages (from prance<24.0.0.0,>=23.6.21.0->semantic-kernel==0.9.1b1) (5.2.0)\n",
      "Requirement already satisfied: ruamel.yaml>=0.17.10 in /usr/local/python/3.10.13/lib/python3.10/site-packages (from prance<24.0.0.0,>=23.6.21.0->semantic-kernel==0.9.1b1) (0.18.6)\n",
      "Requirement already satisfied: requests>=2.25 in /home/codespace/.local/lib/python3.10/site-packages (from prance<24.0.0.0,>=23.6.21.0->semantic-kernel==0.9.1b1) (2.31.0)\n",
      "Requirement already satisfied: six~=1.15 in /home/codespace/.local/lib/python3.10/site-packages (from prance<24.0.0.0,>=23.6.21.0->semantic-kernel==0.9.1b1) (1.16.0)\n",
      "Requirement already satisfied: packaging>=21.3 in /home/codespace/.local/lib/python3.10/site-packages (from prance<24.0.0.0,>=23.6.21.0->semantic-kernel==0.9.1b1) (23.2)\n",
      "Requirement already satisfied: annotated-types>=0.4.0 in /usr/local/python/3.10.13/lib/python3.10/site-packages (from pydantic>2->semantic-kernel==0.9.1b1) (0.7.0)\n",
      "Requirement already satisfied: pydantic-core==2.18.4 in /usr/local/python/3.10.13/lib/python3.10/site-packages (from pydantic>2->semantic-kernel==0.9.1b1) (2.18.4)\n",
      "Requirement already satisfied: idna>=2.8 in /home/codespace/.local/lib/python3.10/site-packages (from anyio<5,>=3.5.0->openai>=1.0->semantic-kernel==0.9.1b1) (3.6)\n",
      "Requirement already satisfied: exceptiongroup>=1.0.2 in /home/codespace/.local/lib/python3.10/site-packages (from anyio<5,>=3.5.0->openai>=1.0->semantic-kernel==0.9.1b1) (1.2.0)\n",
      "Requirement already satisfied: certifi in /home/codespace/.local/lib/python3.10/site-packages (from httpx<1,>=0.23.0->openai>=1.0->semantic-kernel==0.9.1b1) (2024.2.2)\n",
      "Requirement already satisfied: httpcore==1.* in /home/codespace/.local/lib/python3.10/site-packages (from httpx<1,>=0.23.0->openai>=1.0->semantic-kernel==0.9.1b1) (1.0.4)\n",
      "Requirement already satisfied: h11<0.15,>=0.13 in /home/codespace/.local/lib/python3.10/site-packages (from httpcore==1.*->httpx<1,>=0.23.0->openai>=1.0->semantic-kernel==0.9.1b1) (0.14.0)\n",
      "Requirement already satisfied: jsonschema-specifications>=2023.03.6 in /usr/local/python/3.10.13/lib/python3.10/site-packages (from jsonschema<5.0.0,>=4.18.0->openapi_core<0.19.0,>=0.18.0->semantic-kernel==0.9.1b1) (2023.7.1)\n",
      "Requirement already satisfied: referencing>=0.28.4 in /usr/local/python/3.10.13/lib/python3.10/site-packages (from jsonschema<5.0.0,>=4.18.0->openapi_core<0.19.0,>=0.18.0->semantic-kernel==0.9.1b1) (0.30.2)\n",
      "Requirement already satisfied: rpds-py>=0.7.1 in /home/codespace/.local/lib/python3.10/site-packages (from jsonschema<5.0.0,>=4.18.0->openapi_core<0.19.0,>=0.18.0->semantic-kernel==0.9.1b1) (0.18.0)\n",
      "Requirement already satisfied: PyYAML>=5.1 in /home/codespace/.local/lib/python3.10/site-packages (from jsonschema-spec<0.3.0,>=0.2.3->openapi_core<0.19.0,>=0.18.0->semantic-kernel==0.9.1b1) (6.0.1)\n",
      "Requirement already satisfied: pathable<0.5.0,>=0.4.1 in /usr/local/python/3.10.13/lib/python3.10/site-packages (from jsonschema-spec<0.3.0,>=0.2.3->openapi_core<0.19.0,>=0.18.0->semantic-kernel==0.9.1b1) (0.4.3)\n",
      "Requirement already satisfied: rfc3339-validator in /home/codespace/.local/lib/python3.10/site-packages (from openapi-schema-validator<0.7.0,>=0.6.0->openapi_core<0.19.0,>=0.18.0->semantic-kernel==0.9.1b1) (0.1.4)\n",
      "Requirement already satisfied: jsonschema-path<0.4.0,>=0.3.1 in /usr/local/python/3.10.13/lib/python3.10/site-packages (from openapi-spec-validator<0.8.0,>=0.7.1->openapi_core<0.19.0,>=0.18.0->semantic-kernel==0.9.1b1) (0.3.2)\n",
      "Requirement already satisfied: lazy-object-proxy<2.0.0,>=1.7.1 in /usr/local/python/3.10.13/lib/python3.10/site-packages (from openapi-spec-validator<0.8.0,>=0.7.1->openapi_core<0.19.0,>=0.18.0->semantic-kernel==0.9.1b1) (1.10.0)\n",
      "Requirement already satisfied: dnspython<3.0.0,>=1.16.0 in /usr/local/python/3.10.13/lib/python3.10/site-packages (from pymongo<5,>=4.5->motor<4.0.0,>=3.3.2->semantic-kernel==0.9.1b1) (2.6.1)\n",
      "Requirement already satisfied: charset-normalizer<4,>=2 in /home/codespace/.local/lib/python3.10/site-packages (from requests>=2.25->prance<24.0.0.0,>=23.6.21.0->semantic-kernel==0.9.1b1) (3.3.2)\n",
      "Requirement already satisfied: urllib3<3,>=1.21.1 in /usr/local/python/3.10.13/lib/python3.10/site-packages (from requests>=2.25->prance<24.0.0.0,>=23.6.21.0->semantic-kernel==0.9.1b1) (2.0.7)\n",
      "Requirement already satisfied: ruamel.yaml.clib>=0.2.7 in /usr/local/python/3.10.13/lib/python3.10/site-packages (from ruamel.yaml>=0.17.10->prance<24.0.0.0,>=23.6.21.0->semantic-kernel==0.9.1b1) (0.2.8)\n",
      "Requirement already satisfied: MarkupSafe>=2.1.1 in /home/codespace/.local/lib/python3.10/site-packages (from werkzeug->openapi_core<0.19.0,>=0.18.0->semantic-kernel==0.9.1b1) (2.1.5)\n"
     ]
    }
   ],
   "execution_count": null,
=======
>>>>>>> 3b9479e2
   "id": "7b22d324",
   "metadata": {},
   "outputs": [
    {
     "name": "stdout",
     "output_type": "stream",
     "text": [
      "Requirement already satisfied: semantic-kernel==0.9.1b1 in /usr/local/python/3.10.13/lib/python3.10/site-packages (0.9.1b1)\n",
      "Requirement already satisfied: aiofiles<24.0.0,>=23.1.0 in /usr/local/python/3.10.13/lib/python3.10/site-packages (from semantic-kernel==0.9.1b1) (23.2.1)\n",
      "Requirement already satisfied: aiohttp<4.0,>=3.8 in /usr/local/python/3.10.13/lib/python3.10/site-packages (from semantic-kernel==0.9.1b1) (3.9.5)\n",
      "Requirement already satisfied: defusedxml<0.8.0,>=0.7.1 in /home/codespace/.local/lib/python3.10/site-packages (from semantic-kernel==0.9.1b1) (0.7.1)\n",
      "Requirement already satisfied: motor<4.0.0,>=3.3.2 in /usr/local/python/3.10.13/lib/python3.10/site-packages (from semantic-kernel==0.9.1b1) (3.4.0)\n",
      "Requirement already satisfied: numpy<2.0.0,>=1.24.2 in /home/codespace/.local/lib/python3.10/site-packages (from semantic-kernel==0.9.1b1) (1.26.4)\n",
      "Requirement already satisfied: openai>=1.0 in /usr/local/python/3.10.13/lib/python3.10/site-packages (from semantic-kernel==0.9.1b1) (1.33.0)\n",
      "Requirement already satisfied: openapi_core<0.19.0,>=0.18.0 in /usr/local/python/3.10.13/lib/python3.10/site-packages (from semantic-kernel==0.9.1b1) (0.18.2)\n",
      "Requirement already satisfied: prance<24.0.0.0,>=23.6.21.0 in /usr/local/python/3.10.13/lib/python3.10/site-packages (from semantic-kernel==0.9.1b1) (23.6.21.0)\n",
      "Requirement already satisfied: pydantic>2 in /usr/local/python/3.10.13/lib/python3.10/site-packages (from semantic-kernel==0.9.1b1) (2.7.3)\n",
      "Requirement already satisfied: python-dotenv==1.0.1 in /usr/local/python/3.10.13/lib/python3.10/site-packages (from semantic-kernel==0.9.1b1) (1.0.1)\n",
      "Requirement already satisfied: regex<2024.0.0,>=2023.6.3 in /usr/local/python/3.10.13/lib/python3.10/site-packages (from semantic-kernel==0.9.1b1) (2023.12.25)\n",
      "Requirement already satisfied: aiosignal>=1.1.2 in /usr/local/python/3.10.13/lib/python3.10/site-packages (from aiohttp<4.0,>=3.8->semantic-kernel==0.9.1b1) (1.3.1)\n",
      "Requirement already satisfied: attrs>=17.3.0 in /home/codespace/.local/lib/python3.10/site-packages (from aiohttp<4.0,>=3.8->semantic-kernel==0.9.1b1) (23.2.0)\n",
      "Requirement already satisfied: frozenlist>=1.1.1 in /usr/local/python/3.10.13/lib/python3.10/site-packages (from aiohttp<4.0,>=3.8->semantic-kernel==0.9.1b1) (1.4.1)\n",
      "Requirement already satisfied: multidict<7.0,>=4.5 in /usr/local/python/3.10.13/lib/python3.10/site-packages (from aiohttp<4.0,>=3.8->semantic-kernel==0.9.1b1) (6.0.5)\n",
      "Requirement already satisfied: yarl<2.0,>=1.0 in /usr/local/python/3.10.13/lib/python3.10/site-packages (from aiohttp<4.0,>=3.8->semantic-kernel==0.9.1b1) (1.9.4)\n",
      "Requirement already satisfied: async-timeout<5.0,>=4.0 in /usr/local/python/3.10.13/lib/python3.10/site-packages (from aiohttp<4.0,>=3.8->semantic-kernel==0.9.1b1) (4.0.3)\n",
      "Requirement already satisfied: pymongo<5,>=4.5 in /usr/local/python/3.10.13/lib/python3.10/site-packages (from motor<4.0.0,>=3.3.2->semantic-kernel==0.9.1b1) (4.7.2)\n",
      "Requirement already satisfied: anyio<5,>=3.5.0 in /home/codespace/.local/lib/python3.10/site-packages (from openai>=1.0->semantic-kernel==0.9.1b1) (4.3.0)\n",
      "Requirement already satisfied: distro<2,>=1.7.0 in /usr/local/python/3.10.13/lib/python3.10/site-packages (from openai>=1.0->semantic-kernel==0.9.1b1) (1.9.0)\n",
      "Requirement already satisfied: httpx<1,>=0.23.0 in /home/codespace/.local/lib/python3.10/site-packages (from openai>=1.0->semantic-kernel==0.9.1b1) (0.27.0)\n",
      "Requirement already satisfied: sniffio in /home/codespace/.local/lib/python3.10/site-packages (from openai>=1.0->semantic-kernel==0.9.1b1) (1.3.1)\n",
      "Requirement already satisfied: tqdm>4 in /usr/local/python/3.10.13/lib/python3.10/site-packages (from openai>=1.0->semantic-kernel==0.9.1b1) (4.66.4)\n",
      "Requirement already satisfied: typing-extensions<5,>=4.7 in /home/codespace/.local/lib/python3.10/site-packages (from openai>=1.0->semantic-kernel==0.9.1b1) (4.10.0)\n",
      "Requirement already satisfied: asgiref<4.0.0,>=3.6.0 in /usr/local/python/3.10.13/lib/python3.10/site-packages (from openapi_core<0.19.0,>=0.18.0->semantic-kernel==0.9.1b1) (3.8.1)\n",
      "Requirement already satisfied: isodate in /usr/local/python/3.10.13/lib/python3.10/site-packages (from openapi_core<0.19.0,>=0.18.0->semantic-kernel==0.9.1b1) (0.6.1)\n",
      "Requirement already satisfied: jsonschema<5.0.0,>=4.18.0 in /home/codespace/.local/lib/python3.10/site-packages (from openapi_core<0.19.0,>=0.18.0->semantic-kernel==0.9.1b1) (4.21.1)\n",
      "Requirement already satisfied: jsonschema-spec<0.3.0,>=0.2.3 in /usr/local/python/3.10.13/lib/python3.10/site-packages (from openapi_core<0.19.0,>=0.18.0->semantic-kernel==0.9.1b1) (0.2.4)\n",
      "Requirement already satisfied: more-itertools in /usr/local/python/3.10.13/lib/python3.10/site-packages (from openapi_core<0.19.0,>=0.18.0->semantic-kernel==0.9.1b1) (10.2.0)\n",
      "Requirement already satisfied: openapi-schema-validator<0.7.0,>=0.6.0 in /usr/local/python/3.10.13/lib/python3.10/site-packages (from openapi_core<0.19.0,>=0.18.0->semantic-kernel==0.9.1b1) (0.6.2)\n",
      "Requirement already satisfied: openapi-spec-validator<0.8.0,>=0.7.1 in /usr/local/python/3.10.13/lib/python3.10/site-packages (from openapi_core<0.19.0,>=0.18.0->semantic-kernel==0.9.1b1) (0.7.1)\n",
      "Requirement already satisfied: parse in /usr/local/python/3.10.13/lib/python3.10/site-packages (from openapi_core<0.19.0,>=0.18.0->semantic-kernel==0.9.1b1) (1.20.1)\n",
      "Requirement already satisfied: werkzeug in /usr/local/python/3.10.13/lib/python3.10/site-packages (from openapi_core<0.19.0,>=0.18.0->semantic-kernel==0.9.1b1) (3.0.3)\n",
      "Requirement already satisfied: chardet>=3.0 in /usr/local/python/3.10.13/lib/python3.10/site-packages (from prance<24.0.0.0,>=23.6.21.0->semantic-kernel==0.9.1b1) (5.2.0)\n",
      "Requirement already satisfied: ruamel.yaml>=0.17.10 in /usr/local/python/3.10.13/lib/python3.10/site-packages (from prance<24.0.0.0,>=23.6.21.0->semantic-kernel==0.9.1b1) (0.18.6)\n",
      "Requirement already satisfied: requests>=2.25 in /home/codespace/.local/lib/python3.10/site-packages (from prance<24.0.0.0,>=23.6.21.0->semantic-kernel==0.9.1b1) (2.31.0)\n",
      "Requirement already satisfied: six~=1.15 in /home/codespace/.local/lib/python3.10/site-packages (from prance<24.0.0.0,>=23.6.21.0->semantic-kernel==0.9.1b1) (1.16.0)\n",
      "Requirement already satisfied: packaging>=21.3 in /home/codespace/.local/lib/python3.10/site-packages (from prance<24.0.0.0,>=23.6.21.0->semantic-kernel==0.9.1b1) (23.2)\n",
      "Requirement already satisfied: annotated-types>=0.4.0 in /usr/local/python/3.10.13/lib/python3.10/site-packages (from pydantic>2->semantic-kernel==0.9.1b1) (0.7.0)\n",
      "Requirement already satisfied: pydantic-core==2.18.4 in /usr/local/python/3.10.13/lib/python3.10/site-packages (from pydantic>2->semantic-kernel==0.9.1b1) (2.18.4)\n",
      "Requirement already satisfied: idna>=2.8 in /home/codespace/.local/lib/python3.10/site-packages (from anyio<5,>=3.5.0->openai>=1.0->semantic-kernel==0.9.1b1) (3.6)\n",
      "Requirement already satisfied: exceptiongroup>=1.0.2 in /home/codespace/.local/lib/python3.10/site-packages (from anyio<5,>=3.5.0->openai>=1.0->semantic-kernel==0.9.1b1) (1.2.0)\n",
      "Requirement already satisfied: certifi in /home/codespace/.local/lib/python3.10/site-packages (from httpx<1,>=0.23.0->openai>=1.0->semantic-kernel==0.9.1b1) (2024.2.2)\n",
      "Requirement already satisfied: httpcore==1.* in /home/codespace/.local/lib/python3.10/site-packages (from httpx<1,>=0.23.0->openai>=1.0->semantic-kernel==0.9.1b1) (1.0.4)\n",
      "Requirement already satisfied: h11<0.15,>=0.13 in /home/codespace/.local/lib/python3.10/site-packages (from httpcore==1.*->httpx<1,>=0.23.0->openai>=1.0->semantic-kernel==0.9.1b1) (0.14.0)\n",
      "Requirement already satisfied: jsonschema-specifications>=2023.03.6 in /usr/local/python/3.10.13/lib/python3.10/site-packages (from jsonschema<5.0.0,>=4.18.0->openapi_core<0.19.0,>=0.18.0->semantic-kernel==0.9.1b1) (2023.7.1)\n",
      "Requirement already satisfied: referencing>=0.28.4 in /usr/local/python/3.10.13/lib/python3.10/site-packages (from jsonschema<5.0.0,>=4.18.0->openapi_core<0.19.0,>=0.18.0->semantic-kernel==0.9.1b1) (0.30.2)\n",
      "Requirement already satisfied: rpds-py>=0.7.1 in /home/codespace/.local/lib/python3.10/site-packages (from jsonschema<5.0.0,>=4.18.0->openapi_core<0.19.0,>=0.18.0->semantic-kernel==0.9.1b1) (0.18.0)\n",
      "Requirement already satisfied: PyYAML>=5.1 in /home/codespace/.local/lib/python3.10/site-packages (from jsonschema-spec<0.3.0,>=0.2.3->openapi_core<0.19.0,>=0.18.0->semantic-kernel==0.9.1b1) (6.0.1)\n",
      "Requirement already satisfied: pathable<0.5.0,>=0.4.1 in /usr/local/python/3.10.13/lib/python3.10/site-packages (from jsonschema-spec<0.3.0,>=0.2.3->openapi_core<0.19.0,>=0.18.0->semantic-kernel==0.9.1b1) (0.4.3)\n",
      "Requirement already satisfied: rfc3339-validator in /home/codespace/.local/lib/python3.10/site-packages (from openapi-schema-validator<0.7.0,>=0.6.0->openapi_core<0.19.0,>=0.18.0->semantic-kernel==0.9.1b1) (0.1.4)\n",
      "Requirement already satisfied: jsonschema-path<0.4.0,>=0.3.1 in /usr/local/python/3.10.13/lib/python3.10/site-packages (from openapi-spec-validator<0.8.0,>=0.7.1->openapi_core<0.19.0,>=0.18.0->semantic-kernel==0.9.1b1) (0.3.2)\n",
      "Requirement already satisfied: lazy-object-proxy<2.0.0,>=1.7.1 in /usr/local/python/3.10.13/lib/python3.10/site-packages (from openapi-spec-validator<0.8.0,>=0.7.1->openapi_core<0.19.0,>=0.18.0->semantic-kernel==0.9.1b1) (1.10.0)\n",
      "Requirement already satisfied: dnspython<3.0.0,>=1.16.0 in /usr/local/python/3.10.13/lib/python3.10/site-packages (from pymongo<5,>=4.5->motor<4.0.0,>=3.3.2->semantic-kernel==0.9.1b1) (2.6.1)\n",
      "Requirement already satisfied: charset-normalizer<4,>=2 in /home/codespace/.local/lib/python3.10/site-packages (from requests>=2.25->prance<24.0.0.0,>=23.6.21.0->semantic-kernel==0.9.1b1) (3.3.2)\n",
      "Requirement already satisfied: urllib3<3,>=1.21.1 in /usr/local/python/3.10.13/lib/python3.10/site-packages (from requests>=2.25->prance<24.0.0.0,>=23.6.21.0->semantic-kernel==0.9.1b1) (2.0.7)\n",
      "Requirement already satisfied: ruamel.yaml.clib>=0.2.7 in /usr/local/python/3.10.13/lib/python3.10/site-packages (from ruamel.yaml>=0.17.10->prance<24.0.0.0,>=23.6.21.0->semantic-kernel==0.9.1b1) (0.2.8)\n",
      "Requirement already satisfied: MarkupSafe>=2.1.1 in /home/codespace/.local/lib/python3.10/site-packages (from werkzeug->openapi_core<0.19.0,>=0.18.0->semantic-kernel==0.9.1b1) (2.1.5)\n"
     ]
    }
   ],
   "source": [
    "!python -m pip install semantic-kernel==0.9.1b1"
   ]
  },
  {
   "cell_type": "code",
   "execution_count": 3,
<<<<<<< HEAD
   "id": "e13d3519",
   "metadata": {},
   "outputs": [
    {
     "ename": "AssertionError",
     "evalue": "OpenAI API key not found in .env file",
     "output_type": "error",
     "traceback": [
      "\u001b[0;31m---------------------------------------------------------------------------\u001b[0m",
      "\u001b[0;31mAssertionError\u001b[0m                            Traceback (most recent call last)",
      "Cell \u001b[0;32mIn[3], line 20\u001b[0m\n\u001b[1;32m     18\u001b[0m     kernel\u001b[38;5;241m.\u001b[39madd_service(azure_chat_service)\n\u001b[1;32m     19\u001b[0m \u001b[38;5;28;01melse\u001b[39;00m:\n\u001b[0;32m---> 20\u001b[0m     api_key, org_id \u001b[38;5;241m=\u001b[39m \u001b[43msk\u001b[49m\u001b[38;5;241;43m.\u001b[39;49m\u001b[43mopenai_settings_from_dot_env\u001b[49m\u001b[43m(\u001b[49m\u001b[43m)\u001b[49m\n\u001b[1;32m     21\u001b[0m     service_id \u001b[38;5;241m=\u001b[39m \u001b[38;5;124m\"\u001b[39m\u001b[38;5;124mdefault\u001b[39m\u001b[38;5;124m\"\u001b[39m\n\u001b[1;32m     22\u001b[0m     oai_chat_service \u001b[38;5;241m=\u001b[39m OpenAIChatCompletion(\n\u001b[1;32m     23\u001b[0m         service_id\u001b[38;5;241m=\u001b[39mservice_id, ai_model_id\u001b[38;5;241m=\u001b[39m\u001b[38;5;124m\"\u001b[39m\u001b[38;5;124mgpt-3.5-turbo\u001b[39m\u001b[38;5;124m\"\u001b[39m, api_key\u001b[38;5;241m=\u001b[39mapi_key, org_id\u001b[38;5;241m=\u001b[39morg_id\n\u001b[1;32m     24\u001b[0m     )\n",
      "File \u001b[0;32m/usr/local/python/3.10.13/lib/python3.10/site-packages/semantic_kernel/utils/settings.py:20\u001b[0m, in \u001b[0;36mopenai_settings_from_dot_env\u001b[0;34m()\u001b[0m\n\u001b[1;32m     17\u001b[0m api_key \u001b[38;5;241m=\u001b[39m config\u001b[38;5;241m.\u001b[39mget(\u001b[38;5;124m\"\u001b[39m\u001b[38;5;124mOPENAI_API_KEY\u001b[39m\u001b[38;5;124m\"\u001b[39m, \u001b[38;5;28;01mNone\u001b[39;00m)\n\u001b[1;32m     18\u001b[0m org_id \u001b[38;5;241m=\u001b[39m config\u001b[38;5;241m.\u001b[39mget(\u001b[38;5;124m\"\u001b[39m\u001b[38;5;124mOPENAI_ORG_ID\u001b[39m\u001b[38;5;124m\"\u001b[39m, \u001b[38;5;28;01mNone\u001b[39;00m)\n\u001b[0;32m---> 20\u001b[0m \u001b[38;5;28;01massert\u001b[39;00m api_key, \u001b[38;5;124m\"\u001b[39m\u001b[38;5;124mOpenAI API key not found in .env file\u001b[39m\u001b[38;5;124m\"\u001b[39m\n\u001b[1;32m     22\u001b[0m \u001b[38;5;66;03m# It's okay if the org ID is not found (not required)\u001b[39;00m\n\u001b[1;32m     23\u001b[0m \u001b[38;5;28;01mreturn\u001b[39;00m api_key, org_id\n",
      "\u001b[0;31mAssertionError\u001b[0m: OpenAI API key not found in .env file"
     ]
    }
   ],
   "execution_count": null,
=======
>>>>>>> 3b9479e2
   "id": "e13d3519",
   "metadata": {},
   "outputs": [
    {
     "ename": "AssertionError",
     "evalue": "OpenAI API key not found in .env file",
     "output_type": "error",
     "traceback": [
      "\u001b[0;31m---------------------------------------------------------------------------\u001b[0m",
      "\u001b[0;31mAssertionError\u001b[0m                            Traceback (most recent call last)",
      "Cell \u001b[0;32mIn[3], line 20\u001b[0m\n\u001b[1;32m     18\u001b[0m     kernel\u001b[38;5;241m.\u001b[39madd_service(azure_chat_service)\n\u001b[1;32m     19\u001b[0m \u001b[38;5;28;01melse\u001b[39;00m:\n\u001b[0;32m---> 20\u001b[0m     api_key, org_id \u001b[38;5;241m=\u001b[39m \u001b[43msk\u001b[49m\u001b[38;5;241;43m.\u001b[39;49m\u001b[43mopenai_settings_from_dot_env\u001b[49m\u001b[43m(\u001b[49m\u001b[43m)\u001b[49m\n\u001b[1;32m     21\u001b[0m     service_id \u001b[38;5;241m=\u001b[39m \u001b[38;5;124m\"\u001b[39m\u001b[38;5;124mdefault\u001b[39m\u001b[38;5;124m\"\u001b[39m\n\u001b[1;32m     22\u001b[0m     oai_chat_service \u001b[38;5;241m=\u001b[39m OpenAIChatCompletion(\n\u001b[1;32m     23\u001b[0m         service_id\u001b[38;5;241m=\u001b[39mservice_id, ai_model_id\u001b[38;5;241m=\u001b[39m\u001b[38;5;124m\"\u001b[39m\u001b[38;5;124mgpt-3.5-turbo\u001b[39m\u001b[38;5;124m\"\u001b[39m, api_key\u001b[38;5;241m=\u001b[39mapi_key, org_id\u001b[38;5;241m=\u001b[39morg_id\n\u001b[1;32m     24\u001b[0m     )\n",
      "File \u001b[0;32m/usr/local/python/3.10.13/lib/python3.10/site-packages/semantic_kernel/utils/settings.py:20\u001b[0m, in \u001b[0;36mopenai_settings_from_dot_env\u001b[0;34m()\u001b[0m\n\u001b[1;32m     17\u001b[0m api_key \u001b[38;5;241m=\u001b[39m config\u001b[38;5;241m.\u001b[39mget(\u001b[38;5;124m\"\u001b[39m\u001b[38;5;124mOPENAI_API_KEY\u001b[39m\u001b[38;5;124m\"\u001b[39m, \u001b[38;5;28;01mNone\u001b[39;00m)\n\u001b[1;32m     18\u001b[0m org_id \u001b[38;5;241m=\u001b[39m config\u001b[38;5;241m.\u001b[39mget(\u001b[38;5;124m\"\u001b[39m\u001b[38;5;124mOPENAI_ORG_ID\u001b[39m\u001b[38;5;124m\"\u001b[39m, \u001b[38;5;28;01mNone\u001b[39;00m)\n\u001b[0;32m---> 20\u001b[0m \u001b[38;5;28;01massert\u001b[39;00m api_key, \u001b[38;5;124m\"\u001b[39m\u001b[38;5;124mOpenAI API key not found in .env file\u001b[39m\u001b[38;5;124m\"\u001b[39m\n\u001b[1;32m     22\u001b[0m \u001b[38;5;66;03m# It's okay if the org ID is not found (not required)\u001b[39;00m\n\u001b[1;32m     23\u001b[0m \u001b[38;5;28;01mreturn\u001b[39;00m api_key, org_id\n",
      "\u001b[0;31mAssertionError\u001b[0m: OpenAI API key not found in .env file"
     ]
    }
   ],
   "source": [
    "import semantic_kernel as sk\n",
    "from semantic_kernel.connectors.ai.open_ai import (\n",
    "    AzureChatCompletion,\n",
    "    OpenAIChatCompletion,\n",
    ")\n",
    "\n",
    "kernel = sk.Kernel()\n",
    "\n",
    "useAzureOpenAI = False\n",
    "\n",
    "# Configure AI service used by the kernel\n",
    "if useAzureOpenAI:\n",
    "    deployment, api_key, endpoint = sk.azure_openai_settings_from_dot_env()\n",
    "    service_id = \"default\"\n",
    "    service_id = \"chat_completion\"\n",
    "    azure_chat_service = AzureChatCompletion(\n",
    "        service_id=service_id, deployment_name=\"turbo\", endpoint=endpoint, api_key=api_key\n",
    "    )  # set the deployment name to the value of your chat model\n",
    "    kernel.add_service(azure_chat_service)\n",
    "else:\n",
    "    api_key, org_id = sk.openai_settings_from_dot_env()\n",
    "    service_id = \"default\"\n",
    "    service_id = \"chat-gpt\"\n",
    "    oai_chat_service = OpenAIChatCompletion(\n",
    "        service_id=service_id, ai_model_id=\"gpt-3.5-turbo\", api_key=api_key, org_id=org_id\n",
    "    )\n",
    "    kernel.add_service(oai_chat_service)"
   ]
  },
  {
   "cell_type": "markdown",
   "id": "0c65f786",
   "metadata": {},
   "source": [
    "## Import the Plugins\n",
    "\n",
    "We are going to be using the grounding plugin, to check its quality, and remove ungrounded additions:"
   ]
  },
  {
   "cell_type": "code",
   "execution_count": null,
   "id": "56ed7688",
   "metadata": {},
   "outputs": [],
   "source": [
    "# note: using plugins from the samples folder\n",
    "plugins_directory = \"../../samples/plugins\"\n",
    "\n",
    "groundingSemanticFunctions = kernel.import_plugin_from_prompt_directory(plugins_directory, \"GroundingPlugin\")"
    "groundingSemanticFunctions = kernel.import_plugin_from_prompt_directory(\n",
    "    service_id, plugins_directory, \"GroundingPlugin\"\n",
    ")"
   ]
  },
  {
   "cell_type": "markdown",
   "id": "0d087993",
   "metadata": {},
   "source": [
    "We can also extract the individual semantic functions for our use:"
   ]
  },
  {
   "cell_type": "code",
   "execution_count": null,
   "id": "738eb0ec",
   "metadata": {},
   "outputs": [],
   "source": [
    "entity_extraction = groundingSemanticFunctions[\"ExtractEntities\"]\n",
    "reference_check = groundingSemanticFunctions[\"ReferenceCheckEntities\"]\n",
    "entity_excision = groundingSemanticFunctions[\"ExciseEntities\"]"
   ]
  },
  {
   "cell_type": "markdown",
   "id": "e5bda16e",
   "metadata": {},
   "source": [
    "## Calling Individual Semantic Functions\n",
    "\n",
    "We will start by calling the individual grounding functions in turn, to show their use. For this we need to create a same summary text:"
   ]
  },
  {
   "cell_type": "code",
   "execution_count": null,
   "id": "c9a872f6",
   "metadata": {},
   "outputs": [],
   "source": [
    "summary_text = \"\"\"\n",
    "My father, a respected resident of Milan, was a close friend of a merchant named Beaufort who, after a series of\n",
    "misfortunes, moved to Zurich in poverty. My father was upset by his friend's troubles and sought him out,\n",
    "finding him in a mean street. Beaufort had saved a small sum of money, but it was not enough to support him and\n",
    "his daughter, Mary. Mary procured work to eke out a living, but after ten months her father died, leaving\n",
    "her a beggar. My father came to her aid and two years later they married when they visited Rome.\n",
    "\"\"\"\n",
    "\n",
    "summary_text = summary_text.replace(\"\\n\", \" \").replace(\"  \", \" \")\n",
    "print(summary_text)"
   ]
  },
  {
   "cell_type": "markdown",
   "id": "2a41eccb",
   "metadata": {},
   "source": [
    "Some things to note:\n",
    "\n",
    "- The implied residence of Geneva has been changed to Milan\n",
    "- Lucerne has been changed to Zurich\n",
    "- Caroline has been renamed as Mary\n",
    "- A reference to Rome has been added\n",
    "\n",
    "\n",
    "The grounding plugin has three stages:\n",
    "\n",
    "1. Extract entities from a summary text\n",
    "2. Perform a reference check against the grounding text\n",
    "3. Excise any entities which failed the reference check from the summary\n",
    "\n",
    "Now, let us start calling individual semantic functions."
   ]
  },
  {
   "cell_type": "markdown",
   "id": "071c05e4",
   "metadata": {},
   "source": [
    "### Extracting the Entities\n",
    "\n",
    "The first function we need is entity extraction. We are going to take our summary text, and get a list of entities found within it. For this we use `entity_extraction()`:"
   ]
  },
  {
   "cell_type": "code",
   "execution_count": null,
   "id": "c1d4b7ff",
   "metadata": {},
   "outputs": [],
   "source": [
    "extraction_result = await kernel.invoke(\n",
    "    entity_extraction,\n",
    "    input=summary_text,\n",
    "    topic=\"people and places\",\n",
    "    example_entities=\"John, Jane, mother, brother, Paris, Rome\",\n",
    ")\n",
    "\n",
    "print(extraction_result)"
   ]
  },
  {
   "cell_type": "markdown",
   "id": "b93c661f",
   "metadata": {},
   "source": [
    "So we have our list of entities in the summary"
   ]
  },
  {
   "cell_type": "markdown",
   "id": "958ad1ff",
   "metadata": {},
   "source": [
    "### Performing the reference check\n",
    "\n",
    "We now use the grounding text to see if the entities we found are grounded. We start by adding the grounding text to our context:"
   ]
  },
  {
   "cell_type": "markdown",
   "id": "894e38d7",
   "metadata": {},
   "source": [
    "With this in place, we can run the reference checking function. This will use both the entity list in the input, and the `reference_context` in the context object itself:"
   ]
  },
  {
   "cell_type": "code",
   "execution_count": null,
   "id": "d240d669",
   "metadata": {},
   "outputs": [],
   "source": [
    "grounding_result = await kernel.invoke(reference_check, input=extraction_result.value, reference_context=grounding_text)\n",
    "\n",
    "print(grounding_result)"
   ]
  },
  {
   "cell_type": "markdown",
   "id": "9a83c66f",
   "metadata": {},
   "source": [
    "So we now have a list of ungrounded entities (of course, this list may not be well grounded itself). Let us store this in the context:"
   ]
  },
  {
   "cell_type": "markdown",
   "id": "35c1c329",
   "metadata": {},
   "source": [
    "### Excising the ungrounded entities\n",
    "\n",
    "Finally we can remove the ungrounded entities from the summary text:"
   ]
  },
  {
   "cell_type": "code",
   "execution_count": null,
   "id": "db82d97d",
   "metadata": {},
   "outputs": [],
   "source": [
    "excision_result = await kernel.invoke(entity_excision, input=summary_text, ungrounded_entities=grounding_result.value)\n",
    "\n",
    "print(excision_result)"
   ]
  }
 ],
 "metadata": {
  "kernelspec": {
   "display_name": "Python 3 (ipykernel)",
   "language": "python",
   "name": "python3"
  },
  "language_info": {
   "codemirror_mode": {
    "name": "ipython",
    "version": 3
   },
   "file_extension": ".py",
   "mimetype": "text/x-python",
   "name": "python",
   "nbconvert_exporter": "python",
   "pygments_lexer": "ipython3",
   "version": "3.10.13"
<<<<<<< HEAD
   "version": "3.10.12"
   "version": "3.11.8"
=======
>>>>>>> 3b9479e2
  }
 },
 "nbformat": 4,
 "nbformat_minor": 5
}<|MERGE_RESOLUTION|>--- conflicted
+++ resolved
@@ -10,10 +10,7 @@
     },
     "tags": []
    },
-<<<<<<< HEAD
-   "metadata": {},
-=======
->>>>>>> 3b9479e2
+   "metadata": {},
    "source": [
     "# Groundedness Checking Plugins\n",
     "\n",
@@ -33,10 +30,7 @@
   {
    "cell_type": "code",
    "execution_count": 1,
-<<<<<<< HEAD
-   "execution_count": null,
-=======
->>>>>>> 3b9479e2
+   "execution_count": null,
    "id": "23b26e2f",
    "metadata": {},
    "outputs": [],
@@ -92,7 +86,6 @@
   {
    "cell_type": "code",
    "execution_count": 2,
-<<<<<<< HEAD
    "id": "7b22d324",
    "metadata": {},
    "outputs": [
@@ -163,8 +156,6 @@
     }
    ],
    "execution_count": null,
-=======
->>>>>>> 3b9479e2
    "id": "7b22d324",
    "metadata": {},
    "outputs": [
@@ -241,7 +232,6 @@
   {
    "cell_type": "code",
    "execution_count": 3,
-<<<<<<< HEAD
    "id": "e13d3519",
    "metadata": {},
    "outputs": [
@@ -259,8 +249,6 @@
     }
    ],
    "execution_count": null,
-=======
->>>>>>> 3b9479e2
    "id": "e13d3519",
    "metadata": {},
    "outputs": [
@@ -517,11 +505,8 @@
    "nbconvert_exporter": "python",
    "pygments_lexer": "ipython3",
    "version": "3.10.13"
-<<<<<<< HEAD
    "version": "3.10.12"
    "version": "3.11.8"
-=======
->>>>>>> 3b9479e2
   }
  },
  "nbformat": 4,
