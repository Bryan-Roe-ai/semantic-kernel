{
 "cells": [
  {
   "cell_type": "markdown",
   "metadata": {
    "editable": true,
    "slideshow": {
     "slide_type": ""
    },
    "tags": []
   },
<<<<<<< HEAD
   "metadata": {},
=======
>>>>>>> 3b9479e2
   "source": [
    "# Introduction\n"
   ]
  },
  {
   "cell_type": "markdown",
   "metadata": {},
   "source": [
    "This notebook shows how to replace the `VolatileMemoryStore` memory storage used in a [previous notebook](./06-memory-and-embeddings.ipynb) with a `WeaviateMemoryStore`.\n",
    "\n",
    "`WeaviateMemoryStore` is an example of a persistent (i.e. long-term) memory store backed by the Weaviate vector database.\n"
   ]
  },
  {
   "cell_type": "markdown",
   "metadata": {},
   "source": [
    "# About Weaviate\n"
   ]
  },
  {
   "cell_type": "markdown",
   "metadata": {},
   "source": [
    "[Weaviate](https://weaviate.io/) is an open-source vector database designed to scale seamlessly into billions of data objects. This implementation supports hybrid search out-of-the-box (meaning it will perform better for keyword searches).\n"
   ]
  },
  {
   "cell_type": "markdown",
   "metadata": {},
   "source": [
    "You can run Weaviate in 5 ways:\n",
    "\n",
    "- **SaaS** – with [Weaviate Cloud Services (WCS)](https://weaviate.io/pricing).\n",
    "\n",
    "  WCS is a fully managed service that takes care of hosting, scaling, and updating your Weaviate instance. You can try it out for free with a sandbox that lasts for 14 days.\n",
    "\n",
    "  To set up a SaaS Weaviate instance with WCS:\n",
    "\n",
    "  1.  Navigate to [Weaviate Cloud Console](https://console.weaviate.cloud/).\n",
    "  2.  Register or sign in to your WCS account.\n",
    "  3.  Create a new cluster with the following settings:\n",
    "      - `Subscription Tier` – Free sandbox for a free trial, or contact [hello@weaviate.io](mailto:hello@weaviate.io) for other options.\n",
    "      - `Cluster name` – a unique name for your cluster. The name will become part of the URL used to access this instance.\n",
    "      - `Enable Authentication?` – Enabled by default. This will generate a static API key that you can use to authenticate.\n",
    "  4.  Wait for a few minutes until your cluster is ready. You will see a green tick ✔️ when it's done. Copy your cluster URL.\n",
    "\n",
    "- **Hybrid SaaS**\n",
    "\n",
    "  > If you need to keep your data on-premise for security or compliance reasons, Weaviate also offers a Hybrid SaaS option: Weaviate runs within your cloud instances, but the cluster is managed remotely by Weaviate. This gives you the benefits of a managed service without sending data to an external party.\n",
    "\n",
    "  The Weaviate Hybrid SaaS is a custom solution. If you are interested in this option, please reach out to [hello@weaviate.io](mailto:hello@weaviate.io).\n",
    "\n",
    "- **Self-hosted** – with a Docker container\n",
    "\n",
    "  To set up a Weaviate instance with Docker:\n",
    "\n",
    "  1. [Install Docker](https://docs.docker.com/engine/install/) on your local machine if it is not already installed.\n",
    "  2. [Install the Docker Compose Plugin](https://docs.docker.com/compose/install/)\n",
    "  3. Download a `docker-compose.yml` file with this `curl` command:\n",
    "\n",
    "     ```\n",
    "     curl -o docker-compose.yml \"https://configuration.weaviate.io/v2/docker-compose/docker-compose.yml?modules=standalone&runtime=docker-compose&weaviate_version=v1.19.6\"\n",
    "     ```\n",
    "\n",
    "     Alternatively, you can use Weaviate's docker compose [configuration tool](https://weaviate.io/developers/weaviate/installation/docker-compose) to generate your own `docker-compose.yml` file.\n",
    "\n",
    "  4. Run `docker compose up -d` to spin up a Weaviate instance.\n",
    "\n",
    "     > To shut it down, run `docker compose down`.\n",
    "\n",
    "- **Self-hosted** – with a Kubernetes cluster\n",
    "\n",
    "  To configure a self-hosted instance with Kubernetes, follow Weaviate's [documentation](https://weaviate.io/developers/weaviate/installation/kubernetes).|\n",
    "\n",
    "- **Embedded** - start a weaviate instance right from your application code using the client library\n",
    "\n",
    "  This code snippet shows how to instantiate an embedded weaviate instance and upload a document:\n",
    "\n",
    "  ```python\n",
    "  import weaviate\n",
    "  from weaviate.embedded import EmbeddedOptions\n",
    "\n",
    "  client = weaviate.Client(\n",
    "    embedded_options=EmbeddedOptions()\n",
    "  )\n",
    "\n",
    "  data_obj = {\n",
    "    \"name\": \"Chardonnay\",\n",
    "    \"description\": \"Goes with fish\"\n",
    "  }\n",
    "\n",
    "  client.data_object.create(data_obj, \"Wine\")\n",
    "  ```\n",
    "\n",
    "  Refer to the [documentation](https://weaviate.io/developers/weaviate/installation/embedded) for more details about this deployment method.\n"
   ]
  },
  {
   "cell_type": "markdown",
   "metadata": {},
   "source": [
    "# Setup\n"
   ]
  },
  {
   "cell_type": "code",
   "execution_count": 1,
   "metadata": {},
   "outputs": [
    {
     "name": "stdout",
     "output_type": "stream",
     "text": [
      "Requirement already satisfied: semantic-kernel==0.3.8.dev0 in /usr/local/python/3.10.13/lib/python3.10/site-packages (0.3.8.dev0)\n",
      "Requirement already satisfied: aiofiles<24.0.0,>=23.1.0 in /usr/local/python/3.10.13/lib/python3.10/site-packages (from semantic-kernel==0.3.8.dev0) (23.2.1)\n",
      "Requirement already satisfied: numpy<2.0.0,>=1.24.2 in /home/codespace/.local/lib/python3.10/site-packages (from semantic-kernel==0.3.8.dev0) (1.26.4)\n",
      "Requirement already satisfied: openai<0.28.0,>=0.27.0 in /usr/local/python/3.10.13/lib/python3.10/site-packages (from semantic-kernel==0.3.8.dev0) (0.27.10)\n",
      "Requirement already satisfied: openapi_core<0.19.0,>=0.18.0 in /usr/local/python/3.10.13/lib/python3.10/site-packages (from semantic-kernel==0.3.8.dev0) (0.18.2)\n",
      "Requirement already satisfied: prance<24.0.0.0,>=23.6.21.0 in /usr/local/python/3.10.13/lib/python3.10/site-packages (from semantic-kernel==0.3.8.dev0) (23.6.21.0)\n",
      "Requirement already satisfied: pydantic<2 in /usr/local/python/3.10.13/lib/python3.10/site-packages (from semantic-kernel==0.3.8.dev0) (1.10.16)\n",
      "Requirement already satisfied: python-dotenv==1.0.0 in /usr/local/python/3.10.13/lib/python3.10/site-packages (from semantic-kernel==0.3.8.dev0) (1.0.0)\n",
      "Requirement already satisfied: regex<2024.0.0,>=2023.6.3 in /usr/local/python/3.10.13/lib/python3.10/site-packages (from semantic-kernel==0.3.8.dev0) (2023.12.25)\n",
      "Requirement already satisfied: requests>=2.20 in /home/codespace/.local/lib/python3.10/site-packages (from openai<0.28.0,>=0.27.0->semantic-kernel==0.3.8.dev0) (2.31.0)\n",
      "Requirement already satisfied: tqdm in /usr/local/python/3.10.13/lib/python3.10/site-packages (from openai<0.28.0,>=0.27.0->semantic-kernel==0.3.8.dev0) (4.66.4)\n",
      "Requirement already satisfied: aiohttp in /usr/local/python/3.10.13/lib/python3.10/site-packages (from openai<0.28.0,>=0.27.0->semantic-kernel==0.3.8.dev0) (3.9.5)\n",
      "Requirement already satisfied: asgiref<4.0.0,>=3.6.0 in /usr/local/python/3.10.13/lib/python3.10/site-packages (from openapi_core<0.19.0,>=0.18.0->semantic-kernel==0.3.8.dev0) (3.8.1)\n",
      "Requirement already satisfied: isodate in /usr/local/python/3.10.13/lib/python3.10/site-packages (from openapi_core<0.19.0,>=0.18.0->semantic-kernel==0.3.8.dev0) (0.6.1)\n",
      "Requirement already satisfied: jsonschema<5.0.0,>=4.18.0 in /home/codespace/.local/lib/python3.10/site-packages (from openapi_core<0.19.0,>=0.18.0->semantic-kernel==0.3.8.dev0) (4.21.1)\n",
      "Requirement already satisfied: jsonschema-spec<0.3.0,>=0.2.3 in /usr/local/python/3.10.13/lib/python3.10/site-packages (from openapi_core<0.19.0,>=0.18.0->semantic-kernel==0.3.8.dev0) (0.2.4)\n",
      "Requirement already satisfied: more-itertools in /usr/local/python/3.10.13/lib/python3.10/site-packages (from openapi_core<0.19.0,>=0.18.0->semantic-kernel==0.3.8.dev0) (10.2.0)\n",
      "Requirement already satisfied: openapi-schema-validator<0.7.0,>=0.6.0 in /usr/local/python/3.10.13/lib/python3.10/site-packages (from openapi_core<0.19.0,>=0.18.0->semantic-kernel==0.3.8.dev0) (0.6.2)\n",
      "Requirement already satisfied: openapi-spec-validator<0.8.0,>=0.7.1 in /usr/local/python/3.10.13/lib/python3.10/site-packages (from openapi_core<0.19.0,>=0.18.0->semantic-kernel==0.3.8.dev0) (0.7.1)\n",
      "Requirement already satisfied: parse in /usr/local/python/3.10.13/lib/python3.10/site-packages (from openapi_core<0.19.0,>=0.18.0->semantic-kernel==0.3.8.dev0) (1.20.1)\n",
      "Requirement already satisfied: werkzeug in /usr/local/python/3.10.13/lib/python3.10/site-packages (from openapi_core<0.19.0,>=0.18.0->semantic-kernel==0.3.8.dev0) (3.0.3)\n",
      "Requirement already satisfied: chardet>=3.0 in /usr/local/python/3.10.13/lib/python3.10/site-packages (from prance<24.0.0.0,>=23.6.21.0->semantic-kernel==0.3.8.dev0) (5.2.0)\n",
      "Requirement already satisfied: ruamel.yaml>=0.17.10 in /usr/local/python/3.10.13/lib/python3.10/site-packages (from prance<24.0.0.0,>=23.6.21.0->semantic-kernel==0.3.8.dev0) (0.18.6)\n",
      "Requirement already satisfied: six~=1.15 in /home/codespace/.local/lib/python3.10/site-packages (from prance<24.0.0.0,>=23.6.21.0->semantic-kernel==0.3.8.dev0) (1.16.0)\n",
      "Requirement already satisfied: packaging>=21.3 in /home/codespace/.local/lib/python3.10/site-packages (from prance<24.0.0.0,>=23.6.21.0->semantic-kernel==0.3.8.dev0) (23.2)\n",
      "Requirement already satisfied: typing-extensions>=4.2.0 in /home/codespace/.local/lib/python3.10/site-packages (from pydantic<2->semantic-kernel==0.3.8.dev0) (4.10.0)\n",
      "Requirement already satisfied: attrs>=22.2.0 in /home/codespace/.local/lib/python3.10/site-packages (from jsonschema<5.0.0,>=4.18.0->openapi_core<0.19.0,>=0.18.0->semantic-kernel==0.3.8.dev0) (23.2.0)\n",
      "Requirement already satisfied: jsonschema-specifications>=2023.03.6 in /usr/local/python/3.10.13/lib/python3.10/site-packages (from jsonschema<5.0.0,>=4.18.0->openapi_core<0.19.0,>=0.18.0->semantic-kernel==0.3.8.dev0) (2023.7.1)\n",
      "Requirement already satisfied: referencing>=0.28.4 in /usr/local/python/3.10.13/lib/python3.10/site-packages (from jsonschema<5.0.0,>=4.18.0->openapi_core<0.19.0,>=0.18.0->semantic-kernel==0.3.8.dev0) (0.30.2)\n",
      "Requirement already satisfied: rpds-py>=0.7.1 in /home/codespace/.local/lib/python3.10/site-packages (from jsonschema<5.0.0,>=4.18.0->openapi_core<0.19.0,>=0.18.0->semantic-kernel==0.3.8.dev0) (0.18.0)\n",
      "Requirement already satisfied: PyYAML>=5.1 in /home/codespace/.local/lib/python3.10/site-packages (from jsonschema-spec<0.3.0,>=0.2.3->openapi_core<0.19.0,>=0.18.0->semantic-kernel==0.3.8.dev0) (6.0.1)\n",
      "Requirement already satisfied: pathable<0.5.0,>=0.4.1 in /usr/local/python/3.10.13/lib/python3.10/site-packages (from jsonschema-spec<0.3.0,>=0.2.3->openapi_core<0.19.0,>=0.18.0->semantic-kernel==0.3.8.dev0) (0.4.3)\n",
      "Requirement already satisfied: rfc3339-validator in /home/codespace/.local/lib/python3.10/site-packages (from openapi-schema-validator<0.7.0,>=0.6.0->openapi_core<0.19.0,>=0.18.0->semantic-kernel==0.3.8.dev0) (0.1.4)\n",
      "Requirement already satisfied: jsonschema-path<0.4.0,>=0.3.1 in /usr/local/python/3.10.13/lib/python3.10/site-packages (from openapi-spec-validator<0.8.0,>=0.7.1->openapi_core<0.19.0,>=0.18.0->semantic-kernel==0.3.8.dev0) (0.3.2)\n",
      "Requirement already satisfied: lazy-object-proxy<2.0.0,>=1.7.1 in /usr/local/python/3.10.13/lib/python3.10/site-packages (from openapi-spec-validator<0.8.0,>=0.7.1->openapi_core<0.19.0,>=0.18.0->semantic-kernel==0.3.8.dev0) (1.10.0)\n",
      "Requirement already satisfied: charset-normalizer<4,>=2 in /home/codespace/.local/lib/python3.10/site-packages (from requests>=2.20->openai<0.28.0,>=0.27.0->semantic-kernel==0.3.8.dev0) (3.3.2)\n",
      "Requirement already satisfied: idna<4,>=2.5 in /home/codespace/.local/lib/python3.10/site-packages (from requests>=2.20->openai<0.28.0,>=0.27.0->semantic-kernel==0.3.8.dev0) (3.6)\n",
      "Requirement already satisfied: urllib3<3,>=1.21.1 in /usr/local/python/3.10.13/lib/python3.10/site-packages (from requests>=2.20->openai<0.28.0,>=0.27.0->semantic-kernel==0.3.8.dev0) (2.0.7)\n",
      "Requirement already satisfied: certifi>=2017.4.17 in /home/codespace/.local/lib/python3.10/site-packages (from requests>=2.20->openai<0.28.0,>=0.27.0->semantic-kernel==0.3.8.dev0) (2024.2.2)\n",
      "Requirement already satisfied: ruamel.yaml.clib>=0.2.7 in /usr/local/python/3.10.13/lib/python3.10/site-packages (from ruamel.yaml>=0.17.10->prance<24.0.0.0,>=23.6.21.0->semantic-kernel==0.3.8.dev0) (0.2.8)\n",
      "Requirement already satisfied: aiosignal>=1.1.2 in /usr/local/python/3.10.13/lib/python3.10/site-packages (from aiohttp->openai<0.28.0,>=0.27.0->semantic-kernel==0.3.8.dev0) (1.3.1)\n",
      "Requirement already satisfied: frozenlist>=1.1.1 in /usr/local/python/3.10.13/lib/python3.10/site-packages (from aiohttp->openai<0.28.0,>=0.27.0->semantic-kernel==0.3.8.dev0) (1.4.1)\n",
      "Requirement already satisfied: multidict<7.0,>=4.5 in /usr/local/python/3.10.13/lib/python3.10/site-packages (from aiohttp->openai<0.28.0,>=0.27.0->semantic-kernel==0.3.8.dev0) (6.0.5)\n",
      "Requirement already satisfied: yarl<2.0,>=1.0 in /usr/local/python/3.10.13/lib/python3.10/site-packages (from aiohttp->openai<0.28.0,>=0.27.0->semantic-kernel==0.3.8.dev0) (1.9.4)\n",
      "Requirement already satisfied: async-timeout<5.0,>=4.0 in /usr/local/python/3.10.13/lib/python3.10/site-packages (from aiohttp->openai<0.28.0,>=0.27.0->semantic-kernel==0.3.8.dev0) (4.0.3)\n",
      "Requirement already satisfied: MarkupSafe>=2.1.1 in /home/codespace/.local/lib/python3.10/site-packages (from werkzeug->openapi_core<0.19.0,>=0.18.0->semantic-kernel==0.3.8.dev0) (2.1.5)\n",
      "Collecting weaviate-client\n",
      "  Using cached weaviate_client-4.6.4-py3-none-any.whl.metadata (3.3 kB)\n",
      "Requirement already satisfied: requests<3.0.0,>=2.30.0 in /home/codespace/.local/lib/python3.10/site-packages (from weaviate-client) (2.31.0)\n",
      "Requirement already satisfied: httpx<=0.27.0,>=0.25.0 in /home/codespace/.local/lib/python3.10/site-packages (from weaviate-client) (0.27.0)\n",
      "Collecting validators==0.28.3 (from weaviate-client)\n",
      "  Using cached validators-0.28.3-py3-none-any.whl.metadata (3.6 kB)\n",
      "Collecting authlib<2.0.0,>=1.2.1 (from weaviate-client)\n",
      "  Using cached Authlib-1.3.1-py2.py3-none-any.whl.metadata (3.8 kB)\n",
      "Collecting pydantic<3.0.0,>=2.5.0 (from weaviate-client)\n",
      "  Using cached pydantic-2.7.3-py3-none-any.whl.metadata (108 kB)\n",
      "Collecting grpcio<2.0.0,>=1.57.0 (from weaviate-client)\n",
      "  Downloading grpcio-1.64.1-cp310-cp310-manylinux_2_17_x86_64.manylinux2014_x86_64.whl.metadata (3.3 kB)\n",
      "Collecting grpcio-tools<2.0.0,>=1.57.0 (from weaviate-client)\n",
      "  Downloading grpcio_tools-1.64.1-cp310-cp310-manylinux_2_17_x86_64.manylinux2014_x86_64.whl.metadata (5.3 kB)\n",
      "Collecting grpcio-health-checking<2.0.0,>=1.57.0 (from weaviate-client)\n",
      "  Downloading grpcio_health_checking-1.64.1-py3-none-any.whl.metadata (1.1 kB)\n",
      "Collecting cryptography (from authlib<2.0.0,>=1.2.1->weaviate-client)\n",
      "  Downloading cryptography-42.0.8-cp39-abi3-manylinux_2_28_x86_64.whl.metadata (5.3 kB)\n",
      "Requirement already satisfied: protobuf<6.0dev,>=5.26.1 in /usr/local/python/3.10.13/lib/python3.10/site-packages (from grpcio-health-checking<2.0.0,>=1.57.0->weaviate-client) (5.27.0)\n",
      "Requirement already satisfied: setuptools in /usr/local/python/3.10.13/lib/python3.10/site-packages (from grpcio-tools<2.0.0,>=1.57.0->weaviate-client) (68.2.2)\n",
      "Requirement already satisfied: anyio in /home/codespace/.local/lib/python3.10/site-packages (from httpx<=0.27.0,>=0.25.0->weaviate-client) (4.3.0)\n",
      "Requirement already satisfied: certifi in /home/codespace/.local/lib/python3.10/site-packages (from httpx<=0.27.0,>=0.25.0->weaviate-client) (2024.2.2)\n",
      "Requirement already satisfied: httpcore==1.* in /home/codespace/.local/lib/python3.10/site-packages (from httpx<=0.27.0,>=0.25.0->weaviate-client) (1.0.4)\n",
      "Requirement already satisfied: idna in /home/codespace/.local/lib/python3.10/site-packages (from httpx<=0.27.0,>=0.25.0->weaviate-client) (3.6)\n",
      "Requirement already satisfied: sniffio in /home/codespace/.local/lib/python3.10/site-packages (from httpx<=0.27.0,>=0.25.0->weaviate-client) (1.3.1)\n",
      "Requirement already satisfied: h11<0.15,>=0.13 in /home/codespace/.local/lib/python3.10/site-packages (from httpcore==1.*->httpx<=0.27.0,>=0.25.0->weaviate-client) (0.14.0)\n",
      "Requirement already satisfied: annotated-types>=0.4.0 in /usr/local/python/3.10.13/lib/python3.10/site-packages (from pydantic<3.0.0,>=2.5.0->weaviate-client) (0.7.0)\n",
      "Collecting pydantic-core==2.18.4 (from pydantic<3.0.0,>=2.5.0->weaviate-client)\n",
      "  Using cached pydantic_core-2.18.4-cp310-cp310-manylinux_2_17_x86_64.manylinux2014_x86_64.whl.metadata (6.5 kB)\n",
      "Requirement already satisfied: typing-extensions>=4.6.1 in /home/codespace/.local/lib/python3.10/site-packages (from pydantic<3.0.0,>=2.5.0->weaviate-client) (4.10.0)\n",
      "Requirement already satisfied: charset-normalizer<4,>=2 in /home/codespace/.local/lib/python3.10/site-packages (from requests<3.0.0,>=2.30.0->weaviate-client) (3.3.2)\n",
      "Requirement already satisfied: urllib3<3,>=1.21.1 in /usr/local/python/3.10.13/lib/python3.10/site-packages (from requests<3.0.0,>=2.30.0->weaviate-client) (2.0.7)\n",
      "Requirement already satisfied: exceptiongroup>=1.0.2 in /home/codespace/.local/lib/python3.10/site-packages (from anyio->httpx<=0.27.0,>=0.25.0->weaviate-client) (1.2.0)\n",
      "Requirement already satisfied: cffi>=1.12 in /home/codespace/.local/lib/python3.10/site-packages (from cryptography->authlib<2.0.0,>=1.2.1->weaviate-client) (1.16.0)\n",
      "Requirement already satisfied: pycparser in /home/codespace/.local/lib/python3.10/site-packages (from cffi>=1.12->cryptography->authlib<2.0.0,>=1.2.1->weaviate-client) (2.21)\n",
      "Downloading weaviate_client-4.6.4-py3-none-any.whl (325 kB)\n",
      "\u001b[2K   \u001b[90m━━━━━━━━━━━━━━━━━━━━━━━━━━━━━━━━━━━━━━━━\u001b[0m \u001b[32m325.2/325.2 kB\u001b[0m \u001b[31m6.1 MB/s\u001b[0m eta \u001b[36m0:00:00\u001b[0m:00:01\u001b[0m\n",
      "\u001b[?25hDownloading validators-0.28.3-py3-none-any.whl (40 kB)\n",
      "\u001b[2K   \u001b[90m━━━━━━━━━━━━━━━━━━━━━━━━━━━━━━━━━━━━━━━━\u001b[0m \u001b[32m40.0/40.0 kB\u001b[0m \u001b[31m1.3 MB/s\u001b[0m eta \u001b[36m0:00:00\u001b[0m\n",
      "\u001b[?25hDownloading Authlib-1.3.1-py2.py3-none-any.whl (223 kB)\n",
      "\u001b[2K   \u001b[90m━━━━━━━━━━━━━━━━━━━━━━━━━━━━━━━━━━━━━━━━\u001b[0m \u001b[32m223.8/223.8 kB\u001b[0m \u001b[31m8.6 MB/s\u001b[0m eta \u001b[36m0:00:00\u001b[0m\n",
      "\u001b[?25hDownloading grpcio-1.64.1-cp310-cp310-manylinux_2_17_x86_64.manylinux2014_x86_64.whl (5.6 MB)\n",
      "\u001b[2K   \u001b[90m━━━━━━━━━━━━━━━━━━━━━━━━━━━━━━━━━━━━━━━━\u001b[0m \u001b[32m5.6/5.6 MB\u001b[0m \u001b[31m49.8 MB/s\u001b[0m eta \u001b[36m0:00:00\u001b[0m:00:01\u001b[0m0:01\u001b[0m\n",
      "\u001b[?25hDownloading grpcio_health_checking-1.64.1-py3-none-any.whl (18 kB)\n",
      "Downloading grpcio_tools-1.64.1-cp310-cp310-manylinux_2_17_x86_64.manylinux2014_x86_64.whl (2.3 MB)\n",
      "\u001b[2K   \u001b[90m━━━━━━━━━━━━━━━━━━━━━━━━━━━━━━━━━━━━━━━━\u001b[0m \u001b[32m2.3/2.3 MB\u001b[0m \u001b[31m47.5 MB/s\u001b[0m eta \u001b[36m0:00:00\u001b[0m:00:01\u001b[0m\n",
      "\u001b[?25hUsing cached pydantic-2.7.3-py3-none-any.whl (409 kB)\n",
      "Using cached pydantic_core-2.18.4-cp310-cp310-manylinux_2_17_x86_64.manylinux2014_x86_64.whl (2.0 MB)\n",
      "Downloading cryptography-42.0.8-cp39-abi3-manylinux_2_28_x86_64.whl (3.9 MB)\n",
      "\u001b[2K   \u001b[90m━━━━━━━━━━━━━━━━━━━━━━━━━━━━━━━━━━━━━━━━\u001b[0m \u001b[32m3.9/3.9 MB\u001b[0m \u001b[31m46.4 MB/s\u001b[0m eta \u001b[36m0:00:00\u001b[0m:00:01\u001b[0m\n",
      "\u001b[?25h\u001b[33mWARNING: Error parsing requirements for openai: [Errno 2] No such file or directory: '/usr/local/python/3.10.13/lib/python3.10/site-packages/openai-0.27.10.dist-info/METADATA'\u001b[0m\u001b[33m\n",
      "\u001b[0m\u001b[33mWARNING: Error parsing requirements for pydantic: [Errno 2] No such file or directory: '/usr/local/python/3.10.13/lib/python3.10/site-packages/pydantic-1.10.16.dist-info/METADATA'\u001b[0m\u001b[33m\n",
      "\u001b[0m\u001b[33mWARNING: Error parsing requirements for pydantic-core: [Errno 2] No such file or directory: '/usr/local/python/3.10.13/lib/python3.10/site-packages/pydantic_core-2.18.2.dist-info/METADATA'\u001b[0m\u001b[33m\n",
      "\u001b[0m\u001b[33mWARNING: Error parsing requirements for python-dotenv: [Errno 2] No such file or directory: '/usr/local/python/3.10.13/lib/python3.10/site-packages/python_dotenv-1.0.0.dist-info/METADATA'\u001b[0m\u001b[33m\n",
      "\u001b[0m\u001b[33mWARNING: Error parsing requirements for semantic-kernel: [Errno 2] No such file or directory: '/usr/local/python/3.10.13/lib/python3.10/site-packages/semantic_kernel-0.3.8.dev0.dist-info/METADATA'\u001b[0m\u001b[33m\n",
      "\u001b[0mInstalling collected packages: validators, pydantic-core, grpcio, pydantic, grpcio-tools, grpcio-health-checking, cryptography, authlib, weaviate-client\n",
      "  Attempting uninstall: pydantic-core\n",
      "\u001b[33m    WARNING: No metadata found in /usr/local/python/3.10.13/lib/python3.10/site-packages\u001b[0m\u001b[33m\n",
      "\u001b[0m    Found existing installation: pydantic-core 2.18.2\n",
      "    Can't uninstall 'pydantic-core'. No files were found to uninstall.\n",
      "  Attempting uninstall: pydantic\n",
      "\u001b[33m    WARNING: No metadata found in /usr/local/python/3.10.13/lib/python3.10/site-packages\u001b[0m\u001b[33m\n",
      "\u001b[0m    Found existing installation: pydantic 1.10.16\n",
      "    Can't uninstall 'pydantic'. No files were found to uninstall.\n",
      "Successfully installed authlib-1.3.1 cryptography-42.0.8 grpcio-1.64.1 grpcio-health-checking-1.64.1 grpcio-tools-1.64.1 pydantic-2.7.3 pydantic-core-2.18.4 validators-0.28.3 weaviate-client-4.6.4\n",
      "Requirement already satisfied: python-dotenv in /usr/local/python/3.10.13/lib/python3.10/site-packages (1.0.1)\n"
     ]
    }
   ],
<<<<<<< HEAD
   "execution_count": null,
   "metadata": {},
   "outputs": [],
=======
>>>>>>> 3b9479e2
   "source": [
    "!pip install semantic-kernel==0.3.8.dev0\n",
    "!pip install weaviate-client\n",
    "!pip install python-dotenv"
   ]
  },
  {
   "cell_type": "markdown",
   "metadata": {},
   "source": [
    "## OS-specific notes:\n",
    "\n",
    "- if you run into SSL errors when connecting to OpenAI on macOS, see this issue for a [potential solution](https://github.com/microsoft/semantic-kernel/issues/627#issuecomment-1580912248)\n",
    "- on Windows, you may need to run Docker Desktop as administrator\n"
   ]
  },
  {
   "cell_type": "code",
   "execution_count": 2,
<<<<<<< HEAD
   "execution_count": null,
=======
>>>>>>> 3b9479e2
   "metadata": {},
   "outputs": [],
   "source": [
    "from typing import Tuple\n",
    "\n",
    "import semantic_kernel as sk\n",
    "from semantic_kernel.connectors.ai.open_ai import (\n",
    "    OpenAIChatCompletion,\n",
    "    OpenAITextEmbedding,\n",
    ")\n",
    "\n",
    "import os\n",
    "\n",
    "from semantic_kernel.prompt_template.prompt_template_config import PromptTemplateConfig\n",
    "from semantic_kernel.memory.semantic_text_memory import SemanticTextMemory\n",
    "from semantic_kernel.core_plugins.text_memory_plugin import TextMemoryPlugin"
   ]
  },
  {
   "cell_type": "markdown",
   "metadata": {},
   "source": [
    "First, we instantiate the Weaviate memory store. Uncomment ONE of the options below, depending on how you want to use Weaviate:\n",
    "\n",
    "- from a Docker instance\n",
    "- from WCS\n",
    "- directly from the client (embedded Weaviate), which works on Linux only at the moment\n"
   ]
  },
  {
   "cell_type": "code",
   "execution_count": 3,
   "metadata": {},
   "outputs": [
    {
     "name": "stderr",
     "output_type": "stream",
     "text": [
      "/usr/local/python/3.10.13/lib/python3.10/site-packages/weaviate/warnings.py:162: DeprecationWarning: Dep016: Python client v3 `weaviate.Client(...)` connections and methods are deprecated. Update\n",
      "            your code to use Python client v4 `weaviate.WeaviateClient` connections and methods.\n",
      "\n",
      "            For Python Client v4 usage, see: https://weaviate.io/developers/weaviate/client-libraries/python\n",
      "            For code migration, see: https://weaviate.io/developers/weaviate/client-libraries/python/v3_v4_migration\n",
      "            \n",
      "  warnings.warn(\n"
     ]
    },
    {
     "ename": "ConnectionError",
     "evalue": "HTTPConnectionPool(host='localhost', port=8080): Max retries exceeded with url: /v1/.well-known/openid-configuration (Caused by NewConnectionError('<urllib3.connection.HTTPConnection object at 0x734f880560b0>: Failed to establish a new connection: [Errno 111] Connection refused'))",
     "output_type": "error",
     "traceback": [
      "\u001b[0;31m---------------------------------------------------------------------------\u001b[0m",
      "\u001b[0;31mConnectionRefusedError\u001b[0m                    Traceback (most recent call last)",
      "File \u001b[0;32m/usr/local/python/3.10.13/lib/python3.10/site-packages/urllib3/connection.py:203\u001b[0m, in \u001b[0;36mHTTPConnection._new_conn\u001b[0;34m(self)\u001b[0m\n\u001b[1;32m    202\u001b[0m \u001b[38;5;28;01mtry\u001b[39;00m:\n\u001b[0;32m--> 203\u001b[0m     sock \u001b[38;5;241m=\u001b[39m \u001b[43mconnection\u001b[49m\u001b[38;5;241;43m.\u001b[39;49m\u001b[43mcreate_connection\u001b[49m\u001b[43m(\u001b[49m\n\u001b[1;32m    204\u001b[0m \u001b[43m        \u001b[49m\u001b[43m(\u001b[49m\u001b[38;5;28;43mself\u001b[39;49m\u001b[38;5;241;43m.\u001b[39;49m\u001b[43m_dns_host\u001b[49m\u001b[43m,\u001b[49m\u001b[43m \u001b[49m\u001b[38;5;28;43mself\u001b[39;49m\u001b[38;5;241;43m.\u001b[39;49m\u001b[43mport\u001b[49m\u001b[43m)\u001b[49m\u001b[43m,\u001b[49m\n\u001b[1;32m    205\u001b[0m \u001b[43m        \u001b[49m\u001b[38;5;28;43mself\u001b[39;49m\u001b[38;5;241;43m.\u001b[39;49m\u001b[43mtimeout\u001b[49m\u001b[43m,\u001b[49m\n\u001b[1;32m    206\u001b[0m \u001b[43m        \u001b[49m\u001b[43msource_address\u001b[49m\u001b[38;5;241;43m=\u001b[39;49m\u001b[38;5;28;43mself\u001b[39;49m\u001b[38;5;241;43m.\u001b[39;49m\u001b[43msource_address\u001b[49m\u001b[43m,\u001b[49m\n\u001b[1;32m    207\u001b[0m \u001b[43m        \u001b[49m\u001b[43msocket_options\u001b[49m\u001b[38;5;241;43m=\u001b[39;49m\u001b[38;5;28;43mself\u001b[39;49m\u001b[38;5;241;43m.\u001b[39;49m\u001b[43msocket_options\u001b[49m\u001b[43m,\u001b[49m\n\u001b[1;32m    208\u001b[0m \u001b[43m    \u001b[49m\u001b[43m)\u001b[49m\n\u001b[1;32m    209\u001b[0m \u001b[38;5;28;01mexcept\u001b[39;00m socket\u001b[38;5;241m.\u001b[39mgaierror \u001b[38;5;28;01mas\u001b[39;00m e:\n",
      "File \u001b[0;32m/usr/local/python/3.10.13/lib/python3.10/site-packages/urllib3/util/connection.py:85\u001b[0m, in \u001b[0;36mcreate_connection\u001b[0;34m(address, timeout, source_address, socket_options)\u001b[0m\n\u001b[1;32m     84\u001b[0m \u001b[38;5;28;01mtry\u001b[39;00m:\n\u001b[0;32m---> 85\u001b[0m     \u001b[38;5;28;01mraise\u001b[39;00m err\n\u001b[1;32m     86\u001b[0m \u001b[38;5;28;01mfinally\u001b[39;00m:\n\u001b[1;32m     87\u001b[0m     \u001b[38;5;66;03m# Break explicitly a reference cycle\u001b[39;00m\n",
      "File \u001b[0;32m/usr/local/python/3.10.13/lib/python3.10/site-packages/urllib3/util/connection.py:73\u001b[0m, in \u001b[0;36mcreate_connection\u001b[0;34m(address, timeout, source_address, socket_options)\u001b[0m\n\u001b[1;32m     72\u001b[0m     sock\u001b[38;5;241m.\u001b[39mbind(source_address)\n\u001b[0;32m---> 73\u001b[0m \u001b[43msock\u001b[49m\u001b[38;5;241;43m.\u001b[39;49m\u001b[43mconnect\u001b[49m\u001b[43m(\u001b[49m\u001b[43msa\u001b[49m\u001b[43m)\u001b[49m\n\u001b[1;32m     74\u001b[0m \u001b[38;5;66;03m# Break explicitly a reference cycle\u001b[39;00m\n",
      "\u001b[0;31mConnectionRefusedError\u001b[0m: [Errno 111] Connection refused",
      "\nThe above exception was the direct cause of the following exception:\n",
      "\u001b[0;31mNewConnectionError\u001b[0m                        Traceback (most recent call last)",
      "File \u001b[0;32m/usr/local/python/3.10.13/lib/python3.10/site-packages/urllib3/connectionpool.py:791\u001b[0m, in \u001b[0;36mHTTPConnectionPool.urlopen\u001b[0;34m(self, method, url, body, headers, retries, redirect, assert_same_host, timeout, pool_timeout, release_conn, chunked, body_pos, preload_content, decode_content, **response_kw)\u001b[0m\n\u001b[1;32m    790\u001b[0m \u001b[38;5;66;03m# Make the request on the HTTPConnection object\u001b[39;00m\n\u001b[0;32m--> 791\u001b[0m response \u001b[38;5;241m=\u001b[39m \u001b[38;5;28;43mself\u001b[39;49m\u001b[38;5;241;43m.\u001b[39;49m\u001b[43m_make_request\u001b[49m\u001b[43m(\u001b[49m\n\u001b[1;32m    792\u001b[0m \u001b[43m    \u001b[49m\u001b[43mconn\u001b[49m\u001b[43m,\u001b[49m\n\u001b[1;32m    793\u001b[0m \u001b[43m    \u001b[49m\u001b[43mmethod\u001b[49m\u001b[43m,\u001b[49m\n\u001b[1;32m    794\u001b[0m \u001b[43m    \u001b[49m\u001b[43murl\u001b[49m\u001b[43m,\u001b[49m\n\u001b[1;32m    795\u001b[0m \u001b[43m    \u001b[49m\u001b[43mtimeout\u001b[49m\u001b[38;5;241;43m=\u001b[39;49m\u001b[43mtimeout_obj\u001b[49m\u001b[43m,\u001b[49m\n\u001b[1;32m    796\u001b[0m \u001b[43m    \u001b[49m\u001b[43mbody\u001b[49m\u001b[38;5;241;43m=\u001b[39;49m\u001b[43mbody\u001b[49m\u001b[43m,\u001b[49m\n\u001b[1;32m    797\u001b[0m \u001b[43m    \u001b[49m\u001b[43mheaders\u001b[49m\u001b[38;5;241;43m=\u001b[39;49m\u001b[43mheaders\u001b[49m\u001b[43m,\u001b[49m\n\u001b[1;32m    798\u001b[0m \u001b[43m    \u001b[49m\u001b[43mchunked\u001b[49m\u001b[38;5;241;43m=\u001b[39;49m\u001b[43mchunked\u001b[49m\u001b[43m,\u001b[49m\n\u001b[1;32m    799\u001b[0m \u001b[43m    \u001b[49m\u001b[43mretries\u001b[49m\u001b[38;5;241;43m=\u001b[39;49m\u001b[43mretries\u001b[49m\u001b[43m,\u001b[49m\n\u001b[1;32m    800\u001b[0m \u001b[43m    \u001b[49m\u001b[43mresponse_conn\u001b[49m\u001b[38;5;241;43m=\u001b[39;49m\u001b[43mresponse_conn\u001b[49m\u001b[43m,\u001b[49m\n\u001b[1;32m    801\u001b[0m \u001b[43m    \u001b[49m\u001b[43mpreload_content\u001b[49m\u001b[38;5;241;43m=\u001b[39;49m\u001b[43mpreload_content\u001b[49m\u001b[43m,\u001b[49m\n\u001b[1;32m    802\u001b[0m \u001b[43m    \u001b[49m\u001b[43mdecode_content\u001b[49m\u001b[38;5;241;43m=\u001b[39;49m\u001b[43mdecode_content\u001b[49m\u001b[43m,\u001b[49m\n\u001b[1;32m    803\u001b[0m \u001b[43m    \u001b[49m\u001b[38;5;241;43m*\u001b[39;49m\u001b[38;5;241;43m*\u001b[39;49m\u001b[43mresponse_kw\u001b[49m\u001b[43m,\u001b[49m\n\u001b[1;32m    804\u001b[0m \u001b[43m\u001b[49m\u001b[43m)\u001b[49m\n\u001b[1;32m    806\u001b[0m \u001b[38;5;66;03m# Everything went great!\u001b[39;00m\n",
      "File \u001b[0;32m/usr/local/python/3.10.13/lib/python3.10/site-packages/urllib3/connectionpool.py:497\u001b[0m, in \u001b[0;36mHTTPConnectionPool._make_request\u001b[0;34m(self, conn, method, url, body, headers, retries, timeout, chunked, response_conn, preload_content, decode_content, enforce_content_length)\u001b[0m\n\u001b[1;32m    496\u001b[0m \u001b[38;5;28;01mtry\u001b[39;00m:\n\u001b[0;32m--> 497\u001b[0m     \u001b[43mconn\u001b[49m\u001b[38;5;241;43m.\u001b[39;49m\u001b[43mrequest\u001b[49m\u001b[43m(\u001b[49m\n\u001b[1;32m    498\u001b[0m \u001b[43m        \u001b[49m\u001b[43mmethod\u001b[49m\u001b[43m,\u001b[49m\n\u001b[1;32m    499\u001b[0m \u001b[43m        \u001b[49m\u001b[43murl\u001b[49m\u001b[43m,\u001b[49m\n\u001b[1;32m    500\u001b[0m \u001b[43m        \u001b[49m\u001b[43mbody\u001b[49m\u001b[38;5;241;43m=\u001b[39;49m\u001b[43mbody\u001b[49m\u001b[43m,\u001b[49m\n\u001b[1;32m    501\u001b[0m \u001b[43m        \u001b[49m\u001b[43mheaders\u001b[49m\u001b[38;5;241;43m=\u001b[39;49m\u001b[43mheaders\u001b[49m\u001b[43m,\u001b[49m\n\u001b[1;32m    502\u001b[0m \u001b[43m        \u001b[49m\u001b[43mchunked\u001b[49m\u001b[38;5;241;43m=\u001b[39;49m\u001b[43mchunked\u001b[49m\u001b[43m,\u001b[49m\n\u001b[1;32m    503\u001b[0m \u001b[43m        \u001b[49m\u001b[43mpreload_content\u001b[49m\u001b[38;5;241;43m=\u001b[39;49m\u001b[43mpreload_content\u001b[49m\u001b[43m,\u001b[49m\n\u001b[1;32m    504\u001b[0m \u001b[43m        \u001b[49m\u001b[43mdecode_content\u001b[49m\u001b[38;5;241;43m=\u001b[39;49m\u001b[43mdecode_content\u001b[49m\u001b[43m,\u001b[49m\n\u001b[1;32m    505\u001b[0m \u001b[43m        \u001b[49m\u001b[43menforce_content_length\u001b[49m\u001b[38;5;241;43m=\u001b[39;49m\u001b[43menforce_content_length\u001b[49m\u001b[43m,\u001b[49m\n\u001b[1;32m    506\u001b[0m \u001b[43m    \u001b[49m\u001b[43m)\u001b[49m\n\u001b[1;32m    508\u001b[0m \u001b[38;5;66;03m# We are swallowing BrokenPipeError (errno.EPIPE) since the server is\u001b[39;00m\n\u001b[1;32m    509\u001b[0m \u001b[38;5;66;03m# legitimately able to close the connection after sending a valid response.\u001b[39;00m\n\u001b[1;32m    510\u001b[0m \u001b[38;5;66;03m# With this behaviour, the received response is still readable.\u001b[39;00m\n",
      "File \u001b[0;32m/usr/local/python/3.10.13/lib/python3.10/site-packages/urllib3/connection.py:395\u001b[0m, in \u001b[0;36mHTTPConnection.request\u001b[0;34m(self, method, url, body, headers, chunked, preload_content, decode_content, enforce_content_length)\u001b[0m\n\u001b[1;32m    394\u001b[0m     \u001b[38;5;28mself\u001b[39m\u001b[38;5;241m.\u001b[39mputheader(header, value)\n\u001b[0;32m--> 395\u001b[0m \u001b[38;5;28;43mself\u001b[39;49m\u001b[38;5;241;43m.\u001b[39;49m\u001b[43mendheaders\u001b[49m\u001b[43m(\u001b[49m\u001b[43m)\u001b[49m\n\u001b[1;32m    397\u001b[0m \u001b[38;5;66;03m# If we're given a body we start sending that in chunks.\u001b[39;00m\n",
      "File \u001b[0;32m/usr/local/python/3.10.13/lib/python3.10/http/client.py:1278\u001b[0m, in \u001b[0;36mHTTPConnection.endheaders\u001b[0;34m(self, message_body, encode_chunked)\u001b[0m\n\u001b[1;32m   1277\u001b[0m     \u001b[38;5;28;01mraise\u001b[39;00m CannotSendHeader()\n\u001b[0;32m-> 1278\u001b[0m \u001b[38;5;28;43mself\u001b[39;49m\u001b[38;5;241;43m.\u001b[39;49m\u001b[43m_send_output\u001b[49m\u001b[43m(\u001b[49m\u001b[43mmessage_body\u001b[49m\u001b[43m,\u001b[49m\u001b[43m \u001b[49m\u001b[43mencode_chunked\u001b[49m\u001b[38;5;241;43m=\u001b[39;49m\u001b[43mencode_chunked\u001b[49m\u001b[43m)\u001b[49m\n",
      "File \u001b[0;32m/usr/local/python/3.10.13/lib/python3.10/http/client.py:1038\u001b[0m, in \u001b[0;36mHTTPConnection._send_output\u001b[0;34m(self, message_body, encode_chunked)\u001b[0m\n\u001b[1;32m   1037\u001b[0m \u001b[38;5;28;01mdel\u001b[39;00m \u001b[38;5;28mself\u001b[39m\u001b[38;5;241m.\u001b[39m_buffer[:]\n\u001b[0;32m-> 1038\u001b[0m \u001b[38;5;28;43mself\u001b[39;49m\u001b[38;5;241;43m.\u001b[39;49m\u001b[43msend\u001b[49m\u001b[43m(\u001b[49m\u001b[43mmsg\u001b[49m\u001b[43m)\u001b[49m\n\u001b[1;32m   1040\u001b[0m \u001b[38;5;28;01mif\u001b[39;00m message_body \u001b[38;5;129;01mis\u001b[39;00m \u001b[38;5;129;01mnot\u001b[39;00m \u001b[38;5;28;01mNone\u001b[39;00m:\n\u001b[1;32m   1041\u001b[0m \n\u001b[1;32m   1042\u001b[0m     \u001b[38;5;66;03m# create a consistent interface to message_body\u001b[39;00m\n",
      "File \u001b[0;32m/usr/local/python/3.10.13/lib/python3.10/http/client.py:976\u001b[0m, in \u001b[0;36mHTTPConnection.send\u001b[0;34m(self, data)\u001b[0m\n\u001b[1;32m    975\u001b[0m \u001b[38;5;28;01mif\u001b[39;00m \u001b[38;5;28mself\u001b[39m\u001b[38;5;241m.\u001b[39mauto_open:\n\u001b[0;32m--> 976\u001b[0m     \u001b[38;5;28;43mself\u001b[39;49m\u001b[38;5;241;43m.\u001b[39;49m\u001b[43mconnect\u001b[49m\u001b[43m(\u001b[49m\u001b[43m)\u001b[49m\n\u001b[1;32m    977\u001b[0m \u001b[38;5;28;01melse\u001b[39;00m:\n",
      "File \u001b[0;32m/usr/local/python/3.10.13/lib/python3.10/site-packages/urllib3/connection.py:243\u001b[0m, in \u001b[0;36mHTTPConnection.connect\u001b[0;34m(self)\u001b[0m\n\u001b[1;32m    242\u001b[0m \u001b[38;5;28;01mdef\u001b[39;00m \u001b[38;5;21mconnect\u001b[39m(\u001b[38;5;28mself\u001b[39m) \u001b[38;5;241m-\u001b[39m\u001b[38;5;241m>\u001b[39m \u001b[38;5;28;01mNone\u001b[39;00m:\n\u001b[0;32m--> 243\u001b[0m     \u001b[38;5;28mself\u001b[39m\u001b[38;5;241m.\u001b[39msock \u001b[38;5;241m=\u001b[39m \u001b[38;5;28;43mself\u001b[39;49m\u001b[38;5;241;43m.\u001b[39;49m\u001b[43m_new_conn\u001b[49m\u001b[43m(\u001b[49m\u001b[43m)\u001b[49m\n\u001b[1;32m    244\u001b[0m     \u001b[38;5;28;01mif\u001b[39;00m \u001b[38;5;28mself\u001b[39m\u001b[38;5;241m.\u001b[39m_tunnel_host:\n\u001b[1;32m    245\u001b[0m         \u001b[38;5;66;03m# If we're tunneling it means we're connected to our proxy.\u001b[39;00m\n",
      "File \u001b[0;32m/usr/local/python/3.10.13/lib/python3.10/site-packages/urllib3/connection.py:218\u001b[0m, in \u001b[0;36mHTTPConnection._new_conn\u001b[0;34m(self)\u001b[0m\n\u001b[1;32m    217\u001b[0m \u001b[38;5;28;01mexcept\u001b[39;00m \u001b[38;5;167;01mOSError\u001b[39;00m \u001b[38;5;28;01mas\u001b[39;00m e:\n\u001b[0;32m--> 218\u001b[0m     \u001b[38;5;28;01mraise\u001b[39;00m NewConnectionError(\n\u001b[1;32m    219\u001b[0m         \u001b[38;5;28mself\u001b[39m, \u001b[38;5;124mf\u001b[39m\u001b[38;5;124m\"\u001b[39m\u001b[38;5;124mFailed to establish a new connection: \u001b[39m\u001b[38;5;132;01m{\u001b[39;00me\u001b[38;5;132;01m}\u001b[39;00m\u001b[38;5;124m\"\u001b[39m\n\u001b[1;32m    220\u001b[0m     ) \u001b[38;5;28;01mfrom\u001b[39;00m \u001b[38;5;21;01me\u001b[39;00m\n\u001b[1;32m    222\u001b[0m \u001b[38;5;66;03m# Audit hooks are only available in Python 3.8+\u001b[39;00m\n",
      "\u001b[0;31mNewConnectionError\u001b[0m: <urllib3.connection.HTTPConnection object at 0x734f880560b0>: Failed to establish a new connection: [Errno 111] Connection refused",
      "\nThe above exception was the direct cause of the following exception:\n",
      "\u001b[0;31mMaxRetryError\u001b[0m                             Traceback (most recent call last)",
      "File \u001b[0;32m~/.local/lib/python3.10/site-packages/requests/adapters.py:486\u001b[0m, in \u001b[0;36mHTTPAdapter.send\u001b[0;34m(self, request, stream, timeout, verify, cert, proxies)\u001b[0m\n\u001b[1;32m    485\u001b[0m \u001b[38;5;28;01mtry\u001b[39;00m:\n\u001b[0;32m--> 486\u001b[0m     resp \u001b[38;5;241m=\u001b[39m \u001b[43mconn\u001b[49m\u001b[38;5;241;43m.\u001b[39;49m\u001b[43murlopen\u001b[49m\u001b[43m(\u001b[49m\n\u001b[1;32m    487\u001b[0m \u001b[43m        \u001b[49m\u001b[43mmethod\u001b[49m\u001b[38;5;241;43m=\u001b[39;49m\u001b[43mrequest\u001b[49m\u001b[38;5;241;43m.\u001b[39;49m\u001b[43mmethod\u001b[49m\u001b[43m,\u001b[49m\n\u001b[1;32m    488\u001b[0m \u001b[43m        \u001b[49m\u001b[43murl\u001b[49m\u001b[38;5;241;43m=\u001b[39;49m\u001b[43murl\u001b[49m\u001b[43m,\u001b[49m\n\u001b[1;32m    489\u001b[0m \u001b[43m        \u001b[49m\u001b[43mbody\u001b[49m\u001b[38;5;241;43m=\u001b[39;49m\u001b[43mrequest\u001b[49m\u001b[38;5;241;43m.\u001b[39;49m\u001b[43mbody\u001b[49m\u001b[43m,\u001b[49m\n\u001b[1;32m    490\u001b[0m \u001b[43m        \u001b[49m\u001b[43mheaders\u001b[49m\u001b[38;5;241;43m=\u001b[39;49m\u001b[43mrequest\u001b[49m\u001b[38;5;241;43m.\u001b[39;49m\u001b[43mheaders\u001b[49m\u001b[43m,\u001b[49m\n\u001b[1;32m    491\u001b[0m \u001b[43m        \u001b[49m\u001b[43mredirect\u001b[49m\u001b[38;5;241;43m=\u001b[39;49m\u001b[38;5;28;43;01mFalse\u001b[39;49;00m\u001b[43m,\u001b[49m\n\u001b[1;32m    492\u001b[0m \u001b[43m        \u001b[49m\u001b[43massert_same_host\u001b[49m\u001b[38;5;241;43m=\u001b[39;49m\u001b[38;5;28;43;01mFalse\u001b[39;49;00m\u001b[43m,\u001b[49m\n\u001b[1;32m    493\u001b[0m \u001b[43m        \u001b[49m\u001b[43mpreload_content\u001b[49m\u001b[38;5;241;43m=\u001b[39;49m\u001b[38;5;28;43;01mFalse\u001b[39;49;00m\u001b[43m,\u001b[49m\n\u001b[1;32m    494\u001b[0m \u001b[43m        \u001b[49m\u001b[43mdecode_content\u001b[49m\u001b[38;5;241;43m=\u001b[39;49m\u001b[38;5;28;43;01mFalse\u001b[39;49;00m\u001b[43m,\u001b[49m\n\u001b[1;32m    495\u001b[0m \u001b[43m        \u001b[49m\u001b[43mretries\u001b[49m\u001b[38;5;241;43m=\u001b[39;49m\u001b[38;5;28;43mself\u001b[39;49m\u001b[38;5;241;43m.\u001b[39;49m\u001b[43mmax_retries\u001b[49m\u001b[43m,\u001b[49m\n\u001b[1;32m    496\u001b[0m \u001b[43m        \u001b[49m\u001b[43mtimeout\u001b[49m\u001b[38;5;241;43m=\u001b[39;49m\u001b[43mtimeout\u001b[49m\u001b[43m,\u001b[49m\n\u001b[1;32m    497\u001b[0m \u001b[43m        \u001b[49m\u001b[43mchunked\u001b[49m\u001b[38;5;241;43m=\u001b[39;49m\u001b[43mchunked\u001b[49m\u001b[43m,\u001b[49m\n\u001b[1;32m    498\u001b[0m \u001b[43m    \u001b[49m\u001b[43m)\u001b[49m\n\u001b[1;32m    500\u001b[0m \u001b[38;5;28;01mexcept\u001b[39;00m (ProtocolError, \u001b[38;5;167;01mOSError\u001b[39;00m) \u001b[38;5;28;01mas\u001b[39;00m err:\n",
      "File \u001b[0;32m/usr/local/python/3.10.13/lib/python3.10/site-packages/urllib3/connectionpool.py:845\u001b[0m, in \u001b[0;36mHTTPConnectionPool.urlopen\u001b[0;34m(self, method, url, body, headers, retries, redirect, assert_same_host, timeout, pool_timeout, release_conn, chunked, body_pos, preload_content, decode_content, **response_kw)\u001b[0m\n\u001b[1;32m    843\u001b[0m     new_e \u001b[38;5;241m=\u001b[39m ProtocolError(\u001b[38;5;124m\"\u001b[39m\u001b[38;5;124mConnection aborted.\u001b[39m\u001b[38;5;124m\"\u001b[39m, new_e)\n\u001b[0;32m--> 845\u001b[0m retries \u001b[38;5;241m=\u001b[39m \u001b[43mretries\u001b[49m\u001b[38;5;241;43m.\u001b[39;49m\u001b[43mincrement\u001b[49m\u001b[43m(\u001b[49m\n\u001b[1;32m    846\u001b[0m \u001b[43m    \u001b[49m\u001b[43mmethod\u001b[49m\u001b[43m,\u001b[49m\u001b[43m \u001b[49m\u001b[43murl\u001b[49m\u001b[43m,\u001b[49m\u001b[43m \u001b[49m\u001b[43merror\u001b[49m\u001b[38;5;241;43m=\u001b[39;49m\u001b[43mnew_e\u001b[49m\u001b[43m,\u001b[49m\u001b[43m \u001b[49m\u001b[43m_pool\u001b[49m\u001b[38;5;241;43m=\u001b[39;49m\u001b[38;5;28;43mself\u001b[39;49m\u001b[43m,\u001b[49m\u001b[43m \u001b[49m\u001b[43m_stacktrace\u001b[49m\u001b[38;5;241;43m=\u001b[39;49m\u001b[43msys\u001b[49m\u001b[38;5;241;43m.\u001b[39;49m\u001b[43mexc_info\u001b[49m\u001b[43m(\u001b[49m\u001b[43m)\u001b[49m\u001b[43m[\u001b[49m\u001b[38;5;241;43m2\u001b[39;49m\u001b[43m]\u001b[49m\n\u001b[1;32m    847\u001b[0m \u001b[43m\u001b[49m\u001b[43m)\u001b[49m\n\u001b[1;32m    848\u001b[0m retries\u001b[38;5;241m.\u001b[39msleep()\n",
      "File \u001b[0;32m/usr/local/python/3.10.13/lib/python3.10/site-packages/urllib3/util/retry.py:515\u001b[0m, in \u001b[0;36mRetry.increment\u001b[0;34m(self, method, url, response, error, _pool, _stacktrace)\u001b[0m\n\u001b[1;32m    514\u001b[0m     reason \u001b[38;5;241m=\u001b[39m error \u001b[38;5;129;01mor\u001b[39;00m ResponseError(cause)\n\u001b[0;32m--> 515\u001b[0m     \u001b[38;5;28;01mraise\u001b[39;00m MaxRetryError(_pool, url, reason) \u001b[38;5;28;01mfrom\u001b[39;00m \u001b[38;5;21;01mreason\u001b[39;00m  \u001b[38;5;66;03m# type: ignore[arg-type]\u001b[39;00m\n\u001b[1;32m    517\u001b[0m log\u001b[38;5;241m.\u001b[39mdebug(\u001b[38;5;124m\"\u001b[39m\u001b[38;5;124mIncremented Retry for (url=\u001b[39m\u001b[38;5;124m'\u001b[39m\u001b[38;5;132;01m%s\u001b[39;00m\u001b[38;5;124m'\u001b[39m\u001b[38;5;124m): \u001b[39m\u001b[38;5;132;01m%r\u001b[39;00m\u001b[38;5;124m\"\u001b[39m, url, new_retry)\n",
      "\u001b[0;31mMaxRetryError\u001b[0m: HTTPConnectionPool(host='localhost', port=8080): Max retries exceeded with url: /v1/.well-known/openid-configuration (Caused by NewConnectionError('<urllib3.connection.HTTPConnection object at 0x734f880560b0>: Failed to establish a new connection: [Errno 111] Connection refused'))",
      "\nDuring handling of the above exception, another exception occurred:\n",
      "\u001b[0;31mConnectionError\u001b[0m                           Traceback (most recent call last)",
      "Cell \u001b[0;32mIn[3], line 22\u001b[0m\n\u001b[1;32m      7\u001b[0m config \u001b[38;5;241m=\u001b[39m weaviate_memory_store\u001b[38;5;241m.\u001b[39mWeaviateConfig(url\u001b[38;5;241m=\u001b[39m\u001b[38;5;124m\"\u001b[39m\u001b[38;5;124mhttp://localhost:8080\u001b[39m\u001b[38;5;124m\"\u001b[39m)\n\u001b[1;32m      9\u001b[0m \u001b[38;5;66;03m# Using WCS. Make sure the environment variables `WEAVIATE_URL` and `WEAVIATE_API_KEY`\u001b[39;00m\n\u001b[1;32m     10\u001b[0m \u001b[38;5;66;03m# were set in the `.env` file.\u001b[39;00m\n\u001b[1;32m     11\u001b[0m \u001b[38;5;66;03m#\u001b[39;00m\n\u001b[0;32m   (...)\u001b[0m\n\u001b[1;32m     19\u001b[0m \u001b[38;5;66;03m# Using Embedded Weaviate\u001b[39;00m\n\u001b[1;32m     20\u001b[0m \u001b[38;5;66;03m# config = weaviate_memory_store.WeaviateConfig(use_embed=True)\u001b[39;00m\n\u001b[0;32m---> 22\u001b[0m store \u001b[38;5;241m=\u001b[39m \u001b[43mweaviate_memory_store\u001b[49m\u001b[38;5;241;43m.\u001b[39;49m\u001b[43mWeaviateMemoryStore\u001b[49m\u001b[43m(\u001b[49m\u001b[43mconfig\u001b[49m\u001b[38;5;241;43m=\u001b[39;49m\u001b[43mconfig\u001b[49m\u001b[43m)\u001b[49m\n\u001b[1;32m     23\u001b[0m store\u001b[38;5;241m.\u001b[39mclient\u001b[38;5;241m.\u001b[39mschema\u001b[38;5;241m.\u001b[39mdelete_all()\n",
      "File \u001b[0;32m/usr/local/python/3.10.13/lib/python3.10/site-packages/semantic_kernel/connectors/memory/weaviate/weaviate_memory_store.py:122\u001b[0m, in \u001b[0;36mWeaviateMemoryStore.__init__\u001b[0;34m(self, config, **kwargs)\u001b[0m\n\u001b[1;32m    120\u001b[0m     logger\u001b[38;5;241m.\u001b[39mwarning(\u001b[38;5;124m\"\u001b[39m\u001b[38;5;124mThe `logger` parameter is deprecated. Please use the `logging` module instead.\u001b[39m\u001b[38;5;124m\"\u001b[39m)\n\u001b[1;32m    121\u001b[0m \u001b[38;5;28mself\u001b[39m\u001b[38;5;241m.\u001b[39mconfig \u001b[38;5;241m=\u001b[39m config\n\u001b[0;32m--> 122\u001b[0m \u001b[38;5;28mself\u001b[39m\u001b[38;5;241m.\u001b[39mclient \u001b[38;5;241m=\u001b[39m \u001b[38;5;28;43mself\u001b[39;49m\u001b[38;5;241;43m.\u001b[39;49m\u001b[43m_initialize_client\u001b[49m\u001b[43m(\u001b[49m\u001b[43m)\u001b[49m\n",
      "File \u001b[0;32m/usr/local/python/3.10.13/lib/python3.10/site-packages/semantic_kernel/connectors/memory/weaviate/weaviate_memory_store.py:134\u001b[0m, in \u001b[0;36mWeaviateMemoryStore._initialize_client\u001b[0;34m(self)\u001b[0m\n\u001b[1;32m    129\u001b[0m         \u001b[38;5;28;01mreturn\u001b[39;00m weaviate\u001b[38;5;241m.\u001b[39mClient(\n\u001b[1;32m    130\u001b[0m             url\u001b[38;5;241m=\u001b[39m\u001b[38;5;28mself\u001b[39m\u001b[38;5;241m.\u001b[39mconfig\u001b[38;5;241m.\u001b[39murl,\n\u001b[1;32m    131\u001b[0m             auth_client_secret\u001b[38;5;241m=\u001b[39mweaviate\u001b[38;5;241m.\u001b[39mauth\u001b[38;5;241m.\u001b[39mAuthApiKey(api_key\u001b[38;5;241m=\u001b[39m\u001b[38;5;28mself\u001b[39m\u001b[38;5;241m.\u001b[39mconfig\u001b[38;5;241m.\u001b[39mapi_key),\n\u001b[1;32m    132\u001b[0m         )\n\u001b[1;32m    133\u001b[0m     \u001b[38;5;28;01melse\u001b[39;00m:\n\u001b[0;32m--> 134\u001b[0m         \u001b[38;5;28;01mreturn\u001b[39;00m \u001b[43mweaviate\u001b[49m\u001b[38;5;241;43m.\u001b[39;49m\u001b[43mClient\u001b[49m\u001b[43m(\u001b[49m\u001b[43murl\u001b[49m\u001b[38;5;241;43m=\u001b[39;49m\u001b[38;5;28;43mself\u001b[39;49m\u001b[38;5;241;43m.\u001b[39;49m\u001b[43mconfig\u001b[49m\u001b[38;5;241;43m.\u001b[39;49m\u001b[43murl\u001b[49m\u001b[43m)\u001b[49m\n\u001b[1;32m    135\u001b[0m \u001b[38;5;28;01melse\u001b[39;00m:\n\u001b[1;32m    136\u001b[0m     \u001b[38;5;28;01mraise\u001b[39;00m ServiceInitializationError(\u001b[38;5;124m\"\u001b[39m\u001b[38;5;124mWeaviate config must have either url or use_embed set\u001b[39m\u001b[38;5;124m\"\u001b[39m)\n",
      "File \u001b[0;32m/usr/local/python/3.10.13/lib/python3.10/site-packages/weaviate/client.py:446\u001b[0m, in \u001b[0;36mClient.__init__\u001b[0;34m(self, url, auth_client_secret, timeout_config, proxies, trust_env, additional_headers, startup_period, embedded_options, additional_config)\u001b[0m\n\u001b[1;32m    443\u001b[0m config \u001b[38;5;241m=\u001b[39m Config() \u001b[38;5;28;01mif\u001b[39;00m additional_config \u001b[38;5;129;01mis\u001b[39;00m \u001b[38;5;28;01mNone\u001b[39;00m \u001b[38;5;28;01melse\u001b[39;00m additional_config\n\u001b[1;32m    444\u001b[0m url, embedded_db \u001b[38;5;241m=\u001b[39m \u001b[38;5;28mself\u001b[39m\u001b[38;5;241m.\u001b[39m__parse_url_and_embedded_db(url, embedded_options)\n\u001b[0;32m--> 446\u001b[0m \u001b[38;5;28mself\u001b[39m\u001b[38;5;241m.\u001b[39m_connection \u001b[38;5;241m=\u001b[39m \u001b[43mConnection\u001b[49m\u001b[43m(\u001b[49m\n\u001b[1;32m    447\u001b[0m \u001b[43m    \u001b[49m\u001b[43murl\u001b[49m\u001b[38;5;241;43m=\u001b[39;49m\u001b[43murl\u001b[49m\u001b[43m,\u001b[49m\n\u001b[1;32m    448\u001b[0m \u001b[43m    \u001b[49m\u001b[43mauth_client_secret\u001b[49m\u001b[38;5;241;43m=\u001b[39;49m\u001b[43mauth_client_secret\u001b[49m\u001b[43m,\u001b[49m\n\u001b[1;32m    449\u001b[0m \u001b[43m    \u001b[49m\u001b[43mtimeout_config\u001b[49m\u001b[38;5;241;43m=\u001b[39;49m\u001b[43m_get_valid_timeout_config\u001b[49m\u001b[43m(\u001b[49m\u001b[43mtimeout_config\u001b[49m\u001b[43m)\u001b[49m\u001b[43m,\u001b[49m\n\u001b[1;32m    450\u001b[0m \u001b[43m    \u001b[49m\u001b[43mproxies\u001b[49m\u001b[38;5;241;43m=\u001b[39;49m\u001b[43mproxies\u001b[49m\u001b[43m,\u001b[49m\n\u001b[1;32m    451\u001b[0m \u001b[43m    \u001b[49m\u001b[43mtrust_env\u001b[49m\u001b[38;5;241;43m=\u001b[39;49m\u001b[43mtrust_env\u001b[49m\u001b[43m,\u001b[49m\n\u001b[1;32m    452\u001b[0m \u001b[43m    \u001b[49m\u001b[43madditional_headers\u001b[49m\u001b[38;5;241;43m=\u001b[39;49m\u001b[43madditional_headers\u001b[49m\u001b[43m,\u001b[49m\n\u001b[1;32m    453\u001b[0m \u001b[43m    \u001b[49m\u001b[43mstartup_period\u001b[49m\u001b[38;5;241;43m=\u001b[39;49m\u001b[43mstartup_period\u001b[49m\u001b[43m,\u001b[49m\n\u001b[1;32m    454\u001b[0m \u001b[43m    \u001b[49m\u001b[43membedded_db\u001b[49m\u001b[38;5;241;43m=\u001b[39;49m\u001b[43membedded_db\u001b[49m\u001b[43m,\u001b[49m\n\u001b[1;32m    455\u001b[0m \u001b[43m    \u001b[49m\u001b[43mgrcp_port\u001b[49m\u001b[38;5;241;43m=\u001b[39;49m\u001b[43mconfig\u001b[49m\u001b[38;5;241;43m.\u001b[39;49m\u001b[43mgrpc_port_experimental\u001b[49m\u001b[43m,\u001b[49m\n\u001b[1;32m    456\u001b[0m \u001b[43m    \u001b[49m\u001b[43mconnection_config\u001b[49m\u001b[38;5;241;43m=\u001b[39;49m\u001b[43mconfig\u001b[49m\u001b[38;5;241;43m.\u001b[39;49m\u001b[43mconnection_config\u001b[49m\u001b[43m,\u001b[49m\n\u001b[1;32m    457\u001b[0m \u001b[43m\u001b[49m\u001b[43m)\u001b[49m\n\u001b[1;32m    458\u001b[0m \u001b[38;5;28mself\u001b[39m\u001b[38;5;241m.\u001b[39mclassification \u001b[38;5;241m=\u001b[39m Classification(\u001b[38;5;28mself\u001b[39m\u001b[38;5;241m.\u001b[39m_connection)\n\u001b[1;32m    459\u001b[0m \u001b[38;5;28mself\u001b[39m\u001b[38;5;241m.\u001b[39mschema \u001b[38;5;241m=\u001b[39m Schema(\u001b[38;5;28mself\u001b[39m\u001b[38;5;241m.\u001b[39m_connection)\n",
      "File \u001b[0;32m/usr/local/python/3.10.13/lib/python3.10/site-packages/weaviate/connect/v3.py:163\u001b[0m, in \u001b[0;36mConnection.__init__\u001b[0;34m(self, url, auth_client_secret, timeout_config, proxies, trust_env, additional_headers, startup_period, connection_config, embedded_db, grcp_port)\u001b[0m\n\u001b[1;32m    160\u001b[0m     _check_positive_num(startup_period, \u001b[38;5;124m\"\u001b[39m\u001b[38;5;124mstartup_period\u001b[39m\u001b[38;5;124m\"\u001b[39m, \u001b[38;5;28mint\u001b[39m, include_zero\u001b[38;5;241m=\u001b[39m\u001b[38;5;28;01mFalse\u001b[39;00m)\n\u001b[1;32m    161\u001b[0m     \u001b[38;5;28mself\u001b[39m\u001b[38;5;241m.\u001b[39mwait_for_weaviate(startup_period)\n\u001b[0;32m--> 163\u001b[0m \u001b[38;5;28;43mself\u001b[39;49m\u001b[38;5;241;43m.\u001b[39;49m\u001b[43m_create_sessions\u001b[49m\u001b[43m(\u001b[49m\u001b[43mauth_client_secret\u001b[49m\u001b[43m)\u001b[49m\n\u001b[1;32m    164\u001b[0m \u001b[38;5;28mself\u001b[39m\u001b[38;5;241m.\u001b[39m_add_adapter_to_session(connection_config)\n\u001b[1;32m    166\u001b[0m \u001b[38;5;28mself\u001b[39m\u001b[38;5;241m.\u001b[39m_server_version \u001b[38;5;241m=\u001b[39m \u001b[38;5;28mself\u001b[39m\u001b[38;5;241m.\u001b[39mget_meta()[\u001b[38;5;124m\"\u001b[39m\u001b[38;5;124mversion\u001b[39m\u001b[38;5;124m\"\u001b[39m]\n",
      "File \u001b[0;32m/usr/local/python/3.10.13/lib/python3.10/site-packages/weaviate/connect/v3.py:204\u001b[0m, in \u001b[0;36mConnection._create_sessions\u001b[0;34m(self, auth_client_secret)\u001b[0m\n\u001b[1;32m    201\u001b[0m     \u001b[38;5;28;01mreturn\u001b[39;00m\n\u001b[1;32m    203\u001b[0m oidc_url \u001b[38;5;241m=\u001b[39m \u001b[38;5;28mself\u001b[39m\u001b[38;5;241m.\u001b[39murl \u001b[38;5;241m+\u001b[39m \u001b[38;5;28mself\u001b[39m\u001b[38;5;241m.\u001b[39m_api_version_path \u001b[38;5;241m+\u001b[39m \u001b[38;5;124m\"\u001b[39m\u001b[38;5;124m/.well-known/openid-configuration\u001b[39m\u001b[38;5;124m\"\u001b[39m\n\u001b[0;32m--> 204\u001b[0m response \u001b[38;5;241m=\u001b[39m \u001b[43mrequests\u001b[49m\u001b[38;5;241;43m.\u001b[39;49m\u001b[43mget\u001b[49m\u001b[43m(\u001b[49m\n\u001b[1;32m    205\u001b[0m \u001b[43m    \u001b[49m\u001b[43moidc_url\u001b[49m\u001b[43m,\u001b[49m\n\u001b[1;32m    206\u001b[0m \u001b[43m    \u001b[49m\u001b[43mheaders\u001b[49m\u001b[38;5;241;43m=\u001b[39;49m\u001b[38;5;28;43mself\u001b[39;49m\u001b[38;5;241;43m.\u001b[39;49m\u001b[43m_headers\u001b[49m\u001b[43m,\u001b[49m\n\u001b[1;32m    207\u001b[0m \u001b[43m    \u001b[49m\u001b[43mtimeout\u001b[49m\u001b[38;5;241;43m=\u001b[39;49m\u001b[38;5;28;43mself\u001b[39;49m\u001b[38;5;241;43m.\u001b[39;49m\u001b[43m_timeout_config\u001b[49m\u001b[43m,\u001b[49m\n\u001b[1;32m    208\u001b[0m \u001b[43m    \u001b[49m\u001b[43mproxies\u001b[49m\u001b[38;5;241;43m=\u001b[39;49m\u001b[38;5;28;43mself\u001b[39;49m\u001b[38;5;241;43m.\u001b[39;49m\u001b[43m_proxies\u001b[49m\u001b[43m,\u001b[49m\n\u001b[1;32m    209\u001b[0m \u001b[43m\u001b[49m\u001b[43m)\u001b[49m\n\u001b[1;32m    210\u001b[0m \u001b[38;5;28;01mif\u001b[39;00m response\u001b[38;5;241m.\u001b[39mstatus_code \u001b[38;5;241m==\u001b[39m \u001b[38;5;241m200\u001b[39m:\n\u001b[1;32m    211\u001b[0m     \u001b[38;5;66;03m# Some setups are behind proxies that return some default page - for example a login - for all requests.\u001b[39;00m\n\u001b[1;32m    212\u001b[0m     \u001b[38;5;66;03m# If the response is not json, we assume that this is the case and try unauthenticated access. Any auth\u001b[39;00m\n\u001b[1;32m    213\u001b[0m     \u001b[38;5;66;03m# header provided by the user is unaffected.\u001b[39;00m\n\u001b[1;32m    214\u001b[0m     \u001b[38;5;28;01mtry\u001b[39;00m:\n",
      "File \u001b[0;32m~/.local/lib/python3.10/site-packages/requests/api.py:73\u001b[0m, in \u001b[0;36mget\u001b[0;34m(url, params, **kwargs)\u001b[0m\n\u001b[1;32m     62\u001b[0m \u001b[38;5;28;01mdef\u001b[39;00m \u001b[38;5;21mget\u001b[39m(url, params\u001b[38;5;241m=\u001b[39m\u001b[38;5;28;01mNone\u001b[39;00m, \u001b[38;5;241m*\u001b[39m\u001b[38;5;241m*\u001b[39mkwargs):\n\u001b[1;32m     63\u001b[0m \u001b[38;5;250m    \u001b[39m\u001b[38;5;124mr\u001b[39m\u001b[38;5;124;03m\"\"\"Sends a GET request.\u001b[39;00m\n\u001b[1;32m     64\u001b[0m \n\u001b[1;32m     65\u001b[0m \u001b[38;5;124;03m    :param url: URL for the new :class:`Request` object.\u001b[39;00m\n\u001b[0;32m   (...)\u001b[0m\n\u001b[1;32m     70\u001b[0m \u001b[38;5;124;03m    :rtype: requests.Response\u001b[39;00m\n\u001b[1;32m     71\u001b[0m \u001b[38;5;124;03m    \"\"\"\u001b[39;00m\n\u001b[0;32m---> 73\u001b[0m     \u001b[38;5;28;01mreturn\u001b[39;00m \u001b[43mrequest\u001b[49m\u001b[43m(\u001b[49m\u001b[38;5;124;43m\"\u001b[39;49m\u001b[38;5;124;43mget\u001b[39;49m\u001b[38;5;124;43m\"\u001b[39;49m\u001b[43m,\u001b[49m\u001b[43m \u001b[49m\u001b[43murl\u001b[49m\u001b[43m,\u001b[49m\u001b[43m \u001b[49m\u001b[43mparams\u001b[49m\u001b[38;5;241;43m=\u001b[39;49m\u001b[43mparams\u001b[49m\u001b[43m,\u001b[49m\u001b[43m \u001b[49m\u001b[38;5;241;43m*\u001b[39;49m\u001b[38;5;241;43m*\u001b[39;49m\u001b[43mkwargs\u001b[49m\u001b[43m)\u001b[49m\n",
      "File \u001b[0;32m~/.local/lib/python3.10/site-packages/requests/api.py:59\u001b[0m, in \u001b[0;36mrequest\u001b[0;34m(method, url, **kwargs)\u001b[0m\n\u001b[1;32m     55\u001b[0m \u001b[38;5;66;03m# By using the 'with' statement we are sure the session is closed, thus we\u001b[39;00m\n\u001b[1;32m     56\u001b[0m \u001b[38;5;66;03m# avoid leaving sockets open which can trigger a ResourceWarning in some\u001b[39;00m\n\u001b[1;32m     57\u001b[0m \u001b[38;5;66;03m# cases, and look like a memory leak in others.\u001b[39;00m\n\u001b[1;32m     58\u001b[0m \u001b[38;5;28;01mwith\u001b[39;00m sessions\u001b[38;5;241m.\u001b[39mSession() \u001b[38;5;28;01mas\u001b[39;00m session:\n\u001b[0;32m---> 59\u001b[0m     \u001b[38;5;28;01mreturn\u001b[39;00m \u001b[43msession\u001b[49m\u001b[38;5;241;43m.\u001b[39;49m\u001b[43mrequest\u001b[49m\u001b[43m(\u001b[49m\u001b[43mmethod\u001b[49m\u001b[38;5;241;43m=\u001b[39;49m\u001b[43mmethod\u001b[49m\u001b[43m,\u001b[49m\u001b[43m \u001b[49m\u001b[43murl\u001b[49m\u001b[38;5;241;43m=\u001b[39;49m\u001b[43murl\u001b[49m\u001b[43m,\u001b[49m\u001b[43m \u001b[49m\u001b[38;5;241;43m*\u001b[39;49m\u001b[38;5;241;43m*\u001b[39;49m\u001b[43mkwargs\u001b[49m\u001b[43m)\u001b[49m\n",
      "File \u001b[0;32m~/.local/lib/python3.10/site-packages/requests/sessions.py:589\u001b[0m, in \u001b[0;36mSession.request\u001b[0;34m(self, method, url, params, data, headers, cookies, files, auth, timeout, allow_redirects, proxies, hooks, stream, verify, cert, json)\u001b[0m\n\u001b[1;32m    584\u001b[0m send_kwargs \u001b[38;5;241m=\u001b[39m {\n\u001b[1;32m    585\u001b[0m     \u001b[38;5;124m\"\u001b[39m\u001b[38;5;124mtimeout\u001b[39m\u001b[38;5;124m\"\u001b[39m: timeout,\n\u001b[1;32m    586\u001b[0m     \u001b[38;5;124m\"\u001b[39m\u001b[38;5;124mallow_redirects\u001b[39m\u001b[38;5;124m\"\u001b[39m: allow_redirects,\n\u001b[1;32m    587\u001b[0m }\n\u001b[1;32m    588\u001b[0m send_kwargs\u001b[38;5;241m.\u001b[39mupdate(settings)\n\u001b[0;32m--> 589\u001b[0m resp \u001b[38;5;241m=\u001b[39m \u001b[38;5;28;43mself\u001b[39;49m\u001b[38;5;241;43m.\u001b[39;49m\u001b[43msend\u001b[49m\u001b[43m(\u001b[49m\u001b[43mprep\u001b[49m\u001b[43m,\u001b[49m\u001b[43m \u001b[49m\u001b[38;5;241;43m*\u001b[39;49m\u001b[38;5;241;43m*\u001b[39;49m\u001b[43msend_kwargs\u001b[49m\u001b[43m)\u001b[49m\n\u001b[1;32m    591\u001b[0m \u001b[38;5;28;01mreturn\u001b[39;00m resp\n",
      "File \u001b[0;32m~/.local/lib/python3.10/site-packages/requests/sessions.py:703\u001b[0m, in \u001b[0;36mSession.send\u001b[0;34m(self, request, **kwargs)\u001b[0m\n\u001b[1;32m    700\u001b[0m start \u001b[38;5;241m=\u001b[39m preferred_clock()\n\u001b[1;32m    702\u001b[0m \u001b[38;5;66;03m# Send the request\u001b[39;00m\n\u001b[0;32m--> 703\u001b[0m r \u001b[38;5;241m=\u001b[39m \u001b[43madapter\u001b[49m\u001b[38;5;241;43m.\u001b[39;49m\u001b[43msend\u001b[49m\u001b[43m(\u001b[49m\u001b[43mrequest\u001b[49m\u001b[43m,\u001b[49m\u001b[43m \u001b[49m\u001b[38;5;241;43m*\u001b[39;49m\u001b[38;5;241;43m*\u001b[39;49m\u001b[43mkwargs\u001b[49m\u001b[43m)\u001b[49m\n\u001b[1;32m    705\u001b[0m \u001b[38;5;66;03m# Total elapsed time of the request (approximately)\u001b[39;00m\n\u001b[1;32m    706\u001b[0m elapsed \u001b[38;5;241m=\u001b[39m preferred_clock() \u001b[38;5;241m-\u001b[39m start\n",
      "File \u001b[0;32m~/.local/lib/python3.10/site-packages/requests/adapters.py:519\u001b[0m, in \u001b[0;36mHTTPAdapter.send\u001b[0;34m(self, request, stream, timeout, verify, cert, proxies)\u001b[0m\n\u001b[1;32m    515\u001b[0m     \u001b[38;5;28;01mif\u001b[39;00m \u001b[38;5;28misinstance\u001b[39m(e\u001b[38;5;241m.\u001b[39mreason, _SSLError):\n\u001b[1;32m    516\u001b[0m         \u001b[38;5;66;03m# This branch is for urllib3 v1.22 and later.\u001b[39;00m\n\u001b[1;32m    517\u001b[0m         \u001b[38;5;28;01mraise\u001b[39;00m SSLError(e, request\u001b[38;5;241m=\u001b[39mrequest)\n\u001b[0;32m--> 519\u001b[0m     \u001b[38;5;28;01mraise\u001b[39;00m \u001b[38;5;167;01mConnectionError\u001b[39;00m(e, request\u001b[38;5;241m=\u001b[39mrequest)\n\u001b[1;32m    521\u001b[0m \u001b[38;5;28;01mexcept\u001b[39;00m ClosedPoolError \u001b[38;5;28;01mas\u001b[39;00m e:\n\u001b[1;32m    522\u001b[0m     \u001b[38;5;28;01mraise\u001b[39;00m \u001b[38;5;167;01mConnectionError\u001b[39;00m(e, request\u001b[38;5;241m=\u001b[39mrequest)\n",
      "\u001b[0;31mConnectionError\u001b[0m: HTTPConnectionPool(host='localhost', port=8080): Max retries exceeded with url: /v1/.well-known/openid-configuration (Caused by NewConnectionError('<urllib3.connection.HTTPConnection object at 0x734f880560b0>: Failed to establish a new connection: [Errno 111] Connection refused'))"
     ]
    }
   ],
<<<<<<< HEAD
   "execution_count": null,
   "metadata": {},
   "outputs": [],
=======
>>>>>>> 3b9479e2
   "source": [
    "from semantic_kernel.connectors.memory.weaviate import weaviate_memory_store\n",
    "from dotenv import load_dotenv\n",
    "\n",
    "load_dotenv(override=True)\n",
    "\n",
    "# Using Docker\n",
    "config = weaviate_memory_store.WeaviateConfig(url=\"http://localhost:8080\")\n",
    "\n",
    "# Using WCS. Make sure the environment variables `WEAVIATE_URL` and `WEAVIATE_API_KEY`\n",
    "# were set in the `.env` file.\n",
    "#\n",
    "# weaviate_api, weaviate_url = sk.weaviate_settings_from_dot_env()\n",
    "#\n",
    "# config = weaviate_memory_store.WeaviateConfig(\n",
    "#    url=weaviate_url,\n",
    "#    api_key=weaviate_api\n",
    "# )\n",
    "\n",
    "# Using Embedded Weaviate\n",
    "# config = weaviate_memory_store.WeaviateConfig(use_embed=True)\n",
    "\n",
    "store = weaviate_memory_store.WeaviateMemoryStore(config=config)\n",
    "store.client.schema.delete_all()"
   ]
  },
  {
   "cell_type": "markdown",
   "metadata": {},
   "source": [
    "Then, we register the memory store to the kernel:\n"
   ]
  },
  {
   "cell_type": "code",
   "execution_count": null,
   "metadata": {},
   "outputs": [],
   "source": [
    "from services import Service\n",
    "\n",
    "# Select a service to use for this notebook (available services: OpenAI, AzureOpenAI, HuggingFace)\n",
    "selectedService = Service.OpenAI"
   ]
  },
  {
   "cell_type": "code",
   "execution_count": null,
   "metadata": {},
   "outputs": [],
   "source": [
    "kernel = sk.Kernel()\n",
    "\n",
    "chat_service_id = \"chat\"\n",
    "if selectedService == Service.OpenAI:\n",
    "    api_key, org_id = sk.openai_settings_from_dot_env()\n",
    "    oai_chat_service = OpenAIChatCompletion(\n",
    "        service_id=chat_service_id, ai_model_id=\"gpt-3.5-turbo\", api_key=api_key, org_id=org_id\n",
    "    )\n",
    "    embedding_gen = OpenAITextEmbedding(ai_model_id=\"text-embedding-ada-002\", api_key=api_key, org_id=org_id)\n",
    "    kernel.add_service(oai_chat_service)\n",
    "    kernel.add_service(embedding_gen)\n",
    "\n",
    "memory = SemanticTextMemory(storage=sk.memory.VolatileMemoryStore(), embeddings_generator=embedding_gen)\n",
    "kernel.import_plugin_from_object(TextMemoryPlugin(memory), \"TextMemoryPlugin\")"
   ]
  },
  {
   "cell_type": "markdown",
   "metadata": {},
   "source": [
    "# Manually adding memories\n"
   ]
  },
  {
   "cell_type": "markdown",
   "metadata": {},
   "source": [
    "Let's create some initial memories \"About Me\". We can add memories to our weaviate memory store by using `save_information`\n"
   ]
  },
  {
   "cell_type": "code",
   "execution_count": null,
   "metadata": {},
   "outputs": [],
   "source": [
    "collection_id = \"generic\"\n",
    "\n",
    "\n",
    "async def populate_memory(memory: SemanticTextMemory) -> None:\n",
    "    # Add some documents to the semantic memory\n",
    "    await memory.save_information(collection=collection_id, id=\"info1\", text=\"Your budget for 2024 is $100,000\")\n",
    "    await memory.save_information(collection=collection_id, id=\"info2\", text=\"Your savings from 2023 are $50,000\")\n",
    "    await memory.save_information(collection=collection_id, id=\"info3\", text=\"Your investments are $80,000\")"
   ]
  },
  {
   "cell_type": "code",
   "execution_count": null,
   "metadata": {},
   "outputs": [],
   "source": [
    "await populate_memory(memory)"
   ]
  },
  {
   "cell_type": "markdown",
   "metadata": {},
   "source": [
    "Searching is done through `search`:\n"
   ]
  },
  {
   "cell_type": "code",
   "execution_count": null,
   "metadata": {},
   "outputs": [],
   "source": [
    "async def search_memory_examples(memory: SemanticTextMemory) -> None:\n",
    "    questions = [\"What is my budget for 2024?\", \"What are my savings from 2023?\", \"What are my investments?\"]\n",
    "\n",
    "    for question in questions:\n",
    "        print(f\"Question: {question}\")\n",
    "        result = await memory.search(collection_id, question)\n",
    "        print(f\"Answer: {result[0].text}\\n\")"
   ]
  },
  {
   "cell_type": "code",
   "execution_count": null,
   "metadata": {},
   "outputs": [],
   "source": [
    "await search_memory_examples(memory)"
   ]
  },
  {
   "cell_type": "markdown",
   "metadata": {},
   "source": [
    "Here's how to use the weaviate memory store in a chat application:\n"
   ]
  },
  {
   "cell_type": "code",
   "execution_count": null,
   "metadata": {},
   "outputs": [],
   "source": [
    "async def setup_chat_with_memory(\n",
    "    kernel: sk.Kernel,\n",
    "    service_id: str,\n",
    ") -> sk.KernelFunction:\n",
    "    prompt = \"\"\"\n",
    "    ChatBot can have a conversation with you about any topic.\n",
    "    It can give explicit instructions or say 'I don't know' if\n",
    "    it does not have an answer.\n",
    "\n",
    "    Information about me, from previous conversations:\n",
    "    - {{recall 'budget by year'}} What is my budget for 2024?\n",
    "    - {{recall 'savings from previous year'}} What are my savings from 2023?\n",
    "    - {{recall 'investments'}} What are my investments?\n",
    "\n",
    "    {{$request}}\n",
    "    \"\"\".strip()\n",
    "\n",
    "    prompt_template_config = PromptTemplateConfig(\n",
    "        template=prompt,\n",
    "        execution_settings={\n",
    "            service_id: kernel.get_service(service_id).get_prompt_execution_settings_class()(service_id=service_id)\n",
    "        },\n",
    "    )\n",
    "\n",
    "    chat_func = kernel.create_function_from_prompt(\n",
    "        function_name=\"chat_with_memory\",\n",
    "        plugin_name=\"TextMemoryPlugin\",\n",
    "        prompt_template_config=prompt_template_config,\n",
    "    )\n",
    "\n",
    "    return chat_func"
   ]
  },
  {
   "cell_type": "code",
   "execution_count": null,
   "metadata": {},
   "outputs": [],
   "source": [
    "async def chat(kernel: sk.Kernel, chat_func: sk.KernelFunction) -> bool:\n",
    "    try:\n",
    "        user_input = input(\"User:> \")\n",
    "    except KeyboardInterrupt:\n",
    "        print(\"\\n\\nExiting chat...\")\n",
    "        return False\n",
    "    except EOFError:\n",
    "        print(\"\\n\\nExiting chat...\")\n",
    "        return False\n",
    "\n",
    "    if user_input == \"exit\":\n",
    "        print(\"\\n\\nExiting chat...\")\n",
    "        return False\n",
    "\n",
    "    answer = await kernel.invoke(chat_func, request=user_input)\n",
    "\n",
    "    print(f\"ChatBot:> {answer}\")\n",
    "    return True"
   ]
  },
  {
   "cell_type": "code",
   "execution_count": null,
   "metadata": {},
   "outputs": [],
   "source": [
    "print(\"Populating memory...\")\n",
    "await populate_memory(memory)\n",
    "\n",
    "print(\"Asking questions... (manually)\")\n",
    "await search_memory_examples(memory)\n",
    "\n",
    "print(\"Setting up a chat (with memory!)\")\n",
    "chat_func = await setup_chat_with_memory(kernel, chat_service_id)\n",
    "\n",
    "print(\"Begin chatting (type 'exit' to exit):\\n\")\n",
    "print(\n",
    "    \"Welcome to the chat bot!\\\n",
    "    \\n  Type 'exit' to exit.\\\n",
    "    \\n  Try asking a question about your finances (i.e. \\\"talk to me about my finances\\\").\"\n",
    ")\n",
    "chatting = True\n",
    "while chatting:\n",
    "    chatting = await chat(kernel, chat_func)"
   ]
  },
  {
   "cell_type": "markdown",
   "metadata": {},
   "source": [
    "# Adding documents to your memory\n"
   ]
  },
  {
   "cell_type": "markdown",
   "metadata": {},
   "source": [
    "Create a dictionary to hold some files. The key is the hyperlink to the file and the value is the file's content:\n"
   ]
  },
  {
   "cell_type": "code",
   "execution_count": null,
   "metadata": {},
   "outputs": [],
   "source": [
    "github_files = {}\n",
    "github_files[\"https://github.com/microsoft/semantic-kernel/blob/main/README.md\"] = (\n",
    "    \"README: Installation, getting started, and how to contribute\"\n",
    ")\n",
    "github_files[\n",
    "    \"https://github.com/microsoft/semantic-kernel/blob/main/dotnet/notebooks/02-running-prompts-from-file.ipynb\"\n",
    "] = \"Jupyter notebook describing how to pass prompts from a file to a semantic plugin or function\"\n",
    "github_files[\"https://github.com/microsoft/semantic-kernel/blob/main/dotnet/notebooks/00-getting-started.ipynb\"] = (\n",
    "    \"Jupyter notebook describing how to get started with the Semantic Kernel\"\n",
    ")\n",
    "github_files[\"https://github.com/microsoft/semantic-kernel/tree/main/samples/plugins/ChatPlugin/ChatGPT\"] = (\n",
    "    \"Sample demonstrating how to create a chat plugin interfacing with ChatGPT\"\n",
    ")\n",
    "github_files[\n",
    "    \"https://github.com/microsoft/semantic-kernel/blob/main/dotnet/src/SemanticKernel/Memory/Volatile/VolatileMemoryStore.cs\"\n",
    "] = \"C# class that defines a volatile embedding store\""
   ]
  },
  {
   "cell_type": "markdown",
   "metadata": {},
   "source": [
    "Use `save_reference` to save the file:\n"
   ]
  },
  {
   "cell_type": "code",
   "execution_count": null,
   "metadata": {},
   "outputs": [],
   "source": [
    "COLLECTION = \"SKGitHub\"\n",
    "\n",
    "print(\"Adding some GitHub file URLs and their descriptions to a volatile Semantic Memory.\")\n",
    "i = 0\n",
    "for entry, value in github_files.items():\n",
    "    await memory.save_reference(\n",
    "        collection=COLLECTION,\n",
    "        description=value,\n",
    "        text=value,\n",
    "        external_id=entry,\n",
    "        external_source_name=\"GitHub\",\n",
    "    )\n",
    "    i += 1\n",
    "    print(\"  URL {} saved\".format(i))"
   ]
  },
  {
   "cell_type": "markdown",
   "metadata": {},
   "source": [
    "Use `search` to ask a question:\n"
   ]
  },
  {
   "cell_type": "code",
   "execution_count": null,
   "metadata": {},
   "outputs": [],
   "source": [
    "ask = \"I love Jupyter notebooks, how should I get started?\"\n",
    "print(\"===========================\\n\" + \"Query: \" + ask + \"\\n\")\n",
    "\n",
    "memories = await memory.search(COLLECTION, ask, limit=5, min_relevance_score=0.77)\n",
    "\n",
    "i = 0\n",
    "for memory in memories:\n",
    "    i += 1\n",
    "    print(f\"Result {i}:\")\n",
    "    print(\"  URL:     : \" + memory.id)\n",
    "    print(\"  Title    : \" + memory.description)\n",
    "    print(\"  Relevance: \" + str(memory.relevance))\n",
    "    print()"
   ]
  }
 ],
 "metadata": {
  "kernelspec": {
   "display_name": "Python 3 (ipykernel)",
   "language": "python",
   "name": "python3"
  },
  "language_info": {
   "codemirror_mode": {
    "name": "ipython",
    "version": 3
   },
   "file_extension": ".py",
   "mimetype": "text/x-python",
   "name": "python",
   "nbconvert_exporter": "python",
   "pygments_lexer": "ipython3",
   "version": "3.10.13"
<<<<<<< HEAD
  }
 },
 "nbformat": 4,
 "nbformat_minor": 4
   "version": "3.9.13"
=======
>>>>>>> 3b9479e2
  }
 },
 "nbformat": 4,
 "nbformat_minor": 4
}<|MERGE_RESOLUTION|>--- conflicted
+++ resolved
@@ -9,10 +9,7 @@
     },
     "tags": []
    },
-<<<<<<< HEAD
-   "metadata": {},
-=======
->>>>>>> 3b9479e2
+   "metadata": {},
    "source": [
     "# Introduction\n"
    ]
@@ -242,12 +239,9 @@
      ]
     }
    ],
-<<<<<<< HEAD
-   "execution_count": null,
-   "metadata": {},
-   "outputs": [],
-=======
->>>>>>> 3b9479e2
+   "execution_count": null,
+   "metadata": {},
+   "outputs": [],
    "source": [
     "!pip install semantic-kernel==0.3.8.dev0\n",
     "!pip install weaviate-client\n",
@@ -267,10 +261,7 @@
   {
    "cell_type": "code",
    "execution_count": 2,
-<<<<<<< HEAD
-   "execution_count": null,
-=======
->>>>>>> 3b9479e2
+   "execution_count": null,
    "metadata": {},
    "outputs": [],
    "source": [
@@ -363,12 +354,9 @@
      ]
     }
    ],
-<<<<<<< HEAD
-   "execution_count": null,
-   "metadata": {},
-   "outputs": [],
-=======
->>>>>>> 3b9479e2
+   "execution_count": null,
+   "metadata": {},
+   "outputs": [],
    "source": [
     "from semantic_kernel.connectors.memory.weaviate import weaviate_memory_store\n",
     "from dotenv import load_dotenv\n",
@@ -717,14 +705,11 @@
    "nbconvert_exporter": "python",
    "pygments_lexer": "ipython3",
    "version": "3.10.13"
-<<<<<<< HEAD
   }
  },
  "nbformat": 4,
  "nbformat_minor": 4
    "version": "3.9.13"
-=======
->>>>>>> 3b9479e2
   }
  },
  "nbformat": 4,
