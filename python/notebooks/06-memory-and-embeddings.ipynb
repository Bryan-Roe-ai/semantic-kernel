--- conflicted
+++ resolved
@@ -23,7 +23,6 @@
   },
   {
    "cell_type": "code",
-<<<<<<< HEAD
    "execution_count": 1,
    "id": "a77bdf89",
    "metadata": {},
@@ -547,7 +546,6 @@
    "outputs": [],
    "source": [
     "await populate_memory(memory)"
-=======
    "execution_count": null,
    "id": "a77bdf89",
    "metadata": {},
@@ -1064,15 +1062,11 @@
    "metadata": {},
    "source": [
     "![image.png](attachment:image.png)\n"
->>>>>>> f40c1f20
-   ]
-  },
-  {
-   "cell_type": "markdown",
-<<<<<<< HEAD
+   ]
+  },
+  {
+   "cell_type": "markdown",
    "id": "b0bbe830",
-=======
->>>>>>> f40c1f20
    "metadata": {},
    "source": [
     "Let's now try to query from Azure AI Search!\n"
@@ -1081,26 +1075,20 @@
   {
    "cell_type": "code",
    "execution_count": null,
-<<<<<<< HEAD
    "id": "1a09d0ca",
    "metadata": {},
    "outputs": [],
    "source": [
     "await search_memory_examples(memory)"
-=======
    "metadata": {},
    "outputs": [],
    "source": [
     "await search_memory_examples(kernel)"
->>>>>>> f40c1f20
-   ]
-  },
-  {
-   "cell_type": "markdown",
-<<<<<<< HEAD
+   ]
+  },
+  {
+   "cell_type": "markdown",
    "id": "79292341",
-=======
->>>>>>> f40c1f20
    "metadata": {},
    "source": [
     "We have laid the foundation which will allow us to store an arbitrary amount of data in an external Vector Store above and beyond what could fit in memory at the expense of a little more latency.\n"
@@ -1123,11 +1111,8 @@
    "name": "python",
    "nbconvert_exporter": "python",
    "pygments_lexer": "ipython3",
-<<<<<<< HEAD
    "version": "3.10.13"
-=======
    "version": "3.10.12"
->>>>>>> f40c1f20
   }
  },
  "nbformat": 4,
