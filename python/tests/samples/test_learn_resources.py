--- conflicted
+++ resolved
@@ -121,11 +121,8 @@
         await retry(lambda: func(delay=10), reset=reset)
         return
 
-<<<<<<< HEAD
     await retry(lambda: func(), reset=reset)
         await retry(lambda: func(delay=10))
         return
     await retry(lambda: func())
-=======
-    await retry(lambda: func(), reset=reset, retries=5)
->>>>>>> 926a5909
+    await retry(lambda: func(), reset=reset, retries=5)