# Copyright (c) Microsoft. All rights reserved.

import copy
<<<<<<< Updated upstream
import os
from collections.abc import Awaitable, Callable
from typing import Any
=======
>>>>>>> Stashed changes

import pytest
from pytest import mark, param

<<<<<<< HEAD
<<<<<<< Updated upstream
=======
<<<<<<< main
>>>>>>> Stashed changes
from samples.concepts.auto_function_calling.azure_python_code_interpreter_function_calling import (
    main as azure_python_code_interpreter_function_calling,
)
from samples.concepts.auto_function_calling.chat_gpt_api_function_calling import (
    main as chat_gpt_api_function_calling,
)
<<<<<<< Updated upstream
from samples.concepts.auto_function_calling.chat_gpt_api_function_calling import main as chat_gpt_api_function_calling
=======
=======
from samples.concepts.auto_function_calling.chat_gpt_api_function_calling import main as chat_gpt_api_function_calling
>>>>>>> microsoft/main
>>>>>>> Stashed changes
=======
from samples.concepts.auto_function_calling.chat_completion_with_auto_function_calling import (
    main as chat_completion_with_function_calling,
)
>>>>>>> 926a5909
from samples.concepts.auto_function_calling.functions_defined_in_json_prompt import (
    main as function_defined_in_json_prompt,
)
from samples.concepts.auto_function_calling.functions_defined_in_yaml_prompt import (
    main as function_defined_in_yaml_prompt,
)
from samples.concepts.chat_completion.azure_chat_gpt_api import (
    main as azure_chat_gpt_api,
)
from samples.concepts.chat_completion.azure_chat_image_input import (
    main as azure_chat_image_input,
)
from samples.concepts.chat_completion.chat_gpt_api import main as chat_gpt_api
from samples.concepts.chat_completion.chat_streaming import main as chat_streaming
from samples.concepts.chat_completion.openai_logit_bias import main as openai_logit_bias
from samples.concepts.filtering.auto_function_invoke_filters import (
    main as auto_function_invoke_filters,
)
from samples.concepts.filtering.function_invocation_filters import (
    main as function_invocation_filters,
)
from samples.concepts.filtering.function_invocation_filters_stream import (
    main as function_invocation_filters_stream,
)
<<<<<<< Updated upstream
from samples.concepts.chat_completion.simple_chatbot import main as simple_chatbot
from samples.concepts.chat_completion.simple_chatbot_kernel_function import main as simple_chatbot_kernel_function
from samples.concepts.chat_completion.simple_chatbot_logit_bias import main as simple_chatbot_logit_bias
from samples.concepts.chat_completion.simple_chatbot_streaming import main as simple_chatbot_streaming
from samples.concepts.chat_completion.simple_chatbot_with_image import main as simple_chatbot_with_image
from samples.concepts.filtering.auto_function_invoke_filters import main as auto_function_invoke_filters
from samples.concepts.filtering.function_invocation_filters import main as function_invocation_filters
from samples.concepts.filtering.function_invocation_filters_stream import main as function_invocation_filters_stream
from samples.concepts.filtering.prompt_filters import main as prompt_filters
from samples.concepts.functions.kernel_arguments import main as kernel_arguments
from samples.concepts.grounding.grounded import main as grounded
=======
from samples.concepts.filtering.prompt_filters import main as prompt_filters
from samples.concepts.functions.kernel_arguments import main as kernel_arguments
from samples.concepts.grounding.grounded import main as grounded
<<<<<<< main
>>>>>>> Stashed changes
from samples.concepts.local_models.lm_studio_chat_completion import (
    main as lm_studio_chat_completion,
)
from samples.concepts.local_models.lm_studio_text_embedding import (
    main as lm_studio_text_embedding,
)
from samples.concepts.local_models.ollama_chat_completion import (
    main as ollama_chat_completion,
)
from samples.concepts.memory.azure_cognitive_search_memory import (
    main as azure_cognitive_search_memory,
)
<<<<<<< Updated upstream
=======
=======
>>>>>>> Stashed changes
from samples.concepts.images.image_generation import main as image_generation
from samples.concepts.local_models.lm_studio_chat_completion import main as lm_studio_chat_completion
from samples.concepts.local_models.lm_studio_text_embedding import main as lm_studio_text_embedding
from samples.concepts.local_models.ollama_chat_completion import main as ollama_chat_completion
from samples.concepts.memory.azure_cognitive_search_memory import main as azure_cognitive_search_memory
<<<<<<< Updated upstream
=======
>>>>>>> upstream/main
>>>>>>> Stashed changes
from samples.concepts.memory.memory import main as memory
from samples.concepts.planners.azure_openai_function_calling_stepwise_planner import (
    main as azure_openai_function_calling_stepwise_planner,
)
from samples.concepts.planners.openai_function_calling_stepwise_planner import (
    main as openai_function_calling_stepwise_planner,
)
from samples.concepts.planners.sequential_planner import main as sequential_planner
from samples.concepts.plugins.openai_function_calling_with_custom_plugin import (
    main as openai_function_calling_with_custom_plugin,
)
from samples.concepts.plugins.openai_plugin_azure_key_vault import (
    main as openai_plugin_azure_key_vault,
)
from samples.concepts.plugins.openai_plugin_klarna import main as openai_plugin_klarna
from samples.concepts.plugins.plugins_from_dir import main as plugins_from_dir
from samples.concepts.prompt_templates.azure_chat_gpt_api_handlebars import (
    main as azure_chat_gpt_api_handlebars,
)
from samples.concepts.prompt_templates.azure_chat_gpt_api_jinja2 import (
    main as azure_chat_gpt_api_jinja2,
)
from samples.concepts.prompt_templates.configuring_prompts import (
    main as configuring_prompts,
)
from samples.concepts.prompt_templates.load_yaml_prompt import main as load_yaml_prompt
from samples.concepts.prompt_templates.template_language import (
    main as template_language,
)
from samples.concepts.rag.rag_with_text_memory_plugin import (
    main as rag_with_text_memory_plugin,
)
from samples.concepts.search.bing_search_plugin import main as bing_search_plugin
from samples.concepts.service_selector.custom_service_selector import (
    main as custom_service_selector,
)
from samples.getting_started_with_agents.step1_agent import main as step1_agent
from samples.getting_started_with_agents.step2_plugins import main as step2_plugins
from samples.getting_started_with_agents.step3_chat import main as step3_chat
from samples.getting_started_with_agents.step7_assistant import main as step7_assistant
from tests.samples.samples_utils import retry
from tests.samples.test_samples_utils import retry

concepts = [
<<<<<<< Updated upstream
=======
<<<<<<< main
>>>>>>> Stashed changes
    param(
        azure_python_code_interpreter_function_calling,
        ["print('Hello, World!')", "exit"],
        id="azure_python_code_interpreter_function_calling",
    ),
    param(
        chat_gpt_api_function_calling,
        ["What is 3+3?", "exit"],
        id="chat_gpt_api_function_calling",
    ),
    param(
        azure_chat_gpt_api, ["Why is the sky blue?", "exit"], id="azure_chat_gpt_api"
    ),
<<<<<<< Updated upstream
    param(chat_gpt_api_function_calling, ["What is 3+3?", "exit"], id="chat_gpt_api_function_calling"),
    param(azure_chat_gpt_api, ["Why is the sky blue?", "exit"], id="azure_chat_gpt_api"),
=======
=======
    param(chat_gpt_api_function_calling, ["What is 3+3?", "exit"], id="chat_gpt_api_function_calling"),
    param(azure_chat_gpt_api, ["Why is the sky blue?", "exit"], id="azure_chat_gpt_api"),
>>>>>>> microsoft/main
>>>>>>> Stashed changes
    param(chat_gpt_api, ["What is life?", "exit"], id="chat_gpt_api"),
    param(chat_streaming, ["Why is the sun hot?", "exit"], id="chat_streaming"),
    param(openai_logit_bias, [], id="openai_logit_bias"),
    param(
        auto_function_invoke_filters,
        ["What is 3+3?", "exit"],
        id="auto_function_invoke_filters",
    ),
    param(
        function_invocation_filters,
        ["What is 3+3?", "exit"],
        id="function_invocation_filters",
    ),
    param(
        function_invocation_filters_stream,
        ["What is 3+3?", "exit"],
        id="function_invocation_filters_stream",
    ),
<<<<<<< Updated upstream
    param(simple_chatbot, ["Why is the sky blue in one sentence?", "exit"], id="simple_chatbot"),
    param(simple_chatbot_streaming, ["Why is the sky blue in one sentence?", "exit"], id="simple_chatbot_streaming"),
    param(simple_chatbot_with_image, ["exit"], id="simple_chatbot_with_image"),
from tests.utils import retry

# These environment variable names are used to control which samples are run during integration testing.
# This has to do with the setup of the tests and the services they depend on.
COMPLETIONS_CONCEPT_SAMPLE = "COMPLETIONS_CONCEPT_SAMPLE"
MEMORY_CONCEPT_SAMPLE = "MEMORY_CONCEPT_SAMPLE"

concepts = [
    param(
        simple_chatbot,
        ["Why is the sky blue in one sentence?", "exit"],
        id="simple_chatbot",
        marks=pytest.mark.skipif(
            os.getenv(COMPLETIONS_CONCEPT_SAMPLE, None) is None, reason="Not running completion samples."
        ),
    ),
    param(
        simple_chatbot_streaming,
        ["Why is the sky blue in one sentence?", "exit"],
        id="simple_chatbot_streaming",
        marks=pytest.mark.skipif(
            os.getenv(COMPLETIONS_CONCEPT_SAMPLE, None) is None, reason="Not running completion samples."
        ),
    ),
    param(
        simple_chatbot_with_image,
        ["exit"],
        id="simple_chatbot_with_image",
        marks=pytest.mark.skipif(
            os.getenv(COMPLETIONS_CONCEPT_SAMPLE, None) is None, reason="Not running completion samples."
        ),
    ),
    param(
        simple_chatbot_logit_bias,
        ["Who has the most career points in NBA history?", "exit"],
        id="simple_chatbot_logit_bias",
        marks=pytest.mark.skipif(
            os.getenv(COMPLETIONS_CONCEPT_SAMPLE, None) is None, reason="Not running completion samples."
        ),
    ),
    param(
        simple_chatbot_kernel_function,
        ["Why is the sky blue in one sentence?", "exit"],
        id="simple_chatbot_kernel_function",
        marks=pytest.mark.skipif(
            os.getenv(COMPLETIONS_CONCEPT_SAMPLE, None) is None, reason="Not running completion samples."
        ),
    ),
    param(
        chat_completion_with_function_calling,
        ["What is 3+3?", "exit"],
        id="chat_completion_with_function_calling",
        marks=pytest.mark.skipif(
            os.getenv(COMPLETIONS_CONCEPT_SAMPLE, None) is None, reason="Not running completion samples."
        ),
    ),
    param(
        auto_function_invoke_filters,
        ["What is 3+3?", "exit"],
        id="auto_function_invoke_filters",
        marks=pytest.mark.skipif(
            os.getenv(COMPLETIONS_CONCEPT_SAMPLE, None) is None, reason="Not running completion samples."
        ),
    ),
    param(
        function_invocation_filters,
        ["What is 3+3?", "exit"],
        id="function_invocation_filters",
        marks=pytest.mark.skipif(
            os.getenv(COMPLETIONS_CONCEPT_SAMPLE, None) is None, reason="Not running completion samples."
        ),
    ),
    param(
        function_invocation_filters_stream,
        ["What is 3+3?", "exit"],
        id="function_invocation_filters_stream",
        marks=pytest.mark.skipif(
            os.getenv(COMPLETIONS_CONCEPT_SAMPLE, None) is None, reason="Not running completion samples."
        ),
    ),
    param(
        prompt_filters,
        ["What is the fastest animal?", "exit"],
        id="prompt_filters",
        marks=pytest.mark.skipif(
            os.getenv(COMPLETIONS_CONCEPT_SAMPLE, None) is None, reason="Not running completion samples."
        ),
    ),
    param(
        kernel_arguments,
        [],
        id="kernel_arguments",
        marks=pytest.mark.skipif(
            os.getenv(COMPLETIONS_CONCEPT_SAMPLE, None) is None, reason="Not running completion samples."
        ),
    ),
    param(
        grounded,
        [],
        id="grounded",
        marks=pytest.mark.skipif(
            os.getenv(COMPLETIONS_CONCEPT_SAMPLE, None) is None, reason="Not running completion samples."
        ),
    ),
    param(
        azure_openai_function_calling_stepwise_planner,
        [],
        id="azure_openai_function_calling_stepwise_planner",
        marks=pytest.mark.skipif(
            os.getenv(COMPLETIONS_CONCEPT_SAMPLE, None) is None, reason="Not running completion samples."
        ),
    ),
    param(
        openai_function_calling_stepwise_planner,
        [],
        id="openai_function_calling_stepwise_planner",
        marks=pytest.mark.skipif(
            os.getenv(COMPLETIONS_CONCEPT_SAMPLE, None) is None, reason="Not running completion samples."
        ),
    ),
    param(
        sequential_planner,
        [],
        id="sequential_planner",
        marks=pytest.mark.skipif(
            os.getenv(COMPLETIONS_CONCEPT_SAMPLE, None) is None, reason="Not running completion samples."
        ),
    ),
    param(
        openai_function_calling_with_custom_plugin,
        [],
        id="openai_function_calling_with_custom_plugin",
        marks=pytest.mark.skipif(
            os.getenv(COMPLETIONS_CONCEPT_SAMPLE, None) is None, reason="Not running completion samples."
        ),
    ),
    param(auto_function_invoke_filters, ["What is 3+3?", "exit"], id="auto_function_invoke_filters"),
    param(function_invocation_filters, ["What is 3+3?", "exit"], id="function_invocation_filters"),
    param(function_invocation_filters_stream, ["What is 3+3?", "exit"], id="function_invocation_filters_stream"),
=======
>>>>>>> Stashed changes
    param(prompt_filters, ["What is the fastest animal?", "exit"], id="prompt_filters"),
    param(kernel_arguments, [], id="kernel_arguments"),
    param(grounded, [], id="grounded"),
    param(azure_cognitive_search_memory, [], id="azure_cognitive_search_memory"),
    param(memory, ["What are my investments?", "exit"], id="memory"),
    param(
        azure_openai_function_calling_stepwise_planner,
        [],
        id="azure_openai_function_calling_stepwise_planner",
    ),
    param(
        openai_function_calling_stepwise_planner,
        [],
        id="openai_function_calling_stepwise_planner",
    ),
    param(sequential_planner, [], id="sequential_planner"),
    param(
        openai_function_calling_with_custom_plugin,
        [],
        id="openai_function_calling_with_custom_plugin",
    ),
    param(
        openai_plugin_azure_key_vault,
        ["Create a secret with the name 'Foo' and value 'Bar'", "exit"],
        id="openai_plugin_azure_key_vault",
<<<<<<< Updated upstream
        marks=pytest.mark.skipif(
            os.getenv(COMPLETIONS_CONCEPT_SAMPLE, None) is None, reason="Not running completion samples."
        ),
=======
>>>>>>> Stashed changes
    ),
    param(
        openai_plugin_klarna,
        [],
        id="openai_plugin_klarna",
        marks=pytest.mark.skip(
            reason="Temporarily: https://www.klarna.com/us/shopping/public/openai/v0/api-docs/ returns 404"
        ),
    ),
    param(openai_plugin_klarna, [], id="openai_plugin_klarna"),
    param(plugins_from_dir, [], id="plugins_from_dir"),
    param(
<<<<<<< Updated upstream
        plugins_from_dir,
        [],
        id="plugins_from_dir",
        marks=pytest.mark.skipif(
            os.getenv(COMPLETIONS_CONCEPT_SAMPLE, None) is None, reason="Not running completion samples."
        ),
    ),
    param(
        azure_chat_gpt_api_handlebars,
        ["What is 3+3?", "exit"],
        id="azure_chat_gpt_api_handlebars",
        marks=pytest.mark.skipif(
            os.getenv(COMPLETIONS_CONCEPT_SAMPLE, None) is None, reason="Not running completion samples."
        ),
=======
        azure_chat_gpt_api_handlebars,
        ["What is 3+3?", "exit"],
        id="azure_chat_gpt_api_handlebars",
>>>>>>> Stashed changes
    ),
    param(
        azure_chat_gpt_api_jinja2,
        ["What is 3+3?", "exit"],
        id="azure_chat_gpt_api_jinja2",
    ),
    param(configuring_prompts, ["What is my name?", "exit"], id="configuring_prompts"),
    param(load_yaml_prompt, [], id="load_yaml_prompt"),
    param(template_language, [], id="template_language"),
<<<<<<< Updated upstream
        marks=pytest.mark.skipif(
            os.getenv(COMPLETIONS_CONCEPT_SAMPLE, None) is None, reason="Not running completion samples."
        ),
    ),
    param(
        configuring_prompts,
        ["What is my name?", "exit"],
        id="configuring_prompts",
        marks=pytest.mark.skipif(
            os.getenv(COMPLETIONS_CONCEPT_SAMPLE, None) is None, reason="Not running completion samples."
        ),
    ),
    param(
        load_yaml_prompt,
        [],
        id="load_yaml_prompt",
        marks=pytest.mark.skipif(
            os.getenv(COMPLETIONS_CONCEPT_SAMPLE, None) is None, reason="Not running completion samples."
        ),
    ),
    param(
        template_language,
        [],
        id="template_language",
        marks=pytest.mark.skipif(
            os.getenv(COMPLETIONS_CONCEPT_SAMPLE, None) is None, reason="Not running completion samples."
        ),
    ),
    param(
        azure_cognitive_search_memory,
        [],
        id="azure_cognitive_search_memory",
        marks=pytest.mark.skipif(os.getenv(MEMORY_CONCEPT_SAMPLE, None) is None, reason="Not running memory samples."),
    ),
    param(
        memory,
        ["What are my investments?", "exit"],
        id="memory",
        marks=pytest.mark.skipif(os.getenv(MEMORY_CONCEPT_SAMPLE, None) is None, reason="Not running memory samples."),
    ),
    param(rag_with_text_memory_plugin, [], id="rag_with_text_memory_plugin"),
    param(bing_search_plugin, [], id="bing_search_plugin"),
    param(azure_chat_image_input, [], id="azure_chat_image_input"),
    param(
        bing_search_plugin,
        [],
        id="bing_search_plugin",
        marks=pytest.mark.skip(reason="Flaky test due to Azure OpenAI content policy"),
    ),
    param(custom_service_selector, [], id="custom_service_selector"),
    param(
        custom_service_selector,
        [],
        id="custom_service_selector",
        marks=pytest.mark.skipif(
            os.getenv(COMPLETIONS_CONCEPT_SAMPLE, None) is None, reason="Not running completion samples."
        ),
    ),
    param(
        function_defined_in_json_prompt,
        ["What is 3+3?", "exit"],
        id="function_defined_in_json_prompt",
        marks=pytest.mark.skipif(
            os.getenv(COMPLETIONS_CONCEPT_SAMPLE, None) is None, reason="Not running completion samples."
        ),
=======
    param(rag_with_text_memory_plugin, [], id="rag_with_text_memory_plugin"),
    param(bing_search_plugin, [], id="bing_search_plugin"),
    param(azure_chat_image_input, [], id="azure_chat_image_input"),
    param(custom_service_selector, [], id="custom_service_selector"),
    param(
        function_defined_in_json_prompt,
        ["What is 3+3?", "exit"],
        id="function_defined_in_json_prompt",
>>>>>>> Stashed changes
    ),
    param(
        function_defined_in_yaml_prompt,
        ["What is 3+3?", "exit"],
        id="function_defined_in_yaml_prompt",
    ),
    param(step1_agent, [], id="step1_agent"),
    param(step2_plugins, [], id="step2_agent_plugins"),
    param(step3_chat, [], id="step3_chat"),
    param(step7_assistant, [], id="step7_assistant"),
<<<<<<< Updated upstream
        marks=pytest.mark.skipif(
            os.getenv(COMPLETIONS_CONCEPT_SAMPLE, None) is None, reason="Not running completion samples."
        ),
    ),
    param(
        step1_agent,
        [],
        id="step1_agent",
        marks=pytest.mark.skipif(
            os.getenv(COMPLETIONS_CONCEPT_SAMPLE, None) is None, reason="Not running completion samples."
        ),
    ),
    param(
        step2_plugins,
        [],
        id="step2_agent_plugins",
        marks=pytest.mark.skipif(
            os.getenv(COMPLETIONS_CONCEPT_SAMPLE, None) is None, reason="Not running completion samples."
        ),
    ),
    param(
        step3_chat,
        [],
        id="step3_chat",
        marks=pytest.mark.skipif(
            os.getenv(COMPLETIONS_CONCEPT_SAMPLE, None) is None, reason="Not running completion samples."
        ),
    ),
    param(
        step7_assistant,
        [],
        id="step7_assistant",
        marks=pytest.mark.skipif(
            os.getenv(COMPLETIONS_CONCEPT_SAMPLE, None) is None, reason="Not running completion samples."
        ),
    ),
=======
>>>>>>> Stashed changes
    param(
        ollama_chat_completion,
        ["Why is the sky blue?", "exit"],
        id="ollama_chat_completion",
        marks=pytest.mark.skip(
            reason="Need to set up Ollama locally. Check out the module for more details."
        ),
    ),
    param(
        lm_studio_chat_completion,
        ["Why is the sky blue?", "exit"],
        id="lm_studio_chat_completion",
        marks=pytest.mark.skip(
            reason="Need to set up LM Studio locally. Check out the module for more details."
        ),
    ),
    param(
        lm_studio_text_embedding,
        [],
        id="lm_studio_text_embedding",
        marks=pytest.mark.skip(
            reason="Need to set up LM Studio locally. Check out the module for more details."
        ),
    ),
<<<<<<< Updated upstream
    param(
        image_generation,
        [],
        id="image_generation",
        marks=pytest.mark.skipif(
            os.getenv(COMPLETIONS_CONCEPT_SAMPLE, None) is None, reason="Not running completion samples."
        ),
    ),
=======
    param(image_generation, [], id="image_generation"),
>>>>>>> Stashed changes
]


<<<<<<< HEAD
@mark.asyncio
<<<<<<< Updated upstream
=======
>>>>>>> 926a5909
@mark.parametrize("sample, responses", concepts)
async def test_concepts(sample: Callable[..., Awaitable[Any]], responses: list[str], monkeypatch):
=======
@mark.parametrize("func, responses", concepts)
async def test_concepts(func, responses, monkeypatch):
>>>>>>> Stashed changes
    saved_responses = copy.deepcopy(responses)

    def reset():
        responses.clear()
        responses.extend(saved_responses)

    monkeypatch.setattr("builtins.input", lambda _: responses.pop(0))
    await retry(lambda: func(), reset=reset)
    monkeypatch.setattr("builtins.input", lambda _: responses.pop(0))
    await retry(lambda: func())
<<<<<<< Updated upstream
    await retry(sample, retries=3, reset=reset)
=======
>>>>>>> Stashed changes<|MERGE_RESOLUTION|>--- conflicted
+++ resolved
@@ -1,39 +1,24 @@
 # Copyright (c) Microsoft. All rights reserved.
 
 import copy
-<<<<<<< Updated upstream
 import os
 from collections.abc import Awaitable, Callable
 from typing import Any
-=======
->>>>>>> Stashed changes
 
 import pytest
 from pytest import mark, param
 
-<<<<<<< HEAD
-<<<<<<< Updated upstream
-=======
-<<<<<<< main
->>>>>>> Stashed changes
 from samples.concepts.auto_function_calling.azure_python_code_interpreter_function_calling import (
     main as azure_python_code_interpreter_function_calling,
 )
 from samples.concepts.auto_function_calling.chat_gpt_api_function_calling import (
     main as chat_gpt_api_function_calling,
 )
-<<<<<<< Updated upstream
 from samples.concepts.auto_function_calling.chat_gpt_api_function_calling import main as chat_gpt_api_function_calling
-=======
-=======
 from samples.concepts.auto_function_calling.chat_gpt_api_function_calling import main as chat_gpt_api_function_calling
->>>>>>> microsoft/main
->>>>>>> Stashed changes
-=======
 from samples.concepts.auto_function_calling.chat_completion_with_auto_function_calling import (
     main as chat_completion_with_function_calling,
 )
->>>>>>> 926a5909
 from samples.concepts.auto_function_calling.functions_defined_in_json_prompt import (
     main as function_defined_in_json_prompt,
 )
@@ -58,7 +43,6 @@
 from samples.concepts.filtering.function_invocation_filters_stream import (
     main as function_invocation_filters_stream,
 )
-<<<<<<< Updated upstream
 from samples.concepts.chat_completion.simple_chatbot import main as simple_chatbot
 from samples.concepts.chat_completion.simple_chatbot_kernel_function import main as simple_chatbot_kernel_function
 from samples.concepts.chat_completion.simple_chatbot_logit_bias import main as simple_chatbot_logit_bias
@@ -70,12 +54,9 @@
 from samples.concepts.filtering.prompt_filters import main as prompt_filters
 from samples.concepts.functions.kernel_arguments import main as kernel_arguments
 from samples.concepts.grounding.grounded import main as grounded
-=======
 from samples.concepts.filtering.prompt_filters import main as prompt_filters
 from samples.concepts.functions.kernel_arguments import main as kernel_arguments
 from samples.concepts.grounding.grounded import main as grounded
-<<<<<<< main
->>>>>>> Stashed changes
 from samples.concepts.local_models.lm_studio_chat_completion import (
     main as lm_studio_chat_completion,
 )
@@ -88,19 +69,11 @@
 from samples.concepts.memory.azure_cognitive_search_memory import (
     main as azure_cognitive_search_memory,
 )
-<<<<<<< Updated upstream
-=======
-=======
->>>>>>> Stashed changes
 from samples.concepts.images.image_generation import main as image_generation
 from samples.concepts.local_models.lm_studio_chat_completion import main as lm_studio_chat_completion
 from samples.concepts.local_models.lm_studio_text_embedding import main as lm_studio_text_embedding
 from samples.concepts.local_models.ollama_chat_completion import main as ollama_chat_completion
 from samples.concepts.memory.azure_cognitive_search_memory import main as azure_cognitive_search_memory
-<<<<<<< Updated upstream
-=======
->>>>>>> upstream/main
->>>>>>> Stashed changes
 from samples.concepts.memory.memory import main as memory
 from samples.concepts.planners.azure_openai_function_calling_stepwise_planner import (
     main as azure_openai_function_calling_stepwise_planner,
@@ -145,10 +118,6 @@
 from tests.samples.test_samples_utils import retry
 
 concepts = [
-<<<<<<< Updated upstream
-=======
-<<<<<<< main
->>>>>>> Stashed changes
     param(
         azure_python_code_interpreter_function_calling,
         ["print('Hello, World!')", "exit"],
@@ -162,15 +131,8 @@
     param(
         azure_chat_gpt_api, ["Why is the sky blue?", "exit"], id="azure_chat_gpt_api"
     ),
-<<<<<<< Updated upstream
     param(chat_gpt_api_function_calling, ["What is 3+3?", "exit"], id="chat_gpt_api_function_calling"),
     param(azure_chat_gpt_api, ["Why is the sky blue?", "exit"], id="azure_chat_gpt_api"),
-=======
-=======
-    param(chat_gpt_api_function_calling, ["What is 3+3?", "exit"], id="chat_gpt_api_function_calling"),
-    param(azure_chat_gpt_api, ["Why is the sky blue?", "exit"], id="azure_chat_gpt_api"),
->>>>>>> microsoft/main
->>>>>>> Stashed changes
     param(chat_gpt_api, ["What is life?", "exit"], id="chat_gpt_api"),
     param(chat_streaming, ["Why is the sun hot?", "exit"], id="chat_streaming"),
     param(openai_logit_bias, [], id="openai_logit_bias"),
@@ -189,7 +151,6 @@
         ["What is 3+3?", "exit"],
         id="function_invocation_filters_stream",
     ),
-<<<<<<< Updated upstream
     param(simple_chatbot, ["Why is the sky blue in one sentence?", "exit"], id="simple_chatbot"),
     param(simple_chatbot_streaming, ["Why is the sky blue in one sentence?", "exit"], id="simple_chatbot_streaming"),
     param(simple_chatbot_with_image, ["exit"], id="simple_chatbot_with_image"),
@@ -332,8 +293,6 @@
     param(auto_function_invoke_filters, ["What is 3+3?", "exit"], id="auto_function_invoke_filters"),
     param(function_invocation_filters, ["What is 3+3?", "exit"], id="function_invocation_filters"),
     param(function_invocation_filters_stream, ["What is 3+3?", "exit"], id="function_invocation_filters_stream"),
-=======
->>>>>>> Stashed changes
     param(prompt_filters, ["What is the fastest animal?", "exit"], id="prompt_filters"),
     param(kernel_arguments, [], id="kernel_arguments"),
     param(grounded, [], id="grounded"),
@@ -359,12 +318,9 @@
         openai_plugin_azure_key_vault,
         ["Create a secret with the name 'Foo' and value 'Bar'", "exit"],
         id="openai_plugin_azure_key_vault",
-<<<<<<< Updated upstream
-        marks=pytest.mark.skipif(
-            os.getenv(COMPLETIONS_CONCEPT_SAMPLE, None) is None, reason="Not running completion samples."
-        ),
-=======
->>>>>>> Stashed changes
+        marks=pytest.mark.skipif(
+            os.getenv(COMPLETIONS_CONCEPT_SAMPLE, None) is None, reason="Not running completion samples."
+        ),
     ),
     param(
         openai_plugin_klarna,
@@ -377,7 +333,6 @@
     param(openai_plugin_klarna, [], id="openai_plugin_klarna"),
     param(plugins_from_dir, [], id="plugins_from_dir"),
     param(
-<<<<<<< Updated upstream
         plugins_from_dir,
         [],
         id="plugins_from_dir",
@@ -392,11 +347,9 @@
         marks=pytest.mark.skipif(
             os.getenv(COMPLETIONS_CONCEPT_SAMPLE, None) is None, reason="Not running completion samples."
         ),
-=======
         azure_chat_gpt_api_handlebars,
         ["What is 3+3?", "exit"],
         id="azure_chat_gpt_api_handlebars",
->>>>>>> Stashed changes
     ),
     param(
         azure_chat_gpt_api_jinja2,
@@ -406,7 +359,6 @@
     param(configuring_prompts, ["What is my name?", "exit"], id="configuring_prompts"),
     param(load_yaml_prompt, [], id="load_yaml_prompt"),
     param(template_language, [], id="template_language"),
-<<<<<<< Updated upstream
         marks=pytest.mark.skipif(
             os.getenv(COMPLETIONS_CONCEPT_SAMPLE, None) is None, reason="Not running completion samples."
         ),
@@ -472,7 +424,6 @@
         marks=pytest.mark.skipif(
             os.getenv(COMPLETIONS_CONCEPT_SAMPLE, None) is None, reason="Not running completion samples."
         ),
-=======
     param(rag_with_text_memory_plugin, [], id="rag_with_text_memory_plugin"),
     param(bing_search_plugin, [], id="bing_search_plugin"),
     param(azure_chat_image_input, [], id="azure_chat_image_input"),
@@ -481,7 +432,6 @@
         function_defined_in_json_prompt,
         ["What is 3+3?", "exit"],
         id="function_defined_in_json_prompt",
->>>>>>> Stashed changes
     ),
     param(
         function_defined_in_yaml_prompt,
@@ -492,7 +442,6 @@
     param(step2_plugins, [], id="step2_agent_plugins"),
     param(step3_chat, [], id="step3_chat"),
     param(step7_assistant, [], id="step7_assistant"),
-<<<<<<< Updated upstream
         marks=pytest.mark.skipif(
             os.getenv(COMPLETIONS_CONCEPT_SAMPLE, None) is None, reason="Not running completion samples."
         ),
@@ -529,8 +478,6 @@
             os.getenv(COMPLETIONS_CONCEPT_SAMPLE, None) is None, reason="Not running completion samples."
         ),
     ),
-=======
->>>>>>> Stashed changes
     param(
         ollama_chat_completion,
         ["Why is the sky blue?", "exit"],
@@ -555,7 +502,6 @@
             reason="Need to set up LM Studio locally. Check out the module for more details."
         ),
     ),
-<<<<<<< Updated upstream
     param(
         image_generation,
         [],
@@ -564,23 +510,15 @@
             os.getenv(COMPLETIONS_CONCEPT_SAMPLE, None) is None, reason="Not running completion samples."
         ),
     ),
-=======
     param(image_generation, [], id="image_generation"),
->>>>>>> Stashed changes
 ]
 
 
-<<<<<<< HEAD
 @mark.asyncio
-<<<<<<< Updated upstream
-=======
->>>>>>> 926a5909
 @mark.parametrize("sample, responses", concepts)
 async def test_concepts(sample: Callable[..., Awaitable[Any]], responses: list[str], monkeypatch):
-=======
 @mark.parametrize("func, responses", concepts)
 async def test_concepts(func, responses, monkeypatch):
->>>>>>> Stashed changes
     saved_responses = copy.deepcopy(responses)
 
     def reset():
@@ -591,7 +529,4 @@
     await retry(lambda: func(), reset=reset)
     monkeypatch.setattr("builtins.input", lambda _: responses.pop(0))
     await retry(lambda: func())
-<<<<<<< Updated upstream
-    await retry(sample, retries=3, reset=reset)
-=======
->>>>>>> Stashed changes+    await retry(sample, retries=3, reset=reset)