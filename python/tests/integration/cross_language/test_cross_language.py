# Copyright (c) Microsoft. All rights reserved.

import contextlib
import datetime
import json
import logging
import os
from collections.abc import AsyncGenerator

import httpx
import pytest
import pytest_asyncio
from openai import AsyncOpenAI

<<<<<<< HEAD
from semantic_kernel.connectors.ai.open_ai import OpenAIChatCompletion
from semantic_kernel.connectors.ai.open_ai.settings.open_ai_settings import (
    OpenAISettings,
)
from semantic_kernel.connectors.openapi_plugin import OpenAPIFunctionExecutionParameters
=======
from semantic_kernel.connectors.ai.open_ai import OpenAIChatCompletion, OpenAISettings
>>>>>>> 079594d2
from semantic_kernel.functions.kernel_arguments import KernelArguments
from semantic_kernel.functions.kernel_function import KernelFunction
from semantic_kernel.functions.kernel_function_decorator import kernel_function
from semantic_kernel.functions.kernel_function_from_method import (
    KernelFunctionFromMethod,
)
from semantic_kernel.functions.kernel_function_from_prompt import (
    KernelFunctionFromPrompt,
)
from semantic_kernel.kernel import Kernel

logger = logging.getLogger(__name__)

OPENAI_MODEL_ID = "gpt-4.1-nano"

# region Test Prompts

simple_prompt = "Can you help me tell the time in Seattle right now?"
sk_simple_prompt = "Can you help me tell the time in {{$city}} right now?"
hb_simple_prompt = "Can you help me tell the time in {{city}} right now?"
j2_simple_prompt = "Can you help me tell the time in {{city}} right now?"
sk_prompt = '<message role="system">The current time is {{Time.Now}}</message><message role="user">Can you help me tell the time in {{$city}} right now?</message>'  # noqa: E501
hb_prompt = '<message role="system">The current time is {{Time-Now}}</message><message role="user">Can you help me tell the time in {{city}} right now?</message>'  # noqa: E501
j2_prompt = '<message role="system">The current time is {{Time_Now()}}</message><message role="user">Can you help me tell the time in {{city}} right now?</message>'  # noqa: E501

# endregion

# region Custom Logging Class


class LoggingTransport(httpx.AsyncBaseTransport):
    def __init__(self, inner=None):
        self.inner = inner or httpx.AsyncHTTPTransport()
        self.request_headers = {}
        self.request_content = None
        self.response_headers = {}
        self.response_content = None

    async def handle_async_request(self, request: httpx.Request) -> httpx.Response:
        self.request_headers = dict(request.headers)
        self.request_content = request.content.decode("utf-8") if request.content else None

        logger.info(f"Request URL: {request.url}")
        logger.info(f"Request Headers: {self.request_headers}")
        logger.info(f"Request Content: {self.request_content}")

        response = await self.inner.handle_async_request(request)

        raw_response_bytes = await response.aread()
        self.response_headers = dict(response.headers)
        self.response_content = raw_response_bytes.decode(response.encoding or "utf-8", errors="replace")

        logger.info(f"Response Headers: {self.response_headers}")
        logger.info(f"Response Content: {self.response_content}")

        headers_without_encoding = {k: v for k, v in response.headers.items() if k.lower() != "content-encoding"}

        return httpx.Response(
            status_code=response.status_code,
            headers=headers_without_encoding,
            content=raw_response_bytes,
            request=request,
            extensions=response.extensions,
        )


class LoggingAsyncClient(httpx.AsyncClient):
    def __init__(self, *args, **kwargs):
        transport = kwargs.pop("transport", None)
        self.logging_transport = LoggingTransport(
            transport or httpx.AsyncHTTPTransport()
        )
        super().__init__(*args, **kwargs, transport=self.logging_transport)

    @property
    def request_headers(self):
        return self.logging_transport.request_headers

    @property
    def request_content(self):
        return self.logging_transport.request_content

    @property
    def response_headers(self):
        return self.logging_transport.response_headers

    @property
    def response_content(self):
        return self.logging_transport.response_content


# endregion

# region Test Helper Methods


@pytest_asyncio.fixture
async def async_clients() -> AsyncGenerator[tuple[AsyncOpenAI, LoggingAsyncClient], None]:
    openai_settings = OpenAISettings()
    logging_async_client = LoggingAsyncClient()
    async_client = AsyncOpenAI(
        api_key=openai_settings.api_key.get_secret_value(),
        http_client=logging_async_client,
    )
    return async_client, logging_async_client
    async with AsyncOpenAI(
        api_key=openai_settings.api_key.get_secret_value(), http_client=logging_async_client
    ) as client:
        yield client, logging_async_client


async def run_prompt(
    kernel: Kernel,
    is_inline: bool = False,
    is_streaming: bool = False,
    template_format: str = None,
    prompt: str = None,
    arguments: KernelArguments = None,
):
    if is_inline:
        if is_streaming:
            try:
                async for _ in kernel.invoke_prompt_stream(
                    function_name="func_test_stream",
                    plugin_name="plugin_test",
                    prompt=prompt,
                    arguments=arguments,
                    template_format=template_format,
                ):
                    pass
            except NotImplementedError:
                pass
        else:
            await kernel.invoke_prompt(
                function_name="func_test",
                plugin_name="plugin_test_stream",
                prompt=prompt,
                arguments=arguments,
                template_format=template_format,
            )
    else:
        function = KernelFunctionFromPrompt(
            function_name="test_func",
            plugin_name="test_plugin",
            prompt=prompt,
            template_format=template_format,
        )
        await run_function(kernel, is_streaming, function=function, arguments=arguments)


async def run_function(
    kernel: Kernel,
    is_streaming: bool = False,
    function: KernelFunction = None,
    arguments: KernelArguments = None,
    function: KernelFunction | None = None,
    arguments: KernelArguments | None = None,
):
    if is_streaming:
        try:
            async for _ in kernel.invoke_stream(function=function, arguments=arguments):
                pass
        except NotImplementedError:
            pass
    else:
        await kernel.invoke(function=function, arguments=arguments)


class City:
    def __init__(self, name):
        self.name = name


# endregion

# region Test Prompt With Chat Roles


@pytest.mark.parametrize(
    "is_inline, is_streaming, template_format, prompt",
    [
        pytest.param(
            True,
            False,
            "semantic-kernel",
            '<message role="user">Can you help me tell the time in Seattle right now?</message><message role="assistant">Sure! The time in Seattle is currently 3:00 PM.</message><message role="user">What about New York?</message>',  # noqa: E501
            id="sk_inline_non_streaming",
        ),
        pytest.param(
            True,
            True,
            "semantic-kernel",
            '<message role="user">Can you help me tell the time in Seattle right now?</message><message role="assistant">Sure! The time in Seattle is currently 3:00 PM.</message><message role="user">What about New York?</message>',  # noqa: E501
            id="sk_inline_streaming",
        ),
        pytest.param(
            False,
            False,
            "semantic-kernel",
            '<message role="user">Can you help me tell the time in Seattle right now?</message><message role="assistant">Sure! The time in Seattle is currently 3:00 PM.</message><message role="user">What about New York?</message>',  # noqa: E501
            id="sk_non_inline_non_streaming",
        ),
        pytest.param(
            False,
            True,
            "semantic-kernel",
            '<message role="user">Can you help me tell the time in Seattle right now?</message><message role="assistant">Sure! The time in Seattle is currently 3:00 PM.</message><message role="user">What about New York?</message>',  # noqa: E501
            id="sk_non_inline_streaming",
        ),
        pytest.param(
            False,
            False,
            "handlebars",
            '<message role="user">Can you help me tell the time in Seattle right now?</message><message role="assistant">Sure! The time in Seattle is currently 3:00 PM.</message><message role="user">What about New York?</message>',  # noqa: E501
            id="hb_non_inline_non_streaming",
        ),
        pytest.param(
            False,
            True,
            "handlebars",
            '<message role="user">Can you help me tell the time in Seattle right now?</message><message role="assistant">Sure! The time in Seattle is currently 3:00 PM.</message><message role="user">What about New York?</message>',  # noqa: E501
            id="hb_non_inline_streaming",
        ),
        pytest.param(
            False,
            False,
            "jinja2",
            '<message role="user">Can you help me tell the time in Seattle right now?</message><message role="assistant">Sure! The time in Seattle is currently 3:00 PM.</message><message role="user">What about New York?</message>',  # noqa: E501
            id="j2_non_inline_non_streaming",
        ),
        pytest.param(
            False,
            True,
            "jinja2",
            '<message role="user">Can you help me tell the time in Seattle right now?</message><message role="assistant">Sure! The time in Seattle is currently 3:00 PM.</message><message role="user">What about New York?</message>',  # noqa: E501
            id="j2_non_inline_streaming",
        ),
    ],
)
async def test_prompt_with_chat_roles(
    is_inline, is_streaming, template_format, prompt, async_clients: tuple[AsyncOpenAI, LoggingAsyncClient]
):
    client, logging_async_client = async_clients
    ai_service = OpenAIChatCompletion(
        service_id="test",
        ai_model_id=OPENAI_MODEL_ID,
        async_client=client,
    )

    kernel = Kernel()

    kernel.add_service(ai_service)

    await run_prompt(
        kernel=kernel,
        is_inline=is_inline,
        is_streaming=is_streaming,
        template_format=template_format,
        prompt=prompt,
    )

    request_content = logging_async_client.request_content
    assert request_content is not None

    response_content = logging_async_client.response_content
    assert response_content is not None

    obtained_object = json.loads(request_content)
    assert obtained_object is not None

    data_directory = os.path.join(
        os.path.dirname(__file__), "data", "prompt_with_chat_roles_expected.json"
    )
    with open(data_directory) as f:
        expected = f.read()

    expected_object = json.loads(expected)
    assert expected_object is not None

    if is_streaming:
        expected_object["stream"] = True
        expected_object["stream_options"] = {"include_usage": True}

    assert obtained_object == expected_object


# endregion

# region Test Prompt With Complex Objects


@pytest.mark.parametrize(
    "is_inline, is_streaming, template_format, prompt",
    [
        (
        pytest.param(
            False,
            False,
            "handlebars",
            "Can you help me tell the time in {{city.name}} right now?",
        ),
        (
            id="hb_non_inline_non_streaming",
        ),
        pytest.param(
            False,
            True,
            "handlebars",
            "Can you help me tell the time in {{city.name}} right now?",
        ),
        (
            id="hb_non_inline_streaming",
        ),
        pytest.param(
            False,
            False,
            "jinja2",
            "Can you help me tell the time in {{city.name}} right now?",
        ),
        (
            id="j2_non_inline_non_streaming",
        ),
        pytest.param(
            False,
            True,
            "jinja2",
            "Can you help me tell the time in {{city.name}} right now?",
        ),
        (
            id="j2_non_inline_streaming",
        ),
        pytest.param(
            True,
            False,
            "handlebars",
            "Can you help me tell the time in {{city.name}} right now?",
        ),
        (
            id="hb_inline_non_streaming",
        ),
        pytest.param(
            True,
            True,
            "handlebars",
            "Can you help me tell the time in {{city.name}} right now?",
        ),
        (
            id="hb_inline_streaming",
        ),
        pytest.param(
            True,
            False,
            "jinja2",
            "Can you help me tell the time in {{city.name}} right now?",
        ),
        (
            True,
            True,
            "jinja2",
            "Can you help me tell the time in {{city.name}} right now?",
        ),
    ],
)
@pytest.mark.asyncio
async def test_prompt_with_complex_objects(
    is_inline, is_streaming, template_format, prompt
):
    async_client, logging_client = get_new_client()
            id="j2_inline_non_streaming",
        ),
        pytest.param(
            True, True, "jinja2", "Can you help me tell the time in {{city.name}} right now?", id="j2_inline_streaming"
        ),
    ],
)
async def test_prompt_with_complex_objects(
    is_inline, is_streaming, template_format, prompt, async_clients: tuple[AsyncOpenAI, LoggingAsyncClient]
):
    client, logging_async_client = async_clients

    ai_service = OpenAIChatCompletion(
        service_id="default",
        ai_model_id=OPENAI_MODEL_ID,
        async_client=client,
    )

    kernel = Kernel()

    kernel.add_service(ai_service)

    await run_prompt(
        kernel=kernel,
        is_inline=is_inline,
        is_streaming=is_streaming,
        template_format=template_format,
        prompt=prompt,
        arguments=KernelArguments(city=City("Seattle")),
    )

    request_content = logging_async_client.request_content
    assert request_content is not None

    response_content = logging_async_client.response_content
    assert response_content is not None

    obtained_object = json.loads(request_content)
    assert obtained_object is not None

    data_directory = os.path.join(
        os.path.dirname(__file__), "data", "prompt_with_complex_objects_expected.json"
    )
    with open(data_directory) as f:
        expected = f.read()

    expected_object = json.loads(expected)
    assert expected_object is not None

    if is_streaming:
        expected_object["stream"] = True
        expected_object["stream_options"] = {"include_usage": True}

    assert obtained_object == expected_object


# endregion

# region Test Prompt With Helper Functions


@pytest.mark.parametrize(
    "is_inline, is_streaming, template_format, prompt",
    [
        pytest.param(True, False, "semantic-kernel", sk_prompt, id="sk_inline_non_streaming"),
        pytest.param(True, True, "semantic-kernel", sk_prompt, id="sk_inline_streaming"),
        pytest.param(False, False, "semantic-kernel", sk_prompt, id="sk_non_inline_non_streaming"),
        pytest.param(False, True, "semantic-kernel", sk_prompt, id="sk_non_inline_streaming"),
        pytest.param(
            False,
            False,
            "handlebars",
            hb_prompt,
            id="hb_non_inline_non_streaming",
            marks=pytest.mark.xfail(reason="Throws intermittent APIConnectionError errors"),
        ),
        pytest.param(False, True, "handlebars", hb_prompt, id="hb_non_inline_streaming"),
        pytest.param(False, False, "jinja2", j2_prompt, id="j2_non_inline_non_streaming"),
        pytest.param(False, True, "jinja2", j2_prompt, id="j2_non_inline_streaming"),
    ],
)
<<<<<<< HEAD
@pytest.mark.asyncio
async def test_prompt_with_helper_functions(
    is_inline, is_streaming, template_format, prompt
):
    async_client, logging_client = get_new_client()
async def test_prompt_with_helper_functions(is_inline, is_streaming, template_format, prompt, async_client):
=======
async def test_prompt_with_helper_functions(
    is_inline, is_streaming, template_format, prompt, async_clients: tuple[AsyncOpenAI, LoggingAsyncClient]
):
    client, logging_async_client = async_clients

>>>>>>> 6829cc1483570aacfbb75d1065c9f2de96c1d77e
    ai_service = OpenAIChatCompletion(
        service_id="default",
        ai_model_id=OPENAI_MODEL_ID,
        async_client=client,
    )

    kernel = Kernel()

    kernel.add_service(ai_service)

    func = KernelFunctionFromMethod(
        method=kernel_function(
            lambda: datetime.datetime(
                1989, 6, 4, 12, 11, 13, tzinfo=datetime.timezone.utc
            ).strftime("%a, %d %b %Y %H:%M:%S GMT"),
            name="Now",
        ),
        plugin_name="Time",
    )
    kernel.add_function(plugin_name="Time", function=func)

    await run_prompt(
        kernel=kernel,
        is_inline=is_inline,
        is_streaming=is_streaming,
        template_format=template_format,
        prompt=prompt,
        arguments=KernelArguments(city="Seattle"),
    )

    request_content = logging_async_client.request_content
    assert request_content is not None

    response_content = logging_async_client.response_content
    assert response_content is not None

    obtained_object = json.loads(request_content)
    assert obtained_object is not None

    data_directory = os.path.join(
        os.path.dirname(__file__), "data", "prompt_with_helper_functions_expected.json"
    )
    with open(data_directory) as f:
        expected = f.read()

    expected_object = json.loads(expected)
    assert expected_object is not None

    if is_streaming:
        expected_object["stream"] = True
        expected_object["stream_options"] = {"include_usage": True}

    assert obtained_object == expected_object


# endregion

# region Test Prompt With Simple Variable


@pytest.mark.parametrize(
    "is_inline, is_streaming, template_format, prompt",
    [
        pytest.param(True, False, "semantic-kernel", sk_simple_prompt, id="sk_inline_non_streaming"),
        pytest.param(True, True, "semantic-kernel", sk_simple_prompt, id="sk_inline_streaming"),
        pytest.param(False, False, "semantic-kernel", sk_simple_prompt, id="sk_non_inline_non_streaming"),
        pytest.param(False, True, "semantic-kernel", sk_simple_prompt, id="sk_non_inline_streaming"),
        pytest.param(False, False, "handlebars", hb_simple_prompt, id="hb_non_inline_non_streaming"),
        pytest.param(False, True, "handlebars", hb_simple_prompt, id="hb_non_inline_streaming"),
        pytest.param(False, False, "jinja2", j2_simple_prompt, id="j2_non_inline_non_streaming"),
        pytest.param(False, True, "jinja2", j2_simple_prompt, id="j2_non_inline_streaming"),
    ],
)
<<<<<<< HEAD
@pytest.mark.asyncio
async def test_prompt_with_simple_variable(
    is_inline, is_streaming, template_format, prompt
):
    async_client, logging_client = get_new_client()
async def test_prompt_with_simple_variable(is_inline, is_streaming, template_format, prompt, async_client):
=======
async def test_prompt_with_simple_variable(
    is_inline, is_streaming, template_format, prompt, async_clients: tuple[AsyncOpenAI, LoggingAsyncClient]
):
    client, logging_async_client = async_clients

>>>>>>> 6829cc1483570aacfbb75d1065c9f2de96c1d77e
    ai_service = OpenAIChatCompletion(
        service_id="default",
        ai_model_id=OPENAI_MODEL_ID,
        async_client=client,
    )

    kernel = Kernel()

    kernel.add_service(ai_service)

    await run_prompt(
        kernel=kernel,
        is_inline=is_inline,
        is_streaming=is_streaming,
        template_format=template_format,
        prompt=prompt,
        arguments=KernelArguments(city="Seattle"),
    )

    request_content = logging_async_client.request_content
    assert request_content is not None

    response_content = logging_async_client.response_content
    assert response_content is not None

    obtained_object = json.loads(request_content)
    assert obtained_object is not None

    data_directory = os.path.join(
        os.path.dirname(__file__), "data", "prompt_with_simple_variable_expected.json"
    )
    with open(data_directory) as f:
        expected = f.read()

    expected_object = json.loads(expected)
    assert expected_object is not None

    if is_streaming:
        expected_object["stream"] = True
        expected_object["stream_options"] = {"include_usage": True}

    assert obtained_object == expected_object


# endregion

# region Test Simple Prompt


@pytest.mark.parametrize(
    "is_inline, is_streaming, template_format, prompt",
    [
        pytest.param(True, False, "semantic-kernel", simple_prompt, id="sk_inline_non_streaming"),
        pytest.param(True, True, "semantic-kernel", simple_prompt, id="sk_inline_streaming"),
        pytest.param(False, False, "semantic-kernel", simple_prompt, id="sk_non_inline_non_streaming"),
        pytest.param(False, True, "semantic-kernel", simple_prompt, id="sk_non_inline_streaming"),
        pytest.param(False, False, "handlebars", simple_prompt, id="hb_non_inline_non_streaming"),
        pytest.param(False, True, "handlebars", simple_prompt, id="hb_non_inline_streaming"),
        pytest.param(False, False, "jinja2", simple_prompt, id="j2_non_inline_non_streaming"),
        pytest.param(False, True, "jinja2", simple_prompt, id="j2_non_inline_streaming"),
    ],
)
async def test_simple_prompt(
    is_inline, is_streaming, template_format, prompt, async_clients: tuple[AsyncOpenAI, LoggingAsyncClient]
):
    client, logging_async_client = async_clients

    ai_service = OpenAIChatCompletion(
        service_id="default",
        ai_model_id=OPENAI_MODEL_ID,
        async_client=client,
    )

    kernel = Kernel()

    kernel.add_service(ai_service)

    await run_prompt(
        kernel=kernel,
        is_inline=is_inline,
        is_streaming=is_streaming,
        template_format=template_format,
        prompt=prompt,
    )

    request_content = logging_async_client.request_content
    assert request_content is not None

    response_content = logging_async_client.response_content
    assert response_content is not None

    obtained_object = json.loads(request_content)
    assert obtained_object is not None

    data_directory = os.path.join(
        os.path.dirname(__file__), "data", "prompt_simple_expected.json"
    )
    with open(data_directory) as f:
        expected = f.read()

    expected_object = json.loads(expected)
    assert expected_object is not None

    if is_streaming:
        expected_object["stream"] = True
        expected_object["stream_options"] = {"include_usage": True}

    assert obtained_object == expected_object


# endregion

# region Test YAML Prompts


@pytest.mark.parametrize(
    "is_streaming, prompt_path, expected_result_path",
    [
        (False, "simple_prompt_test.yaml", "prompt_simple_expected.json"),
        (True, "simple_prompt_test.yaml", "prompt_simple_expected.json"),
        (
            False,
            "prompt_with_chat_roles_test_hb.yaml",
            "prompt_with_chat_roles_expected.json",
        ),
        (
            True,
            "prompt_with_chat_roles_test_hb.yaml",
            "prompt_with_chat_roles_expected.json",
        ),
        (
            False,
            "prompt_with_chat_roles_test_j2.yaml",
            "prompt_with_chat_roles_expected.json",
        ),
        (
            True,
            "prompt_with_chat_roles_test_j2.yaml",
            "prompt_with_chat_roles_expected.json",
        ),
        (
            False,
            "prompt_with_simple_variable_test.yaml",
            "prompt_with_simple_variable_expected.json",
        ),
        (
            True,
            "prompt_with_simple_variable_test.yaml",
            "prompt_with_simple_variable_expected.json",
        ),
    ],
)
@pytest.mark.asyncio
async def test_yaml_prompt(
    is_streaming, prompt_path, expected_result_path, kernel: Kernel
):
    async_client, logging_client = get_new_client()
        pytest.param(
            False, "simple_prompt_test.yaml", "prompt_simple_expected.json", id="simple_prompt_test_non_streaming"
        ),
        pytest.param(True, "simple_prompt_test.yaml", "prompt_simple_expected.json", id="simple_prompt_test_streaming"),
        pytest.param(
            False,
            "prompt_with_chat_roles_test_hb.yaml",
            "prompt_with_chat_roles_expected.json",
            id="prompt_with_chat_roles_test_hb_non_streaming",
        ),
        pytest.param(
            True,
            "prompt_with_chat_roles_test_hb.yaml",
            "prompt_with_chat_roles_expected.json",
            id="prompt_with_chat_roles_test_hb_streaming",
        ),
        pytest.param(
            False,
            "prompt_with_chat_roles_test_j2.yaml",
            "prompt_with_chat_roles_expected.json",
            id="prompt_with_chat_roles_test_j2_non_streaming",
        ),
        pytest.param(
            True,
            "prompt_with_chat_roles_test_j2.yaml",
            "prompt_with_chat_roles_expected.json",
            id="prompt_with_chat_roles_test_j2_streaming",
        ),
        pytest.param(
            False,
            "prompt_with_simple_variable_test.yaml",
            "prompt_with_simple_variable_expected.json",
            id="prompt_with_simple_variable_non_streaming",
        ),
        pytest.param(
            True,
            "prompt_with_simple_variable_test.yaml",
            "prompt_with_simple_variable_expected.json",
            id="prompt_with_simple_variable_streaming",
        ),
    ],
)
async def test_yaml_prompt(
    is_streaming,
    prompt_path,
    expected_result_path,
    kernel: Kernel,
    async_clients: tuple[AsyncOpenAI, LoggingAsyncClient],
):
    client, logging_async_client = async_clients

    ai_service = OpenAIChatCompletion(
        service_id="default",
        ai_model_id=OPENAI_MODEL_ID,
        async_client=client,
    )

    kernel.add_service(ai_service)

    prompt_dir = os.path.join(os.path.dirname(__file__), "data", f"{prompt_path}")
    with open(prompt_dir) as f:
        prompt_str = f.read()
    function = KernelFunctionFromPrompt.from_yaml(
        yaml_str=prompt_str, plugin_name="yaml_plugin"
    )

    await run_function(kernel=kernel, is_streaming=is_streaming, function=function)

    request_content = logging_async_client.request_content
    assert request_content is not None

    response_content = logging_async_client.response_content
    assert response_content is not None

    obtained_object = json.loads(request_content)
    assert obtained_object is not None

    data_directory = os.path.join(
        os.path.dirname(__file__), "data", f"{expected_result_path}"
    )
    with open(data_directory) as f:
        expected = f.read()

    expected_object = json.loads(expected)
    assert expected_object is not None

    if is_streaming:
        expected_object["stream"] = True
        expected_object["stream_options"] = {"include_usage": True}

    assert obtained_object == expected_object


# endregion

# region Test OpenAPI Plugin Load


<<<<<<< HEAD
async def setup_openapi_function_call(kernel, function_name, arguments):
    openapi_spec_file = os.path.join(
        os.path.dirname(os.path.realpath(__file__)), "data", "light_bulb_api.json"
    )
=======
async def setup_openapi_function_call(kernel: Kernel, function_name, arguments):
>>>>>>> 6829cc1483570aacfbb75d1065c9f2de96c1d77e
    from semantic_kernel.connectors.openapi_plugin import OpenAPIFunctionExecutionParameters

    openapi_spec_file = os.path.join(os.path.dirname(os.path.realpath(__file__)), "data", "light_bulb_api.json")

    request_details = None

    async def mock_request(request: httpx.Request):
        nonlocal request_details

        if request.method in ["POST", "PUT"]:
            request_body = None
            if request.content:
                request_body = request.content.decode()
            elif request.stream:
                try:
                    stream_content = await request.stream.read()
                    if stream_content:
                        request_body = stream_content.decode()
                except Exception:
                    request_body = None

            request_details = {
                "method": request.method,
                "url": str(request.url),
                "body": request_body,
                "headers": dict(request.headers),
            }
        else:
            request_details = {
                "method": request.method,
                "url": str(request.url),
                "params": dict(request.url.params),
            }

    transport = httpx.MockTransport(mock_request)

    async with httpx.AsyncClient(transport=transport) as client:
        plugin = kernel.add_plugin_from_openapi(
            plugin_name="LightControl",
            openapi_document_path=openapi_spec_file,
            execution_settings=OpenAPIFunctionExecutionParameters(
                http_client=client,
            ),
        )

        assert plugin is not None
        with contextlib.suppress(Exception):
            # It is expected that the API call will fail, ignore
            await run_function(
                kernel=kernel,
                is_streaming=False,
                function=plugin[function_name],
                arguments=arguments,
            )

        return request_details


async def test_openapi_get_lights(kernel: Kernel):
    request_content = await setup_openapi_function_call(
        kernel, function_name="GetLights", arguments=KernelArguments(roomId=1)
    )

    assert request_content is not None

    assert request_content.get("method") == "GET"
    assert request_content.get("url") == "https://127.0.0.1/Lights?roomId=1"
    assert request_content.get("params") == {"roomId": "1"}


async def test_openapi_get_light_by_id(kernel: Kernel):
    request_content = await setup_openapi_function_call(
        kernel, function_name="GetLightById", arguments=KernelArguments(id=1)
    )

    assert request_content is not None

    assert request_content.get("method") == "GET"
    assert request_content.get("url") == "https://127.0.0.1/Lights/1"


async def test_openapi_delete_light_by_id(kernel: Kernel):
    request_content = await setup_openapi_function_call(
        kernel, function_name="DeleteLightById", arguments=KernelArguments(id=1)
    )

    assert request_content is not None

    assert request_content.get("method") == "DELETE"
    assert request_content.get("url") == "https://127.0.0.1/Lights/1"


async def test_openapi_create_lights(kernel: Kernel):
    request_content = await setup_openapi_function_call(
        kernel,
        function_name="CreateLights",
        arguments=KernelArguments(roomId=1, lightName="disco"),
    )

    assert request_content is not None

    assert request_content.get("method") == "POST"
    assert (
        request_content.get("url")
        == "https://127.0.0.1/Lights?roomId=1&lightName=disco"
    )


async def test_openapi_put_light_by_id(kernel: Kernel):
    request_content = await setup_openapi_function_call(
        kernel,
        function_name="PutLightById",
        arguments=KernelArguments(id=1, hexColor="11EE11"),
    )

    assert request_content is not None

    assert request_content.get("method") == "PUT"
    assert request_content.get("url") == "https://127.0.0.1/Lights/1"
    assert request_content.get("body") == '{"hexColor":"11EE11"}'


# endregion<|MERGE_RESOLUTION|>--- conflicted
+++ resolved
@@ -12,15 +12,12 @@
 import pytest_asyncio
 from openai import AsyncOpenAI
 
-<<<<<<< HEAD
 from semantic_kernel.connectors.ai.open_ai import OpenAIChatCompletion
 from semantic_kernel.connectors.ai.open_ai.settings.open_ai_settings import (
     OpenAISettings,
 )
 from semantic_kernel.connectors.openapi_plugin import OpenAPIFunctionExecutionParameters
-=======
 from semantic_kernel.connectors.ai.open_ai import OpenAIChatCompletion, OpenAISettings
->>>>>>> 079594d2
 from semantic_kernel.functions.kernel_arguments import KernelArguments
 from semantic_kernel.functions.kernel_function import KernelFunction
 from semantic_kernel.functions.kernel_function_decorator import kernel_function
@@ -470,20 +467,17 @@
         pytest.param(False, True, "jinja2", j2_prompt, id="j2_non_inline_streaming"),
     ],
 )
-<<<<<<< HEAD
 @pytest.mark.asyncio
 async def test_prompt_with_helper_functions(
     is_inline, is_streaming, template_format, prompt
 ):
     async_client, logging_client = get_new_client()
 async def test_prompt_with_helper_functions(is_inline, is_streaming, template_format, prompt, async_client):
-=======
 async def test_prompt_with_helper_functions(
     is_inline, is_streaming, template_format, prompt, async_clients: tuple[AsyncOpenAI, LoggingAsyncClient]
 ):
     client, logging_async_client = async_clients
 
->>>>>>> 6829cc1483570aacfbb75d1065c9f2de96c1d77e
     ai_service = OpenAIChatCompletion(
         service_id="default",
         ai_model_id=OPENAI_MODEL_ID,
@@ -557,20 +551,17 @@
         pytest.param(False, True, "jinja2", j2_simple_prompt, id="j2_non_inline_streaming"),
     ],
 )
-<<<<<<< HEAD
 @pytest.mark.asyncio
 async def test_prompt_with_simple_variable(
     is_inline, is_streaming, template_format, prompt
 ):
     async_client, logging_client = get_new_client()
 async def test_prompt_with_simple_variable(is_inline, is_streaming, template_format, prompt, async_client):
-=======
 async def test_prompt_with_simple_variable(
     is_inline, is_streaming, template_format, prompt, async_clients: tuple[AsyncOpenAI, LoggingAsyncClient]
 ):
     client, logging_async_client = async_clients
 
->>>>>>> 6829cc1483570aacfbb75d1065c9f2de96c1d77e
     ai_service = OpenAIChatCompletion(
         service_id="default",
         ai_model_id=OPENAI_MODEL_ID,
@@ -826,14 +817,11 @@
 # region Test OpenAPI Plugin Load
 
 
-<<<<<<< HEAD
 async def setup_openapi_function_call(kernel, function_name, arguments):
     openapi_spec_file = os.path.join(
         os.path.dirname(os.path.realpath(__file__)), "data", "light_bulb_api.json"
     )
-=======
 async def setup_openapi_function_call(kernel: Kernel, function_name, arguments):
->>>>>>> 6829cc1483570aacfbb75d1065c9f2de96c1d77e
     from semantic_kernel.connectors.openapi_plugin import OpenAPIFunctionExecutionParameters
 
     openapi_spec_file = os.path.join(os.path.dirname(os.path.realpath(__file__)), "data", "light_bulb_api.json")
