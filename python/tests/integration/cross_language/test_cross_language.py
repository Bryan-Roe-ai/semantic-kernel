# Copyright (c) Microsoft. All rights reserved.

import contextlib
import datetime
import json
import logging
import os

import httpx
import pytest
import pytest_asyncio
from openai import AsyncOpenAI

from semantic_kernel.connectors.ai.open_ai import OpenAIChatCompletion
<<<<<<< HEAD
from semantic_kernel.connectors.ai.open_ai.settings.open_ai_settings import (
    OpenAISettings,
)
from semantic_kernel.connectors.openapi_plugin import OpenAPIFunctionExecutionParameters
=======
from semantic_kernel.connectors.ai.open_ai.settings.open_ai_settings import OpenAISettings
>>>>>>> 5ae74d7dd619c0f30c1db7a041ecac0f679f9377
from semantic_kernel.functions.kernel_arguments import KernelArguments
from semantic_kernel.functions.kernel_function import KernelFunction
from semantic_kernel.functions.kernel_function_decorator import kernel_function
from semantic_kernel.functions.kernel_function_from_method import (
    KernelFunctionFromMethod,
)
from semantic_kernel.functions.kernel_function_from_prompt import (
    KernelFunctionFromPrompt,
)
from semantic_kernel.kernel import Kernel

logger = logging.getLogger(__name__)

OPENAI_MODEL_ID = "gpt-3.5-turbo"

# region Test Prompts

simple_prompt = "Can you help me tell the time in Seattle right now?"
sk_simple_prompt = "Can you help me tell the time in {{$city}} right now?"
hb_simple_prompt = "Can you help me tell the time in {{city}} right now?"
j2_simple_prompt = "Can you help me tell the time in {{city}} right now?"
sk_prompt = '<message role="system">The current time is {{Time.Now}}</message><message role="user">Can you help me tell the time in {{$city}} right now?</message>'  # noqa: E501
hb_prompt = '<message role="system">The current time is {{Time-Now}}</message><message role="user">Can you help me tell the time in {{city}} right now?</message>'  # noqa: E501
j2_prompt = '<message role="system">The current time is {{Time_Now()}}</message><message role="user">Can you help me tell the time in {{city}} right now?</message>'  # noqa: E501

# endregion

# region Custom Logging Class


class LoggingTransport(httpx.AsyncBaseTransport):
    def __init__(self, inner: httpx.AsyncBaseTransport):
        self.inner = inner
        self.request_content = None

    async def handle_async_request(self, request: httpx.Request) -> httpx.Response:
        logger.info(f"Request: {request.method} {request.url}")
        if request.content:
            self.request_content = request.content.decode("utf-8")
            logger.info(f"Request Body: {self.request_content}")
        elif request.stream:
            stream_content = await request.stream.aread()
            self.request_content = stream_content.decode("utf-8")
            logger.info(f"Request Stream Content: {self.request_content}")
            request.stream = httpx.AsyncByteStream(stream_content)

        return await self.inner.handle_async_request(request)


class LoggingAsyncClient(httpx.AsyncClient):
    def __init__(self, *args, **kwargs):
        transport = kwargs.pop("transport", None)
        self.logging_transport = LoggingTransport(
            transport or httpx.AsyncHTTPTransport()
        )
        super().__init__(*args, **kwargs, transport=self.logging_transport)

    def get_request_content(self):
        return self.logging_transport.request_content


# endregion

# region Test Helper Methods


@pytest_asyncio.fixture
async def async_client():
    openai_settings = OpenAISettings.create()
    logging_async_client = LoggingAsyncClient()
<<<<<<< HEAD
    async_client = AsyncOpenAI(
        api_key=openai_settings.api_key.get_secret_value(),
        http_client=logging_async_client,
    )
    return async_client, logging_async_client
=======
    async with AsyncOpenAI(
        api_key=openai_settings.api_key.get_secret_value(), http_client=logging_async_client
    ) as async_client:
        yield async_client
>>>>>>> 926a5909


async def run_prompt(
    kernel: Kernel,
    is_inline: bool = False,
    is_streaming: bool = False,
    template_format: str = None,
    prompt: str = None,
    arguments: KernelArguments = None,
):
    if is_inline:
        if is_streaming:
            try:
                async for _ in kernel.invoke_prompt_stream(
                    function_name="func_test_stream",
                    plugin_name="plugin_test",
                    prompt=prompt,
                    arguments=arguments,
                    template_format=template_format,
                ):
                    pass
            except NotImplementedError:
                pass
        else:
            await kernel.invoke_prompt(
                function_name="func_test",
                plugin_name="plugin_test_stream",
                prompt=prompt,
                arguments=arguments,
                template_format=template_format,
            )
    else:
        function = KernelFunctionFromPrompt(
            function_name="test_func",
            plugin_name="test_plugin",
            prompt=prompt,
            template_format=template_format,
        )
        await run_function(kernel, is_streaming, function=function, arguments=arguments)


async def run_function(
    kernel: Kernel,
    is_streaming: bool = False,
<<<<<<< HEAD
    function: KernelFunction = None,
    arguments: KernelArguments = None,
=======
    function: KernelFunction | None = None,
    arguments: KernelArguments | None = None,
>>>>>>> 926a5909
):
    if is_streaming:
        try:
            async for _ in kernel.invoke_stream(function=function, arguments=arguments):
                pass
        except NotImplementedError:
            pass
    else:
        await kernel.invoke(function=function, arguments=arguments)


class City:
    def __init__(self, name):
        self.name = name


# endregion

# region Test Prompt With Chat Roles


@pytest.mark.parametrize(
    "is_inline, is_streaming, template_format, prompt",
    [
        pytest.param(
            True,
            False,
            "semantic-kernel",
            '<message role="user">Can you help me tell the time in Seattle right now?</message><message role="assistant">Sure! The time in Seattle is currently 3:00 PM.</message><message role="user">What about New York?</message>',  # noqa: E501
            id="sk_inline_non_streaming",
        ),
        pytest.param(
            True,
            True,
            "semantic-kernel",
            '<message role="user">Can you help me tell the time in Seattle right now?</message><message role="assistant">Sure! The time in Seattle is currently 3:00 PM.</message><message role="user">What about New York?</message>',  # noqa: E501
            id="sk_inline_streaming",
        ),
        pytest.param(
            False,
            False,
            "semantic-kernel",
            '<message role="user">Can you help me tell the time in Seattle right now?</message><message role="assistant">Sure! The time in Seattle is currently 3:00 PM.</message><message role="user">What about New York?</message>',  # noqa: E501
            id="sk_non_inline_non_streaming",
        ),
        pytest.param(
            False,
            True,
            "semantic-kernel",
            '<message role="user">Can you help me tell the time in Seattle right now?</message><message role="assistant">Sure! The time in Seattle is currently 3:00 PM.</message><message role="user">What about New York?</message>',  # noqa: E501
            id="sk_non_inline_streaming",
        ),
        pytest.param(
            False,
            False,
            "handlebars",
            '<message role="user">Can you help me tell the time in Seattle right now?</message><message role="assistant">Sure! The time in Seattle is currently 3:00 PM.</message><message role="user">What about New York?</message>',  # noqa: E501
            id="hb_non_inline_non_streaming",
        ),
        pytest.param(
            False,
            True,
            "handlebars",
            '<message role="user">Can you help me tell the time in Seattle right now?</message><message role="assistant">Sure! The time in Seattle is currently 3:00 PM.</message><message role="user">What about New York?</message>',  # noqa: E501
            id="hb_non_inline_streaming",
        ),
        pytest.param(
            False,
            False,
            "jinja2",
            '<message role="user">Can you help me tell the time in Seattle right now?</message><message role="assistant">Sure! The time in Seattle is currently 3:00 PM.</message><message role="user">What about New York?</message>',  # noqa: E501
            id="j2_non_inline_non_streaming",
        ),
        pytest.param(
            False,
            True,
            "jinja2",
            '<message role="user">Can you help me tell the time in Seattle right now?</message><message role="assistant">Sure! The time in Seattle is currently 3:00 PM.</message><message role="user">What about New York?</message>',  # noqa: E501
            id="j2_non_inline_streaming",
        ),
    ],
)
async def test_prompt_with_chat_roles(is_inline, is_streaming, template_format, prompt, async_client):
    ai_service = OpenAIChatCompletion(
        service_id="test",
        ai_model_id=OPENAI_MODEL_ID,
        async_client=async_client,
    )

    kernel = Kernel()

    kernel.add_service(ai_service)

    await run_prompt(
        kernel=kernel,
        is_inline=is_inline,
        is_streaming=is_streaming,
        template_format=template_format,
        prompt=prompt,
    )

    request_content = async_client._client.get_request_content()
    assert request_content is not None

    obtained_object = json.loads(request_content)
    assert obtained_object is not None

    data_directory = os.path.join(
        os.path.dirname(__file__), "data", "prompt_with_chat_roles_expected.json"
    )
    with open(data_directory) as f:
        expected = f.read()

    expected_object = json.loads(expected)
    assert expected_object is not None

    if is_streaming:
        expected_object["stream"] = True
<<<<<<< HEAD
<<<<<<< div
=======
<<<<<<< Updated upstream
<<<<<<< Updated upstream
>>>>>>> head
<<<<<<< Updated upstream
<<<<<<< Updated upstream
<<<<<<< Updated upstream
<<<<<<< Updated upstream
<<<<<<< Updated upstream
<<<<<<< Updated upstream
=======
=======
>>>>>>> Stashed changes
=======
>>>>>>> Stashed changes
=======
>>>>>>> Stashed changes
=======
>>>>>>> Stashed changes
=======
>>>>>>> Stashed changes
<<<<<<< HEAD
=======
        expected_object["stream_options"] = {"include_usage": True}
>>>>>>> main
<<<<<<< Updated upstream
<<<<<<< Updated upstream
<<<<<<< Updated upstream
<<<<<<< Updated upstream
<<<<<<< Updated upstream
>>>>>>> Stashed changes
=======
>>>>>>> Stashed changes
=======
>>>>>>> Stashed changes
=======
>>>>>>> Stashed changes
=======
>>>>>>> Stashed changes
=======
>>>>>>> Stashed changes
=======
        expected_object["stream_options"] = {"include_usage": True}
>>>>>>> eab985c52d058dc92abc75034bc790079131ce75
<<<<<<< div
=======
=======
=======
        expected_object["stream_options"] = {"include_usage": True}
>>>>>>> main
>>>>>>> Stashed changes
=======
=======
        expected_object["stream_options"] = {"include_usage": True}
>>>>>>> main
>>>>>>> Stashed changes
>>>>>>> head

    assert obtained_object == expected_object


# endregion

# region Test Prompt With Complex Objects


@pytest.mark.parametrize(
    "is_inline, is_streaming, template_format, prompt",
    [
<<<<<<< HEAD
        (
=======
        pytest.param(
>>>>>>> 926a5909
            False,
            False,
            "handlebars",
            "Can you help me tell the time in {{city.name}} right now?",
<<<<<<< HEAD
        ),
        (
=======
            id="hb_non_inline_non_streaming",
        ),
        pytest.param(
>>>>>>> 926a5909
            False,
            True,
            "handlebars",
            "Can you help me tell the time in {{city.name}} right now?",
<<<<<<< HEAD
        ),
        (
=======
            id="hb_non_inline_streaming",
        ),
        pytest.param(
>>>>>>> 926a5909
            False,
            False,
            "jinja2",
            "Can you help me tell the time in {{city.name}} right now?",
<<<<<<< HEAD
        ),
        (
=======
            id="j2_non_inline_non_streaming",
        ),
        pytest.param(
>>>>>>> 926a5909
            False,
            True,
            "jinja2",
            "Can you help me tell the time in {{city.name}} right now?",
<<<<<<< HEAD
        ),
        (
=======
            id="j2_non_inline_streaming",
        ),
        pytest.param(
>>>>>>> 926a5909
            True,
            False,
            "handlebars",
            "Can you help me tell the time in {{city.name}} right now?",
<<<<<<< HEAD
        ),
        (
=======
            id="hb_inline_non_streaming",
        ),
        pytest.param(
>>>>>>> 926a5909
            True,
            True,
            "handlebars",
            "Can you help me tell the time in {{city.name}} right now?",
<<<<<<< HEAD
        ),
        (
=======
            id="hb_inline_streaming",
        ),
        pytest.param(
>>>>>>> 926a5909
            True,
            False,
            "jinja2",
            "Can you help me tell the time in {{city.name}} right now?",
<<<<<<< HEAD
        ),
        (
            True,
            True,
            "jinja2",
            "Can you help me tell the time in {{city.name}} right now?",
        ),
    ],
)
@pytest.mark.asyncio
async def test_prompt_with_complex_objects(
    is_inline, is_streaming, template_format, prompt
):
    async_client, logging_client = get_new_client()
=======
            id="j2_inline_non_streaming",
        ),
        pytest.param(
            True, True, "jinja2", "Can you help me tell the time in {{city.name}} right now?", id="j2_inline_streaming"
        ),
    ],
)
async def test_prompt_with_complex_objects(is_inline, is_streaming, template_format, prompt, async_client):
>>>>>>> 926a5909
    ai_service = OpenAIChatCompletion(
        service_id="default",
        ai_model_id=OPENAI_MODEL_ID,
        async_client=async_client,
    )

    kernel = Kernel()

    kernel.add_service(ai_service)

    await run_prompt(
        kernel=kernel,
        is_inline=is_inline,
        is_streaming=is_streaming,
        template_format=template_format,
        prompt=prompt,
        arguments=KernelArguments(city=City("Seattle")),
    )

    request_content = async_client._client.get_request_content()
    assert request_content is not None

    obtained_object = json.loads(request_content)
    assert obtained_object is not None

    data_directory = os.path.join(
        os.path.dirname(__file__), "data", "prompt_with_complex_objects_expected.json"
    )
    with open(data_directory) as f:
        expected = f.read()

    expected_object = json.loads(expected)
    assert expected_object is not None

    if is_streaming:
        expected_object["stream"] = True
<<<<<<< HEAD
<<<<<<< div
=======
<<<<<<< Updated upstream
<<<<<<< Updated upstream
>>>>>>> head
<<<<<<< Updated upstream
<<<<<<< Updated upstream
<<<<<<< Updated upstream
<<<<<<< Updated upstream
<<<<<<< Updated upstream
<<<<<<< Updated upstream
=======
=======
>>>>>>> Stashed changes
=======
>>>>>>> Stashed changes
=======
>>>>>>> Stashed changes
=======
>>>>>>> Stashed changes
=======
>>>>>>> Stashed changes
<<<<<<< HEAD
=======
        expected_object["stream_options"] = {"include_usage": True}
>>>>>>> main
<<<<<<< Updated upstream
<<<<<<< Updated upstream
<<<<<<< Updated upstream
<<<<<<< Updated upstream
<<<<<<< Updated upstream
>>>>>>> Stashed changes
=======
>>>>>>> Stashed changes
=======
>>>>>>> Stashed changes
=======
>>>>>>> Stashed changes
=======
>>>>>>> Stashed changes
=======
>>>>>>> Stashed changes
=======
        expected_object["stream_options"] = {"include_usage": True}
>>>>>>> eab985c52d058dc92abc75034bc790079131ce75
<<<<<<< div
=======
=======
=======
        expected_object["stream_options"] = {"include_usage": True}
>>>>>>> main
>>>>>>> Stashed changes
=======
=======
        expected_object["stream_options"] = {"include_usage": True}
>>>>>>> main
>>>>>>> Stashed changes
>>>>>>> head

    assert obtained_object == expected_object


# endregion

# region Test Prompt With Helper Functions


@pytest.mark.parametrize(
    "is_inline, is_streaming, template_format, prompt",
    [
        pytest.param(True, False, "semantic-kernel", sk_prompt, id="sk_inline_non_streaming"),
        pytest.param(True, True, "semantic-kernel", sk_prompt, id="sk_inline_streaming"),
        pytest.param(False, False, "semantic-kernel", sk_prompt, id="sk_non_inline_non_streaming"),
        pytest.param(False, True, "semantic-kernel", sk_prompt, id="sk_non_inline_streaming"),
        pytest.param(
            False,
            False,
            "handlebars",
            hb_prompt,
            id="hb_non_inline_non_streaming",
            marks=pytest.mark.xfail(reason="Throws intermittent APIConnectionError errors"),
        ),
        pytest.param(False, True, "handlebars", hb_prompt, id="hb_non_inline_streaming"),
        pytest.param(False, False, "jinja2", j2_prompt, id="j2_non_inline_non_streaming"),
        pytest.param(False, True, "jinja2", j2_prompt, id="j2_non_inline_streaming"),
    ],
)
<<<<<<< HEAD
@pytest.mark.asyncio
async def test_prompt_with_helper_functions(
    is_inline, is_streaming, template_format, prompt
):
    async_client, logging_client = get_new_client()
=======
async def test_prompt_with_helper_functions(is_inline, is_streaming, template_format, prompt, async_client):
>>>>>>> 926a5909
    ai_service = OpenAIChatCompletion(
        service_id="default",
        ai_model_id=OPENAI_MODEL_ID,
        async_client=async_client,
    )

    kernel = Kernel()

    kernel.add_service(ai_service)

    func = KernelFunctionFromMethod(
        method=kernel_function(
            lambda: datetime.datetime(
                1989, 6, 4, 12, 11, 13, tzinfo=datetime.timezone.utc
            ).strftime("%a, %d %b %Y %H:%M:%S GMT"),
            name="Now",
        ),
        plugin_name="Time",
    )
    kernel.add_function(plugin_name="Time", function=func)

    await run_prompt(
        kernel=kernel,
        is_inline=is_inline,
        is_streaming=is_streaming,
        template_format=template_format,
        prompt=prompt,
        arguments=KernelArguments(city="Seattle"),
    )

    request_content = async_client._client.get_request_content()
    assert request_content is not None

    obtained_object = json.loads(request_content)
    assert obtained_object is not None

    data_directory = os.path.join(
        os.path.dirname(__file__), "data", "prompt_with_helper_functions_expected.json"
    )
    with open(data_directory) as f:
        expected = f.read()

    expected_object = json.loads(expected)
    assert expected_object is not None

    if is_streaming:
        expected_object["stream"] = True
<<<<<<< HEAD
<<<<<<< div
=======
<<<<<<< Updated upstream
<<<<<<< Updated upstream
>>>>>>> head
<<<<<<< Updated upstream
<<<<<<< Updated upstream
<<<<<<< Updated upstream
<<<<<<< Updated upstream
<<<<<<< Updated upstream
<<<<<<< Updated upstream
=======
=======
>>>>>>> Stashed changes
=======
>>>>>>> Stashed changes
=======
>>>>>>> Stashed changes
=======
>>>>>>> Stashed changes
=======
>>>>>>> Stashed changes
<<<<<<< HEAD
=======
        expected_object["stream_options"] = {"include_usage": True}
>>>>>>> main
<<<<<<< Updated upstream
<<<<<<< Updated upstream
<<<<<<< Updated upstream
<<<<<<< Updated upstream
<<<<<<< Updated upstream
>>>>>>> Stashed changes
=======
>>>>>>> Stashed changes
=======
>>>>>>> Stashed changes
=======
>>>>>>> Stashed changes
=======
>>>>>>> Stashed changes
=======
>>>>>>> Stashed changes
=======
        expected_object["stream_options"] = {"include_usage": True}
>>>>>>> eab985c52d058dc92abc75034bc790079131ce75
<<<<<<< div
=======
=======
=======
        expected_object["stream_options"] = {"include_usage": True}
>>>>>>> main
>>>>>>> Stashed changes
=======
=======
        expected_object["stream_options"] = {"include_usage": True}
>>>>>>> main
>>>>>>> Stashed changes
>>>>>>> head

    assert obtained_object == expected_object


# endregion

# region Test Prompt With Simple Variable


@pytest.mark.parametrize(
    "is_inline, is_streaming, template_format, prompt",
    [
        pytest.param(True, False, "semantic-kernel", sk_simple_prompt, id="sk_inline_non_streaming"),
        pytest.param(True, True, "semantic-kernel", sk_simple_prompt, id="sk_inline_streaming"),
        pytest.param(False, False, "semantic-kernel", sk_simple_prompt, id="sk_non_inline_non_streaming"),
        pytest.param(False, True, "semantic-kernel", sk_simple_prompt, id="sk_non_inline_streaming"),
        pytest.param(False, False, "handlebars", hb_simple_prompt, id="hb_non_inline_non_streaming"),
        pytest.param(False, True, "handlebars", hb_simple_prompt, id="hb_non_inline_streaming"),
        pytest.param(False, False, "jinja2", j2_simple_prompt, id="j2_non_inline_non_streaming"),
        pytest.param(False, True, "jinja2", j2_simple_prompt, id="j2_non_inline_streaming"),
    ],
)
<<<<<<< HEAD
@pytest.mark.asyncio
async def test_prompt_with_simple_variable(
    is_inline, is_streaming, template_format, prompt
):
    async_client, logging_client = get_new_client()
=======
async def test_prompt_with_simple_variable(is_inline, is_streaming, template_format, prompt, async_client):
>>>>>>> 926a5909
    ai_service = OpenAIChatCompletion(
        service_id="default",
        ai_model_id=OPENAI_MODEL_ID,
        async_client=async_client,
    )

    kernel = Kernel()

    kernel.add_service(ai_service)

    await run_prompt(
        kernel=kernel,
        is_inline=is_inline,
        is_streaming=is_streaming,
        template_format=template_format,
        prompt=prompt,
        arguments=KernelArguments(city="Seattle"),
    )

    request_content = async_client._client.get_request_content()
    assert request_content is not None

    obtained_object = json.loads(request_content)
    assert obtained_object is not None

    data_directory = os.path.join(
        os.path.dirname(__file__), "data", "prompt_with_simple_variable_expected.json"
    )
    with open(data_directory) as f:
        expected = f.read()

    expected_object = json.loads(expected)
    assert expected_object is not None

    if is_streaming:
        expected_object["stream"] = True
<<<<<<< HEAD
<<<<<<< div
=======
<<<<<<< Updated upstream
<<<<<<< Updated upstream
>>>>>>> head
<<<<<<< Updated upstream
<<<<<<< Updated upstream
<<<<<<< Updated upstream
<<<<<<< Updated upstream
<<<<<<< Updated upstream
<<<<<<< Updated upstream
=======
=======
>>>>>>> Stashed changes
=======
>>>>>>> Stashed changes
=======
>>>>>>> Stashed changes
=======
>>>>>>> Stashed changes
=======
>>>>>>> Stashed changes
<<<<<<< HEAD
=======
        expected_object["stream_options"] = {"include_usage": True}
>>>>>>> main
<<<<<<< Updated upstream
<<<<<<< Updated upstream
<<<<<<< Updated upstream
<<<<<<< Updated upstream
<<<<<<< Updated upstream
>>>>>>> Stashed changes
=======
>>>>>>> Stashed changes
=======
>>>>>>> Stashed changes
=======
>>>>>>> Stashed changes
=======
>>>>>>> Stashed changes
=======
>>>>>>> Stashed changes
=======
        expected_object["stream_options"] = {"include_usage": True}
>>>>>>> eab985c52d058dc92abc75034bc790079131ce75
<<<<<<< div
=======
=======
=======
        expected_object["stream_options"] = {"include_usage": True}
>>>>>>> main
>>>>>>> Stashed changes
=======
=======
        expected_object["stream_options"] = {"include_usage": True}
>>>>>>> main
>>>>>>> Stashed changes
>>>>>>> head

    assert obtained_object == expected_object


# endregion

# region Test Simple Prompt


@pytest.mark.parametrize(
    "is_inline, is_streaming, template_format, prompt",
    [
        pytest.param(True, False, "semantic-kernel", simple_prompt, id="sk_inline_non_streaming"),
        pytest.param(True, True, "semantic-kernel", simple_prompt, id="sk_inline_streaming"),
        pytest.param(False, False, "semantic-kernel", simple_prompt, id="sk_non_inline_non_streaming"),
        pytest.param(False, True, "semantic-kernel", simple_prompt, id="sk_non_inline_streaming"),
        pytest.param(False, False, "handlebars", simple_prompt, id="hb_non_inline_non_streaming"),
        pytest.param(False, True, "handlebars", simple_prompt, id="hb_non_inline_streaming"),
        pytest.param(False, False, "jinja2", simple_prompt, id="j2_non_inline_non_streaming"),
        pytest.param(False, True, "jinja2", simple_prompt, id="j2_non_inline_streaming"),
    ],
)
async def test_simple_prompt(is_inline, is_streaming, template_format, prompt, async_client):
    ai_service = OpenAIChatCompletion(
        service_id="default",
        ai_model_id=OPENAI_MODEL_ID,
        async_client=async_client,
    )

    kernel = Kernel()

    kernel.add_service(ai_service)

    await run_prompt(
        kernel=kernel,
        is_inline=is_inline,
        is_streaming=is_streaming,
        template_format=template_format,
        prompt=prompt,
    )

    request_content = async_client._client.get_request_content()
    assert request_content is not None

    obtained_object = json.loads(request_content)
    assert obtained_object is not None

    data_directory = os.path.join(
        os.path.dirname(__file__), "data", "prompt_simple_expected.json"
    )
    with open(data_directory) as f:
        expected = f.read()

    expected_object = json.loads(expected)
    assert expected_object is not None

    if is_streaming:
        expected_object["stream"] = True
<<<<<<< HEAD
<<<<<<< div
=======
<<<<<<< Updated upstream
<<<<<<< Updated upstream
>>>>>>> head
<<<<<<< Updated upstream
<<<<<<< Updated upstream
<<<<<<< Updated upstream
<<<<<<< Updated upstream
<<<<<<< Updated upstream
<<<<<<< Updated upstream
=======
=======
>>>>>>> Stashed changes
=======
>>>>>>> Stashed changes
=======
>>>>>>> Stashed changes
=======
>>>>>>> Stashed changes
=======
>>>>>>> Stashed changes
<<<<<<< HEAD
=======
        expected_object["stream_options"] = {"include_usage": True}
>>>>>>> main
<<<<<<< Updated upstream
<<<<<<< Updated upstream
<<<<<<< Updated upstream
<<<<<<< Updated upstream
<<<<<<< Updated upstream
>>>>>>> Stashed changes
=======
>>>>>>> Stashed changes
=======
>>>>>>> Stashed changes
=======
>>>>>>> Stashed changes
=======
>>>>>>> Stashed changes
=======
>>>>>>> Stashed changes
=======
        expected_object["stream_options"] = {"include_usage": True}
>>>>>>> eab985c52d058dc92abc75034bc790079131ce75
<<<<<<< div
=======
=======
=======
        expected_object["stream_options"] = {"include_usage": True}
>>>>>>> main
>>>>>>> Stashed changes
=======
=======
        expected_object["stream_options"] = {"include_usage": True}
>>>>>>> main
>>>>>>> Stashed changes
>>>>>>> head

    assert obtained_object == expected_object


# endregion

# region Test YAML Prompts


@pytest.mark.parametrize(
    "is_streaming, prompt_path, expected_result_path",
    [
<<<<<<< HEAD
        (False, "simple_prompt_test.yaml", "prompt_simple_expected.json"),
        (True, "simple_prompt_test.yaml", "prompt_simple_expected.json"),
        (
            False,
            "prompt_with_chat_roles_test_hb.yaml",
            "prompt_with_chat_roles_expected.json",
        ),
        (
            True,
            "prompt_with_chat_roles_test_hb.yaml",
            "prompt_with_chat_roles_expected.json",
        ),
        (
            False,
            "prompt_with_chat_roles_test_j2.yaml",
            "prompt_with_chat_roles_expected.json",
        ),
        (
            True,
            "prompt_with_chat_roles_test_j2.yaml",
            "prompt_with_chat_roles_expected.json",
        ),
        (
            False,
            "prompt_with_simple_variable_test.yaml",
            "prompt_with_simple_variable_expected.json",
        ),
        (
            True,
            "prompt_with_simple_variable_test.yaml",
            "prompt_with_simple_variable_expected.json",
        ),
    ],
)
@pytest.mark.asyncio
async def test_yaml_prompt(
    is_streaming, prompt_path, expected_result_path, kernel: Kernel
):
    async_client, logging_client = get_new_client()
=======
        pytest.param(
            False, "simple_prompt_test.yaml", "prompt_simple_expected.json", id="simple_prompt_test_non_streaming"
        ),
        pytest.param(True, "simple_prompt_test.yaml", "prompt_simple_expected.json", id="simple_prompt_test_streaming"),
        pytest.param(
            False,
            "prompt_with_chat_roles_test_hb.yaml",
            "prompt_with_chat_roles_expected.json",
            id="prompt_with_chat_roles_test_hb_non_streaming",
        ),
        pytest.param(
            True,
            "prompt_with_chat_roles_test_hb.yaml",
            "prompt_with_chat_roles_expected.json",
            id="prompt_with_chat_roles_test_hb_streaming",
        ),
        pytest.param(
            False,
            "prompt_with_chat_roles_test_j2.yaml",
            "prompt_with_chat_roles_expected.json",
            id="prompt_with_chat_roles_test_j2_non_streaming",
        ),
        pytest.param(
            True,
            "prompt_with_chat_roles_test_j2.yaml",
            "prompt_with_chat_roles_expected.json",
            id="prompt_with_chat_roles_test_j2_streaming",
        ),
        pytest.param(
            False,
            "prompt_with_simple_variable_test.yaml",
            "prompt_with_simple_variable_expected.json",
            id="prompt_with_simple_variable_non_streaming",
        ),
        pytest.param(
            True,
            "prompt_with_simple_variable_test.yaml",
            "prompt_with_simple_variable_expected.json",
            id="prompt_with_simple_variable_streaming",
        ),
    ],
)
async def test_yaml_prompt(is_streaming, prompt_path, expected_result_path, kernel: Kernel, async_client):
>>>>>>> 926a5909
    ai_service = OpenAIChatCompletion(
        service_id="default",
        ai_model_id=OPENAI_MODEL_ID,
        async_client=async_client,
    )

    kernel.add_service(ai_service)

    prompt_dir = os.path.join(os.path.dirname(__file__), "data", f"{prompt_path}")
    with open(prompt_dir) as f:
        prompt_str = f.read()
    function = KernelFunctionFromPrompt.from_yaml(
        yaml_str=prompt_str, plugin_name="yaml_plugin"
    )

    await run_function(kernel=kernel, is_streaming=is_streaming, function=function)

    request_content = async_client._client.get_request_content()
    assert request_content is not None

    obtained_object = json.loads(request_content)
    assert obtained_object is not None

    data_directory = os.path.join(
        os.path.dirname(__file__), "data", f"{expected_result_path}"
    )
    with open(data_directory) as f:
        expected = f.read()

    expected_object = json.loads(expected)
    assert expected_object is not None

    if is_streaming:
        expected_object["stream"] = True
<<<<<<< HEAD
<<<<<<< div
=======
<<<<<<< Updated upstream
<<<<<<< Updated upstream
>>>>>>> head
<<<<<<< Updated upstream
<<<<<<< Updated upstream
<<<<<<< Updated upstream
<<<<<<< Updated upstream
<<<<<<< Updated upstream
<<<<<<< Updated upstream
=======
=======
>>>>>>> Stashed changes
=======
>>>>>>> Stashed changes
=======
>>>>>>> Stashed changes
=======
>>>>>>> Stashed changes
=======
>>>>>>> Stashed changes
<<<<<<< HEAD
=======
        expected_object["stream_options"] = {"include_usage": True}
>>>>>>> main
<<<<<<< Updated upstream
<<<<<<< Updated upstream
<<<<<<< Updated upstream
<<<<<<< Updated upstream
<<<<<<< Updated upstream
>>>>>>> Stashed changes
=======
>>>>>>> Stashed changes
=======
>>>>>>> Stashed changes
=======
>>>>>>> Stashed changes
=======
>>>>>>> Stashed changes
=======
>>>>>>> Stashed changes
=======
        expected_object["stream_options"] = {"include_usage": True}
>>>>>>> eab985c52d058dc92abc75034bc790079131ce75
<<<<<<< div
=======
=======
=======
        expected_object["stream_options"] = {"include_usage": True}
>>>>>>> main
>>>>>>> Stashed changes
=======
=======
        expected_object["stream_options"] = {"include_usage": True}
>>>>>>> main
>>>>>>> Stashed changes
>>>>>>> head

    assert obtained_object == expected_object


# endregion

# region Test OpenAPI Plugin Load


async def setup_openapi_function_call(kernel, function_name, arguments):
<<<<<<< HEAD
    openapi_spec_file = os.path.join(
        os.path.dirname(os.path.realpath(__file__)), "data", "light_bulb_api.json"
    )
=======
    from semantic_kernel.connectors.openapi_plugin import OpenAPIFunctionExecutionParameters

    openapi_spec_file = os.path.join(os.path.dirname(os.path.realpath(__file__)), "data", "light_bulb_api.json")
>>>>>>> 5ae74d7dd619c0f30c1db7a041ecac0f679f9377

    request_details = None

    async def mock_request(request: httpx.Request):
        nonlocal request_details

        if request.method in ["POST", "PUT"]:
            request_body = None
            if request.content:
                request_body = request.content.decode()
            elif request.stream:
                try:
                    stream_content = await request.stream.read()
                    if stream_content:
                        request_body = stream_content.decode()
                except Exception:
                    request_body = None

            request_details = {
                "method": request.method,
                "url": str(request.url),
                "body": request_body,
                "headers": dict(request.headers),
            }
        else:
            request_details = {
                "method": request.method,
                "url": str(request.url),
                "params": dict(request.url.params),
            }

    transport = httpx.MockTransport(mock_request)

    async with httpx.AsyncClient(transport=transport) as client:
        plugin = kernel.add_plugin_from_openapi(
            plugin_name="LightControl",
            openapi_document_path=openapi_spec_file,
            execution_settings=OpenAPIFunctionExecutionParameters(
                http_client=client,
            ),
        )

        assert plugin is not None
        with contextlib.suppress(Exception):
            # It is expected that the API call will fail, ignore
            await run_function(
                kernel=kernel,
                is_streaming=False,
                function=plugin[function_name],
                arguments=arguments,
            )

        return request_details


async def test_openapi_get_lights(kernel: Kernel):
    request_content = await setup_openapi_function_call(
        kernel, function_name="GetLights", arguments=KernelArguments(roomId=1)
    )

    assert request_content is not None

    assert request_content.get("method") == "GET"
    assert request_content.get("url") == "https://127.0.0.1/Lights?roomId=1"
    assert request_content.get("params") == {"roomId": "1"}


async def test_openapi_get_light_by_id(kernel: Kernel):
    request_content = await setup_openapi_function_call(
        kernel, function_name="GetLightById", arguments=KernelArguments(id=1)
    )

    assert request_content is not None

    assert request_content.get("method") == "GET"
    assert request_content.get("url") == "https://127.0.0.1/Lights/1"


async def test_openapi_delete_light_by_id(kernel: Kernel):
    request_content = await setup_openapi_function_call(
        kernel, function_name="DeleteLightById", arguments=KernelArguments(id=1)
    )

    assert request_content is not None

    assert request_content.get("method") == "DELETE"
    assert request_content.get("url") == "https://127.0.0.1/Lights/1"


async def test_openapi_create_lights(kernel: Kernel):
    request_content = await setup_openapi_function_call(
        kernel,
        function_name="CreateLights",
        arguments=KernelArguments(roomId=1, lightName="disco"),
    )

    assert request_content is not None

    assert request_content.get("method") == "POST"
    assert (
        request_content.get("url")
        == "https://127.0.0.1/Lights?roomId=1&lightName=disco"
    )


async def test_openapi_put_light_by_id(kernel: Kernel):
    request_content = await setup_openapi_function_call(
        kernel,
        function_name="PutLightById",
        arguments=KernelArguments(id=1, hexColor="11EE11"),
    )

    assert request_content is not None

    assert request_content.get("method") == "PUT"
    assert request_content.get("url") == "https://127.0.0.1/Lights/1"
    assert request_content.get("body") == '{"hexColor": "11EE11"}'


# endregion<|MERGE_RESOLUTION|>--- conflicted
+++ resolved
@@ -12,14 +12,10 @@
 from openai import AsyncOpenAI
 
 from semantic_kernel.connectors.ai.open_ai import OpenAIChatCompletion
-<<<<<<< HEAD
 from semantic_kernel.connectors.ai.open_ai.settings.open_ai_settings import (
     OpenAISettings,
 )
 from semantic_kernel.connectors.openapi_plugin import OpenAPIFunctionExecutionParameters
-=======
-from semantic_kernel.connectors.ai.open_ai.settings.open_ai_settings import OpenAISettings
->>>>>>> 5ae74d7dd619c0f30c1db7a041ecac0f679f9377
 from semantic_kernel.functions.kernel_arguments import KernelArguments
 from semantic_kernel.functions.kernel_function import KernelFunction
 from semantic_kernel.functions.kernel_function_decorator import kernel_function
@@ -90,18 +86,15 @@
 async def async_client():
     openai_settings = OpenAISettings.create()
     logging_async_client = LoggingAsyncClient()
-<<<<<<< HEAD
     async_client = AsyncOpenAI(
         api_key=openai_settings.api_key.get_secret_value(),
         http_client=logging_async_client,
     )
     return async_client, logging_async_client
-=======
     async with AsyncOpenAI(
         api_key=openai_settings.api_key.get_secret_value(), http_client=logging_async_client
     ) as async_client:
         yield async_client
->>>>>>> 926a5909
 
 
 async def run_prompt(
@@ -146,13 +139,10 @@
 async def run_function(
     kernel: Kernel,
     is_streaming: bool = False,
-<<<<<<< HEAD
     function: KernelFunction = None,
     arguments: KernelArguments = None,
-=======
     function: KernelFunction | None = None,
     arguments: KernelArguments | None = None,
->>>>>>> 926a5909
 ):
     if is_streaming:
         try:
@@ -271,65 +261,7 @@
 
     if is_streaming:
         expected_object["stream"] = True
-<<<<<<< HEAD
-<<<<<<< div
-=======
-<<<<<<< Updated upstream
-<<<<<<< Updated upstream
->>>>>>> head
-<<<<<<< Updated upstream
-<<<<<<< Updated upstream
-<<<<<<< Updated upstream
-<<<<<<< Updated upstream
-<<<<<<< Updated upstream
-<<<<<<< Updated upstream
-=======
-=======
->>>>>>> Stashed changes
-=======
->>>>>>> Stashed changes
-=======
->>>>>>> Stashed changes
-=======
->>>>>>> Stashed changes
-=======
->>>>>>> Stashed changes
-<<<<<<< HEAD
-=======
         expected_object["stream_options"] = {"include_usage": True}
->>>>>>> main
-<<<<<<< Updated upstream
-<<<<<<< Updated upstream
-<<<<<<< Updated upstream
-<<<<<<< Updated upstream
-<<<<<<< Updated upstream
->>>>>>> Stashed changes
-=======
->>>>>>> Stashed changes
-=======
->>>>>>> Stashed changes
-=======
->>>>>>> Stashed changes
-=======
->>>>>>> Stashed changes
-=======
->>>>>>> Stashed changes
-=======
-        expected_object["stream_options"] = {"include_usage": True}
->>>>>>> eab985c52d058dc92abc75034bc790079131ce75
-<<<<<<< div
-=======
-=======
-=======
-        expected_object["stream_options"] = {"include_usage": True}
->>>>>>> main
->>>>>>> Stashed changes
-=======
-=======
-        expected_object["stream_options"] = {"include_usage": True}
->>>>>>> main
->>>>>>> Stashed changes
->>>>>>> head
 
     assert obtained_object == expected_object
 
@@ -342,88 +274,66 @@
 @pytest.mark.parametrize(
     "is_inline, is_streaming, template_format, prompt",
     [
-<<<<<<< HEAD
-        (
-=======
-        pytest.param(
->>>>>>> 926a5909
+        (
+        pytest.param(
             False,
             False,
             "handlebars",
             "Can you help me tell the time in {{city.name}} right now?",
-<<<<<<< HEAD
-        ),
-        (
-=======
+        ),
+        (
             id="hb_non_inline_non_streaming",
         ),
         pytest.param(
->>>>>>> 926a5909
             False,
             True,
             "handlebars",
             "Can you help me tell the time in {{city.name}} right now?",
-<<<<<<< HEAD
-        ),
-        (
-=======
+        ),
+        (
             id="hb_non_inline_streaming",
         ),
         pytest.param(
->>>>>>> 926a5909
             False,
             False,
             "jinja2",
             "Can you help me tell the time in {{city.name}} right now?",
-<<<<<<< HEAD
-        ),
-        (
-=======
+        ),
+        (
             id="j2_non_inline_non_streaming",
         ),
         pytest.param(
->>>>>>> 926a5909
             False,
             True,
             "jinja2",
             "Can you help me tell the time in {{city.name}} right now?",
-<<<<<<< HEAD
-        ),
-        (
-=======
+        ),
+        (
             id="j2_non_inline_streaming",
         ),
         pytest.param(
->>>>>>> 926a5909
             True,
             False,
             "handlebars",
             "Can you help me tell the time in {{city.name}} right now?",
-<<<<<<< HEAD
-        ),
-        (
-=======
+        ),
+        (
             id="hb_inline_non_streaming",
         ),
         pytest.param(
->>>>>>> 926a5909
             True,
             True,
             "handlebars",
             "Can you help me tell the time in {{city.name}} right now?",
-<<<<<<< HEAD
-        ),
-        (
-=======
+        ),
+        (
             id="hb_inline_streaming",
         ),
         pytest.param(
->>>>>>> 926a5909
             True,
             False,
             "jinja2",
             "Can you help me tell the time in {{city.name}} right now?",
-<<<<<<< HEAD
         ),
         (
             True,
@@ -438,7 +348,6 @@
     is_inline, is_streaming, template_format, prompt
 ):
     async_client, logging_client = get_new_client()
-=======
             id="j2_inline_non_streaming",
         ),
         pytest.param(
@@ -447,7 +356,6 @@
     ],
 )
 async def test_prompt_with_complex_objects(is_inline, is_streaming, template_format, prompt, async_client):
->>>>>>> 926a5909
     ai_service = OpenAIChatCompletion(
         service_id="default",
         ai_model_id=OPENAI_MODEL_ID,
@@ -484,65 +392,7 @@
 
     if is_streaming:
         expected_object["stream"] = True
-<<<<<<< HEAD
-<<<<<<< div
-=======
-<<<<<<< Updated upstream
-<<<<<<< Updated upstream
->>>>>>> head
-<<<<<<< Updated upstream
-<<<<<<< Updated upstream
-<<<<<<< Updated upstream
-<<<<<<< Updated upstream
-<<<<<<< Updated upstream
-<<<<<<< Updated upstream
-=======
-=======
->>>>>>> Stashed changes
-=======
->>>>>>> Stashed changes
-=======
->>>>>>> Stashed changes
-=======
->>>>>>> Stashed changes
-=======
->>>>>>> Stashed changes
-<<<<<<< HEAD
-=======
         expected_object["stream_options"] = {"include_usage": True}
->>>>>>> main
-<<<<<<< Updated upstream
-<<<<<<< Updated upstream
-<<<<<<< Updated upstream
-<<<<<<< Updated upstream
-<<<<<<< Updated upstream
->>>>>>> Stashed changes
-=======
->>>>>>> Stashed changes
-=======
->>>>>>> Stashed changes
-=======
->>>>>>> Stashed changes
-=======
->>>>>>> Stashed changes
-=======
->>>>>>> Stashed changes
-=======
-        expected_object["stream_options"] = {"include_usage": True}
->>>>>>> eab985c52d058dc92abc75034bc790079131ce75
-<<<<<<< div
-=======
-=======
-=======
-        expected_object["stream_options"] = {"include_usage": True}
->>>>>>> main
->>>>>>> Stashed changes
-=======
-=======
-        expected_object["stream_options"] = {"include_usage": True}
->>>>>>> main
->>>>>>> Stashed changes
->>>>>>> head
 
     assert obtained_object == expected_object
 
@@ -572,15 +422,12 @@
         pytest.param(False, True, "jinja2", j2_prompt, id="j2_non_inline_streaming"),
     ],
 )
-<<<<<<< HEAD
 @pytest.mark.asyncio
 async def test_prompt_with_helper_functions(
     is_inline, is_streaming, template_format, prompt
 ):
     async_client, logging_client = get_new_client()
-=======
 async def test_prompt_with_helper_functions(is_inline, is_streaming, template_format, prompt, async_client):
->>>>>>> 926a5909
     ai_service = OpenAIChatCompletion(
         service_id="default",
         ai_model_id=OPENAI_MODEL_ID,
@@ -628,65 +475,7 @@
 
     if is_streaming:
         expected_object["stream"] = True
-<<<<<<< HEAD
-<<<<<<< div
-=======
-<<<<<<< Updated upstream
-<<<<<<< Updated upstream
->>>>>>> head
-<<<<<<< Updated upstream
-<<<<<<< Updated upstream
-<<<<<<< Updated upstream
-<<<<<<< Updated upstream
-<<<<<<< Updated upstream
-<<<<<<< Updated upstream
-=======
-=======
->>>>>>> Stashed changes
-=======
->>>>>>> Stashed changes
-=======
->>>>>>> Stashed changes
-=======
->>>>>>> Stashed changes
-=======
->>>>>>> Stashed changes
-<<<<<<< HEAD
-=======
         expected_object["stream_options"] = {"include_usage": True}
->>>>>>> main
-<<<<<<< Updated upstream
-<<<<<<< Updated upstream
-<<<<<<< Updated upstream
-<<<<<<< Updated upstream
-<<<<<<< Updated upstream
->>>>>>> Stashed changes
-=======
->>>>>>> Stashed changes
-=======
->>>>>>> Stashed changes
-=======
->>>>>>> Stashed changes
-=======
->>>>>>> Stashed changes
-=======
->>>>>>> Stashed changes
-=======
-        expected_object["stream_options"] = {"include_usage": True}
->>>>>>> eab985c52d058dc92abc75034bc790079131ce75
-<<<<<<< div
-=======
-=======
-=======
-        expected_object["stream_options"] = {"include_usage": True}
->>>>>>> main
->>>>>>> Stashed changes
-=======
-=======
-        expected_object["stream_options"] = {"include_usage": True}
->>>>>>> main
->>>>>>> Stashed changes
->>>>>>> head
 
     assert obtained_object == expected_object
 
@@ -709,15 +498,12 @@
         pytest.param(False, True, "jinja2", j2_simple_prompt, id="j2_non_inline_streaming"),
     ],
 )
-<<<<<<< HEAD
 @pytest.mark.asyncio
 async def test_prompt_with_simple_variable(
     is_inline, is_streaming, template_format, prompt
 ):
     async_client, logging_client = get_new_client()
-=======
 async def test_prompt_with_simple_variable(is_inline, is_streaming, template_format, prompt, async_client):
->>>>>>> 926a5909
     ai_service = OpenAIChatCompletion(
         service_id="default",
         ai_model_id=OPENAI_MODEL_ID,
@@ -754,65 +540,7 @@
 
     if is_streaming:
         expected_object["stream"] = True
-<<<<<<< HEAD
-<<<<<<< div
-=======
-<<<<<<< Updated upstream
-<<<<<<< Updated upstream
->>>>>>> head
-<<<<<<< Updated upstream
-<<<<<<< Updated upstream
-<<<<<<< Updated upstream
-<<<<<<< Updated upstream
-<<<<<<< Updated upstream
-<<<<<<< Updated upstream
-=======
-=======
->>>>>>> Stashed changes
-=======
->>>>>>> Stashed changes
-=======
->>>>>>> Stashed changes
-=======
->>>>>>> Stashed changes
-=======
->>>>>>> Stashed changes
-<<<<<<< HEAD
-=======
         expected_object["stream_options"] = {"include_usage": True}
->>>>>>> main
-<<<<<<< Updated upstream
-<<<<<<< Updated upstream
-<<<<<<< Updated upstream
-<<<<<<< Updated upstream
-<<<<<<< Updated upstream
->>>>>>> Stashed changes
-=======
->>>>>>> Stashed changes
-=======
->>>>>>> Stashed changes
-=======
->>>>>>> Stashed changes
-=======
->>>>>>> Stashed changes
-=======
->>>>>>> Stashed changes
-=======
-        expected_object["stream_options"] = {"include_usage": True}
->>>>>>> eab985c52d058dc92abc75034bc790079131ce75
-<<<<<<< div
-=======
-=======
-=======
-        expected_object["stream_options"] = {"include_usage": True}
->>>>>>> main
->>>>>>> Stashed changes
-=======
-=======
-        expected_object["stream_options"] = {"include_usage": True}
->>>>>>> main
->>>>>>> Stashed changes
->>>>>>> head
 
     assert obtained_object == expected_object
 
@@ -871,65 +599,7 @@
 
     if is_streaming:
         expected_object["stream"] = True
-<<<<<<< HEAD
-<<<<<<< div
-=======
-<<<<<<< Updated upstream
-<<<<<<< Updated upstream
->>>>>>> head
-<<<<<<< Updated upstream
-<<<<<<< Updated upstream
-<<<<<<< Updated upstream
-<<<<<<< Updated upstream
-<<<<<<< Updated upstream
-<<<<<<< Updated upstream
-=======
-=======
->>>>>>> Stashed changes
-=======
->>>>>>> Stashed changes
-=======
->>>>>>> Stashed changes
-=======
->>>>>>> Stashed changes
-=======
->>>>>>> Stashed changes
-<<<<<<< HEAD
-=======
         expected_object["stream_options"] = {"include_usage": True}
->>>>>>> main
-<<<<<<< Updated upstream
-<<<<<<< Updated upstream
-<<<<<<< Updated upstream
-<<<<<<< Updated upstream
-<<<<<<< Updated upstream
->>>>>>> Stashed changes
-=======
->>>>>>> Stashed changes
-=======
->>>>>>> Stashed changes
-=======
->>>>>>> Stashed changes
-=======
->>>>>>> Stashed changes
-=======
->>>>>>> Stashed changes
-=======
-        expected_object["stream_options"] = {"include_usage": True}
->>>>>>> eab985c52d058dc92abc75034bc790079131ce75
-<<<<<<< div
-=======
-=======
-=======
-        expected_object["stream_options"] = {"include_usage": True}
->>>>>>> main
->>>>>>> Stashed changes
-=======
-=======
-        expected_object["stream_options"] = {"include_usage": True}
->>>>>>> main
->>>>>>> Stashed changes
->>>>>>> head
 
     assert obtained_object == expected_object
 
@@ -942,7 +612,6 @@
 @pytest.mark.parametrize(
     "is_streaming, prompt_path, expected_result_path",
     [
-<<<<<<< HEAD
         (False, "simple_prompt_test.yaml", "prompt_simple_expected.json"),
         (True, "simple_prompt_test.yaml", "prompt_simple_expected.json"),
         (
@@ -982,7 +651,6 @@
     is_streaming, prompt_path, expected_result_path, kernel: Kernel
 ):
     async_client, logging_client = get_new_client()
-=======
         pytest.param(
             False, "simple_prompt_test.yaml", "prompt_simple_expected.json", id="simple_prompt_test_non_streaming"
         ),
@@ -1026,7 +694,6 @@
     ],
 )
 async def test_yaml_prompt(is_streaming, prompt_path, expected_result_path, kernel: Kernel, async_client):
->>>>>>> 926a5909
     ai_service = OpenAIChatCompletion(
         service_id="default",
         ai_model_id=OPENAI_MODEL_ID,
@@ -1061,65 +728,7 @@
 
     if is_streaming:
         expected_object["stream"] = True
-<<<<<<< HEAD
-<<<<<<< div
-=======
-<<<<<<< Updated upstream
-<<<<<<< Updated upstream
->>>>>>> head
-<<<<<<< Updated upstream
-<<<<<<< Updated upstream
-<<<<<<< Updated upstream
-<<<<<<< Updated upstream
-<<<<<<< Updated upstream
-<<<<<<< Updated upstream
-=======
-=======
->>>>>>> Stashed changes
-=======
->>>>>>> Stashed changes
-=======
->>>>>>> Stashed changes
-=======
->>>>>>> Stashed changes
-=======
->>>>>>> Stashed changes
-<<<<<<< HEAD
-=======
         expected_object["stream_options"] = {"include_usage": True}
->>>>>>> main
-<<<<<<< Updated upstream
-<<<<<<< Updated upstream
-<<<<<<< Updated upstream
-<<<<<<< Updated upstream
-<<<<<<< Updated upstream
->>>>>>> Stashed changes
-=======
->>>>>>> Stashed changes
-=======
->>>>>>> Stashed changes
-=======
->>>>>>> Stashed changes
-=======
->>>>>>> Stashed changes
-=======
->>>>>>> Stashed changes
-=======
-        expected_object["stream_options"] = {"include_usage": True}
->>>>>>> eab985c52d058dc92abc75034bc790079131ce75
-<<<<<<< div
-=======
-=======
-=======
-        expected_object["stream_options"] = {"include_usage": True}
->>>>>>> main
->>>>>>> Stashed changes
-=======
-=======
-        expected_object["stream_options"] = {"include_usage": True}
->>>>>>> main
->>>>>>> Stashed changes
->>>>>>> head
 
     assert obtained_object == expected_object
 
@@ -1130,15 +739,12 @@
 
 
 async def setup_openapi_function_call(kernel, function_name, arguments):
-<<<<<<< HEAD
     openapi_spec_file = os.path.join(
         os.path.dirname(os.path.realpath(__file__)), "data", "light_bulb_api.json"
     )
-=======
     from semantic_kernel.connectors.openapi_plugin import OpenAPIFunctionExecutionParameters
 
     openapi_spec_file = os.path.join(os.path.dirname(os.path.realpath(__file__)), "data", "light_bulb_api.json")
->>>>>>> 5ae74d7dd619c0f30c1db7a041ecac0f679f9377
 
     request_details = None
 
