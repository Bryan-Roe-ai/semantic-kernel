--- conflicted
+++ resolved
@@ -1,6 +1,5 @@
 # Copyright (c) Microsoft. All rights reserved.
 
-<<<<<<< HEAD
 from tests.integration.utils import is_service_setup_for_testing, is_test_running_on_supported_platforms, retry
 from semantic_kernel.utils.authentication.entra_id_authentication import get_entra_auth_token
 from semantic_kernel.connectors.ai.open_ai import (
@@ -19,8 +18,6 @@
 from tests.integration.completions.completion_test_base import CompletionTestBase, ServiceType
 from semantic_kernel.connectors.ai.prompt_execution_settings import PromptExecutionSettings
 import platform
-=======
->>>>>>> 926a5909
 import sys
 from functools import partial
 from typing import Any
@@ -173,7 +170,6 @@
 
 from tests.utils import is_service_setup_for_testing, is_test_running_on_supported_platforms, retry
 
-<<<<<<< HEAD
 
 ollama_setup: bool = False
 try:
@@ -186,9 +182,7 @@
 vertex_ai_setup: bool = is_service_setup_for_testing("VERTEX_AI_PROJECT_ID")
 onnx_setup: bool = is_service_setup_for_testing("ONNX_GEN_AI_TEXT_MODEL_FOLDER")
 ollama_setup: bool = is_service_setup_for_testing(["OLLAMA_TEXT_MODEL_ID"])
-=======
 azure_openai_setup = True
->>>>>>> 926a5909
 ollama_setup: bool = is_service_setup_for_testing(["OLLAMA_TEXT_MODEL_ID"]) and is_test_running_on_supported_platforms([
     "Linux"
 ])
@@ -254,17 +248,14 @@
             {},
             ["Repeat the word Hello once"],
             {},
-<<<<<<< HEAD
             marks=pytest.mark.skipif(
                 not ollama_setup, reason="Need local Ollama setup"),
-=======
             marks=(
                 pytest.mark.skip(
                     reason="Need local Ollama setup" if not ollama_setup else "Ollama responses are not always correct."
                 ),
                 pytest.mark.ollama,
             ),
->>>>>>> 926a5909
             id="ollama_text_completion",
         ),
         pytest.param(
@@ -290,15 +281,12 @@
             {},
             ["<|user|>Repeat the word Hello<|end|><|assistant|>"],
             {},
-<<<<<<< HEAD
             marks=pytest.mark.skipif(
                 not onnx_setup, reason="Need local Onnx setup"),
-=======
             marks=(
                 pytest.mark.skipif(not onnx_setup, reason="Need a Onnx Model setup"),
                 pytest.mark.onnx,
             ),
->>>>>>> 926a5909
             id="onnx_gen_ai_text_completion",
         ),
         pytest.param(
@@ -840,12 +828,9 @@
             # Amazon Bedrock supports models from multiple providers but requests to and responses from the models are
             # inconsistent. So we need to test each model separately.
             "bedrock_amazon_titan": (
-<<<<<<< HEAD
                 BedrockTextCompletion(
                     model_id="amazon.titan-text-premier-v1:0"),
-=======
                 BedrockTextCompletion(model_id="amazon.titan-text-premier-v1:0") if bedrock_setup else None,
->>>>>>> 926a5909
                 BedrockTextPromptExecutionSettings,
             ),
             "bedrock_anthropic_claude": (
@@ -861,7 +846,6 @@
                 BedrockTextPromptExecutionSettings,
             ),
             "bedrock_meta_llama": (
-<<<<<<< HEAD
                 BedrockTextCompletion(
                     model_id="meta.llama3-70b-instruct-v1:0"),
                 BedrockTextPromptExecutionSettings,
@@ -869,13 +853,11 @@
             "bedrock_mistralai": (
                 BedrockTextCompletion(
                     model_id="mistral.mistral-7b-instruct-v0:2"),
-=======
                 BedrockTextCompletion(model_id="meta.llama3-70b-instruct-v1:0") if bedrock_setup else None,
                 BedrockTextPromptExecutionSettings,
             ),
             "bedrock_mistralai": (
                 BedrockTextCompletion(model_id="mistral.mistral-7b-instruct-v0:2") if bedrock_setup else None,
->>>>>>> 926a5909
                 BedrockTextPromptExecutionSettings,
             ),
         }
