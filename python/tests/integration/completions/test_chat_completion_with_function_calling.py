# Copyright (c) Microsoft. All rights reserved.

import sys
from enum import Enum
from functools import partial
from typing import Any

import pytest

from semantic_kernel.connectors.ai.function_choice_behavior import FunctionChoiceBehavior
from semantic_kernel.connectors.ai.prompt_execution_settings import PromptExecutionSettings
from semantic_kernel.contents.chat_history import ChatHistory
from semantic_kernel.contents.chat_message_content import ChatMessageContent
from semantic_kernel.contents.function_call_content import FunctionCallContent
from semantic_kernel.contents.function_result_content import FunctionResultContent
from semantic_kernel.contents.text_content import TextContent
from semantic_kernel.contents.utils.author_role import AuthorRole
from semantic_kernel.kernel import Kernel
from tests.integration.completions.chat_completion_test_base import (
    ChatCompletionTestBase,
<<<<<<< HEAD
<<<<<<< div
=======
<<<<<<< Updated upstream
<<<<<<< Updated upstream
>>>>>>> head
<<<<<<< Updated upstream
<<<<<<< Updated upstream
<<<<<<< Updated upstream
<<<<<<< Updated upstream
<<<<<<< Updated upstream
<<<<<<< Updated upstream
=======
=======
>>>>>>> Stashed changes
=======
>>>>>>> Stashed changes
=======
>>>>>>> Stashed changes
=======
>>>>>>> Stashed changes
=======
>>>>>>> Stashed changes
<<<<<<< HEAD
=======
    anthropic_setup,
>>>>>>> main
<<<<<<< Updated upstream
<<<<<<< Updated upstream
<<<<<<< Updated upstream
<<<<<<< Updated upstream
<<<<<<< Updated upstream
>>>>>>> Stashed changes
=======
>>>>>>> Stashed changes
=======
>>>>>>> Stashed changes
=======
>>>>>>> Stashed changes
=======
>>>>>>> Stashed changes
=======
>>>>>>> Stashed changes
=======
    anthropic_setup,
>>>>>>> eab985c52d058dc92abc75034bc790079131ce75
<<<<<<< div
=======
=======
=======
    anthropic_setup,
>>>>>>> main
>>>>>>> Stashed changes
=======
=======
    anthropic_setup,
>>>>>>> main
>>>>>>> Stashed changes
>>>>>>> head
    google_ai_setup,
    mistral_ai_setup,
    ollama_tool_call_setup,
    vertex_ai_setup,
)
from tests.integration.completions.completion_test_base import ServiceType
<<<<<<< HEAD
<<<<<<< HEAD
from tests.integration.completions.test_utils import retry
=======
from tests.integration.utils import retry
>>>>>>> 5ae74d7dd619c0f30c1db7a041ecac0f679f9377
=======
from tests.utils import retry
>>>>>>> f62fef3f

if sys.version_info >= (3, 12):
    from typing import override  # pragma: no cover
else:
    from typing_extensions import override  # pragma: no cover


class FunctionChoiceTestTypes(str, Enum):
    """Test function choice types."""

    AUTO = "auto"
    """
    Expect a FunctionCallContent, a FunctionResultContent, and a
    TextContent in the response, apart from the input.
    """
    NON_AUTO = "non_auto"
    """
    Expect a FunctionCallContent in the response, apart from the input.
    """
    FLOW = "flow"
    """
    Expect a TextContent in the response, apart from the input.
    """


pytestmark = pytest.mark.parametrize(
    "service_id, execution_settings_kwargs, inputs, kwargs",
    [
        # region OpenAI
        pytest.param(
            "openai",
            {
                "function_choice_behavior": FunctionChoiceBehavior.Auto(
                    auto_invoke=True, filters={"excluded_plugins": ["task_plugin"]}
                )
            },
            [
                [
                    ChatMessageContent(
                        role=AuthorRole.SYSTEM,
                        items=[TextContent(text="You're very bad at math. Don't attempt to do it yourself.")],
                    ),
                    ChatMessageContent(
                        role=AuthorRole.USER,
                        items=[TextContent(text="What is 345 + 3?")],
                    ),
                ]
            ],
            {"test_type": FunctionChoiceTestTypes.AUTO},
            id="openai_tool_call_auto",
        ),
        pytest.param(
            "openai",
            {
                "function_choice_behavior": FunctionChoiceBehavior.Auto(
                    auto_invoke=False, filters={"excluded_plugins": ["task_plugin"]}
                )
            },
            [
                [
                    ChatMessageContent(
                        role=AuthorRole.SYSTEM,
                        items=[TextContent(text="You're very bad at math. Don't attempt to do it yourself.")],
                    ),
                    ChatMessageContent(
                        role=AuthorRole.USER,
                        items=[TextContent(text="What is 345 + 3?")],
                    ),
                ]
            ],
            {"test_type": FunctionChoiceTestTypes.NON_AUTO},
            id="openai_tool_call_non_auto",
        ),
        pytest.param(
            "openai",
            {},
            [
                [
                    ChatMessageContent(
                        role=AuthorRole.USER,
                        items=[TextContent(text="What was our 2024 revenue?")],
                    ),
                    ChatMessageContent(
                        role=AuthorRole.ASSISTANT,
                        items=[
                            FunctionCallContent(
                                id="fin", name="finance-search", arguments='{"company": "contoso", "year": 2024}'
                            )
                        ],
                    ),
                    ChatMessageContent(
                        role=AuthorRole.TOOL,
                        items=[FunctionResultContent(id="fin", name="finance-search", result="1.2B")],
                    ),
                ],
            ],
            {"test_type": FunctionChoiceTestTypes.FLOW},
            id="openai_tool_call_flow",
        ),
        pytest.param(
            "openai",
            {
                "function_choice_behavior": FunctionChoiceBehavior.Auto(
                    auto_invoke=True, filters={"excluded_plugins": ["task_plugin"]}
                )
            },
            [
                [
                    ChatMessageContent(
                        role=AuthorRole.USER,
                        items=[TextContent(text="Find the person whose id is 9b3f6e40.")],
                    ),
                ]
            ],
            {"test_type": FunctionChoiceTestTypes.AUTO},
            id="openai_tool_call_auto_complex_return_type",
        ),
        # endregion
        # region Azure
        pytest.param(
            "azure",
            {"function_choice_behavior": FunctionChoiceBehavior.Auto(filters={"excluded_plugins": ["task_plugin"]})},
            [
                [
                    ChatMessageContent(
                        role=AuthorRole.SYSTEM,
                        items=[TextContent(text="You're very bad at math. Don't attempt to do it yourself.")],
                    ),
                    ChatMessageContent(role=AuthorRole.USER, items=[TextContent(text="What is 345 + 3?")]),
                ]
            ],
            {"test_type": FunctionChoiceTestTypes.AUTO},
            id="azure_tool_call_auto",
        ),
        pytest.param(
            "azure",
            {"function_choice_behavior": "auto"},
            [
                [
                    ChatMessageContent(
                        role=AuthorRole.SYSTEM,
                        items=[TextContent(text="You're very bad at math. Don't attempt to do it yourself.")],
                    ),
                    ChatMessageContent(role=AuthorRole.USER, items=[TextContent(text="What is 345 + 3?")]),
                ]
            ],
            {"test_type": FunctionChoiceTestTypes.AUTO},
            id="azure_tool_call_auto_as_string",
        ),
        pytest.param(
            "azure",
            {
                "function_choice_behavior": FunctionChoiceBehavior.Auto(
                    auto_invoke=False, filters={"excluded_plugins": ["task_plugin"]}
                )
            },
            [
                [
                    ChatMessageContent(
                        role=AuthorRole.SYSTEM,
                        items=[TextContent(text="You're very bad at math. Don't attempt to do it yourself.")],
                    ),
                    ChatMessageContent(role=AuthorRole.USER, items=[TextContent(text="What is 345 + 3?")]),
                ]
            ],
            {"test_type": FunctionChoiceTestTypes.NON_AUTO},
            id="azure_tool_call_non_auto",
        ),
        pytest.param(
            "azure",
            {},
            [
                [
                    ChatMessageContent(
                        role=AuthorRole.USER,
                        items=[TextContent(text="What was our 2024 revenue?")],
                    ),
                    ChatMessageContent(
                        role=AuthorRole.ASSISTANT,
                        items=[
                            FunctionCallContent(
                                id="fin", name="finance-search", arguments='{"company": "contoso", "year": 2024}'
                            )
                        ],
                    ),
                    ChatMessageContent(
                        role=AuthorRole.TOOL,
                        items=[FunctionResultContent(id="fin", name="finance-search", result="1.2B")],
                    ),
                ],
            ],
            {"test_type": FunctionChoiceTestTypes.FLOW},
            id="azure_tool_call_flow",
        ),
        pytest.param(
            "azure",
            {
                "function_choice_behavior": FunctionChoiceBehavior.Auto(
                    auto_invoke=True, filters={"excluded_plugins": ["task_plugin"]}
                )
            },
            [
                [
                    ChatMessageContent(
                        role=AuthorRole.USER,
                        items=[TextContent(text="Find the person whose id is 9b3f6e40.")],
                    ),
                ]
            ],
            {"test_type": FunctionChoiceTestTypes.AUTO},
            id="azure_tool_call_auto_complex_return_type",
        ),
        # endregion
        # region Azure AI Inference
        pytest.param(
            "azure_ai_inference",
            {
                "function_choice_behavior": FunctionChoiceBehavior.Auto(
                    auto_invoke=True, filters={"excluded_plugins": ["task_plugin"]}
                ),
                "max_tokens": 256,
            },
            [
                [
                    ChatMessageContent(
                        role=AuthorRole.SYSTEM,
                        items=[TextContent(text="You're very bad at math. Don't attempt to do it yourself.")],
                    ),
                    ChatMessageContent(role=AuthorRole.USER, items=[TextContent(text="What is 345 + 3?")]),
                ]
            ],
            {"test_type": FunctionChoiceTestTypes.AUTO},
            marks=pytest.mark.skip(
                reason="Possible regression on the Azure AI Inference side when"
                " returning tool calls in streaming responses. Investigating..."
            ),
            id="azure_ai_inference_tool_call_auto",
        ),
        pytest.param(
            "azure_ai_inference",
            {
                "function_choice_behavior": FunctionChoiceBehavior.Auto(
                    auto_invoke=False, filters={"excluded_plugins": ["task_plugin"]}
                )
            },
            [
                [
                    ChatMessageContent(
                        role=AuthorRole.SYSTEM,
                        items=[TextContent(text="You're very bad at math. Don't attempt to do it yourself.")],
                    ),
                    ChatMessageContent(role=AuthorRole.USER, items=[TextContent(text="What is 345 + 3?")]),
                ]
            ],
            {"test_type": FunctionChoiceTestTypes.NON_AUTO},
            marks=pytest.mark.skip(
                reason="Possible regression on the Azure AI Inference side when"
                " returning tool calls in streaming responses. Investigating..."
            ),
            id="azure_ai_inference_tool_call_non_auto",
        ),
        pytest.param(
            "azure_ai_inference",
            {},
            [
                [
                    ChatMessageContent(
                        role=AuthorRole.USER,
                        items=[TextContent(text="What was our 2024 revenue?")],
                    ),
                    ChatMessageContent(
                        role=AuthorRole.ASSISTANT,
                        items=[
                            FunctionCallContent(
                                id="fin", name="finance-search", arguments='{"company": "contoso", "year": 2024}'
                            )
                        ],
                    ),
                    ChatMessageContent(
                        role=AuthorRole.TOOL,
                        items=[FunctionResultContent(id="fin", name="finance-search", result="1.2B")],
                    ),
                ],
            ],
            {"test_type": FunctionChoiceTestTypes.FLOW},
            id="azure_ai_inference_tool_call_flow",
        ),
        pytest.param(
            "azure_ai_inference",
            {
                "function_choice_behavior": FunctionChoiceBehavior.Auto(
                    auto_invoke=True, filters={"excluded_plugins": ["task_plugin"]}
                )
            },
            [
                [
                    ChatMessageContent(
                        role=AuthorRole.USER,
                        items=[TextContent(text="Find the person whose id is 9b3f6e40.")],
                    ),
                ]
            ],
            {"test_type": FunctionChoiceTestTypes.AUTO},
            marks=pytest.mark.skip(
                reason="Possible regression on the Azure AI Inference side when"
                " returning tool calls in streaming responses. Investigating..."
            ),
            id="azure_ai_inference_tool_call_auto_complex_return_type",
        ),
        # endregion
        # region Mistral AI
        pytest.param(
            "mistral_ai",
            {
                "function_choice_behavior": FunctionChoiceBehavior.Auto(
                    auto_invoke=True, filters={"excluded_plugins": ["task_plugin"]}
                ),
                "max_tokens": 256,
            },
            [
                [
                    ChatMessageContent(
                        role=AuthorRole.SYSTEM,
                        items=[TextContent(text="You're very bad at math. Don't attempt to do it yourself.")],
                    ),
                    ChatMessageContent(role=AuthorRole.USER, items=[TextContent(text="What is 345 + 3?")]),
                ]
            ],
            {"test_type": FunctionChoiceTestTypes.AUTO},
            marks=pytest.mark.skipif(not mistral_ai_setup, reason="Mistral AI Environment Variables not set"),
            id="mistral_ai_tool_call_auto",
        ),
        pytest.param(
            "mistral_ai",
            {
                "function_choice_behavior": FunctionChoiceBehavior.Auto(
                    auto_invoke=False, filters={"excluded_plugins": ["task_plugin"]}
                )
            },
            [
                [
                    ChatMessageContent(
                        role=AuthorRole.SYSTEM,
                        items=[TextContent(text="You're very bad at math. Don't attempt to do it yourself.")],
                    ),
                    ChatMessageContent(role=AuthorRole.USER, items=[TextContent(text="What is 345 + 3?")]),
                ]
            ],
            {"test_type": FunctionChoiceTestTypes.NON_AUTO},
            marks=pytest.mark.skipif(not mistral_ai_setup, reason="Mistral AI Environment Variables not set"),
            id="mistral_ai_tool_call_non_auto",
        ),
        pytest.param(
            "mistral_ai",
            {},
            [
                [
                    ChatMessageContent(
                        role=AuthorRole.USER,
                        items=[TextContent(text="What was our 2024 revenue?")],
                    ),
                    ChatMessageContent(
                        role=AuthorRole.ASSISTANT,
                        items=[
                            FunctionCallContent(
                                id="123456789", name="finance-search", arguments='{"company": "contoso", "year": 2024}'
                            )
                        ],
                    ),
                    ChatMessageContent(
                        role=AuthorRole.TOOL,
                        items=[FunctionResultContent(id="123456789", name="finance-search", result="1.2B")],
                    ),
                ],
            ],
            {"test_type": FunctionChoiceTestTypes.FLOW},
            marks=pytest.mark.skipif(not mistral_ai_setup, reason="Mistral AI Environment Variables not set"),
            id="mistral_ai_tool_call_flow",
        ),
        # endregion
        # region Anthropic
        pytest.param(
<<<<<<< HEAD
<<<<<<< div
=======
<<<<<<< Updated upstream
<<<<<<< Updated upstream
>>>>>>> head
<<<<<<< Updated upstream
<<<<<<< Updated upstream
<<<<<<< Updated upstream
<<<<<<< Updated upstream
<<<<<<< Updated upstream
<<<<<<< Updated upstream
=======
=======
>>>>>>> Stashed changes
=======
>>>>>>> Stashed changes
=======
>>>>>>> Stashed changes
=======
>>>>>>> Stashed changes
=======
>>>>>>> Stashed changes
<<<<<<< HEAD
=======
=======
>>>>>>> eab985c52d058dc92abc75034bc790079131ce75
<<<<<<< div
=======
=======
=======
>>>>>>> Stashed changes
=======
=======
>>>>>>> Stashed changes
>>>>>>> head
            "anthropic",
            {
                "function_choice_behavior": FunctionChoiceBehavior.Auto(
                    auto_invoke=True, filters={"excluded_plugins": ["task_plugin"]}
                ),
                "max_tokens": 256,
            },
            [
                [
                    ChatMessageContent(
                        role=AuthorRole.SYSTEM,
                        items=[TextContent(text="You're very bad at math. Don't attempt to do it yourself.")],
                    ),
                    ChatMessageContent(role=AuthorRole.USER, items=[TextContent(text="What is 345 + 3?")]),
                ]
            ],
            {"test_type": FunctionChoiceTestTypes.AUTO},
            marks=pytest.mark.skipif(not anthropic_setup, reason="Anthropic Environment Variables not set"),
            id="anthropic_tool_call_auto",
        ),
        pytest.param(
            "anthropic",
            {
                "function_choice_behavior": FunctionChoiceBehavior.Auto(
                    auto_invoke=False, filters={"excluded_plugins": ["task_plugin"]}
                )
            },
            [
                [
                    ChatMessageContent(
                        role=AuthorRole.SYSTEM,
                        items=[TextContent(text="You're very bad at math. Don't attempt to do it yourself.")],
                    ),
                    ChatMessageContent(role=AuthorRole.USER, items=[TextContent(text="What is 345 + 3?")]),
                ]
            ],
            {"test_type": FunctionChoiceTestTypes.NON_AUTO},
            marks=pytest.mark.skipif(not anthropic_setup, reason="Anthropic Environment Variables not set"),
            id="anthropic_tool_call_non_auto",
        ),
        pytest.param(
            "anthropic",
            {},
            [
                [
                    ChatMessageContent(
                        role=AuthorRole.USER,
                        items=[TextContent(text="What was our 2024 revenue?")],
                    ),
                    ChatMessageContent(
                        role=AuthorRole.ASSISTANT,
                        items=[
                            FunctionCallContent(
                                id="123456789", name="finance-search", arguments='{"company": "contoso", "year": 2024}'
                            )
                        ],
                    ),
                    ChatMessageContent(
                        role=AuthorRole.TOOL,
                        items=[FunctionResultContent(id="123456789", name="finance-search", result="1.2B")],
                    ),
                ],
            ],
            {"test_type": FunctionChoiceTestTypes.FLOW},
            marks=pytest.mark.skipif(not anthropic_setup, reason="Anthropic Environment Variables not set"),
            id="anthropic_tool_call_flow",
        ),
        # endregion
        # region Google AI
        pytest.param(
<<<<<<< div
=======
<<<<<<< Updated upstream
<<<<<<< Updated upstream
>>>>>>> head
<<<<<<< HEAD
>>>>>>> main
<<<<<<< Updated upstream
<<<<<<< Updated upstream
<<<<<<< Updated upstream
<<<<<<< Updated upstream
<<<<<<< Updated upstream
>>>>>>> Stashed changes
=======
>>>>>>> Stashed changes
=======
>>>>>>> Stashed changes
=======
>>>>>>> Stashed changes
=======
>>>>>>> Stashed changes
=======
>>>>>>> Stashed changes
=======
>>>>>>> eab985c52d058dc92abc75034bc790079131ce75
<<<<<<< div
=======
=======
>>>>>>> main
>>>>>>> Stashed changes
=======
>>>>>>> main
>>>>>>> Stashed changes
>>>>>>> head
            "google_ai",
            {
                "function_choice_behavior": FunctionChoiceBehavior.Auto(
                    auto_invoke=True, filters={"excluded_plugins": ["task_plugin"]}
                ),
                "max_tokens": 256,
            },
            [
                [
                    ChatMessageContent(
                        role=AuthorRole.SYSTEM,
                        items=[TextContent(text="You're very bad at math. Don't attempt to do it yourself.")],
                    ),
                    ChatMessageContent(role=AuthorRole.USER, items=[TextContent(text="What is 345 + 3?")]),
                ]
            ],
            {"test_type": FunctionChoiceTestTypes.AUTO},
            marks=pytest.mark.skipif(not google_ai_setup, reason="Google AI Environment Variables not set"),
            id="google_ai_tool_call_auto",
        ),
        pytest.param(
            "google_ai",
            {
                "function_choice_behavior": FunctionChoiceBehavior.Auto(
                    auto_invoke=False, filters={"excluded_plugins": ["task_plugin"]}
                )
            },
            [
                [
                    ChatMessageContent(
                        role=AuthorRole.SYSTEM,
                        items=[TextContent(text="You're very bad at math. Don't attempt to do it yourself.")],
                    ),
                    ChatMessageContent(role=AuthorRole.USER, items=[TextContent(text="What is 345 + 3?")]),
                ]
            ],
            {"test_type": FunctionChoiceTestTypes.NON_AUTO},
            marks=pytest.mark.skipif(not google_ai_setup, reason="Google AI Environment Variables not set"),
            id="google_ai_tool_call_non_auto",
        ),
        pytest.param(
            "google_ai",
            {},
            [
                [
                    ChatMessageContent(
                        role=AuthorRole.USER,
                        items=[TextContent(text="What was our 2024 revenue?")],
                    ),
                    ChatMessageContent(
                        role=AuthorRole.ASSISTANT,
                        items=[
                            FunctionCallContent(
                                id="fin", name="finance-search", arguments='{"company": "contoso", "year": 2024}'
                            )
                        ],
                    ),
                    ChatMessageContent(
                        role=AuthorRole.TOOL,
                        items=[FunctionResultContent(id="fin", name="finance-search", result="1.2B")],
                    ),
                ],
            ],
            {"test_type": FunctionChoiceTestTypes.FLOW},
            marks=pytest.mark.skip(reason="Skipping due to 429s from Google AI."),
            id="google_ai_tool_call_flow",
        ),
        pytest.param(
            "google_ai",
            {
                "function_choice_behavior": FunctionChoiceBehavior.Auto(
                    auto_invoke=True, filters={"excluded_plugins": ["task_plugin"]}
                )
            },
            [
                [
                    ChatMessageContent(
                        role=AuthorRole.USER,
                        items=[TextContent(text="Find the person whose id is 9b3f6e40.")],
                    ),
                ]
            ],
            {"test_type": FunctionChoiceTestTypes.AUTO},
            marks=pytest.mark.skipif(not google_ai_setup, reason="Google AI Environment Variables not set"),
            id="google_ai_tool_call_auto_complex_return_type",
        ),
        # endregion
        # region Vertex AI
        pytest.param(
            "vertex_ai",
            {
                "function_choice_behavior": FunctionChoiceBehavior.Auto(
                    auto_invoke=True, filters={"excluded_plugins": ["task_plugin"]}
                ),
                "max_tokens": 256,
            },
            [
                [
                    ChatMessageContent(
                        role=AuthorRole.SYSTEM,
                        items=[TextContent(text="You're very bad at math. Don't attempt to do it yourself.")],
                    ),
                    ChatMessageContent(role=AuthorRole.USER, items=[TextContent(text="What is 345 + 3?")]),
                ]
            ],
            {"test_type": FunctionChoiceTestTypes.AUTO},
            marks=pytest.mark.skipif(not vertex_ai_setup, reason="Vertex AI Environment Variables not set"),
            id="vertex_ai_tool_call_auto",
        ),
        pytest.param(
            "vertex_ai",
            {
                "function_choice_behavior": FunctionChoiceBehavior.Auto(
                    auto_invoke=False, filters={"excluded_plugins": ["task_plugin"]}
                )
            },
            [
                [
                    ChatMessageContent(
                        role=AuthorRole.SYSTEM,
                        items=[TextContent(text="You're very bad at math. Don't attempt to do it yourself.")],
                    ),
                    ChatMessageContent(role=AuthorRole.USER, items=[TextContent(text="What is 345 + 3?")]),
                ]
            ],
            {"test_type": FunctionChoiceTestTypes.NON_AUTO},
            marks=pytest.mark.skipif(not vertex_ai_setup, reason="Vertex AI Environment Variables not set"),
            id="vertex_ai_tool_call_non_auto",
        ),
        pytest.param(
            "vertex_ai",
            {},
            [
                [
                    ChatMessageContent(
                        role=AuthorRole.USER,
                        items=[TextContent(text="What was our 2024 revenue?")],
                    ),
                    ChatMessageContent(
                        role=AuthorRole.ASSISTANT,
                        items=[
                            FunctionCallContent(
                                id="fin", name="finance-search", arguments='{"company": "contoso", "year": 2024}'
                            )
                        ],
                    ),
                    ChatMessageContent(
                        role=AuthorRole.TOOL,
                        items=[FunctionResultContent(id="fin", name="finance-search", result="1.2B")],
                    ),
                ],
            ],
            {"test_type": FunctionChoiceTestTypes.FLOW},
            marks=pytest.mark.skipif(not vertex_ai_setup, reason="Vertex AI Environment Variables not set"),
            id="vertex_ai_tool_call_flow",
        ),
        pytest.param(
            "vertex_ai",
            {
                "function_choice_behavior": FunctionChoiceBehavior.Auto(
                    auto_invoke=True, filters={"excluded_plugins": ["task_plugin"]}
                )
            },
            [
                [
                    ChatMessageContent(
                        role=AuthorRole.USER,
                        items=[TextContent(text="Find the person whose id is 9b3f6e40.")],
                    ),
                ]
            ],
            {"test_type": FunctionChoiceTestTypes.AUTO},
            marks=pytest.mark.skipif(not vertex_ai_setup, reason="Vertex AI Environment Variables not set"),
            id="vertex_ai_tool_call_auto_complex_return_type",
        ),
        # endregion
        # region Ollama
        pytest.param(
            "ollama_tool_call",
            {
                "function_choice_behavior": FunctionChoiceBehavior.Auto(
                    auto_invoke=True, filters={"excluded_plugins": ["task_plugin"]}
                ),
                "max_tokens": 256,
            },
            [
                [
                    ChatMessageContent(
                        role=AuthorRole.SYSTEM,
                        items=[TextContent(text="You're very bad at math. Don't attempt to do it yourself.")],
                    ),
                    ChatMessageContent(role=AuthorRole.USER, items=[TextContent(text="What is 345 + 3?")]),
                ]
            ],
            {
                "test_type": FunctionChoiceTestTypes.AUTO,
                "streaming": False,  # Streaming tool calls are not supported by Ollama
            },
            marks=pytest.mark.skipif(not ollama_tool_call_setup, reason="Need local Ollama setup"),
            id="ollama_tool_call_auto",
        ),
        pytest.param(
            "ollama_tool_call",
            {
                "function_choice_behavior": FunctionChoiceBehavior.Auto(
                    auto_invoke=False, filters={"excluded_plugins": ["task_plugin"]}
                )
            },
            [
                [
                    ChatMessageContent(
                        role=AuthorRole.SYSTEM,
                        items=[TextContent(text="You're very bad at math. Don't attempt to do it yourself.")],
                    ),
                    ChatMessageContent(role=AuthorRole.USER, items=[TextContent(text="What is 345 + 3?")]),
                ]
            ],
            {
                "test_type": FunctionChoiceTestTypes.NON_AUTO,
                "streaming": False,  # Streaming tool calls are not supported by Ollama
            },
            marks=pytest.mark.skipif(not ollama_tool_call_setup, reason="Need local Ollama setup"),
            id="ollama_tool_call_non_auto",
        ),
        pytest.param(
            "ollama_tool_call",
            {},
            [
                [
                    ChatMessageContent(
                        role=AuthorRole.USER,
                        items=[TextContent(text="What was our 2024 revenue?")],
                    ),
                    ChatMessageContent(
                        role=AuthorRole.ASSISTANT,
                        items=[
                            FunctionCallContent(
                                id="fin", name="finance-search", arguments='{"company": "contoso", "year": 2024}'
                            )
                        ],
                    ),
                    ChatMessageContent(
                        role=AuthorRole.TOOL,
                        items=[FunctionResultContent(id="fin", name="finance-search", result="1.2B")],
                    ),
                ],
            ],
            {
                "test_type": FunctionChoiceTestTypes.FLOW,
                "streaming": False,  # Streaming tool calls are not supported by Ollama
            },
            marks=pytest.mark.skipif(not ollama_tool_call_setup, reason="Need local Ollama setup"),
            id="ollama_tool_call_flow",
        ),
        pytest.param(
            "ollama_tool_call",
            {
                "function_choice_behavior": FunctionChoiceBehavior.Auto(
                    auto_invoke=True, filters={"excluded_plugins": ["task_plugin"]}
                )
            },
            [
                [
                    ChatMessageContent(
                        role=AuthorRole.USER,
                        items=[TextContent(text="Find the person whose id is 9b3f6e40.")],
                    ),
                ]
            ],
            {
                "test_type": FunctionChoiceTestTypes.AUTO,
                "streaming": False,  # Streaming tool calls are not supported by Ollama
            },
            marks=pytest.mark.skipif(not ollama_tool_call_setup, reason="Need local Ollama setup"),
            id="ollama_tool_call_auto_complex_return_type",
        ),
        # endregion
        # region Bedrock Anthropic Claude
        pytest.param(
            "bedrock_anthropic_claude",
            {
                "function_choice_behavior": FunctionChoiceBehavior.Auto(
                    auto_invoke=False, filters={"excluded_plugins": ["task_plugin"]}
                )
            },
            [
                [
                    ChatMessageContent(
                        role=AuthorRole.SYSTEM,
                        items=[TextContent(text="You're very bad at math. Don't attempt to do it yourself.")],
                    ),
                    ChatMessageContent(role=AuthorRole.USER, items=[TextContent(text="What is 345 + 3?")]),
                ]
            ],
            {"test_type": FunctionChoiceTestTypes.NON_AUTO},
            id="bedrock_anthropic_claude_tool_call_non_auto",
        ),
        pytest.param(
            "bedrock_anthropic_claude",
            {
                # This is required for Bedrock to have the tool config set when messages contain tool calls.
                "function_choice_behavior": FunctionChoiceBehavior.Auto(
                    auto_invoke=False, filters={"excluded_plugins": ["task_plugin"]}
                )
            },
            [
                [
                    ChatMessageContent(
                        role=AuthorRole.USER,
                        items=[TextContent(text="What was our 2024 revenue?")],
                    ),
                    ChatMessageContent(
                        role=AuthorRole.ASSISTANT,
                        items=[
                            FunctionCallContent(
                                id="fin", name="finance-search", arguments='{"company": "contoso", "year": 2024}'
                            )
                        ],
                    ),
                    ChatMessageContent(
                        role=AuthorRole.TOOL,
                        items=[FunctionResultContent(id="fin", name="finance-search", result="1.2B")],
                    ),
                ],
            ],
            {"test_type": FunctionChoiceTestTypes.FLOW},
            id="bedrock_anthropic_claude_tool_call_flow",
        ),
        pytest.param(
            "bedrock_anthropic_claude",
            {
                "function_choice_behavior": FunctionChoiceBehavior.Auto(
                    auto_invoke=True, filters={"excluded_plugins": ["task_plugin"]}
                )
            },
            [
                [
                    ChatMessageContent(
                        role=AuthorRole.USER,
                        items=[TextContent(text="Find the person whose id is 9b3f6e40.")],
                    ),
                ]
            ],
            {"test_type": FunctionChoiceTestTypes.AUTO},
            id="bedrock_anthropic_claude_tool_call_auto_complex_return_type",
        ),
        # endregion
        # region Bedrock Cohere
        pytest.param(
            "bedrock_cohere_command",
            {
                "function_choice_behavior": FunctionChoiceBehavior.Auto(
                    auto_invoke=False, filters={"excluded_plugins": ["task_plugin"]}
                )
            },
            [
                [
                    ChatMessageContent(
                        role=AuthorRole.SYSTEM,
                        items=[TextContent(text="You're very bad at math. Don't attempt to do it yourself.")],
                    ),
                    ChatMessageContent(role=AuthorRole.USER, items=[TextContent(text="What is 345 + 3?")]),
                ]
            ],
            {"test_type": FunctionChoiceTestTypes.NON_AUTO},
            id="bedrock_cohere_command_tool_call_non_auto",
        ),
        pytest.param(
            "bedrock_cohere_command",
            {
                # This is required for Bedrock to have the tool config set when messages contain tool calls.
                "function_choice_behavior": FunctionChoiceBehavior.Auto(
                    auto_invoke=False, filters={"excluded_plugins": ["task_plugin"]}
                )
            },
            [
                [
                    ChatMessageContent(
                        role=AuthorRole.USER,
                        items=[TextContent(text="What was our 2024 revenue?")],
                    ),
                    ChatMessageContent(
                        role=AuthorRole.ASSISTANT,
                        items=[
                            FunctionCallContent(
                                id="fin", name="finance-search", arguments='{"company": "contoso", "year": 2024}'
                            )
                        ],
                    ),
                    ChatMessageContent(
                        role=AuthorRole.TOOL,
                        items=[FunctionResultContent(id="fin", name="finance-search", result="1.2B")],
                    ),
                ],
            ],
            {"test_type": FunctionChoiceTestTypes.FLOW},
            id="bedrock_cohere_command_tool_call_flow",
        ),
        pytest.param(
            "bedrock_cohere_command",
            {
                "function_choice_behavior": FunctionChoiceBehavior.Auto(
                    auto_invoke=True, filters={"excluded_plugins": ["task_plugin"]}
                )
            },
            [
                [
                    ChatMessageContent(
                        role=AuthorRole.USER,
                        items=[TextContent(text="Find the person whose id is 9b3f6e40.")],
                    ),
                ]
            ],
            {"test_type": FunctionChoiceTestTypes.AUTO},
            id="bedrock_cohere_command_tool_call_auto_complex_return_type",
        ),
        # endregion
    ],
)


@pytest.mark.asyncio(scope="module")
class TestChatCompletionWithFunctionCalling(ChatCompletionTestBase):
    """Test Chat Completion with function calling"""

    @override
    async def test_completion(
        self,
        kernel: Kernel,
        service_id: str,
        services: dict[str, tuple[ServiceType, type[PromptExecutionSettings]]],
        execution_settings_kwargs: dict[str, Any],
        inputs: list[str | ChatMessageContent | list[ChatMessageContent]],
        kwargs: dict[str, Any],
    ):
        await self._test_helper(
            kernel,
            service_id,
            services,
            execution_settings_kwargs,
            inputs,
            kwargs,
            False,
        )

    @override
    async def test_streaming_completion(
        self,
        kernel: Kernel,
        service_id: str,
        services: dict[str, tuple[ServiceType, type[PromptExecutionSettings]]],
        execution_settings_kwargs: dict[str, Any],
        inputs: list[str | ChatMessageContent | list[ChatMessageContent]],
        kwargs: dict[str, Any],
    ):
        if "streaming" in kwargs and not kwargs["streaming"]:
            pytest.skip("Skipping streaming test")

        await self._test_helper(
            kernel,
            service_id,
            services,
            execution_settings_kwargs,
            inputs,
            kwargs,
            True,
        )

    @override
    def evaluate(self, test_target: Any, **kwargs):
        inputs = kwargs.get("inputs")
        test_type = kwargs.get("test_type")

        if test_type == FunctionChoiceTestTypes.AUTO:
            self._evaluate_auto_function_choice(test_target, inputs)
            return
        if test_type == FunctionChoiceTestTypes.NON_AUTO:
            self._evaluate_non_auto_function_choice(test_target, inputs)
            return
        if test_type == FunctionChoiceTestTypes.FLOW:
            self._evaluate_flow_test_type(test_target, inputs)
            return

        raise ValueError(f"Invalid test type: {test_type}")

    def _evaluate_auto_function_choice(
        self,
        chat_history: ChatHistory,
        inputs: list[ChatMessageContent | list[ChatMessageContent]],
    ):
        # Skip the input messages
        skip_counts = len(inputs[0]) if isinstance(inputs[0], list) else 1

        # Expect a FunctionCallContent, a FunctionResultContent, and a
        # TextContent in the response, apart from the input.
        assert len(chat_history.messages) == skip_counts + 3

        # Expect the first message to be a FunctionCallContent
        assert any(isinstance(item, FunctionCallContent) for item in chat_history.messages[skip_counts].items)
        # Expect the second message to be a FunctionResultContent
        assert isinstance(chat_history.messages[skip_counts + 1].items[0], FunctionResultContent)
        # Expect the third message to be a TextContent
        assert any(isinstance(item, TextContent) for item in chat_history.messages[skip_counts + 2].items)

    def _evaluate_non_auto_function_choice(
        self,
        chat_history: ChatHistory,
        inputs: list[ChatMessageContent | list[ChatMessageContent]],
    ):
        # Skip the input messages
        skip_counts = len(inputs[0]) if isinstance(inputs[0], list) else 1

        # Expect a FunctionCallContent apart from the input.
        assert len(chat_history.messages) == skip_counts + 1

        # Expect the first message to be a FunctionCallContent
        assert any(isinstance(item, FunctionCallContent) for item in chat_history.messages[skip_counts].items)

    def _evaluate_flow_test_type(
        self,
        chat_history: ChatHistory,
        inputs: list[ChatMessageContent | list[ChatMessageContent]],
    ):
        # Skip the input messages
        skip_counts = len(inputs[0]) if isinstance(inputs[0], list) else 1

        # Expect a TextContent in the response, apart from the input.
        assert len(chat_history.messages) == skip_counts + 1

        # Expect a single item in each message
        for message in chat_history.messages[skip_counts:]:
            assert len(message.items) == 1

        # Expect the first message to be a TextContent
        assert any(isinstance(item, TextContent) for item in chat_history.messages[skip_counts].items)

    async def _test_helper(
        self,
        kernel: Kernel,
        service_id: str,
        services: dict[str, tuple[ServiceType, type[PromptExecutionSettings]]],
        execution_settings_kwargs: dict[str, Any],
        inputs: list[ChatMessageContent | list[ChatMessageContent]],
        kwargs: dict[str, Any],
        stream: bool,
    ):
        assert "test_type" in kwargs, "Invalid parameterization: Test type not provided"
        test_type = kwargs["test_type"]

        assert len(inputs) == 1, "Invalid parameterization: Only one input message or a single list are allowed"
        history = ChatHistory()
        if isinstance(inputs[0], list):
            [history.add_message(message) for message in inputs[0]]
        else:
            [history.add_message(message) for message in inputs]

        self.setup(kernel)
        service, settings_type = services[service_id]

        cmc = await retry(
            partial(
                self.get_chat_completion_response,
                kernel=kernel,
                service=service,
                execution_settings=settings_type(**execution_settings_kwargs),
                chat_history=history,
                stream=stream,
            ),
            retries=5,
        )

        # We need to add the latest message to the history because the connector is
        # not responsible for updating the history, unless it is related to auto function
        # calling, when the history is updated after the function calls are invoked.
        history.add_message(cmc)

        self.evaluate(history, inputs=inputs, test_type=test_type)<|MERGE_RESOLUTION|>--- conflicted
+++ resolved
@@ -18,80 +18,16 @@
 from semantic_kernel.kernel import Kernel
 from tests.integration.completions.chat_completion_test_base import (
     ChatCompletionTestBase,
-<<<<<<< HEAD
-<<<<<<< div
-=======
-<<<<<<< Updated upstream
-<<<<<<< Updated upstream
->>>>>>> head
-<<<<<<< Updated upstream
-<<<<<<< Updated upstream
-<<<<<<< Updated upstream
-<<<<<<< Updated upstream
-<<<<<<< Updated upstream
-<<<<<<< Updated upstream
-=======
-=======
->>>>>>> Stashed changes
-=======
->>>>>>> Stashed changes
-=======
->>>>>>> Stashed changes
-=======
->>>>>>> Stashed changes
-=======
->>>>>>> Stashed changes
-<<<<<<< HEAD
-=======
     anthropic_setup,
->>>>>>> main
-<<<<<<< Updated upstream
-<<<<<<< Updated upstream
-<<<<<<< Updated upstream
-<<<<<<< Updated upstream
-<<<<<<< Updated upstream
->>>>>>> Stashed changes
-=======
->>>>>>> Stashed changes
-=======
->>>>>>> Stashed changes
-=======
->>>>>>> Stashed changes
-=======
->>>>>>> Stashed changes
-=======
->>>>>>> Stashed changes
-=======
-    anthropic_setup,
->>>>>>> eab985c52d058dc92abc75034bc790079131ce75
-<<<<<<< div
-=======
-=======
-=======
-    anthropic_setup,
->>>>>>> main
->>>>>>> Stashed changes
-=======
-=======
-    anthropic_setup,
->>>>>>> main
->>>>>>> Stashed changes
->>>>>>> head
     google_ai_setup,
     mistral_ai_setup,
     ollama_tool_call_setup,
     vertex_ai_setup,
 )
 from tests.integration.completions.completion_test_base import ServiceType
-<<<<<<< HEAD
-<<<<<<< HEAD
 from tests.integration.completions.test_utils import retry
-=======
 from tests.integration.utils import retry
->>>>>>> 5ae74d7dd619c0f30c1db7a041ecac0f679f9377
-=======
 from tests.utils import retry
->>>>>>> f62fef3f
 
 if sys.version_info >= (3, 12):
     from typing import override  # pragma: no cover
@@ -474,42 +410,6 @@
         # endregion
         # region Anthropic
         pytest.param(
-<<<<<<< HEAD
-<<<<<<< div
-=======
-<<<<<<< Updated upstream
-<<<<<<< Updated upstream
->>>>>>> head
-<<<<<<< Updated upstream
-<<<<<<< Updated upstream
-<<<<<<< Updated upstream
-<<<<<<< Updated upstream
-<<<<<<< Updated upstream
-<<<<<<< Updated upstream
-=======
-=======
->>>>>>> Stashed changes
-=======
->>>>>>> Stashed changes
-=======
->>>>>>> Stashed changes
-=======
->>>>>>> Stashed changes
-=======
->>>>>>> Stashed changes
-<<<<<<< HEAD
-=======
-=======
->>>>>>> eab985c52d058dc92abc75034bc790079131ce75
-<<<<<<< div
-=======
-=======
-=======
->>>>>>> Stashed changes
-=======
-=======
->>>>>>> Stashed changes
->>>>>>> head
             "anthropic",
             {
                 "function_choice_behavior": FunctionChoiceBehavior.Auto(
@@ -580,40 +480,6 @@
         # endregion
         # region Google AI
         pytest.param(
-<<<<<<< div
-=======
-<<<<<<< Updated upstream
-<<<<<<< Updated upstream
->>>>>>> head
-<<<<<<< HEAD
->>>>>>> main
-<<<<<<< Updated upstream
-<<<<<<< Updated upstream
-<<<<<<< Updated upstream
-<<<<<<< Updated upstream
-<<<<<<< Updated upstream
->>>>>>> Stashed changes
-=======
->>>>>>> Stashed changes
-=======
->>>>>>> Stashed changes
-=======
->>>>>>> Stashed changes
-=======
->>>>>>> Stashed changes
-=======
->>>>>>> Stashed changes
-=======
->>>>>>> eab985c52d058dc92abc75034bc790079131ce75
-<<<<<<< div
-=======
-=======
->>>>>>> main
->>>>>>> Stashed changes
-=======
->>>>>>> main
->>>>>>> Stashed changes
->>>>>>> head
             "google_ai",
             {
                 "function_choice_behavior": FunctionChoiceBehavior.Auto(
