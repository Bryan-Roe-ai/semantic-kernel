# Copyright (c) Microsoft. All rights reserved.

<<<<<<< HEAD
<<<<<<< div
=======
<<<<<<< Updated upstream
<<<<<<< Updated upstream
>>>>>>> head
<<<<<<< Updated upstream
<<<<<<< Updated upstream
<<<<<<< Updated upstream
<<<<<<< Updated upstream
<<<<<<< Updated upstream
<<<<<<< Updated upstream
<<<<<<< main
=======
=======
>>>>>>> Stashed changes
=======
>>>>>>> Stashed changes
=======
>>>>>>> Stashed changes
=======
>>>>>>> Stashed changes
=======
>>>>>>> Stashed changes
<<<<<<< HEAD
<<<<<<< main
=======
>>>>>>> main
<<<<<<< Updated upstream
<<<<<<< Updated upstream
<<<<<<< Updated upstream
<<<<<<< Updated upstream
<<<<<<< Updated upstream
>>>>>>> Stashed changes
=======
>>>>>>> Stashed changes
=======
>>>>>>> Stashed changes
=======
>>>>>>> Stashed changes
=======
>>>>>>> Stashed changes
=======
>>>>>>> Stashed changes
=======
>>>>>>> eab985c52d058dc92abc75034bc790079131ce75
<<<<<<< div
=======
=======
<<<<<<< main
=======
>>>>>>> main
>>>>>>> Stashed changes
=======
<<<<<<< main
=======
>>>>>>> main
>>>>>>> Stashed changes
>>>>>>> head

def test_empty_input():
    result = your_function("")
    assert (
        result == expected_output
    ), "The function should handle empty input gracefully"


def test_empty_input():
    result = your_function("")
    assert (
        result == expected_output
    ), "The function should handle empty input gracefully"


import os
<<<<<<< HEAD
<<<<<<< div
=======
<<<<<<< Updated upstream
<<<<<<< Updated upstream
>>>>>>> head
<<<<<<< Updated upstream
<<<<<<< Updated upstream
<<<<<<< Updated upstream
<<<<<<< Updated upstream
<<<<<<< Updated upstream
<<<<<<< Updated upstream
=======
>>>>>>> upstream/main
=======
=======
>>>>>>> Stashed changes
=======
>>>>>>> Stashed changes
=======
>>>>>>> Stashed changes
=======
>>>>>>> Stashed changes
=======
>>>>>>> Stashed changes
<<<<<<< HEAD
=======
>>>>>>> Stashed changes
=======
>>>>>>> Stashed changes
=======
>>>>>>> upstream/main
=======
>>>>>>> main
<<<<<<< Updated upstream
<<<<<<< Updated upstream
<<<<<<< Updated upstream
<<<<<<< Updated upstream
<<<<<<< Updated upstream
<<<<<<< Updated upstream
<<<<<<< Updated upstream
=======
>>>>>>> Stashed changes
>>>>>>> Stashed changes
=======
>>>>>>> Stashed changes
=======
>>>>>>> Stashed changes
=======
>>>>>>> Stashed changes
=======
>>>>>>> Stashed changes
=======
>>>>>>> eab985c52d058dc92abc75034bc790079131ce75
<<<<<<< div
=======
=======
>>>>>>> Stashed changes
=======
>>>>>>> Stashed changes
>>>>>>> head
import sys
from functools import partial
from typing import Any

import pytest

from semantic_kernel import Kernel
<<<<<<< HEAD
<<<<<<< div
=======
<<<<<<< Updated upstream
<<<<<<< Updated upstream
>>>>>>> head
<<<<<<< Updated upstream
<<<<<<< Updated upstream
<<<<<<< Updated upstream
<<<<<<< Updated upstream
<<<<<<< Updated upstream
<<<<<<< Updated upstream
<<<<<<< main
=======
=======
>>>>>>> Stashed changes
=======
>>>>>>> Stashed changes
=======
>>>>>>> Stashed changes
=======
>>>>>>> Stashed changes
=======
>>>>>>> Stashed changes
<<<<<<< HEAD
<<<<<<< main
=======
>>>>>>> main
<<<<<<< Updated upstream
<<<<<<< Updated upstream
<<<<<<< Updated upstream
<<<<<<< Updated upstream
<<<<<<< Updated upstream
>>>>>>> Stashed changes
=======
>>>>>>> Stashed changes
=======
>>>>>>> Stashed changes
=======
>>>>>>> Stashed changes
=======
>>>>>>> Stashed changes
=======
>>>>>>> Stashed changes
=======
>>>>>>> eab985c52d058dc92abc75034bc790079131ce75
<<<<<<< div
=======
=======
<<<<<<< main
=======
>>>>>>> main
>>>>>>> Stashed changes
=======
<<<<<<< main
=======
>>>>>>> main
>>>>>>> Stashed changes
>>>>>>> head
from semantic_kernel.connectors.ai.azure_ai_inference.azure_ai_inference_prompt_execution_settings import (
    AzureAIInferenceChatPromptExecutionSettings,
)
from semantic_kernel.connectors.ai.azure_ai_inference.services.azure_ai_inference_chat_completion import (
    AzureAIInferenceChatCompletion,
)
from semantic_kernel.connectors.ai.chat_completion_client_base import (
    ChatCompletionClientBase,
)
from semantic_kernel.connectors.ai.function_choice_behavior import (
    FunctionChoiceBehavior,
)
from semantic_kernel.connectors.ai.google.google_ai.google_ai_prompt_execution_settings import (
    GoogleAIChatPromptExecutionSettings,
)
from semantic_kernel.connectors.ai.google.google_ai.services.google_ai_chat_completion import (
    GoogleAIChatCompletion,
)
from semantic_kernel.connectors.ai.google.vertex_ai.services.vertex_ai_chat_completion import (
    VertexAIChatCompletion,
)
from semantic_kernel.connectors.ai.google.vertex_ai.vertex_ai_prompt_execution_settings import (
    VertexAIChatPromptExecutionSettings,
)
from semantic_kernel.connectors.ai.mistral_ai.prompt_execution_settings.mistral_ai_prompt_execution_settings import (
    MistralAIChatPromptExecutionSettings,
)
<<<<<<< HEAD
<<<<<<< div
=======
<<<<<<< Updated upstream
<<<<<<< Updated upstream
>>>>>>> head
<<<<<<< Updated upstream
<<<<<<< Updated upstream
<<<<<<< Updated upstream
<<<<<<< Updated upstream
<<<<<<< Updated upstream
<<<<<<< Updated upstream
<<<<<<< main
=======
=======
>>>>>>> Stashed changes
=======
>>>>>>> Stashed changes
=======
>>>>>>> Stashed changes
=======
>>>>>>> Stashed changes
=======
>>>>>>> Stashed changes
<<<<<<< HEAD
<<<<<<< main
=======
>>>>>>> main
<<<<<<< Updated upstream
<<<<<<< Updated upstream
<<<<<<< Updated upstream
<<<<<<< Updated upstream
<<<<<<< Updated upstream
>>>>>>> Stashed changes
=======
>>>>>>> Stashed changes
=======
>>>>>>> Stashed changes
=======
>>>>>>> Stashed changes
=======
>>>>>>> Stashed changes
=======
>>>>>>> Stashed changes
=======
>>>>>>> eab985c52d058dc92abc75034bc790079131ce75
<<<<<<< div
=======
=======
<<<<<<< main
=======
>>>>>>> main
>>>>>>> Stashed changes
=======
<<<<<<< main
=======
>>>>>>> main
>>>>>>> Stashed changes
>>>>>>> head
from semantic_kernel.connectors.ai.mistral_ai.services.mistral_ai_chat_completion import (
    MistralAIChatCompletion,
)
from semantic_kernel.connectors.ai.ollama.ollama_prompt_execution_settings import (
    OllamaChatPromptExecutionSettings,
)
from semantic_kernel.connectors.ai.ollama.services.ollama_chat_completion import (
    OllamaChatCompletion,
)
<<<<<<< HEAD
<<<<<<< div
=======
<<<<<<< Updated upstream
<<<<<<< Updated upstream
>>>>>>> head
<<<<<<< Updated upstream
<<<<<<< Updated upstream
<<<<<<< Updated upstream
<<<<<<< Updated upstream
<<<<<<< Updated upstream
<<<<<<< Updated upstream
=======
=======
=======
>>>>>>> Stashed changes
=======
>>>>>>> Stashed changes
=======
>>>>>>> Stashed changes
=======
>>>>>>> Stashed changes
=======
>>>>>>> Stashed changes
<<<<<<< HEAD
=======
=======
>>>>>>> main
<<<<<<< Updated upstream
<<<<<<< Updated upstream
<<<<<<< Updated upstream
<<<<<<< Updated upstream
<<<<<<< Updated upstream
>>>>>>> Stashed changes
=======
>>>>>>> Stashed changes
=======
>>>>>>> Stashed changes
=======
>>>>>>> Stashed changes
=======
>>>>>>> Stashed changes
=======
>>>>>>> Stashed changes
=======
>>>>>>> eab985c52d058dc92abc75034bc790079131ce75
<<<<<<< div
=======
=======
=======
=======
>>>>>>> main
>>>>>>> Stashed changes
=======
=======
=======
>>>>>>> main
>>>>>>> Stashed changes
>>>>>>> head
from semantic_kernel.connectors.ai.mistral_ai.services.mistral_ai_chat_completion import MistralAIChatCompletion
from semantic_kernel.connectors.ai.ollama.ollama_prompt_execution_settings import OllamaChatPromptExecutionSettings
from semantic_kernel.connectors.ai.ollama.services.ollama_chat_completion import OllamaChatCompletion
from semantic_kernel.connectors.ai.function_call_behavior import FunctionCallBehavior
from semantic_kernel.connectors.ai.function_choice_behavior import FunctionChoiceBehavior
<<<<<<< HEAD
<<<<<<< div
=======
<<<<<<< Updated upstream
<<<<<<< Updated upstream
>>>>>>> head
<<<<<<< Updated upstream
<<<<<<< Updated upstream
<<<<<<< Updated upstream
<<<<<<< Updated upstream
<<<<<<< Updated upstream
<<<<<<< Updated upstream
>>>>>>> origin/PR
=======
=======
>>>>>>> Stashed changes
=======
>>>>>>> Stashed changes
=======
>>>>>>> Stashed changes
=======
>>>>>>> Stashed changes
=======
>>>>>>> Stashed changes
<<<<<<< HEAD
>>>>>>> origin/PR
=======
>>>>>>> main
<<<<<<< Updated upstream
<<<<<<< Updated upstream
<<<<<<< Updated upstream
<<<<<<< Updated upstream
<<<<<<< Updated upstream
>>>>>>> Stashed changes
=======
>>>>>>> Stashed changes
=======
>>>>>>> Stashed changes
=======
>>>>>>> Stashed changes
=======
>>>>>>> Stashed changes
=======
>>>>>>> Stashed changes
=======
>>>>>>> eab985c52d058dc92abc75034bc790079131ce75
<<<<<<< div
=======
=======
>>>>>>> origin/PR
=======
>>>>>>> main
>>>>>>> Stashed changes
=======
>>>>>>> origin/PR
=======
>>>>>>> main
>>>>>>> Stashed changes
>>>>>>> head
from semantic_kernel.connectors.ai.open_ai.prompt_execution_settings.azure_chat_prompt_execution_settings import (
    AzureChatPromptExecutionSettings,
)
from semantic_kernel.connectors.ai.open_ai.prompt_execution_settings.open_ai_prompt_execution_settings import (
    OpenAIChatPromptExecutionSettings,
)
from semantic_kernel.connectors.ai.open_ai.services.azure_chat_completion import (
    AzureChatCompletion,
)
from semantic_kernel.connectors.ai.open_ai.services.open_ai_chat_completion import (
    OpenAIChatCompletion,
)
from semantic_kernel.connectors.ai.open_ai.settings.azure_open_ai_settings import (
    AzureOpenAISettings,
)
from semantic_kernel.connectors.ai.prompt_execution_settings import (
    PromptExecutionSettings,
)
from semantic_kernel.contents import ChatHistory, ChatMessageContent, TextContent
from semantic_kernel.contents.function_call_content import FunctionCallContent
from semantic_kernel.contents.function_result_content import FunctionResultContent
from semantic_kernel.contents.image_content import ImageContent
<<<<<<< HEAD
<<<<<<< div
=======
<<<<<<< Updated upstream
<<<<<<< Updated upstream
>>>>>>> head
<<<<<<< Updated upstream
<<<<<<< Updated upstream
<<<<<<< Updated upstream
<<<<<<< Updated upstream
<<<<<<< Updated upstream
<<<<<<< Updated upstream
=======
<<<<<<< HEAD
>>>>>>> Stashed changes
=======
<<<<<<< HEAD
>>>>>>> Stashed changes
=======
<<<<<<< HEAD
>>>>>>> Stashed changes
=======
<<<<<<< HEAD
>>>>>>> Stashed changes
=======
<<<<<<< HEAD
>>>>>>> Stashed changes
=======
<<<<<<< HEAD
>>>>>>> Stashed changes
=======
>>>>>>> Stashed changes
=======
>>>>>>> Stashed changes
=======
from semantic_kernel.connectors.ai.prompt_execution_settings import PromptExecutionSettings
from semantic_kernel.contents import ChatMessageContent, TextContent
from semantic_kernel.contents.chat_history import ChatHistory
>>>>>>> upstream/main
from semantic_kernel.contents.utils.author_role import AuthorRole
<<<<<<< Updated upstream
<<<<<<< Updated upstream
<<<<<<< Updated upstream
<<<<<<< Updated upstream
<<<<<<< Updated upstream
<<<<<<< Updated upstream
<<<<<<< Updated upstream
<<<<<<< Updated upstream
=======
>>>>>>> Stashed changes
=======
=======
>>>>>>> Stashed changes
=======
>>>>>>> Stashed changes
=======
>>>>>>> Stashed changes
=======
>>>>>>> Stashed changes
=======
<<<<<<< Updated upstream
=======
>>>>>>> eab985c52d058dc92abc75034bc790079131ce75
<<<<<<< div
=======
=======
=======
>>>>>>> Stashed changes
=======
=======
>>>>>>> Stashed changes
>>>>>>> head
=======
>>>>>>> Stashed changes
=======
>>>>>>> Stashed changes
from semantic_kernel.connectors.ai.prompt_execution_settings import PromptExecutionSettings
from semantic_kernel.contents import ChatMessageContent, TextContent
from semantic_kernel.contents.chat_history import ChatHistory
from semantic_kernel.contents.utils.author_role import AuthorRole
from semantic_kernel.kernel_pydantic import KernelBaseModel
<<<<<<< div
=======
<<<<<<< Updated upstream
<<<<<<< Updated upstream
>>>>>>> head
<<<<<<< HEAD
>>>>>>> main
<<<<<<< Updated upstream
<<<<<<< Updated upstream
<<<<<<< Updated upstream
<<<<<<< Updated upstream
<<<<<<< Updated upstream
>>>>>>> Stashed changes
=======
>>>>>>> Stashed changes
=======
>>>>>>> Stashed changes
=======
>>>>>>> Stashed changes
=======
>>>>>>> Stashed changes
=======
>>>>>>> Stashed changes
=======
>>>>>>> eab985c52d058dc92abc75034bc790079131ce75
<<<<<<< div
=======
=======
>>>>>>> main
>>>>>>> Stashed changes
=======
>>>>>>> main
>>>>>>> Stashed changes
>>>>>>> head
from tests.integration.completions.chat_completion_test_base import (
    ChatCompletionTestBase,
    anthropic_setup,
    mistral_ai_setup,
    ollama_setup,
    onnx_setup,
    vertex_ai_setup,
)
from tests.integration.completions.completion_test_base import ServiceType
<<<<<<< Updated upstream
<<<<<<< HEAD
<<<<<<< Updated upstream
=======
>>>>>>> 4aefd213
from tests.integration.completions.test_utils import retry
=======
from tests.integration.test_utils import retry
>>>>>>> Stashed changes
<<<<<<< HEAD
=======
from tests.integration.test_utils import retry
>>>>>>> Stashed changes
=======
>>>>>>> 4aefd213

if sys.version_info >= (3, 12):
    from typing import override  # pragma: no cover
else:
    from typing_extensions import override  # pragma: no cover

<<<<<<< HEAD
<<<<<<< div
=======
<<<<<<< Updated upstream
<<<<<<< Updated upstream
>>>>>>> head
<<<<<<< Updated upstream
<<<<<<< Updated upstream
<<<<<<< Updated upstream
<<<<<<< Updated upstream
<<<<<<< Updated upstream
<<<<<<< Updated upstream
<<<<<<< main
=======
=======
>>>>>>> Stashed changes
=======
>>>>>>> Stashed changes
=======
>>>>>>> Stashed changes
=======
>>>>>>> Stashed changes
=======
>>>>>>> Stashed changes
<<<<<<< HEAD
<<<<<<< main
=======
>>>>>>> main
<<<<<<< Updated upstream
<<<<<<< Updated upstream
<<<<<<< Updated upstream
<<<<<<< Updated upstream
<<<<<<< Updated upstream
>>>>>>> Stashed changes
=======
>>>>>>> Stashed changes
=======
>>>>>>> Stashed changes
=======
>>>>>>> Stashed changes
=======
>>>>>>> Stashed changes
=======
>>>>>>> Stashed changes
=======
>>>>>>> eab985c52d058dc92abc75034bc790079131ce75
<<<<<<< div
=======
=======
<<<<<<< main
=======
>>>>>>> main
>>>>>>> Stashed changes
=======
<<<<<<< main
=======
>>>>>>> main
>>>>>>> Stashed changes
>>>>>>> head
mistral_ai_setup: bool = False
try:
    if os.environ["MISTRALAI_API_KEY"] and os.environ["MISTRALAI_CHAT_MODEL_ID"]:
        mistral_ai_setup = True
except KeyError:
    mistral_ai_setup = False

ollama_setup: bool = False
try:
    if os.environ["OLLAMA_MODEL"]:
        ollama_setup = True
except KeyError:
    ollama_setup = False

<<<<<<< HEAD
<<<<<<< div
=======
<<<<<<< Updated upstream
<<<<<<< Updated upstream
>>>>>>> head
<<<<<<< Updated upstream
<<<<<<< Updated upstream
<<<<<<< Updated upstream
<<<<<<< Updated upstream
<<<<<<< Updated upstream
<<<<<<< Updated upstream
<<<<<<< main
=======
=======
>>>>>>> Stashed changes
=======
>>>>>>> Stashed changes
=======
>>>>>>> Stashed changes
=======
>>>>>>> Stashed changes
=======
>>>>>>> Stashed changes
<<<<<<< HEAD
<<<<<<< main
=======
>>>>>>> main
<<<<<<< Updated upstream
<<<<<<< Updated upstream
<<<<<<< Updated upstream
<<<<<<< Updated upstream
<<<<<<< Updated upstream
>>>>>>> Stashed changes
=======
>>>>>>> Stashed changes
=======
>>>>>>> Stashed changes
=======
>>>>>>> Stashed changes
=======
>>>>>>> Stashed changes
=======
>>>>>>> Stashed changes
=======
>>>>>>> eab985c52d058dc92abc75034bc790079131ce75
<<<<<<< div
=======
=======
<<<<<<< main
=======
>>>>>>> main
>>>>>>> Stashed changes
=======
<<<<<<< main
=======
>>>>>>> main
>>>>>>> Stashed changes
>>>>>>> head

def setup(
    kernel: Kernel,
    service: str,
    execution_settings_kwargs: dict[str, Any],
    services: dict[str, tuple[ChatCompletionClientBase, type[PromptExecutionSettings]]],
):
    kernel.add_service(services[service][0])
    kernel.add_plugin(MathPlugin(), plugin_name="math")
    kernel.add_function(
        function_name="chat",
        plugin_name="chat",
        prompt="If someone asks how you are, always include the word 'well', "
        "if you get a direct question, answer the question. {{$chat_history}}",
        prompt_execution_settings=services[service][1](**execution_settings_kwargs),
    )


@pytest.fixture(scope="function")
def history() -> ChatHistory:
    return ChatHistory()


@pytest.fixture(scope="module")
<<<<<<< HEAD
<<<<<<< div
=======
<<<<<<< Updated upstream
<<<<<<< Updated upstream
>>>>>>> head
<<<<<<< Updated upstream
<<<<<<< Updated upstream
<<<<<<< Updated upstream
<<<<<<< Updated upstream
<<<<<<< Updated upstream
<<<<<<< Updated upstream
=======
<<<<<<< HEAD
>>>>>>> Stashed changes
=======
<<<<<<< HEAD
>>>>>>> Stashed changes
=======
<<<<<<< HEAD
>>>>>>> Stashed changes
=======
<<<<<<< HEAD
>>>>>>> Stashed changes
=======
<<<<<<< HEAD
>>>>>>> Stashed changes
=======
<<<<<<< HEAD
>>>>>>> Stashed changes
=======
>>>>>>> Stashed changes
=======
>>>>>>> Stashed changes
<<<<<<< main
def services() -> (
    dict[str, tuple[ChatCompletionClientBase | None, type[PromptExecutionSettings]]]
):
=======
def services() -> dict[str, tuple[ChatCompletionClientBase | None, type[PromptExecutionSettings]]]:
def services() -> dict[str, tuple[ChatCompletionClientBase, type[PromptExecutionSettings]]]:
>>>>>>> origin/PR
<<<<<<< Updated upstream
<<<<<<< Updated upstream
<<<<<<< Updated upstream
<<<<<<< Updated upstream
<<<<<<< Updated upstream
<<<<<<< Updated upstream
<<<<<<< Updated upstream
<<<<<<< Updated upstream
=======
>>>>>>> Stashed changes
=======
=======
>>>>>>> Stashed changes
=======
>>>>>>> Stashed changes
=======
>>>>>>> Stashed changes
=======
>>>>>>> Stashed changes
=======
<<<<<<< Updated upstream
=======
>>>>>>> eab985c52d058dc92abc75034bc790079131ce75
<<<<<<< div
=======
=======
=======
>>>>>>> Stashed changes
=======
=======
>>>>>>> Stashed changes
>>>>>>> head
=======
>>>>>>> Stashed changes
=======
>>>>>>> Stashed changes
def services() -> (
    dict[str, tuple[ChatCompletionClientBase | None, type[PromptExecutionSettings]]]
):
def services() -> dict[str, tuple[ChatCompletionClientBase | None, type[PromptExecutionSettings]]]:
def services() -> dict[str, tuple[ChatCompletionClientBase, type[PromptExecutionSettings]]]:
<<<<<<< div
=======
<<<<<<< Updated upstream
<<<<<<< Updated upstream
>>>>>>> head
<<<<<<< HEAD
>>>>>>> main
<<<<<<< Updated upstream
<<<<<<< Updated upstream
<<<<<<< Updated upstream
<<<<<<< Updated upstream
<<<<<<< Updated upstream
>>>>>>> Stashed changes
=======
>>>>>>> Stashed changes
=======
>>>>>>> Stashed changes
=======
>>>>>>> Stashed changes
=======
>>>>>>> Stashed changes
=======
>>>>>>> Stashed changes
=======
>>>>>>> eab985c52d058dc92abc75034bc790079131ce75
<<<<<<< div
=======
=======
>>>>>>> main
>>>>>>> Stashed changes
=======
>>>>>>> main
>>>>>>> Stashed changes
>>>>>>> head
    azure_openai_settings = AzureOpenAISettings.create()
    endpoint = azure_openai_settings.endpoint
    deployment_name = azure_openai_settings.chat_deployment_name
    api_key = azure_openai_settings.api_key.get_secret_value()
    api_version = azure_openai_settings.api_version
    azure_custom_client = AzureChatCompletion(
        async_client=AsyncAzureOpenAI(
            azure_endpoint=endpoint,
            azure_deployment=deployment_name,
            api_key=api_key,
            api_version=api_version,
            default_headers={"Test-User-X-ID": "test"},
        ),
    )
    azure_ai_inference_client = AzureAIInferenceChatCompletion(
        ai_model_id=deployment_name,
        client=ChatCompletionsClient(
            endpoint=f'{str(endpoint).strip("/")}/openai/deployments/{deployment_name}',
            credential=AzureKeyCredential(""),
            headers={"api-key": api_key},
        ),
    )

    return {
        "openai": (OpenAIChatCompletion(), OpenAIChatPromptExecutionSettings),
        "azure": (AzureChatCompletion(), AzureChatPromptExecutionSettings),
        "azure_custom_client": (azure_custom_client, AzureChatPromptExecutionSettings),
        "azure_ai_inference": (
            azure_ai_inference_client,
            AzureAIInferenceChatPromptExecutionSettings,
        ),
        "mistral_ai": (
            MistralAIChatCompletion() if mistral_ai_setup else None,
            MistralAIChatPromptExecutionSettings,
        ),
        "ollama": (
            OllamaChatCompletion() if ollama_setup else None,
            OllamaChatPromptExecutionSettings,
        ),
        "google_ai": (GoogleAIChatCompletion(), GoogleAIChatPromptExecutionSettings),
        "vertex_ai": (VertexAIChatCompletion(), VertexAIChatPromptExecutionSettings),
    }
<<<<<<< HEAD
<<<<<<< div
=======
<<<<<<< Updated upstream
<<<<<<< Updated upstream
>>>>>>> head
<<<<<<< Updated upstream
<<<<<<< Updated upstream
<<<<<<< Updated upstream
<<<<<<< Updated upstream
<<<<<<< Updated upstream
<<<<<<< Updated upstream
=======
=======
=======
>>>>>>> Stashed changes
=======
>>>>>>> Stashed changes
=======
>>>>>>> Stashed changes
=======
>>>>>>> Stashed changes
=======
>>>>>>> Stashed changes
<<<<<<< HEAD
=======
=======
>>>>>>> main
<<<<<<< Updated upstream
<<<<<<< Updated upstream
<<<<<<< Updated upstream
<<<<<<< Updated upstream
<<<<<<< Updated upstream
>>>>>>> Stashed changes
=======
>>>>>>> Stashed changes
=======
>>>>>>> Stashed changes
=======
>>>>>>> Stashed changes
=======
>>>>>>> Stashed changes
=======
>>>>>>> Stashed changes
=======
>>>>>>> eab985c52d058dc92abc75034bc790079131ce75
<<<<<<< div
=======
=======
=======
=======
>>>>>>> main
>>>>>>> Stashed changes
=======
=======
=======
>>>>>>> main
>>>>>>> Stashed changes
>>>>>>> head
anthropic_setup: bool = False
try:
    if os.environ["ANTHROPIC_API_KEY"] and os.environ["ANTHROPIC_CHAT_MODEL_ID"]:
        anthropic_setup = True
except KeyError:
    anthropic_setup = False
<<<<<<< HEAD
<<<<<<< div
=======
<<<<<<< Updated upstream
<<<<<<< Updated upstream
>>>>>>> head
<<<<<<< Updated upstream
<<<<<<< Updated upstream
<<<<<<< Updated upstream
<<<<<<< Updated upstream
<<<<<<< Updated upstream
<<<<<<< Updated upstream
=======
<<<<<<< HEAD
>>>>>>> Stashed changes
=======
<<<<<<< HEAD
>>>>>>> Stashed changes
=======
<<<<<<< HEAD
>>>>>>> Stashed changes
=======
<<<<<<< HEAD
>>>>>>> Stashed changes
=======
<<<<<<< HEAD
>>>>>>> Stashed changes
=======
<<<<<<< HEAD
>>>>>>> Stashed changes
=======
>>>>>>> Stashed changes
=======
>>>>>>> Stashed changes
>>>>>>> upstream/main


=======
>>>>>>> upstream/main
<<<<<<< Updated upstream
<<<<<<< Updated upstream
<<<<<<< Updated upstream
<<<<<<< Updated upstream
<<<<<<< Updated upstream
<<<<<<< Updated upstream
<<<<<<< Updated upstream
<<<<<<< Updated upstream
=======
=======
>>>>>>> Stashed changes
=======
>>>>>>> Stashed changes
=======
>>>>>>> Stashed changes
=======
>>>>>>> Stashed changes
=======
>>>>>>> Stashed changes
=======
>>>>>>> Stashed changes
=======
=======
>>>>>>> eab985c52d058dc92abc75034bc790079131ce75
=======
=======
>>>>>>> Stashed changes
=======
=======
<<<<<<< div
>>>>>>> eab985c52d058dc92abc75034bc790079131ce75
=======
>>>>>>> Stashed changes
>>>>>>> head



class Step(KernelBaseModel):
    explanation: str
    output: str


class Reasoning(KernelBaseModel):
    steps: list[Step]
    final_answer: str


<<<<<<< div
=======
<<<<<<< Updated upstream
<<<<<<< Updated upstream
>>>>>>> head
<<<<<<< HEAD
>>>>>>> main
<<<<<<< Updated upstream
<<<<<<< Updated upstream
<<<<<<< Updated upstream
<<<<<<< Updated upstream
<<<<<<< Updated upstream
>>>>>>> Stashed changes
=======
>>>>>>> Stashed changes
=======
>>>>>>> Stashed changes
=======
>>>>>>> Stashed changes
=======
>>>>>>> Stashed changes
=======
>>>>>>> Stashed changes
=======
>>>>>>> eab985c52d058dc92abc75034bc790079131ce75
<<<<<<< div
=======
=======
>>>>>>> main
>>>>>>> Stashed changes
=======
>>>>>>> main
>>>>>>> Stashed changes
>>>>>>> head
pytestmark = pytest.mark.parametrize(
    "service_id, execution_settings_kwargs, inputs, kwargs",
    [
        pytest.param(
            "openai",
            {},
            [
                ChatMessageContent(
                    role=AuthorRole.USER, items=[TextContent(text="Hello")]
                ),
                ChatMessageContent(
                    role=AuthorRole.USER, items=[TextContent(text="How are you today?")]
                ),
            ],
<<<<<<< HEAD
<<<<<<< div
=======
<<<<<<< Updated upstream
<<<<<<< Updated upstream
>>>>>>> head
<<<<<<< Updated upstream
<<<<<<< Updated upstream
<<<<<<< Updated upstream
<<<<<<< Updated upstream
<<<<<<< Updated upstream
<<<<<<< Updated upstream
<<<<<<< main
=======
=======
>>>>>>> Stashed changes
=======
>>>>>>> Stashed changes
=======
>>>>>>> Stashed changes
=======
>>>>>>> Stashed changes
=======
>>>>>>> Stashed changes
<<<<<<< HEAD
<<<<<<< main
=======
>>>>>>> main
<<<<<<< Updated upstream
<<<<<<< Updated upstream
<<<<<<< Updated upstream
<<<<<<< Updated upstream
<<<<<<< Updated upstream
>>>>>>> Stashed changes
=======
>>>>>>> Stashed changes
=======
>>>>>>> Stashed changes
=======
>>>>>>> Stashed changes
=======
>>>>>>> Stashed changes
=======
>>>>>>> Stashed changes
=======
>>>>>>> eab985c52d058dc92abc75034bc790079131ce75
<<<<<<< div
=======
=======
<<<<<<< main
=======
>>>>>>> main
>>>>>>> Stashed changes
=======
<<<<<<< main
=======
>>>>>>> main
>>>>>>> Stashed changes
>>>>>>> head
            ["Hello", "well"],
            id="openai_text_input",
        ),
        pytest.param(
            "openai",
            {},
            [
                ChatMessageContent(
                    role=AuthorRole.USER,
                    items=[
                        TextContent(text="What is in this image?"),
                        ImageContent(
                            uri="https://upload.wikimedia.org/wikipedia/commons/d/d5/Half-timbered_mansion%2C_Zirkel%2C_East_view.jpg"
                        ),
                    ],
                ),
                ChatMessageContent(
                    role=AuthorRole.USER, items=[TextContent(text="Where was it made?")]
                ),
            ],
            ["house", "germany"],
            id="openai_image_input_uri",
        ),
        pytest.param(
            "openai",
            {},
            [
                ChatMessageContent(
                    role=AuthorRole.USER,
                    items=[
                        TextContent(text="What is in this image?"),
                        ImageContent.from_image_path(
                            image_path=os.path.join(
                                os.path.dirname(__file__),
                                "../../",
                                "assets/sample_image.jpg",
                            )
                        ),
                    ],
                ),
                ChatMessageContent(
                    role=AuthorRole.USER, items=[TextContent(text="Where was it made?")]
                ),
            ],
            ["house", "germany"],
            id="openai_image_input_file",
        ),
        pytest.param(
            "openai",
            {
                "function_choice_behavior": FunctionChoiceBehavior.Auto(
                "function_call_behavior": FunctionCallBehavior.EnableFunctions(
                    auto_invoke=True, filters={"excluded_plugins": ["chat"]}
                )
            },
            [
                ChatMessageContent(
                    role=AuthorRole.USER, items=[TextContent(text="What is 3+345?")]
                ),
            ],
            ["348"],
            id="openai_tool_call_auto",
        ),
        pytest.param(
            "openai",
            {
                "function_choice_behavior": FunctionChoiceBehavior.Auto(
                "function_call_behavior": FunctionCallBehavior.EnableFunctions(
                    auto_invoke=False, filters={"excluded_plugins": ["chat"]}
                )
            },
            [
                ChatMessageContent(
                    role=AuthorRole.USER, items=[TextContent(text="What is 3+345?")]
                ),
            ],
            ["348"],
            id="openai_tool_call_non_auto",
        ),
        pytest.param(
            "openai",
            {},
            [
                [
                    ChatMessageContent(
                        role=AuthorRole.USER,
                        items=[TextContent(text="What was our 2024 revenue?")],
                    ),
                    ChatMessageContent(
                        role=AuthorRole.ASSISTANT,
                        items=[
                            FunctionCallContent(
                                id="fin",
                                name="finance-search",
                                arguments='{"company": "contoso", "year": 2024}',
                            )
                        ],
                    ),
                    ChatMessageContent(
                        role=AuthorRole.TOOL,
                        items=[
                            FunctionResultContent(
                                id="fin", name="finance-search", result="1.2B"
                            )
                        ],
                    ),
                ],
            ],
            ["1.2"],
            id="openai_tool_call_flow",
<<<<<<< HEAD
<<<<<<< div
=======
<<<<<<< Updated upstream
<<<<<<< Updated upstream
>>>>>>> head
<<<<<<< Updated upstream
<<<<<<< Updated upstream
<<<<<<< Updated upstream
<<<<<<< Updated upstream
<<<<<<< Updated upstream
<<<<<<< Updated upstream
=======
<<<<<<< HEAD
>>>>>>> Stashed changes
=======
<<<<<<< HEAD
>>>>>>> Stashed changes
=======
<<<<<<< HEAD
>>>>>>> Stashed changes
=======
<<<<<<< HEAD
>>>>>>> Stashed changes
=======
<<<<<<< HEAD
>>>>>>> Stashed changes
=======
<<<<<<< HEAD
>>>>>>> Stashed changes
=======
>>>>>>> Stashed changes
=======
>>>>>>> Stashed changes
=======
            {},
            id="openai_text_input",
>>>>>>> upstream/main
<<<<<<< Updated upstream
<<<<<<< Updated upstream
<<<<<<< Updated upstream
<<<<<<< Updated upstream
<<<<<<< Updated upstream
<<<<<<< Updated upstream
<<<<<<< Updated upstream
<<<<<<< Updated upstream
=======
=======
>>>>>>> Stashed changes
=======
>>>>>>> Stashed changes
=======
>>>>>>> Stashed changes
=======
>>>>>>> Stashed changes
=======
>>>>>>> Stashed changes
=======
>>>>>>> Stashed changes
=======
=======
>>>>>>> eab985c52d058dc92abc75034bc790079131ce75
<<<<<<< div
=======
=======
=======
>>>>>>> Stashed changes
=======
=======
>>>>>>> Stashed changes
>>>>>>> head
            {},
            id="openai_text_input",
        ),
        pytest.param(
            "openai",
            {"response_format": Reasoning},
            [
                ChatMessageContent(role=AuthorRole.USER, items=[TextContent(text="Hello")]),
                ChatMessageContent(role=AuthorRole.USER, items=[TextContent(text="How are you today?")]),
            ],
            {},
            id="openai_json_schema_response_format",
<<<<<<< div
=======
<<<<<<< Updated upstream
<<<<<<< Updated upstream
>>>>>>> head
<<<<<<< HEAD
>>>>>>> main
<<<<<<< Updated upstream
<<<<<<< Updated upstream
<<<<<<< Updated upstream
<<<<<<< Updated upstream
<<<<<<< Updated upstream
>>>>>>> Stashed changes
=======
>>>>>>> Stashed changes
=======
>>>>>>> Stashed changes
=======
>>>>>>> Stashed changes
=======
>>>>>>> Stashed changes
=======
>>>>>>> Stashed changes
=======
>>>>>>> eab985c52d058dc92abc75034bc790079131ce75
<<<<<<< div
=======
=======
>>>>>>> main
>>>>>>> Stashed changes
=======
>>>>>>> main
>>>>>>> Stashed changes
>>>>>>> head
        ),
        pytest.param(
            "azure",
            {},
            [
                ChatMessageContent(
                    role=AuthorRole.USER, items=[TextContent(text="Hello")]
                ),
                ChatMessageContent(
                    role=AuthorRole.USER, items=[TextContent(text="How are you today?")]
                ),
            ],
<<<<<<< HEAD
<<<<<<< div
=======
<<<<<<< Updated upstream
<<<<<<< Updated upstream
>>>>>>> head
<<<<<<< Updated upstream
<<<<<<< Updated upstream
<<<<<<< Updated upstream
<<<<<<< Updated upstream
<<<<<<< Updated upstream
<<<<<<< Updated upstream
<<<<<<< main
=======
=======
>>>>>>> Stashed changes
=======
>>>>>>> Stashed changes
=======
>>>>>>> Stashed changes
=======
>>>>>>> Stashed changes
=======
>>>>>>> Stashed changes
<<<<<<< HEAD
<<<<<<< main
=======
>>>>>>> main
<<<<<<< Updated upstream
<<<<<<< Updated upstream
<<<<<<< Updated upstream
<<<<<<< Updated upstream
<<<<<<< Updated upstream
>>>>>>> Stashed changes
=======
>>>>>>> Stashed changes
=======
>>>>>>> Stashed changes
=======
>>>>>>> Stashed changes
=======
>>>>>>> Stashed changes
=======
>>>>>>> Stashed changes
=======
>>>>>>> eab985c52d058dc92abc75034bc790079131ce75
<<<<<<< div
=======
=======
<<<<<<< main
=======
>>>>>>> main
>>>>>>> Stashed changes
=======
<<<<<<< main
=======
>>>>>>> main
>>>>>>> Stashed changes
>>>>>>> head
            ["Hello", "well"],
            id="azure_text_input",
        ),
        pytest.param(
            "azure",
            {},
            [
                ChatMessageContent(
                    role=AuthorRole.USER,
                    items=[
                        TextContent(text="What is in this image?"),
                        ImageContent(
                            uri="https://upload.wikimedia.org/wikipedia/commons/d/d5/Half-timbered_mansion%2C_Zirkel%2C_East_view.jpg"
                        ),
                    ],
                ),
                ChatMessageContent(
                    role=AuthorRole.USER, items=[TextContent(text="Where was it made?")]
                ),
            ],
            ["house", "germany"],
            id="azure_image_input_uri",
        ),
        pytest.param(
            "azure",
            {},
            [
                ChatMessageContent(
                    role=AuthorRole.USER,
                    items=[
                        TextContent(text="What is in this image?"),
                        ImageContent.from_image_path(
                            image_path=os.path.join(
                                os.path.dirname(__file__),
                                "../../",
                                "assets/sample_image.jpg",
                            )
                        ),
                    ],
                ),
                ChatMessageContent(
                    role=AuthorRole.USER, items=[TextContent(text="Where was it made?")]
                ),
            ],
            ["house", "germany"],
            id="azure_image_input_file",
        ),
        pytest.param(
            "azure",
            {
<<<<<<< HEAD
<<<<<<< div
=======
<<<<<<< Updated upstream
<<<<<<< Updated upstream
>>>>>>> head
<<<<<<< Updated upstream
<<<<<<< Updated upstream
<<<<<<< Updated upstream
<<<<<<< Updated upstream
<<<<<<< Updated upstream
<<<<<<< Updated upstream
<<<<<<< main
=======
=======
>>>>>>> Stashed changes
=======
>>>>>>> Stashed changes
=======
>>>>>>> Stashed changes
=======
>>>>>>> Stashed changes
=======
>>>>>>> Stashed changes
<<<<<<< HEAD
<<<<<<< main
=======
>>>>>>> main
<<<<<<< Updated upstream
<<<<<<< Updated upstream
<<<<<<< Updated upstream
<<<<<<< Updated upstream
<<<<<<< Updated upstream
>>>>>>> Stashed changes
=======
>>>>>>> Stashed changes
=======
>>>>>>> Stashed changes
=======
>>>>>>> Stashed changes
=======
>>>>>>> Stashed changes
=======
>>>>>>> Stashed changes
=======
>>>>>>> eab985c52d058dc92abc75034bc790079131ce75
<<<<<<< div
=======
=======
<<<<<<< main
=======
>>>>>>> main
>>>>>>> Stashed changes
=======
<<<<<<< main
=======
>>>>>>> main
>>>>>>> Stashed changes
>>>>>>> head
                "function_choice_behavior": FunctionChoiceBehavior.Auto(
                    filters={"excluded_plugins": ["chat"]}
                )
            },
<<<<<<< HEAD
<<<<<<< div
=======
<<<<<<< Updated upstream
<<<<<<< Updated upstream
>>>>>>> head
<<<<<<< Updated upstream
<<<<<<< Updated upstream
<<<<<<< Updated upstream
<<<<<<< Updated upstream
<<<<<<< Updated upstream
<<<<<<< Updated upstream
=======
=======
=======
>>>>>>> Stashed changes
=======
>>>>>>> Stashed changes
=======
>>>>>>> Stashed changes
=======
>>>>>>> Stashed changes
=======
>>>>>>> Stashed changes
<<<<<<< HEAD
=======
=======
>>>>>>> main
<<<<<<< Updated upstream
<<<<<<< Updated upstream
<<<<<<< Updated upstream
<<<<<<< Updated upstream
<<<<<<< Updated upstream
>>>>>>> Stashed changes
=======
>>>>>>> Stashed changes
=======
>>>>>>> Stashed changes
=======
>>>>>>> Stashed changes
=======
>>>>>>> Stashed changes
=======
>>>>>>> Stashed changes
=======
>>>>>>> eab985c52d058dc92abc75034bc790079131ce75
<<<<<<< div
=======
=======
=======
=======
>>>>>>> main
>>>>>>> Stashed changes
=======
=======
=======
>>>>>>> main
>>>>>>> Stashed changes
>>>>>>> head
                "function_call_behavior": FunctionCallBehavior.EnableFunctions(
                    auto_invoke=True, filters={"excluded_plugins": ["chat"]}
                )
            },
            [
                ChatMessageContent(role=AuthorRole.USER, items=[TextContent(text="What is 3+345?")]),
            ],
            ["348"],
            id="azure_tool_call_auto_function_call_behavior",
        ),
        pytest.param(
            "azure",
            {
                "function_call_behavior": FunctionCallBehavior.EnableFunctions(
                    auto_invoke=False, filters={"excluded_plugins": ["chat"]}
                )
            },
            [
                ChatMessageContent(role=AuthorRole.USER, items=[TextContent(text="What is 3+345?")]),
            ],
            ["348"],
            id="azure_tool_call_non_auto_function_call_behavior",
        ),
        pytest.param(
            "azure",
            {"function_choice_behavior": FunctionChoiceBehavior.Auto(filters={"excluded_plugins": ["chat"]})},
<<<<<<< HEAD
<<<<<<< div
=======
<<<<<<< Updated upstream
<<<<<<< Updated upstream
>>>>>>> head
<<<<<<< Updated upstream
<<<<<<< Updated upstream
<<<<<<< Updated upstream
<<<<<<< Updated upstream
<<<<<<< Updated upstream
<<<<<<< Updated upstream
>>>>>>> origin/PR
=======
=======
>>>>>>> Stashed changes
=======
>>>>>>> Stashed changes
=======
>>>>>>> Stashed changes
=======
>>>>>>> Stashed changes
=======
>>>>>>> Stashed changes
<<<<<<< HEAD
>>>>>>> origin/PR
=======
>>>>>>> main
<<<<<<< Updated upstream
<<<<<<< Updated upstream
<<<<<<< Updated upstream
<<<<<<< Updated upstream
<<<<<<< Updated upstream
>>>>>>> Stashed changes
=======
>>>>>>> Stashed changes
=======
>>>>>>> Stashed changes
=======
>>>>>>> Stashed changes
=======
>>>>>>> Stashed changes
=======
>>>>>>> Stashed changes
=======
>>>>>>> eab985c52d058dc92abc75034bc790079131ce75
<<<<<<< div
=======
=======
>>>>>>> origin/PR
=======
>>>>>>> main
>>>>>>> Stashed changes
=======
>>>>>>> origin/PR
=======
>>>>>>> main
>>>>>>> Stashed changes
>>>>>>> head
            [
                ChatMessageContent(
                    role=AuthorRole.USER, items=[TextContent(text="What is 3+345?")]
                ),
            ],
            ["348"],
            id="azure_tool_call_auto",
            id="azure_tool_call_auto_function_choice_behavior",
        ),
        pytest.param(
            "azure",
            {"function_choice_behavior": "auto"},
            [
                ChatMessageContent(
                    role=AuthorRole.USER, items=[TextContent(text="What is 3+345?")]
                ),
            ],
            ["348"],
            id="azure_tool_call_auto_as_string",
            id="azure_tool_call_auto_function_choice_behavior_as_string",
        ),
        pytest.param(
            "azure",
            {
                "function_choice_behavior": FunctionChoiceBehavior.Auto(
                    auto_invoke=False, filters={"excluded_plugins": ["chat"]}
                )
            },
            [
                ChatMessageContent(
                    role=AuthorRole.USER, items=[TextContent(text="What is 3+345?")]
                ),
            ],
            ["348"],
            id="azure_tool_call_non_auto",
            id="azure_tool_call_non_auto_function_choice_behavior",
        ),
        pytest.param(
            "azure",
            {},
            [
                [
                    ChatMessageContent(
                        role=AuthorRole.USER,
                        items=[TextContent(text="What was our 2024 revenue?")],
                    ),
                    ChatMessageContent(
                        role=AuthorRole.ASSISTANT,
                        items=[
                            FunctionCallContent(
                                id="fin",
                                name="finance-search",
                                arguments='{"company": "contoso", "year": 2024}',
                            )
                        ],
                    ),
                    ChatMessageContent(
                        role=AuthorRole.TOOL,
                        items=[
                            FunctionResultContent(
                                id="fin", name="finance-search", result="1.2B"
                            )
                        ],
                    ),
                ],
            ],
            ["1.2"],
            id="azure_tool_call_flow",
<<<<<<< HEAD
<<<<<<< div
=======
<<<<<<< Updated upstream
<<<<<<< Updated upstream
>>>>>>> head
<<<<<<< Updated upstream
<<<<<<< Updated upstream
<<<<<<< Updated upstream
<<<<<<< Updated upstream
<<<<<<< Updated upstream
<<<<<<< Updated upstream
=======
<<<<<<< HEAD
>>>>>>> Stashed changes
=======
<<<<<<< HEAD
>>>>>>> Stashed changes
=======
<<<<<<< HEAD
>>>>>>> Stashed changes
=======
<<<<<<< HEAD
>>>>>>> Stashed changes
=======
<<<<<<< HEAD
>>>>>>> Stashed changes
=======
<<<<<<< HEAD
>>>>>>> Stashed changes
=======
>>>>>>> Stashed changes
=======
>>>>>>> Stashed changes
=======
            {},
            id="azure_text_input",
>>>>>>> upstream/main
<<<<<<< Updated upstream
<<<<<<< Updated upstream
<<<<<<< Updated upstream
<<<<<<< Updated upstream
<<<<<<< Updated upstream
<<<<<<< Updated upstream
<<<<<<< Updated upstream
<<<<<<< Updated upstream
=======
=======
>>>>>>> Stashed changes
=======
=======
>>>>>>> Stashed changes
=======
>>>>>>> Stashed changes
=======
>>>>>>> Stashed changes
=======
>>>>>>> Stashed changes
=======
>>>>>>> Stashed changes
=======
>>>>>>> Stashed changes
=======
            {},
            id="azure_text_input",
>>>>>>> main
<<<<<<< Updated upstream
<<<<<<< Updated upstream
<<<<<<< Updated upstream
<<<<<<< Updated upstream
<<<<<<< Updated upstream
<<<<<<< Updated upstream
<<<<<<< Updated upstream
>>>>>>> Stashed changes
=======
=======
>>>>>>> Stashed changes
>>>>>>> Stashed changes
=======
>>>>>>> Stashed changes
=======
>>>>>>> Stashed changes
=======
>>>>>>> Stashed changes
=======
            {},
            id="azure_text_input",
>>>>>>> eab985c52d058dc92abc75034bc790079131ce75
=======
>>>>>>> Stashed changes
=======
>>>>>>> Stashed changes
<<<<<<< div
=======
            {},
            id="azure_text_input",
>>>>>>> eab985c52d058dc92abc75034bc790079131ce75
=======
>>>>>>> head
        ),
        pytest.param(
            "azure_custom_client",
            {},
            [
                ChatMessageContent(
                    role=AuthorRole.USER, items=[TextContent(text="Hello")]
                ),
                ChatMessageContent(
                    role=AuthorRole.USER, items=[TextContent(text="How are you today?")]
                ),
            ],
            {},
            id="azure_custom_client",
        ),
        pytest.param(
            "azure_ai_inference",
            {},
            [
                ChatMessageContent(
                    role=AuthorRole.USER, items=[TextContent(text="Hello")]
                ),
                ChatMessageContent(
                    role=AuthorRole.USER, items=[TextContent(text="How are you today?")]
                ),
            ],
<<<<<<< HEAD
<<<<<<< div
=======
<<<<<<< Updated upstream
<<<<<<< Updated upstream
>>>>>>> head
<<<<<<< Updated upstream
<<<<<<< Updated upstream
<<<<<<< Updated upstream
<<<<<<< Updated upstream
<<<<<<< Updated upstream
<<<<<<< Updated upstream
<<<<<<< main
=======
=======
>>>>>>> Stashed changes
=======
>>>>>>> Stashed changes
=======
>>>>>>> Stashed changes
=======
>>>>>>> Stashed changes
=======
>>>>>>> Stashed changes
<<<<<<< HEAD
<<<<<<< main
=======
>>>>>>> main
<<<<<<< Updated upstream
<<<<<<< Updated upstream
<<<<<<< Updated upstream
<<<<<<< Updated upstream
<<<<<<< Updated upstream
>>>>>>> Stashed changes
=======
>>>>>>> Stashed changes
=======
>>>>>>> Stashed changes
=======
>>>>>>> Stashed changes
=======
>>>>>>> Stashed changes
=======
>>>>>>> Stashed changes
=======
>>>>>>> eab985c52d058dc92abc75034bc790079131ce75
<<<<<<< div
=======
=======
<<<<<<< main
=======
>>>>>>> main
>>>>>>> Stashed changes
=======
<<<<<<< main
=======
>>>>>>> main
>>>>>>> Stashed changes
>>>>>>> head
            ["Hello", "well"],
            id="azure_ai_inference_text_input",
        ),
        pytest.param(
            "azure_ai_inference",
            {
                "max_tokens": 256,
            },
            [
                ChatMessageContent(
                    role=AuthorRole.USER,
                    items=[
                        TextContent(text="What is in this image?"),
                        ImageContent(
                            uri="https://upload.wikimedia.org/wikipedia/commons/d/d5/Half-timbered_mansion%2C_Zirkel%2C_East_view.jpg"
                        ),
                    ],
                ),
                ChatMessageContent(
                    role=AuthorRole.USER, items=[TextContent(text="Where was it made?")]
                ),
            ],
            ["house", "germany"],
            id="azure_ai_inference_image_input_uri",
        ),
        pytest.param(
            "azure_ai_inference",
            {
                "max_tokens": 256,
            },
            [
                ChatMessageContent(
                    role=AuthorRole.USER,
                    items=[
                        TextContent(text="What is in this image?"),
                        ImageContent.from_image_path(
                            image_path=os.path.join(
                                os.path.dirname(__file__),
                                "../../",
                                "assets/sample_image.jpg",
                            )
                        ),
                    ],
                ),
                ChatMessageContent(
                    role=AuthorRole.USER, items=[TextContent(text="Where was it made?")]
                ),
            ],
            ["house", "germany"],
            id="azure_ai_inference_image_input_file",
        ),
        pytest.param(
            "azure_ai_inference",
            {
                "function_choice_behavior": FunctionChoiceBehavior.Auto(
                    auto_invoke=True, filters={"excluded_plugins": ["chat"]}
                ),
                "max_tokens": 256,
            },
            [
                ChatMessageContent(
                    role=AuthorRole.USER, items=[TextContent(text="What is 3+345?")]
                ),
            ],
            ["348"],
            marks=pytest.mark.skip(
                reason="Possible regression on the Azure AI Inference side when"
                " returning tool calls in streaming responses. Investigating..."
            ),
            id="azure_ai_inference_tool_call_auto",
        ),
        pytest.param(
            "azure_ai_inference",
            {
                "function_choice_behavior": FunctionChoiceBehavior.Auto(
                    auto_invoke=False, filters={"excluded_plugins": ["chat"]}
                )
            },
            [
                ChatMessageContent(
                    role=AuthorRole.USER, items=[TextContent(text="What is 3+345?")]
                ),
            ],
            ["348"],
            id="azure_ai_inference_tool_call_non_auto",
        ),
        pytest.param(
            "azure_ai_inference",
            {},
            [
                [
                    ChatMessageContent(
                        role=AuthorRole.USER,
                        items=[TextContent(text="What was our 2024 revenue?")],
                    ),
                    ChatMessageContent(
                        role=AuthorRole.ASSISTANT,
                        items=[
                            FunctionCallContent(
                                id="fin",
                                name="finance-search",
                                arguments='{"company": "contoso", "year": 2024}',
                            )
                        ],
                    ),
                    ChatMessageContent(
                        role=AuthorRole.TOOL,
                        items=[
                            FunctionResultContent(
                                id="fin", name="finance-search", result="1.2B"
                            )
                        ],
                    ),
                ],
            ],
            ["1.2"],
            id="azure_ai_inference_tool_call_flow",
<<<<<<< HEAD
<<<<<<< div
=======
<<<<<<< Updated upstream
<<<<<<< Updated upstream
>>>>>>> head
<<<<<<< Updated upstream
<<<<<<< Updated upstream
<<<<<<< Updated upstream
<<<<<<< Updated upstream
<<<<<<< Updated upstream
<<<<<<< Updated upstream
=======
<<<<<<< HEAD
>>>>>>> Stashed changes
=======
<<<<<<< HEAD
>>>>>>> Stashed changes
=======
<<<<<<< HEAD
>>>>>>> Stashed changes
=======
<<<<<<< HEAD
>>>>>>> Stashed changes
=======
<<<<<<< HEAD
>>>>>>> Stashed changes
=======
<<<<<<< HEAD
>>>>>>> Stashed changes
=======
>>>>>>> Stashed changes
=======
>>>>>>> Stashed changes
=======
            {},
            id="azure_ai_inference_text_input",
>>>>>>> upstream/main
<<<<<<< Updated upstream
<<<<<<< Updated upstream
<<<<<<< Updated upstream
<<<<<<< Updated upstream
<<<<<<< Updated upstream
<<<<<<< Updated upstream
<<<<<<< Updated upstream
<<<<<<< Updated upstream
=======
=======
>>>>>>> Stashed changes
=======
>>>>>>> Stashed changes
=======
>>>>>>> Stashed changes
=======
>>>>>>> Stashed changes
=======
>>>>>>> Stashed changes
=======
>>>>>>> Stashed changes
=======
>>>>>>> Stashed changes
=======
>>>>>>> Stashed changes
=======
            {},
            id="azure_ai_inference_text_input",
>>>>>>> main
<<<<<<< Updated upstream
<<<<<<< Updated upstream
<<<<<<< Updated upstream
<<<<<<< Updated upstream
<<<<<<< Updated upstream
<<<<<<< Updated upstream
<<<<<<< Updated upstream
>>>>>>> Stashed changes
=======
=======
>>>>>>> Stashed changes
>>>>>>> Stashed changes
=======
>>>>>>> Stashed changes
=======
>>>>>>> Stashed changes
=======
>>>>>>> Stashed changes
=======
            {},
            id="azure_ai_inference_text_input",
>>>>>>> eab985c52d058dc92abc75034bc790079131ce75
<<<<<<< div
=======
=======
>>>>>>> Stashed changes
=======
>>>>>>> Stashed changes
>>>>>>> head
        ),
        pytest.param(
<<<<<<< Updated upstream
<<<<<<< HEAD
<<<<<<< Updated upstream
=======
=======
>>>>>>> Stashed changes
=======
=======
>>>>>>> 4aefd213
            "anthropic",
            {},
            [
                ChatMessageContent(role=AuthorRole.USER, items=[TextContent(text="Hello")]),
                ChatMessageContent(role=AuthorRole.USER, items=[TextContent(text="How are you today?")]),
            ],
            {},
            marks=pytest.mark.skipif(not anthropic_setup, reason="Anthropic Environment Variables not set"),
            id="anthropic_text_input",
        ),
        pytest.param(
<<<<<<< HEAD
<<<<<<< Updated upstream
>>>>>>> Stashed changes
=======
=======
>>>>>>> 4aefd213
>>>>>>> Stashed changes
            "mistral_ai",
            {},
            [
                ChatMessageContent(
                    role=AuthorRole.USER, items=[TextContent(text="Hello")]
                ),
                ChatMessageContent(
                    role=AuthorRole.USER, items=[TextContent(text="How are you today?")]
                ),
            ],
<<<<<<< Updated upstream
<<<<<<< HEAD
<<<<<<< Updated upstream
=======
<<<<<<< main
>>>>>>> Stashed changes
=======
>>>>>>> 4aefd213
=======
<<<<<<< main
>>>>>>> Stashed changes
            ["Hello", "well"],
            marks=pytest.mark.skipif(
                not mistral_ai_setup, reason="Mistral AI Environment Variables not set"
            ),
<<<<<<< Updated upstream
<<<<<<< HEAD
<<<<<<< Updated upstream
=======
=======
>>>>>>> Stashed changes
=======
=======
>>>>>>> 4aefd213
=======
            {},
            marks=pytest.mark.skipif(not mistral_ai_setup, reason="Mistral AI Environment Variables not set"),
>>>>>>> microsoft/main
<<<<<<< HEAD
<<<<<<< Updated upstream
>>>>>>> Stashed changes
=======
=======
>>>>>>> 4aefd213
>>>>>>> Stashed changes
            id="mistral_ai_text_input",
        ),
        pytest.param(
            "ollama",
            {},
            [
                ChatMessageContent(
                    role=AuthorRole.USER, items=[TextContent(text="Hello")]
                ),
                ChatMessageContent(
                    role=AuthorRole.USER, items=[TextContent(text="How are you today?")]
                ),
            ],
<<<<<<< Updated upstream
<<<<<<< HEAD
<<<<<<< Updated upstream
=======
<<<<<<< main
>>>>>>> Stashed changes
=======
>>>>>>> 4aefd213
=======
<<<<<<< main
>>>>>>> Stashed changes
            ["Hello", "well"],
            marks=pytest.mark.skipif(
                not ollama_setup, reason="Need local Ollama setup"
            ),
<<<<<<< Updated upstream
<<<<<<< HEAD
<<<<<<< Updated upstream
=======
=======
>>>>>>> Stashed changes
=======
=======
>>>>>>> 4aefd213
=======
            {},
            marks=pytest.mark.skipif(not ollama_setup, reason="Need local Ollama setup"),
>>>>>>> microsoft/main
<<<<<<< HEAD
<<<<<<< Updated upstream
>>>>>>> Stashed changes
=======
=======
>>>>>>> 4aefd213
>>>>>>> Stashed changes
            id="ollama_text_input",
        ),
<<<<<<< HEAD
<<<<<<< div
=======
<<<<<<< Updated upstream
<<<<<<< Updated upstream
>>>>>>> head
<<<<<<< Updated upstream
<<<<<<< Updated upstream
<<<<<<< Updated upstream
<<<<<<< Updated upstream
<<<<<<< Updated upstream
<<<<<<< Updated upstream
         pytest.param(
=======
=======
>>>>>>> Stashed changes
=======
>>>>>>> Stashed changes
=======
>>>>>>> Stashed changes
=======
>>>>>>> Stashed changes
=======
>>>>>>> Stashed changes
<<<<<<< HEAD
=======
>>>>>>> Stashed changes
=======
>>>>>>> Stashed changes
         pytest.param(
=======
        pytest.param(
<<<<<<< main
>>>>>>> main
<<<<<<< Updated upstream
<<<<<<< Updated upstream
<<<<<<< Updated upstream
<<<<<<< Updated upstream
<<<<<<< Updated upstream
<<<<<<< Updated upstream
<<<<<<< Updated upstream
=======
>>>>>>> Stashed changes
>>>>>>> Stashed changes
=======
>>>>>>> Stashed changes
=======
>>>>>>> Stashed changes
=======
>>>>>>> Stashed changes
=======
>>>>>>> Stashed changes
=======
        pytest.param(
>>>>>>> eab985c52d058dc92abc75034bc790079131ce75
=======
>>>>>>> Stashed changes
=======
>>>>>>> Stashed changes
<<<<<<< main
=======
            "onnx_gen_ai",
            {},
            [
                ChatMessageContent(role=AuthorRole.USER, items=[TextContent(text="Hello")]),
                ChatMessageContent(role=AuthorRole.USER, items=[TextContent(text="How are you today?")]),
            ],
<<<<<<< Updated upstream
<<<<<<< HEAD
<<<<<<< Updated upstream
=======
>>>>>>> 4aefd213
            ["Hello", "well"],
=======
            {},
>>>>>>> Stashed changes
<<<<<<< HEAD
=======
            {},
>>>>>>> Stashed changes
=======
>>>>>>> 4aefd213
            marks=pytest.mark.skipif(not onnx_setup, reason="Need a Onnx Model setup"),
            id="onnx_gen_ai",
        ),
        pytest.param(
<<<<<<< Updated upstream
<<<<<<< HEAD
<<<<<<< Updated upstream
=======
<<<<<<< main
>>>>>>> Stashed changes
=======
>>>>>>> 4aefd213
=======
<<<<<<< main
>>>>>>> Stashed changes
>>>>>>> upstream/main
=======
<<<<<<< div
=======
        pytest.param(
>>>>>>> eab985c52d058dc92abc75034bc790079131ce75
=======
>>>>>>> head
>>>>>>> div
            "anthropic",
            {},
            [
                ChatMessageContent(
                    role=AuthorRole.USER, items=[TextContent(text="Hello")]
                ),
                ChatMessageContent(
                    role=AuthorRole.USER, items=[TextContent(text="How are you today?")]
                ),
            ],
            ["Hello", "well"],
<<<<<<< HEAD
<<<<<<< div
=======
<<<<<<< Updated upstream
<<<<<<< Updated upstream
>>>>>>> head
<<<<<<< Updated upstream
<<<<<<< Updated upstream
<<<<<<< Updated upstream
<<<<<<< Updated upstream
<<<<<<< Updated upstream
<<<<<<< Updated upstream
<<<<<<< main
=======
=======
>>>>>>> Stashed changes
=======
>>>>>>> Stashed changes
=======
>>>>>>> Stashed changes
=======
>>>>>>> Stashed changes
=======
>>>>>>> Stashed changes
<<<<<<< HEAD
<<<<<<< main
=======
>>>>>>> main
<<<<<<< Updated upstream
<<<<<<< Updated upstream
<<<<<<< Updated upstream
<<<<<<< Updated upstream
<<<<<<< Updated upstream
>>>>>>> Stashed changes
=======
>>>>>>> Stashed changes
=======
>>>>>>> Stashed changes
=======
>>>>>>> Stashed changes
=======
>>>>>>> Stashed changes
=======
>>>>>>> Stashed changes
=======
>>>>>>> eab985c52d058dc92abc75034bc790079131ce75
<<<<<<< div
=======
=======
<<<<<<< main
=======
>>>>>>> main
>>>>>>> Stashed changes
=======
<<<<<<< main
=======
>>>>>>> main
>>>>>>> Stashed changes
>>>>>>> head
            marks=pytest.mark.skip(reason="Skipping due to 429s from Google AI."),
            id="google_ai_text_input",
        ),
        pytest.param(
            "google_ai",
            {
                "max_tokens": 256,
            },
            [
                ChatMessageContent(
                    role=AuthorRole.USER,
                    items=[
                        TextContent(text="What is in this image?"),
                        ImageContent.from_image_path(
                            image_path=os.path.join(
                                os.path.dirname(__file__),
                                "../../",
                                "assets/sample_image.jpg",
                            )
                        ),
                    ],
                ),
                ChatMessageContent(
                    role=AuthorRole.USER,
                    items=[
                        TextContent(
                            text="Where was it made? Make a guess if you are not sure."
                        )
                    ],
                ),
            ],
            ["house", "germany"],
            id="google_ai_image_input_file",
        ),
        pytest.param(
            "google_ai",
            {
                "function_choice_behavior": FunctionChoiceBehavior.Auto(
                    auto_invoke=True, filters={"excluded_plugins": ["chat"]}
                ),
                "max_tokens": 256,
            },
            [
                ChatMessageContent(
                    role=AuthorRole.USER, items=[TextContent(text="What is 3+345?")]
                ),
            ],
            ["348"],
            id="google_ai_tool_call_auto",
        ),
        pytest.param(
            "google_ai",
            {
                "function_choice_behavior": FunctionChoiceBehavior.Auto(
                    auto_invoke=False, filters={"excluded_plugins": ["chat"]}
                )
            },
            [
                ChatMessageContent(
                    role=AuthorRole.USER, items=[TextContent(text="What is 3+345?")]
                ),
            ],
            ["348"],
            id="google_ai_tool_call_non_auto",
<<<<<<< HEAD
<<<<<<< div
=======
<<<<<<< Updated upstream
<<<<<<< Updated upstream
>>>>>>> head
<<<<<<< Updated upstream
<<<<<<< Updated upstream
<<<<<<< Updated upstream
<<<<<<< Updated upstream
<<<<<<< Updated upstream
<<<<<<< Updated upstream
=======
<<<<<<< HEAD
>>>>>>> Stashed changes
=======
<<<<<<< HEAD
>>>>>>> Stashed changes
=======
<<<<<<< HEAD
>>>>>>> Stashed changes
=======
<<<<<<< HEAD
>>>>>>> Stashed changes
=======
<<<<<<< HEAD
>>>>>>> Stashed changes
=======
<<<<<<< HEAD
>>>>>>> Stashed changes
=======
>>>>>>> Stashed changes
=======
>>>>>>> Stashed changes
=======
            marks=pytest.mark.skipif(not anthropic_setup, reason="Anthropic Environment Variables not set"),
            id="anthropic_text_input",
>>>>>>> upstream/main
<<<<<<< Updated upstream
<<<<<<< Updated upstream
<<<<<<< Updated upstream
<<<<<<< Updated upstream
<<<<<<< Updated upstream
<<<<<<< Updated upstream
<<<<<<< Updated upstream
<<<<<<< Updated upstream
=======
=======
>>>>>>> Stashed changes
=======
>>>>>>> Stashed changes
=======
>>>>>>> Stashed changes
=======
>>>>>>> Stashed changes
=======
>>>>>>> Stashed changes
=======
>>>>>>> Stashed changes
=======
>>>>>>> Stashed changes
=======
>>>>>>> Stashed changes
=======
            marks=pytest.mark.skipif(not anthropic_setup, reason="Anthropic Environment Variables not set"),
            id="anthropic_text_input",
>>>>>>> main
<<<<<<< Updated upstream
<<<<<<< Updated upstream
<<<<<<< Updated upstream
<<<<<<< Updated upstream
<<<<<<< Updated upstream
<<<<<<< Updated upstream
<<<<<<< Updated upstream
>>>>>>> Stashed changes
=======
=======
>>>>>>> Stashed changes
>>>>>>> Stashed changes
=======
>>>>>>> Stashed changes
=======
>>>>>>> Stashed changes
=======
>>>>>>> Stashed changes
=======
            marks=pytest.mark.skipif(not anthropic_setup, reason="Anthropic Environment Variables not set"),
            id="anthropic_text_input",
>>>>>>> eab985c52d058dc92abc75034bc790079131ce75
=======
>>>>>>> Stashed changes
=======
>>>>>>> Stashed changes
<<<<<<< div
=======
            marks=pytest.mark.skipif(not anthropic_setup, reason="Anthropic Environment Variables not set"),
            id="anthropic_text_input",
>>>>>>> eab985c52d058dc92abc75034bc790079131ce75
=======
>>>>>>> head
        ),
        pytest.param(
<<<<<<< Updated upstream
<<<<<<< HEAD
<<<<<<< Updated upstream
=======
=======
>>>>>>> microsoft/main
>>>>>>> Stashed changes
=======
>>>>>>> 4aefd213
=======
=======
>>>>>>> microsoft/main
>>>>>>> Stashed changes
            "google_ai",
            {},
            [
<<<<<<< HEAD
<<<<<<< div
=======
<<<<<<< Updated upstream
<<<<<<< Updated upstream
>>>>>>> head
<<<<<<< Updated upstream
<<<<<<< Updated upstream
<<<<<<< Updated upstream
<<<<<<< Updated upstream
<<<<<<< Updated upstream
<<<<<<< Updated upstream
<<<<<<< main
=======
=======
>>>>>>> Stashed changes
=======
>>>>>>> Stashed changes
=======
>>>>>>> Stashed changes
=======
>>>>>>> Stashed changes
=======
>>>>>>> Stashed changes
<<<<<<< HEAD
<<<<<<< main
=======
>>>>>>> main
<<<<<<< Updated upstream
<<<<<<< Updated upstream
<<<<<<< Updated upstream
<<<<<<< Updated upstream
<<<<<<< Updated upstream
>>>>>>> Stashed changes
=======
>>>>>>> Stashed changes
=======
>>>>>>> Stashed changes
=======
>>>>>>> Stashed changes
=======
>>>>>>> Stashed changes
=======
>>>>>>> Stashed changes
=======
>>>>>>> eab985c52d058dc92abc75034bc790079131ce75
<<<<<<< div
=======
=======
<<<<<<< main
=======
>>>>>>> main
>>>>>>> Stashed changes
=======
<<<<<<< main
=======
>>>>>>> main
>>>>>>> Stashed changes
>>>>>>> head
                [
                    ChatMessageContent(
                        role=AuthorRole.USER,
                        items=[TextContent(text="What was our 2024 revenue?")],
                    ),
                    ChatMessageContent(
                        role=AuthorRole.ASSISTANT,
                        items=[
                            FunctionCallContent(
                                id="fin",
                                name="finance-search",
                                arguments='{"company": "contoso", "year": 2024}',
                            )
                        ],
                    ),
                    ChatMessageContent(
                        role=AuthorRole.TOOL,
                        items=[
                            FunctionResultContent(
                                id="fin", name="finance-search", result="1.2B"
                            )
                        ],
                    ),
                ],
<<<<<<< HEAD
<<<<<<< div
=======
<<<<<<< Updated upstream
<<<<<<< Updated upstream
>>>>>>> head
<<<<<<< Updated upstream
<<<<<<< Updated upstream
<<<<<<< Updated upstream
<<<<<<< Updated upstream
<<<<<<< Updated upstream
<<<<<<< Updated upstream
=======
<<<<<<< HEAD
>>>>>>> Stashed changes
=======
<<<<<<< HEAD
>>>>>>> Stashed changes
=======
<<<<<<< HEAD
>>>>>>> Stashed changes
=======
<<<<<<< HEAD
>>>>>>> Stashed changes
=======
<<<<<<< HEAD
>>>>>>> Stashed changes
=======
<<<<<<< HEAD
>>>>>>> Stashed changes
=======
>>>>>>> Stashed changes
=======
>>>>>>> Stashed changes
=======
                ChatMessageContent(role=AuthorRole.USER, items=[TextContent(text="Hello")]),
                ChatMessageContent(role=AuthorRole.USER, items=[TextContent(text="How are you today?")]),
>>>>>>> upstream/main
<<<<<<< Updated upstream
<<<<<<< Updated upstream
<<<<<<< Updated upstream
<<<<<<< Updated upstream
<<<<<<< Updated upstream
<<<<<<< Updated upstream
<<<<<<< Updated upstream
<<<<<<< Updated upstream
=======
=======
>>>>>>> Stashed changes
=======
>>>>>>> Stashed changes
=======
>>>>>>> Stashed changes
=======
>>>>>>> Stashed changes
=======
>>>>>>> Stashed changes
=======
>>>>>>> Stashed changes
=======
>>>>>>> Stashed changes
=======
>>>>>>> Stashed changes
=======
                ChatMessageContent(role=AuthorRole.USER, items=[TextContent(text="Hello")]),
                ChatMessageContent(role=AuthorRole.USER, items=[TextContent(text="How are you today?")]),
>>>>>>> main
<<<<<<< Updated upstream
<<<<<<< Updated upstream
<<<<<<< Updated upstream
<<<<<<< Updated upstream
<<<<<<< Updated upstream
<<<<<<< Updated upstream
<<<<<<< Updated upstream
=======
>>>>>>> Stashed changes
=======
>>>>>>> Stashed changes
>>>>>>> Stashed changes
=======
>>>>>>> Stashed changes
=======
>>>>>>> Stashed changes
=======
>>>>>>> Stashed changes
=======
>>>>>>> Stashed changes
=======
                ChatMessageContent(role=AuthorRole.USER, items=[TextContent(text="Hello")]),
                ChatMessageContent(role=AuthorRole.USER, items=[TextContent(text="How are you today?")]),
>>>>>>> eab985c52d058dc92abc75034bc790079131ce75
=======
>>>>>>> Stashed changes
=======
>>>>>>> Stashed changes
<<<<<<< div
=======
                ChatMessageContent(role=AuthorRole.USER, items=[TextContent(text="Hello")]),
                ChatMessageContent(role=AuthorRole.USER, items=[TextContent(text="How are you today?")]),
>>>>>>> eab985c52d058dc92abc75034bc790079131ce75
=======
>>>>>>> head
            ],
<<<<<<< Updated upstream
<<<<<<< HEAD
<<<<<<< Updated upstream
=======
>>>>>>> 4aefd213
            ["Hello", "well"],
=======
            {},
>>>>>>> Stashed changes
<<<<<<< HEAD
=======
            {},
>>>>>>> Stashed changes
=======
>>>>>>> 4aefd213
            marks=pytest.mark.skip(reason="Skipping due to 429s from Google AI."),
            id="google_ai_text_input",
        ),
        pytest.param(
            "vertex_ai",
            {},
            [
                ChatMessageContent(
                    role=AuthorRole.USER, items=[TextContent(text="Hello")]
                ),
                ChatMessageContent(
                    role=AuthorRole.USER, items=[TextContent(text="How are you today?")]
                ),
            ],
<<<<<<< Updated upstream
<<<<<<< HEAD
<<<<<<< Updated upstream
=======
>>>>>>> 4aefd213
            ["Hello", "well"],
=======
            {},
>>>>>>> Stashed changes
<<<<<<< HEAD
=======
            {},
>>>>>>> Stashed changes
=======
>>>>>>> 4aefd213
            marks=pytest.mark.skipif(not vertex_ai_setup, reason="Vertex AI Environment Variables not set"),
            id="vertex_ai_text_input",
        ),
<<<<<<< main
<<<<<<< HEAD
<<<<<<< div
=======
<<<<<<< Updated upstream
<<<<<<< Updated upstream
>>>>>>> head
<<<<<<< Updated upstream
<<<<<<< Updated upstream
<<<<<<< Updated upstream
<<<<<<< Updated upstream
<<<<<<< Updated upstream
<<<<<<< Updated upstream
<<<<<<< main
=======
=======
>>>>>>> Stashed changes
=======
>>>>>>> Stashed changes
=======
>>>>>>> Stashed changes
=======
>>>>>>> Stashed changes
=======
>>>>>>> Stashed changes
<<<<<<< HEAD
<<<<<<< main
=======
>>>>>>> main
<<<<<<< Updated upstream
<<<<<<< Updated upstream
<<<<<<< Updated upstream
<<<<<<< Updated upstream
<<<<<<< Updated upstream
>>>>>>> Stashed changes
=======
>>>>>>> Stashed changes
=======
>>>>>>> Stashed changes
=======
>>>>>>> Stashed changes
=======
>>>>>>> Stashed changes
=======
>>>>>>> Stashed changes
=======
>>>>>>> eab985c52d058dc92abc75034bc790079131ce75
<<<<<<< div
=======
=======
<<<<<<< main
=======
>>>>>>> main
>>>>>>> Stashed changes
=======
<<<<<<< main
=======
>>>>>>> main
>>>>>>> Stashed changes
>>>>>>> head
        pytest.param(
            "vertex_ai",
            {
                "max_tokens": 256,
            },
            [
                ChatMessageContent(
                    role=AuthorRole.USER,
                    items=[
                        TextContent(text="What is in this image?"),
                        ImageContent.from_image_path(
                            image_path=os.path.join(
                                os.path.dirname(__file__),
                                "../../",
                                "assets/sample_image.jpg",
                            )
                        ),
                    ],
                ),
                ChatMessageContent(
                    role=AuthorRole.USER,
                    items=[
                        TextContent(
                            text="Where was it made? Make a guess if you are not sure."
                        )
                    ],
                ),
            ],
            ["house", "germany"],
            id="vertex_ai_image_input_file",
        ),
        pytest.param(
            "vertex_ai",
            {
                "function_choice_behavior": FunctionChoiceBehavior.Auto(
                    auto_invoke=True, filters={"excluded_plugins": ["chat"]}
                ),
                "max_tokens": 256,
            },
            [
                ChatMessageContent(
                    role=AuthorRole.USER, items=[TextContent(text="What is 3+345?")]
                ),
            ],
            ["348"],
            id="vertex_ai_tool_call_auto",
        ),
        pytest.param(
            "vertex_ai",
            {
                "function_choice_behavior": FunctionChoiceBehavior.Auto(
                    auto_invoke=False, filters={"excluded_plugins": ["chat"]}
                )
            },
            [
                ChatMessageContent(
                    role=AuthorRole.USER, items=[TextContent(text="What is 3+345?")]
                ),
            ],
            ["348"],
            id="vertex_ai_tool_call_non_auto",
        ),
        pytest.param(
            "vertex_ai",
            {},
            [
                [
                    ChatMessageContent(
                        role=AuthorRole.USER,
                        items=[TextContent(text="What was our 2024 revenue?")],
                    ),
                    ChatMessageContent(
                        role=AuthorRole.ASSISTANT,
                        items=[
                            FunctionCallContent(
                                id="fin",
                                name="finance-search",
                                arguments='{"company": "contoso", "year": 2024}',
                            )
                        ],
                    ),
                    ChatMessageContent(
                        role=AuthorRole.TOOL,
                        items=[
                            FunctionResultContent(
                                id="fin", name="finance-search", result="1.2B"
                            )
                        ],
                    ),
                ],
            ],
            ["1.2"],
            id="vertex_ai_tool_call_flow",
        ),
<<<<<<< HEAD
<<<<<<< div
=======
<<<<<<< Updated upstream
<<<<<<< Updated upstream
>>>>>>> head
<<<<<<< Updated upstream
<<<<<<< Updated upstream
<<<<<<< Updated upstream
<<<<<<< Updated upstream
<<<<<<< Updated upstream
<<<<<<< Updated upstream
=======
>>>>>>> upstream/main
=======
=======
>>>>>>> Stashed changes
=======
>>>>>>> Stashed changes
=======
>>>>>>> Stashed changes
=======
>>>>>>> Stashed changes
=======
>>>>>>> Stashed changes
<<<<<<< HEAD
=======
>>>>>>> Stashed changes
=======
>>>>>>> Stashed changes
=======
>>>>>>> upstream/main
=======
>>>>>>> main
<<<<<<< Updated upstream
<<<<<<< Updated upstream
<<<<<<< Updated upstream
<<<<<<< Updated upstream
<<<<<<< Updated upstream
<<<<<<< Updated upstream
<<<<<<< Updated upstream
=======
>>>>>>> Stashed changes
=======
>>>>>>> Stashed changes
>>>>>>> Stashed changes
=======
>>>>>>> Stashed changes
=======
>>>>>>> Stashed changes
=======
>>>>>>> Stashed changes
=======
>>>>>>> Stashed changes
=======
>>>>>>> eab985c52d058dc92abc75034bc790079131ce75
=======
>>>>>>> Stashed changes
=======
>>>>>>> Stashed changes
<<<<<<< main
=======
        pytest.param(
            "bedrock_amazon_titan",
            {},
            [
                ChatMessageContent(role=AuthorRole.USER, items=[TextContent(text="Hello")]),
                ChatMessageContent(role=AuthorRole.USER, items=[TextContent(text="How are you today?")]),
            ],
            {},
            id="bedrock_amazon_titan_text_input",
        ),
        pytest.param(
            "bedrock_ai21labs",
            {},
            [
                ChatMessageContent(role=AuthorRole.USER, items=[TextContent(text="Hello")]),
                ChatMessageContent(role=AuthorRole.USER, items=[TextContent(text="How are you today?")]),
            ],
            {},
<<<<<<< Updated upstream
<<<<<<< HEAD
<<<<<<< Updated upstream
=======
            marks=pytest.mark.skip(reason="Skipping due to occasional throttling from Bedrock."),
>>>>>>> Stashed changes
=======
>>>>>>> 4aefd213
=======
            marks=pytest.mark.skip(reason="Skipping due to occasional throttling from Bedrock."),
>>>>>>> Stashed changes
            id="bedrock_ai21labs_text_input",
        ),
        pytest.param(
            "bedrock_anthropic_claude",
            {},
            [
                ChatMessageContent(role=AuthorRole.USER, items=[TextContent(text="Hello")]),
                ChatMessageContent(role=AuthorRole.USER, items=[TextContent(text="How are you today?")]),
            ],
            {},
<<<<<<< Updated upstream
<<<<<<< HEAD
<<<<<<< Updated upstream
=======
            marks=pytest.mark.skip(reason="Skipping due to occasional throttling from Bedrock."),
>>>>>>> Stashed changes
=======
>>>>>>> 4aefd213
=======
            marks=pytest.mark.skip(reason="Skipping due to occasional throttling from Bedrock."),
>>>>>>> Stashed changes
            id="bedrock_anthropic_claude_text_input",
        ),
        pytest.param(
            "bedrock_cohere_command",
            {},
            [
                ChatMessageContent(role=AuthorRole.USER, items=[TextContent(text="Hello")]),
                ChatMessageContent(role=AuthorRole.USER, items=[TextContent(text="How are you today?")]),
            ],
            {},
<<<<<<< Updated upstream
<<<<<<< HEAD
<<<<<<< Updated upstream
=======
            marks=pytest.mark.skip(reason="Skipping due to occasional throttling from Bedrock."),
>>>>>>> Stashed changes
=======
>>>>>>> 4aefd213
=======
            marks=pytest.mark.skip(reason="Skipping due to occasional throttling from Bedrock."),
>>>>>>> Stashed changes
            id="bedrock_cohere_command_text_input",
        ),
        pytest.param(
            "bedrock_meta_llama",
            {},
            [
                ChatMessageContent(role=AuthorRole.USER, items=[TextContent(text="Hello")]),
                ChatMessageContent(role=AuthorRole.USER, items=[TextContent(text="How are you today?")]),
            ],
            {},
<<<<<<< Updated upstream
<<<<<<< HEAD
<<<<<<< Updated upstream
=======
            marks=pytest.mark.skip(reason="Skipping due to occasional throttling from Bedrock."),
>>>>>>> Stashed changes
=======
>>>>>>> 4aefd213
=======
            marks=pytest.mark.skip(reason="Skipping due to occasional throttling from Bedrock."),
>>>>>>> Stashed changes
            id="bedrock_meta_llama_text_input",
        ),
        pytest.param(
            "bedrock_mistralai",
            {},
            [
                ChatMessageContent(role=AuthorRole.USER, items=[TextContent(text="Hello")]),
                ChatMessageContent(role=AuthorRole.USER, items=[TextContent(text="How are you today?")]),
            ],
            {},
<<<<<<< Updated upstream
<<<<<<< HEAD
<<<<<<< Updated upstream
=======
            marks=pytest.mark.skip(reason="Skipping due to occasional throttling from Bedrock."),
>>>>>>> Stashed changes
=======
>>>>>>> 4aefd213
=======
            marks=pytest.mark.skip(reason="Skipping due to occasional throttling from Bedrock."),
>>>>>>> Stashed changes
            id="bedrock_mistralai_text_input",
        ),
>>>>>>> upstream/main
=======
<<<<<<< div
=======
>>>>>>> eab985c52d058dc92abc75034bc790079131ce75
=======
>>>>>>> head
>>>>>>> div
    ],
)


@pytest.mark.asyncio(scope="module")
<<<<<<< HEAD
<<<<<<< div
=======
<<<<<<< Updated upstream
<<<<<<< Updated upstream
>>>>>>> head
<<<<<<< Updated upstream
<<<<<<< Updated upstream
<<<<<<< Updated upstream
<<<<<<< Updated upstream
<<<<<<< Updated upstream
<<<<<<< Updated upstream
<<<<<<< main
=======
=======
>>>>>>> Stashed changes
=======
>>>>>>> Stashed changes
=======
>>>>>>> Stashed changes
=======
>>>>>>> Stashed changes
=======
>>>>>>> Stashed changes
<<<<<<< HEAD
<<<<<<< main
=======
>>>>>>> main
<<<<<<< Updated upstream
<<<<<<< Updated upstream
<<<<<<< Updated upstream
<<<<<<< Updated upstream
<<<<<<< Updated upstream
>>>>>>> Stashed changes
=======
>>>>>>> Stashed changes
=======
>>>>>>> Stashed changes
=======
>>>>>>> Stashed changes
=======
>>>>>>> Stashed changes
=======
>>>>>>> Stashed changes
=======
>>>>>>> eab985c52d058dc92abc75034bc790079131ce75
<<<<<<< div
=======
=======
<<<<<<< main
=======
>>>>>>> main
>>>>>>> Stashed changes
=======
<<<<<<< main
=======
>>>>>>> main
>>>>>>> Stashed changes
>>>>>>> head
async def test_chat_completion(
    kernel: Kernel,
    service: str,
    execution_settings_kwargs: dict[str, Any],
    inputs: list[ChatMessageContent | list[ChatMessageContent]],
    outputs: list[str],
    services: dict[str, tuple[ChatCompletionClientBase, type[PromptExecutionSettings]]],
    history: ChatHistory,
):
    setup(kernel, service, execution_settings_kwargs, services)
    for message, output in zip(inputs, outputs):
        if isinstance(message, list):
            for msg in message:
                history.add_message(msg)
        else:
            history.add_message(message)

        cmc = await retry(
            partial(
                execute_invoke,
                kernel=kernel,
                history=history,
                output=output,
                stream=False,
            ),
            retries=5,
<<<<<<< HEAD
<<<<<<< div
=======
<<<<<<< Updated upstream
<<<<<<< Updated upstream
>>>>>>> head
<<<<<<< Updated upstream
<<<<<<< Updated upstream
<<<<<<< Updated upstream
<<<<<<< Updated upstream
<<<<<<< Updated upstream
<<<<<<< Updated upstream
=======
=======
=======
>>>>>>> Stashed changes
=======
>>>>>>> Stashed changes
=======
>>>>>>> Stashed changes
=======
>>>>>>> Stashed changes
=======
>>>>>>> Stashed changes
<<<<<<< HEAD
=======
=======
>>>>>>> main
<<<<<<< Updated upstream
<<<<<<< Updated upstream
<<<<<<< Updated upstream
<<<<<<< Updated upstream
<<<<<<< Updated upstream
>>>>>>> Stashed changes
=======
>>>>>>> Stashed changes
=======
>>>>>>> Stashed changes
=======
>>>>>>> Stashed changes
=======
>>>>>>> Stashed changes
=======
>>>>>>> Stashed changes
=======
>>>>>>> eab985c52d058dc92abc75034bc790079131ce75
<<<<<<< div
=======
=======
=======
=======
>>>>>>> main
>>>>>>> Stashed changes
=======
=======
=======
>>>>>>> main
>>>>>>> Stashed changes
>>>>>>> head
class TestChatCompletion(ChatCompletionTestBase):
    """Test Chat Completions.

    This only tests if the services can return text completions given text inputs.
    """

    @override
    async def test_completion(
        self,
        kernel: Kernel,
        service_id: str,
        services: dict[str, tuple[ServiceType, type[PromptExecutionSettings]]],
        execution_settings_kwargs: dict[str, Any],
        inputs: list[str | ChatMessageContent | list[ChatMessageContent]],
        kwargs: dict[str, Any],
    ):
        await self._test_helper(
            kernel,
            service_id,
            services,
            execution_settings_kwargs,
            inputs,
            False,
<<<<<<< HEAD
<<<<<<< div
=======
<<<<<<< Updated upstream
<<<<<<< Updated upstream
>>>>>>> head
<<<<<<< Updated upstream
<<<<<<< Updated upstream
<<<<<<< Updated upstream
<<<<<<< Updated upstream
<<<<<<< Updated upstream
<<<<<<< Updated upstream
>>>>>>> upstream/main
=======
=======
>>>>>>> Stashed changes
=======
>>>>>>> Stashed changes
=======
>>>>>>> Stashed changes
=======
>>>>>>> Stashed changes
=======
>>>>>>> Stashed changes
<<<<<<< HEAD
>>>>>>> upstream/main
=======
>>>>>>> main
<<<<<<< Updated upstream
<<<<<<< Updated upstream
<<<<<<< Updated upstream
<<<<<<< Updated upstream
<<<<<<< Updated upstream
>>>>>>> Stashed changes
=======
>>>>>>> Stashed changes
=======
>>>>>>> Stashed changes
=======
>>>>>>> Stashed changes
=======
>>>>>>> Stashed changes
=======
>>>>>>> Stashed changes
=======
>>>>>>> eab985c52d058dc92abc75034bc790079131ce75
<<<<<<< div
=======
=======
>>>>>>> upstream/main
=======
>>>>>>> main
>>>>>>> Stashed changes
=======
>>>>>>> upstream/main
=======
>>>>>>> main
>>>>>>> Stashed changes
>>>>>>> head
        )

    @override
    async def test_streaming_completion(
        self,
        kernel: Kernel,
        service_id: str,
        services: dict[str, tuple[ServiceType, type[PromptExecutionSettings]]],
        execution_settings_kwargs: dict[str, Any],
        inputs: list[str | ChatMessageContent | list[ChatMessageContent]],
        kwargs: dict[str, Any],
    ):
        await self._test_helper(
            kernel,
            service_id,
            services,
            execution_settings_kwargs,
            inputs,
            True,
        )

    @override
    def evaluate(self, test_target: Any, **kwargs):
        inputs = kwargs.get("inputs")
        assert len(test_target) == len(inputs) * 2
        for i in range(len(inputs)):
            message = test_target[i * 2 + 1]
            assert message.items, "No items in message"
            assert len(message.items) == 1, "Unexpected number of items in message"
            assert isinstance(message.items[0], TextContent), "Unexpected message item type"
            assert message.items[0].text, "Empty message text"

    async def _test_helper(
        self,
        kernel: Kernel,
        service_id: str,
        services: dict[str, tuple[ServiceType, type[PromptExecutionSettings]]],
        execution_settings_kwargs: dict[str, Any],
        inputs: list[ChatMessageContent],
        stream: bool,
    ):
        self.setup(kernel)
        service, settings_type = services[service_id]

        history = ChatHistory()
        for message in inputs:
            history.add_message(message)
<<<<<<< HEAD
<<<<<<< div
=======
<<<<<<< Updated upstream
<<<<<<< Updated upstream
>>>>>>> head
<<<<<<< Updated upstream
<<<<<<< Updated upstream
<<<<<<< Updated upstream
<<<<<<< Updated upstream
<<<<<<< Updated upstream
<<<<<<< Updated upstream
<<<<<<< main
=======
=======
>>>>>>> Stashed changes
=======
>>>>>>> Stashed changes
=======
>>>>>>> Stashed changes
=======
>>>>>>> Stashed changes
=======
>>>>>>> Stashed changes
<<<<<<< HEAD
<<<<<<< main
=======
>>>>>>> main
<<<<<<< Updated upstream
<<<<<<< Updated upstream
<<<<<<< Updated upstream
<<<<<<< Updated upstream
<<<<<<< Updated upstream
>>>>>>> Stashed changes
=======
>>>>>>> Stashed changes
=======
>>>>>>> Stashed changes
=======
>>>>>>> Stashed changes
=======
>>>>>>> Stashed changes
=======
>>>>>>> Stashed changes
=======
>>>>>>> eab985c52d058dc92abc75034bc790079131ce75
<<<<<<< div
=======
=======
<<<<<<< main
=======
>>>>>>> main
>>>>>>> Stashed changes
=======
<<<<<<< main
=======
>>>>>>> main
>>>>>>> Stashed changes
>>>>>>> head
        cmc = await retry(
            partial(
                execute_invoke,
                kernel=kernel,
                history=history,
                output=output,
                stream=True,
            ),
            retries=5,
        )
        history.add_message(cmc)
<<<<<<< HEAD
<<<<<<< div
=======
<<<<<<< Updated upstream
<<<<<<< Updated upstream
>>>>>>> head
<<<<<<< Updated upstream
<<<<<<< Updated upstream
<<<<<<< Updated upstream
<<<<<<< Updated upstream
<<<<<<< Updated upstream
<<<<<<< Updated upstream
=======
>>>>>>> upstream/main
=======
=======
>>>>>>> Stashed changes
=======
>>>>>>> Stashed changes
=======
>>>>>>> Stashed changes
=======
>>>>>>> Stashed changes
=======
>>>>>>> Stashed changes
<<<<<<< HEAD
=======
>>>>>>> Stashed changes
=======
>>>>>>> Stashed changes
=======
>>>>>>> upstream/main
=======
>>>>>>> main
<<<<<<< Updated upstream
<<<<<<< Updated upstream
<<<<<<< Updated upstream
<<<<<<< Updated upstream
<<<<<<< Updated upstream
<<<<<<< Updated upstream
<<<<<<< Updated upstream
>>>>>>> Stashed changes
=======
=======
>>>>>>> Stashed changes
>>>>>>> Stashed changes
=======
>>>>>>> Stashed changes
=======
>>>>>>> Stashed changes
=======
>>>>>>> Stashed changes
=======
>>>>>>> eab985c52d058dc92abc75034bc790079131ce75
=======
>>>>>>> Stashed changes
=======
>>>>>>> Stashed changes
<<<<<<< div
=======
>>>>>>> eab985c52d058dc92abc75034bc790079131ce75
=======
>>>>>>> head

            cmc = await retry(
                partial(
                    self.get_chat_completion_response,
                    kernel=kernel,
                    service=service,
                    execution_settings=settings_type(**execution_settings_kwargs),
                    chat_history=history,
                    stream=stream,
                ),
                retries=5,
            )
            history.add_message(cmc)

<<<<<<< HEAD
<<<<<<< div
=======
<<<<<<< Updated upstream
<<<<<<< Updated upstream
>>>>>>> head
<<<<<<< Updated upstream
<<<<<<< Updated upstream
<<<<<<< Updated upstream
<<<<<<< Updated upstream
<<<<<<< Updated upstream
<<<<<<< Updated upstream
=======
<<<<<<< HEAD
>>>>>>> Stashed changes
=======
<<<<<<< HEAD
>>>>>>> Stashed changes
=======
<<<<<<< HEAD
>>>>>>> Stashed changes
=======
<<<<<<< HEAD
>>>>>>> Stashed changes
=======
<<<<<<< HEAD
>>>>>>> Stashed changes
=======
<<<<<<< HEAD
>>>>>>> Stashed changes
=======
>>>>>>> Stashed changes
=======
>>>>>>> Stashed changes
<<<<<<< main
async def execute_invoke(kernel: Kernel, history: ChatHistory, output: str, stream: bool) -> "ChatMessageContent":
=======
<<<<<<< main
async def execute_invoke(
    kernel: Kernel, history: ChatHistory, output: str, stream: bool
) -> "ChatMessageContent":
>>>>>>> origin/main
<<<<<<< Updated upstream
<<<<<<< Updated upstream
<<<<<<< Updated upstream
<<<<<<< Updated upstream
<<<<<<< Updated upstream
<<<<<<< Updated upstream
<<<<<<< Updated upstream
<<<<<<< Updated upstream
=======
>>>>>>> Stashed changes
=======
=======
>>>>>>> Stashed changes
=======
>>>>>>> Stashed changes
=======
>>>>>>> Stashed changes
=======
>>>>>>> Stashed changes
=======
=======
>>>>>>> eab985c52d058dc92abc75034bc790079131ce75
=======
=======
>>>>>>> Stashed changes
=======
=======
<<<<<<< div
>>>>>>> eab985c52d058dc92abc75034bc790079131ce75
=======
>>>>>>> Stashed changes
>>>>>>> head
async def execute_invoke(kernel: Kernel, history: ChatHistory, output: str, stream: bool) -> "ChatMessageContent":
async def execute_invoke(
    kernel: Kernel, history: ChatHistory, output: str, stream: bool
) -> "ChatMessageContent":
<<<<<<< div
=======
<<<<<<< Updated upstream
<<<<<<< Updated upstream
>>>>>>> head
<<<<<<< HEAD
>>>>>>> main
<<<<<<< Updated upstream
<<<<<<< Updated upstream
<<<<<<< Updated upstream
<<<<<<< Updated upstream
<<<<<<< Updated upstream
>>>>>>> Stashed changes
=======
>>>>>>> Stashed changes
=======
>>>>>>> Stashed changes
=======
>>>>>>> Stashed changes
=======
>>>>>>> Stashed changes
=======
>>>>>>> Stashed changes
=======
>>>>>>> eab985c52d058dc92abc75034bc790079131ce75
<<<<<<< div
=======
=======
>>>>>>> main
>>>>>>> Stashed changes
=======
>>>>>>> main
>>>>>>> Stashed changes
>>>>>>> head
    if stream:
        invocation = kernel.invoke_stream(
            function_name="chat", plugin_name="chat", chat_history=history
        )
        parts = [part[0] async for part in invocation]
        if parts:
            response = reduce(lambda p, r: p + r, parts)
        else:
            raise AssertionError("No response")
    else:
        invocation = await kernel.invoke(
            function_name="chat", plugin_name="chat", chat_history=history
        )
        assert invocation is not None
        response = invocation.value[0]
    print(response)
    if isinstance(response, ChatMessageContent):
        assert response.items, "No items in response"
        for item in response.items:
            if isinstance(item, TextContent):
                assert item.text is not None
                assert output.lower() in item.text.lower()
            if isinstance(item, FunctionCallContent):
                assert item.arguments
                assert kernel.get_function_from_fully_qualified_function_name(item.name)
        return response
<<<<<<< HEAD
<<<<<<< div
=======
<<<<<<< Updated upstream
<<<<<<< Updated upstream
>>>>>>> head
<<<<<<< Updated upstream
<<<<<<< Updated upstream
<<<<<<< Updated upstream
<<<<<<< Updated upstream
<<<<<<< Updated upstream
<<<<<<< Updated upstream
=======
<<<<<<< HEAD
>>>>>>> Stashed changes
=======
<<<<<<< HEAD
>>>>>>> Stashed changes
=======
<<<<<<< HEAD
>>>>>>> Stashed changes
=======
<<<<<<< HEAD
>>>>>>> Stashed changes
=======
<<<<<<< HEAD
>>>>>>> Stashed changes
=======
<<<<<<< HEAD
>>>>>>> Stashed changes
=======
>>>>>>> Stashed changes
=======
>>>>>>> Stashed changes
<<<<<<< main
    with pytest.raises(AssertionError, match=f"Unexpected output: response: {invocation}, type: {type(invocation)}"):
        raise AssertionError(f"Unexpected output: response: {invocation}, type: {type(invocation)}")
        self.evaluate(history.messages, inputs=inputs)
=======
<<<<<<< Updated upstream
<<<<<<< Updated upstream
<<<<<<< Updated upstream
<<<<<<< Updated upstream
<<<<<<< Updated upstream
<<<<<<< Updated upstream
<<<<<<< Updated upstream
<<<<<<< Updated upstream
=======
=======
>>>>>>> Stashed changes
=======
>>>>>>> Stashed changes
=======
>>>>>>> Stashed changes
=======
>>>>>>> Stashed changes
=======
>>>>>>> Stashed changes
=======
>>>>>>> Stashed changes
=======
>>>>>>> Stashed changes
=======
>>>>>>> Stashed changes
=======
    with pytest.raises(AssertionError, match=f"Unexpected output: response: {invocation}, type: {type(invocation)}"):
        raise AssertionError(f"Unexpected output: response: {invocation}, type: {type(invocation)}")
        self.evaluate(history.messages, inputs=inputs)
>>>>>>> main
<<<<<<< Updated upstream
<<<<<<< Updated upstream
<<<<<<< Updated upstream
<<<<<<< Updated upstream
<<<<<<< Updated upstream
<<<<<<< Updated upstream
<<<<<<< Updated upstream
=======
>>>>>>> Stashed changes
=======
>>>>>>> Stashed changes
>>>>>>> Stashed changes
=======
>>>>>>> Stashed changes
=======
>>>>>>> Stashed changes
=======
>>>>>>> Stashed changes
=======
>>>>>>> Stashed changes
=======
    with pytest.raises(AssertionError, match=f"Unexpected output: response: {invocation}, type: {type(invocation)}"):
        raise AssertionError(f"Unexpected output: response: {invocation}, type: {type(invocation)}")
        self.evaluate(history.messages, inputs=inputs)
>>>>>>> eab985c52d058dc92abc75034bc790079131ce75
=======
>>>>>>> Stashed changes
=======
>>>>>>> Stashed changes
<<<<<<< div
=======
    with pytest.raises(AssertionError, match=f"Unexpected output: response: {invocation}, type: {type(invocation)}"):
        raise AssertionError(f"Unexpected output: response: {invocation}, type: {type(invocation)}")
        self.evaluate(history.messages, inputs=inputs)
>>>>>>> eab985c52d058dc92abc75034bc790079131ce75
=======
>>>>>>> head
    with pytest.raises(
        AssertionError,
        match=f"Unexpected output: response: {invocation}, type: {type(invocation)}",
    ):
        raise AssertionError(
            f"Unexpected output: response: {invocation}, type: {type(invocation)}"
        )
<<<<<<< HEAD
<<<<<<< div
=======
<<<<<<< Updated upstream
<<<<<<< Updated upstream
>>>>>>> head
<<<<<<< Updated upstream
<<<<<<< Updated upstream
<<<<<<< Updated upstream
<<<<<<< Updated upstream
<<<<<<< Updated upstream
<<<<<<< Updated upstream
=======
<<<<<<< HEAD
>>>>>>> Stashed changes
=======
<<<<<<< HEAD
>>>>>>> Stashed changes
=======
<<<<<<< HEAD
>>>>>>> Stashed changes
=======
<<<<<<< HEAD
>>>>>>> Stashed changes
=======
<<<<<<< HEAD
>>>>>>> Stashed changes
=======
<<<<<<< HEAD
>>>>>>> Stashed changes
=======
>>>>>>> Stashed changes
=======
>>>>>>> Stashed changes
=======
        self.evaluate(history.messages, inputs=inputs)
>>>>>>> upstream/main
>>>>>>> origin/main
<<<<<<< Updated upstream
<<<<<<< Updated upstream
<<<<<<< Updated upstream
<<<<<<< Updated upstream
<<<<<<< Updated upstream
<<<<<<< Updated upstream
<<<<<<< Updated upstream
<<<<<<< Updated upstream
=======
=======
=======
        self.evaluate(history.messages, inputs=inputs)
>>>>>>> main
>>>>>>> Stashed changes
>>>>>>> Stashed changes
=======
=======
        self.evaluate(history.messages, inputs=inputs)
>>>>>>> main
>>>>>>> Stashed changes
=======
=======
        self.evaluate(history.messages, inputs=inputs)
>>>>>>> main
>>>>>>> Stashed changes
=======
=======
        self.evaluate(history.messages, inputs=inputs)
>>>>>>> main
>>>>>>> Stashed changes
=======
=======
        self.evaluate(history.messages, inputs=inputs)
>>>>>>> main
>>>>>>> Stashed changes
=======
=======
        self.evaluate(history.messages, inputs=inputs)
>>>>>>> main
>>>>>>> Stashed changes
=======
        self.evaluate(history.messages, inputs=inputs)
>>>>>>> eab985c52d058dc92abc75034bc790079131ce75
=======
=======
        self.evaluate(history.messages, inputs=inputs)
>>>>>>> main
>>>>>>> Stashed changes
=======
=======
        self.evaluate(history.messages, inputs=inputs)
>>>>>>> main
>>>>>>> Stashed changes
<<<<<<< div
=======
        self.evaluate(history.messages, inputs=inputs)
>>>>>>> eab985c52d058dc92abc75034bc790079131ce75
=======
>>>>>>> head<|MERGE_RESOLUTION|>--- conflicted
+++ resolved
@@ -1,64 +1,4 @@
 # Copyright (c) Microsoft. All rights reserved.
-
-<<<<<<< HEAD
-<<<<<<< div
-=======
-<<<<<<< Updated upstream
-<<<<<<< Updated upstream
->>>>>>> head
-<<<<<<< Updated upstream
-<<<<<<< Updated upstream
-<<<<<<< Updated upstream
-<<<<<<< Updated upstream
-<<<<<<< Updated upstream
-<<<<<<< Updated upstream
-<<<<<<< main
-=======
-=======
->>>>>>> Stashed changes
-=======
->>>>>>> Stashed changes
-=======
->>>>>>> Stashed changes
-=======
->>>>>>> Stashed changes
-=======
->>>>>>> Stashed changes
-<<<<<<< HEAD
-<<<<<<< main
-=======
->>>>>>> main
-<<<<<<< Updated upstream
-<<<<<<< Updated upstream
-<<<<<<< Updated upstream
-<<<<<<< Updated upstream
-<<<<<<< Updated upstream
->>>>>>> Stashed changes
-=======
->>>>>>> Stashed changes
-=======
->>>>>>> Stashed changes
-=======
->>>>>>> Stashed changes
-=======
->>>>>>> Stashed changes
-=======
->>>>>>> Stashed changes
-=======
->>>>>>> eab985c52d058dc92abc75034bc790079131ce75
-<<<<<<< div
-=======
-=======
-<<<<<<< main
-=======
->>>>>>> main
->>>>>>> Stashed changes
-=======
-<<<<<<< main
-=======
->>>>>>> main
->>>>>>> Stashed changes
->>>>>>> head
 
 def test_empty_input():
     result = your_function("")
@@ -75,67 +15,6 @@
 
 
 import os
-<<<<<<< HEAD
-<<<<<<< div
-=======
-<<<<<<< Updated upstream
-<<<<<<< Updated upstream
->>>>>>> head
-<<<<<<< Updated upstream
-<<<<<<< Updated upstream
-<<<<<<< Updated upstream
-<<<<<<< Updated upstream
-<<<<<<< Updated upstream
-<<<<<<< Updated upstream
-=======
->>>>>>> upstream/main
-=======
-=======
->>>>>>> Stashed changes
-=======
->>>>>>> Stashed changes
-=======
->>>>>>> Stashed changes
-=======
->>>>>>> Stashed changes
-=======
->>>>>>> Stashed changes
-<<<<<<< HEAD
-=======
->>>>>>> Stashed changes
-=======
->>>>>>> Stashed changes
-=======
->>>>>>> upstream/main
-=======
->>>>>>> main
-<<<<<<< Updated upstream
-<<<<<<< Updated upstream
-<<<<<<< Updated upstream
-<<<<<<< Updated upstream
-<<<<<<< Updated upstream
-<<<<<<< Updated upstream
-<<<<<<< Updated upstream
-=======
->>>>>>> Stashed changes
->>>>>>> Stashed changes
-=======
->>>>>>> Stashed changes
-=======
->>>>>>> Stashed changes
-=======
->>>>>>> Stashed changes
-=======
->>>>>>> Stashed changes
-=======
->>>>>>> eab985c52d058dc92abc75034bc790079131ce75
-<<<<<<< div
-=======
-=======
->>>>>>> Stashed changes
-=======
->>>>>>> Stashed changes
->>>>>>> head
 import sys
 from functools import partial
 from typing import Any
@@ -143,65 +22,6 @@
 import pytest
 
 from semantic_kernel import Kernel
-<<<<<<< HEAD
-<<<<<<< div
-=======
-<<<<<<< Updated upstream
-<<<<<<< Updated upstream
->>>>>>> head
-<<<<<<< Updated upstream
-<<<<<<< Updated upstream
-<<<<<<< Updated upstream
-<<<<<<< Updated upstream
-<<<<<<< Updated upstream
-<<<<<<< Updated upstream
-<<<<<<< main
-=======
-=======
->>>>>>> Stashed changes
-=======
->>>>>>> Stashed changes
-=======
->>>>>>> Stashed changes
-=======
->>>>>>> Stashed changes
-=======
->>>>>>> Stashed changes
-<<<<<<< HEAD
-<<<<<<< main
-=======
->>>>>>> main
-<<<<<<< Updated upstream
-<<<<<<< Updated upstream
-<<<<<<< Updated upstream
-<<<<<<< Updated upstream
-<<<<<<< Updated upstream
->>>>>>> Stashed changes
-=======
->>>>>>> Stashed changes
-=======
->>>>>>> Stashed changes
-=======
->>>>>>> Stashed changes
-=======
->>>>>>> Stashed changes
-=======
->>>>>>> Stashed changes
-=======
->>>>>>> eab985c52d058dc92abc75034bc790079131ce75
-<<<<<<< div
-=======
-=======
-<<<<<<< main
-=======
->>>>>>> main
->>>>>>> Stashed changes
-=======
-<<<<<<< main
-=======
->>>>>>> main
->>>>>>> Stashed changes
->>>>>>> head
 from semantic_kernel.connectors.ai.azure_ai_inference.azure_ai_inference_prompt_execution_settings import (
     AzureAIInferenceChatPromptExecutionSettings,
 )
@@ -229,65 +49,6 @@
 from semantic_kernel.connectors.ai.mistral_ai.prompt_execution_settings.mistral_ai_prompt_execution_settings import (
     MistralAIChatPromptExecutionSettings,
 )
-<<<<<<< HEAD
-<<<<<<< div
-=======
-<<<<<<< Updated upstream
-<<<<<<< Updated upstream
->>>>>>> head
-<<<<<<< Updated upstream
-<<<<<<< Updated upstream
-<<<<<<< Updated upstream
-<<<<<<< Updated upstream
-<<<<<<< Updated upstream
-<<<<<<< Updated upstream
-<<<<<<< main
-=======
-=======
->>>>>>> Stashed changes
-=======
->>>>>>> Stashed changes
-=======
->>>>>>> Stashed changes
-=======
->>>>>>> Stashed changes
-=======
->>>>>>> Stashed changes
-<<<<<<< HEAD
-<<<<<<< main
-=======
->>>>>>> main
-<<<<<<< Updated upstream
-<<<<<<< Updated upstream
-<<<<<<< Updated upstream
-<<<<<<< Updated upstream
-<<<<<<< Updated upstream
->>>>>>> Stashed changes
-=======
->>>>>>> Stashed changes
-=======
->>>>>>> Stashed changes
-=======
->>>>>>> Stashed changes
-=======
->>>>>>> Stashed changes
-=======
->>>>>>> Stashed changes
-=======
->>>>>>> eab985c52d058dc92abc75034bc790079131ce75
-<<<<<<< div
-=======
-=======
-<<<<<<< main
-=======
->>>>>>> main
->>>>>>> Stashed changes
-=======
-<<<<<<< main
-=======
->>>>>>> main
->>>>>>> Stashed changes
->>>>>>> head
 from semantic_kernel.connectors.ai.mistral_ai.services.mistral_ai_chat_completion import (
     MistralAIChatCompletion,
 )
@@ -297,129 +58,11 @@
 from semantic_kernel.connectors.ai.ollama.services.ollama_chat_completion import (
     OllamaChatCompletion,
 )
-<<<<<<< HEAD
-<<<<<<< div
-=======
-<<<<<<< Updated upstream
-<<<<<<< Updated upstream
->>>>>>> head
-<<<<<<< Updated upstream
-<<<<<<< Updated upstream
-<<<<<<< Updated upstream
-<<<<<<< Updated upstream
-<<<<<<< Updated upstream
-<<<<<<< Updated upstream
-=======
-=======
-=======
->>>>>>> Stashed changes
-=======
->>>>>>> Stashed changes
-=======
->>>>>>> Stashed changes
-=======
->>>>>>> Stashed changes
-=======
->>>>>>> Stashed changes
-<<<<<<< HEAD
-=======
-=======
->>>>>>> main
-<<<<<<< Updated upstream
-<<<<<<< Updated upstream
-<<<<<<< Updated upstream
-<<<<<<< Updated upstream
-<<<<<<< Updated upstream
->>>>>>> Stashed changes
-=======
->>>>>>> Stashed changes
-=======
->>>>>>> Stashed changes
-=======
->>>>>>> Stashed changes
-=======
->>>>>>> Stashed changes
-=======
->>>>>>> Stashed changes
-=======
->>>>>>> eab985c52d058dc92abc75034bc790079131ce75
-<<<<<<< div
-=======
-=======
-=======
-=======
->>>>>>> main
->>>>>>> Stashed changes
-=======
-=======
-=======
->>>>>>> main
->>>>>>> Stashed changes
->>>>>>> head
 from semantic_kernel.connectors.ai.mistral_ai.services.mistral_ai_chat_completion import MistralAIChatCompletion
 from semantic_kernel.connectors.ai.ollama.ollama_prompt_execution_settings import OllamaChatPromptExecutionSettings
 from semantic_kernel.connectors.ai.ollama.services.ollama_chat_completion import OllamaChatCompletion
 from semantic_kernel.connectors.ai.function_call_behavior import FunctionCallBehavior
 from semantic_kernel.connectors.ai.function_choice_behavior import FunctionChoiceBehavior
-<<<<<<< HEAD
-<<<<<<< div
-=======
-<<<<<<< Updated upstream
-<<<<<<< Updated upstream
->>>>>>> head
-<<<<<<< Updated upstream
-<<<<<<< Updated upstream
-<<<<<<< Updated upstream
-<<<<<<< Updated upstream
-<<<<<<< Updated upstream
-<<<<<<< Updated upstream
->>>>>>> origin/PR
-=======
-=======
->>>>>>> Stashed changes
-=======
->>>>>>> Stashed changes
-=======
->>>>>>> Stashed changes
-=======
->>>>>>> Stashed changes
-=======
->>>>>>> Stashed changes
-<<<<<<< HEAD
->>>>>>> origin/PR
-=======
->>>>>>> main
-<<<<<<< Updated upstream
-<<<<<<< Updated upstream
-<<<<<<< Updated upstream
-<<<<<<< Updated upstream
-<<<<<<< Updated upstream
->>>>>>> Stashed changes
-=======
->>>>>>> Stashed changes
-=======
->>>>>>> Stashed changes
-=======
->>>>>>> Stashed changes
-=======
->>>>>>> Stashed changes
-=======
->>>>>>> Stashed changes
-=======
->>>>>>> eab985c52d058dc92abc75034bc790079131ce75
-<<<<<<< div
-=======
-=======
->>>>>>> origin/PR
-=======
->>>>>>> main
->>>>>>> Stashed changes
-=======
->>>>>>> origin/PR
-=======
->>>>>>> main
->>>>>>> Stashed changes
->>>>>>> head
 from semantic_kernel.connectors.ai.open_ai.prompt_execution_settings.azure_chat_prompt_execution_settings import (
     AzureChatPromptExecutionSettings,
 )
@@ -442,121 +85,15 @@
 from semantic_kernel.contents.function_call_content import FunctionCallContent
 from semantic_kernel.contents.function_result_content import FunctionResultContent
 from semantic_kernel.contents.image_content import ImageContent
-<<<<<<< HEAD
-<<<<<<< div
-=======
-<<<<<<< Updated upstream
-<<<<<<< Updated upstream
->>>>>>> head
-<<<<<<< Updated upstream
-<<<<<<< Updated upstream
-<<<<<<< Updated upstream
-<<<<<<< Updated upstream
-<<<<<<< Updated upstream
-<<<<<<< Updated upstream
-=======
-<<<<<<< HEAD
->>>>>>> Stashed changes
-=======
-<<<<<<< HEAD
->>>>>>> Stashed changes
-=======
-<<<<<<< HEAD
->>>>>>> Stashed changes
-=======
-<<<<<<< HEAD
->>>>>>> Stashed changes
-=======
-<<<<<<< HEAD
->>>>>>> Stashed changes
-=======
-<<<<<<< HEAD
->>>>>>> Stashed changes
-=======
->>>>>>> Stashed changes
-=======
->>>>>>> Stashed changes
-=======
 from semantic_kernel.connectors.ai.prompt_execution_settings import PromptExecutionSettings
 from semantic_kernel.contents import ChatMessageContent, TextContent
 from semantic_kernel.contents.chat_history import ChatHistory
->>>>>>> upstream/main
 from semantic_kernel.contents.utils.author_role import AuthorRole
-<<<<<<< Updated upstream
-<<<<<<< Updated upstream
-<<<<<<< Updated upstream
-<<<<<<< Updated upstream
-<<<<<<< Updated upstream
-<<<<<<< Updated upstream
-<<<<<<< Updated upstream
-<<<<<<< Updated upstream
-=======
->>>>>>> Stashed changes
-=======
-=======
->>>>>>> Stashed changes
-=======
->>>>>>> Stashed changes
-=======
->>>>>>> Stashed changes
-=======
->>>>>>> Stashed changes
-=======
-<<<<<<< Updated upstream
-=======
->>>>>>> eab985c52d058dc92abc75034bc790079131ce75
-<<<<<<< div
-=======
-=======
-=======
->>>>>>> Stashed changes
-=======
-=======
->>>>>>> Stashed changes
->>>>>>> head
-=======
->>>>>>> Stashed changes
-=======
->>>>>>> Stashed changes
 from semantic_kernel.connectors.ai.prompt_execution_settings import PromptExecutionSettings
 from semantic_kernel.contents import ChatMessageContent, TextContent
 from semantic_kernel.contents.chat_history import ChatHistory
 from semantic_kernel.contents.utils.author_role import AuthorRole
 from semantic_kernel.kernel_pydantic import KernelBaseModel
-<<<<<<< div
-=======
-<<<<<<< Updated upstream
-<<<<<<< Updated upstream
->>>>>>> head
-<<<<<<< HEAD
->>>>>>> main
-<<<<<<< Updated upstream
-<<<<<<< Updated upstream
-<<<<<<< Updated upstream
-<<<<<<< Updated upstream
-<<<<<<< Updated upstream
->>>>>>> Stashed changes
-=======
->>>>>>> Stashed changes
-=======
->>>>>>> Stashed changes
-=======
->>>>>>> Stashed changes
-=======
->>>>>>> Stashed changes
-=======
->>>>>>> Stashed changes
-=======
->>>>>>> eab985c52d058dc92abc75034bc790079131ce75
-<<<<<<< div
-=======
-=======
->>>>>>> main
->>>>>>> Stashed changes
-=======
->>>>>>> main
->>>>>>> Stashed changes
->>>>>>> head
 from tests.integration.completions.chat_completion_test_base import (
     ChatCompletionTestBase,
     anthropic_setup,
@@ -566,86 +103,15 @@
     vertex_ai_setup,
 )
 from tests.integration.completions.completion_test_base import ServiceType
-<<<<<<< Updated upstream
-<<<<<<< HEAD
-<<<<<<< Updated upstream
-=======
->>>>>>> 4aefd213
 from tests.integration.completions.test_utils import retry
-=======
 from tests.integration.test_utils import retry
->>>>>>> Stashed changes
-<<<<<<< HEAD
-=======
 from tests.integration.test_utils import retry
->>>>>>> Stashed changes
-=======
->>>>>>> 4aefd213
 
 if sys.version_info >= (3, 12):
     from typing import override  # pragma: no cover
 else:
     from typing_extensions import override  # pragma: no cover
 
-<<<<<<< HEAD
-<<<<<<< div
-=======
-<<<<<<< Updated upstream
-<<<<<<< Updated upstream
->>>>>>> head
-<<<<<<< Updated upstream
-<<<<<<< Updated upstream
-<<<<<<< Updated upstream
-<<<<<<< Updated upstream
-<<<<<<< Updated upstream
-<<<<<<< Updated upstream
-<<<<<<< main
-=======
-=======
->>>>>>> Stashed changes
-=======
->>>>>>> Stashed changes
-=======
->>>>>>> Stashed changes
-=======
->>>>>>> Stashed changes
-=======
->>>>>>> Stashed changes
-<<<<<<< HEAD
-<<<<<<< main
-=======
->>>>>>> main
-<<<<<<< Updated upstream
-<<<<<<< Updated upstream
-<<<<<<< Updated upstream
-<<<<<<< Updated upstream
-<<<<<<< Updated upstream
->>>>>>> Stashed changes
-=======
->>>>>>> Stashed changes
-=======
->>>>>>> Stashed changes
-=======
->>>>>>> Stashed changes
-=======
->>>>>>> Stashed changes
-=======
->>>>>>> Stashed changes
-=======
->>>>>>> eab985c52d058dc92abc75034bc790079131ce75
-<<<<<<< div
-=======
-=======
-<<<<<<< main
-=======
->>>>>>> main
->>>>>>> Stashed changes
-=======
-<<<<<<< main
-=======
->>>>>>> main
->>>>>>> Stashed changes
->>>>>>> head
 mistral_ai_setup: bool = False
 try:
     if os.environ["MISTRALAI_API_KEY"] and os.environ["MISTRALAI_CHAT_MODEL_ID"]:
@@ -660,65 +126,6 @@
 except KeyError:
     ollama_setup = False
 
-<<<<<<< HEAD
-<<<<<<< div
-=======
-<<<<<<< Updated upstream
-<<<<<<< Updated upstream
->>>>>>> head
-<<<<<<< Updated upstream
-<<<<<<< Updated upstream
-<<<<<<< Updated upstream
-<<<<<<< Updated upstream
-<<<<<<< Updated upstream
-<<<<<<< Updated upstream
-<<<<<<< main
-=======
-=======
->>>>>>> Stashed changes
-=======
->>>>>>> Stashed changes
-=======
->>>>>>> Stashed changes
-=======
->>>>>>> Stashed changes
-=======
->>>>>>> Stashed changes
-<<<<<<< HEAD
-<<<<<<< main
-=======
->>>>>>> main
-<<<<<<< Updated upstream
-<<<<<<< Updated upstream
-<<<<<<< Updated upstream
-<<<<<<< Updated upstream
-<<<<<<< Updated upstream
->>>>>>> Stashed changes
-=======
->>>>>>> Stashed changes
-=======
->>>>>>> Stashed changes
-=======
->>>>>>> Stashed changes
-=======
->>>>>>> Stashed changes
-=======
->>>>>>> Stashed changes
-=======
->>>>>>> eab985c52d058dc92abc75034bc790079131ce75
-<<<<<<< div
-=======
-=======
-<<<<<<< main
-=======
->>>>>>> main
->>>>>>> Stashed changes
-=======
-<<<<<<< main
-=======
->>>>>>> main
->>>>>>> Stashed changes
->>>>>>> head
 
 def setup(
     kernel: Kernel,
@@ -743,123 +150,16 @@
 
 
 @pytest.fixture(scope="module")
-<<<<<<< HEAD
-<<<<<<< div
-=======
-<<<<<<< Updated upstream
-<<<<<<< Updated upstream
->>>>>>> head
-<<<<<<< Updated upstream
-<<<<<<< Updated upstream
-<<<<<<< Updated upstream
-<<<<<<< Updated upstream
-<<<<<<< Updated upstream
-<<<<<<< Updated upstream
-=======
-<<<<<<< HEAD
->>>>>>> Stashed changes
-=======
-<<<<<<< HEAD
->>>>>>> Stashed changes
-=======
-<<<<<<< HEAD
->>>>>>> Stashed changes
-=======
-<<<<<<< HEAD
->>>>>>> Stashed changes
-=======
-<<<<<<< HEAD
->>>>>>> Stashed changes
-=======
-<<<<<<< HEAD
->>>>>>> Stashed changes
-=======
->>>>>>> Stashed changes
-=======
->>>>>>> Stashed changes
-<<<<<<< main
-def services() -> (
-    dict[str, tuple[ChatCompletionClientBase | None, type[PromptExecutionSettings]]]
-):
-=======
-def services() -> dict[str, tuple[ChatCompletionClientBase | None, type[PromptExecutionSettings]]]:
-def services() -> dict[str, tuple[ChatCompletionClientBase, type[PromptExecutionSettings]]]:
->>>>>>> origin/PR
-<<<<<<< Updated upstream
-<<<<<<< Updated upstream
-<<<<<<< Updated upstream
-<<<<<<< Updated upstream
-<<<<<<< Updated upstream
-<<<<<<< Updated upstream
-<<<<<<< Updated upstream
-<<<<<<< Updated upstream
-=======
->>>>>>> Stashed changes
-=======
-=======
->>>>>>> Stashed changes
-=======
->>>>>>> Stashed changes
-=======
->>>>>>> Stashed changes
-=======
->>>>>>> Stashed changes
-=======
-<<<<<<< Updated upstream
-=======
->>>>>>> eab985c52d058dc92abc75034bc790079131ce75
-<<<<<<< div
-=======
-=======
-=======
->>>>>>> Stashed changes
-=======
-=======
->>>>>>> Stashed changes
->>>>>>> head
-=======
->>>>>>> Stashed changes
-=======
->>>>>>> Stashed changes
 def services() -> (
     dict[str, tuple[ChatCompletionClientBase | None, type[PromptExecutionSettings]]]
 ):
 def services() -> dict[str, tuple[ChatCompletionClientBase | None, type[PromptExecutionSettings]]]:
 def services() -> dict[str, tuple[ChatCompletionClientBase, type[PromptExecutionSettings]]]:
-<<<<<<< div
-=======
-<<<<<<< Updated upstream
-<<<<<<< Updated upstream
->>>>>>> head
-<<<<<<< HEAD
->>>>>>> main
-<<<<<<< Updated upstream
-<<<<<<< Updated upstream
-<<<<<<< Updated upstream
-<<<<<<< Updated upstream
-<<<<<<< Updated upstream
->>>>>>> Stashed changes
-=======
->>>>>>> Stashed changes
-=======
->>>>>>> Stashed changes
-=======
->>>>>>> Stashed changes
-=======
->>>>>>> Stashed changes
-=======
->>>>>>> Stashed changes
-=======
->>>>>>> eab985c52d058dc92abc75034bc790079131ce75
-<<<<<<< div
-=======
-=======
->>>>>>> main
->>>>>>> Stashed changes
-=======
->>>>>>> main
->>>>>>> Stashed changes
->>>>>>> head
+def services() -> (
+    dict[str, tuple[ChatCompletionClientBase | None, type[PromptExecutionSettings]]]
+):
+def services() -> dict[str, tuple[ChatCompletionClientBase | None, type[PromptExecutionSettings]]]:
+def services() -> dict[str, tuple[ChatCompletionClientBase, type[PromptExecutionSettings]]]:
     azure_openai_settings = AzureOpenAISettings.create()
     endpoint = azure_openai_settings.endpoint
     deployment_name = azure_openai_settings.chat_deployment_name
@@ -902,144 +202,14 @@
         "google_ai": (GoogleAIChatCompletion(), GoogleAIChatPromptExecutionSettings),
         "vertex_ai": (VertexAIChatCompletion(), VertexAIChatPromptExecutionSettings),
     }
-<<<<<<< HEAD
-<<<<<<< div
-=======
-<<<<<<< Updated upstream
-<<<<<<< Updated upstream
->>>>>>> head
-<<<<<<< Updated upstream
-<<<<<<< Updated upstream
-<<<<<<< Updated upstream
-<<<<<<< Updated upstream
-<<<<<<< Updated upstream
-<<<<<<< Updated upstream
-=======
-=======
-=======
->>>>>>> Stashed changes
-=======
->>>>>>> Stashed changes
-=======
->>>>>>> Stashed changes
-=======
->>>>>>> Stashed changes
-=======
->>>>>>> Stashed changes
-<<<<<<< HEAD
-=======
-=======
->>>>>>> main
-<<<<<<< Updated upstream
-<<<<<<< Updated upstream
-<<<<<<< Updated upstream
-<<<<<<< Updated upstream
-<<<<<<< Updated upstream
->>>>>>> Stashed changes
-=======
->>>>>>> Stashed changes
-=======
->>>>>>> Stashed changes
-=======
->>>>>>> Stashed changes
-=======
->>>>>>> Stashed changes
-=======
->>>>>>> Stashed changes
-=======
->>>>>>> eab985c52d058dc92abc75034bc790079131ce75
-<<<<<<< div
-=======
-=======
-=======
-=======
->>>>>>> main
->>>>>>> Stashed changes
-=======
-=======
-=======
->>>>>>> main
->>>>>>> Stashed changes
->>>>>>> head
 anthropic_setup: bool = False
 try:
     if os.environ["ANTHROPIC_API_KEY"] and os.environ["ANTHROPIC_CHAT_MODEL_ID"]:
         anthropic_setup = True
 except KeyError:
     anthropic_setup = False
-<<<<<<< HEAD
-<<<<<<< div
-=======
-<<<<<<< Updated upstream
-<<<<<<< Updated upstream
->>>>>>> head
-<<<<<<< Updated upstream
-<<<<<<< Updated upstream
-<<<<<<< Updated upstream
-<<<<<<< Updated upstream
-<<<<<<< Updated upstream
-<<<<<<< Updated upstream
-=======
-<<<<<<< HEAD
->>>>>>> Stashed changes
-=======
-<<<<<<< HEAD
->>>>>>> Stashed changes
-=======
-<<<<<<< HEAD
->>>>>>> Stashed changes
-=======
-<<<<<<< HEAD
->>>>>>> Stashed changes
-=======
-<<<<<<< HEAD
->>>>>>> Stashed changes
-=======
-<<<<<<< HEAD
->>>>>>> Stashed changes
-=======
->>>>>>> Stashed changes
-=======
->>>>>>> Stashed changes
->>>>>>> upstream/main
-
-
-=======
->>>>>>> upstream/main
-<<<<<<< Updated upstream
-<<<<<<< Updated upstream
-<<<<<<< Updated upstream
-<<<<<<< Updated upstream
-<<<<<<< Updated upstream
-<<<<<<< Updated upstream
-<<<<<<< Updated upstream
-<<<<<<< Updated upstream
-=======
-=======
->>>>>>> Stashed changes
-=======
->>>>>>> Stashed changes
-=======
->>>>>>> Stashed changes
-=======
->>>>>>> Stashed changes
-=======
->>>>>>> Stashed changes
-=======
->>>>>>> Stashed changes
-=======
-=======
->>>>>>> eab985c52d058dc92abc75034bc790079131ce75
-=======
-=======
->>>>>>> Stashed changes
-=======
-=======
-<<<<<<< div
->>>>>>> eab985c52d058dc92abc75034bc790079131ce75
-=======
->>>>>>> Stashed changes
->>>>>>> head
+
+
 
 
 
@@ -1053,40 +223,6 @@
     final_answer: str
 
 
-<<<<<<< div
-=======
-<<<<<<< Updated upstream
-<<<<<<< Updated upstream
->>>>>>> head
-<<<<<<< HEAD
->>>>>>> main
-<<<<<<< Updated upstream
-<<<<<<< Updated upstream
-<<<<<<< Updated upstream
-<<<<<<< Updated upstream
-<<<<<<< Updated upstream
->>>>>>> Stashed changes
-=======
->>>>>>> Stashed changes
-=======
->>>>>>> Stashed changes
-=======
->>>>>>> Stashed changes
-=======
->>>>>>> Stashed changes
-=======
->>>>>>> Stashed changes
-=======
->>>>>>> eab985c52d058dc92abc75034bc790079131ce75
-<<<<<<< div
-=======
-=======
->>>>>>> main
->>>>>>> Stashed changes
-=======
->>>>>>> main
->>>>>>> Stashed changes
->>>>>>> head
 pytestmark = pytest.mark.parametrize(
     "service_id, execution_settings_kwargs, inputs, kwargs",
     [
@@ -1101,65 +237,6 @@
                     role=AuthorRole.USER, items=[TextContent(text="How are you today?")]
                 ),
             ],
-<<<<<<< HEAD
-<<<<<<< div
-=======
-<<<<<<< Updated upstream
-<<<<<<< Updated upstream
->>>>>>> head
-<<<<<<< Updated upstream
-<<<<<<< Updated upstream
-<<<<<<< Updated upstream
-<<<<<<< Updated upstream
-<<<<<<< Updated upstream
-<<<<<<< Updated upstream
-<<<<<<< main
-=======
-=======
->>>>>>> Stashed changes
-=======
->>>>>>> Stashed changes
-=======
->>>>>>> Stashed changes
-=======
->>>>>>> Stashed changes
-=======
->>>>>>> Stashed changes
-<<<<<<< HEAD
-<<<<<<< main
-=======
->>>>>>> main
-<<<<<<< Updated upstream
-<<<<<<< Updated upstream
-<<<<<<< Updated upstream
-<<<<<<< Updated upstream
-<<<<<<< Updated upstream
->>>>>>> Stashed changes
-=======
->>>>>>> Stashed changes
-=======
->>>>>>> Stashed changes
-=======
->>>>>>> Stashed changes
-=======
->>>>>>> Stashed changes
-=======
->>>>>>> Stashed changes
-=======
->>>>>>> eab985c52d058dc92abc75034bc790079131ce75
-<<<<<<< div
-=======
-=======
-<<<<<<< main
-=======
->>>>>>> main
->>>>>>> Stashed changes
-=======
-<<<<<<< main
-=======
->>>>>>> main
->>>>>>> Stashed changes
->>>>>>> head
             ["Hello", "well"],
             id="openai_text_input",
         ),
@@ -1270,77 +347,8 @@
             ],
             ["1.2"],
             id="openai_tool_call_flow",
-<<<<<<< HEAD
-<<<<<<< div
-=======
-<<<<<<< Updated upstream
-<<<<<<< Updated upstream
->>>>>>> head
-<<<<<<< Updated upstream
-<<<<<<< Updated upstream
-<<<<<<< Updated upstream
-<<<<<<< Updated upstream
-<<<<<<< Updated upstream
-<<<<<<< Updated upstream
-=======
-<<<<<<< HEAD
->>>>>>> Stashed changes
-=======
-<<<<<<< HEAD
->>>>>>> Stashed changes
-=======
-<<<<<<< HEAD
->>>>>>> Stashed changes
-=======
-<<<<<<< HEAD
->>>>>>> Stashed changes
-=======
-<<<<<<< HEAD
->>>>>>> Stashed changes
-=======
-<<<<<<< HEAD
->>>>>>> Stashed changes
-=======
->>>>>>> Stashed changes
-=======
->>>>>>> Stashed changes
-=======
             {},
             id="openai_text_input",
->>>>>>> upstream/main
-<<<<<<< Updated upstream
-<<<<<<< Updated upstream
-<<<<<<< Updated upstream
-<<<<<<< Updated upstream
-<<<<<<< Updated upstream
-<<<<<<< Updated upstream
-<<<<<<< Updated upstream
-<<<<<<< Updated upstream
-=======
-=======
->>>>>>> Stashed changes
-=======
->>>>>>> Stashed changes
-=======
->>>>>>> Stashed changes
-=======
->>>>>>> Stashed changes
-=======
->>>>>>> Stashed changes
-=======
->>>>>>> Stashed changes
-=======
-=======
->>>>>>> eab985c52d058dc92abc75034bc790079131ce75
-<<<<<<< div
-=======
-=======
-=======
->>>>>>> Stashed changes
-=======
-=======
->>>>>>> Stashed changes
->>>>>>> head
             {},
             id="openai_text_input",
         ),
@@ -1353,40 +361,6 @@
             ],
             {},
             id="openai_json_schema_response_format",
-<<<<<<< div
-=======
-<<<<<<< Updated upstream
-<<<<<<< Updated upstream
->>>>>>> head
-<<<<<<< HEAD
->>>>>>> main
-<<<<<<< Updated upstream
-<<<<<<< Updated upstream
-<<<<<<< Updated upstream
-<<<<<<< Updated upstream
-<<<<<<< Updated upstream
->>>>>>> Stashed changes
-=======
->>>>>>> Stashed changes
-=======
->>>>>>> Stashed changes
-=======
->>>>>>> Stashed changes
-=======
->>>>>>> Stashed changes
-=======
->>>>>>> Stashed changes
-=======
->>>>>>> eab985c52d058dc92abc75034bc790079131ce75
-<<<<<<< div
-=======
-=======
->>>>>>> main
->>>>>>> Stashed changes
-=======
->>>>>>> main
->>>>>>> Stashed changes
->>>>>>> head
         ),
         pytest.param(
             "azure",
@@ -1399,65 +373,6 @@
                     role=AuthorRole.USER, items=[TextContent(text="How are you today?")]
                 ),
             ],
-<<<<<<< HEAD
-<<<<<<< div
-=======
-<<<<<<< Updated upstream
-<<<<<<< Updated upstream
->>>>>>> head
-<<<<<<< Updated upstream
-<<<<<<< Updated upstream
-<<<<<<< Updated upstream
-<<<<<<< Updated upstream
-<<<<<<< Updated upstream
-<<<<<<< Updated upstream
-<<<<<<< main
-=======
-=======
->>>>>>> Stashed changes
-=======
->>>>>>> Stashed changes
-=======
->>>>>>> Stashed changes
-=======
->>>>>>> Stashed changes
-=======
->>>>>>> Stashed changes
-<<<<<<< HEAD
-<<<<<<< main
-=======
->>>>>>> main
-<<<<<<< Updated upstream
-<<<<<<< Updated upstream
-<<<<<<< Updated upstream
-<<<<<<< Updated upstream
-<<<<<<< Updated upstream
->>>>>>> Stashed changes
-=======
->>>>>>> Stashed changes
-=======
->>>>>>> Stashed changes
-=======
->>>>>>> Stashed changes
-=======
->>>>>>> Stashed changes
-=======
->>>>>>> Stashed changes
-=======
->>>>>>> eab985c52d058dc92abc75034bc790079131ce75
-<<<<<<< div
-=======
-=======
-<<<<<<< main
-=======
->>>>>>> main
->>>>>>> Stashed changes
-=======
-<<<<<<< main
-=======
->>>>>>> main
->>>>>>> Stashed changes
->>>>>>> head
             ["Hello", "well"],
             id="azure_text_input",
         ),
@@ -1508,128 +423,10 @@
         pytest.param(
             "azure",
             {
-<<<<<<< HEAD
-<<<<<<< div
-=======
-<<<<<<< Updated upstream
-<<<<<<< Updated upstream
->>>>>>> head
-<<<<<<< Updated upstream
-<<<<<<< Updated upstream
-<<<<<<< Updated upstream
-<<<<<<< Updated upstream
-<<<<<<< Updated upstream
-<<<<<<< Updated upstream
-<<<<<<< main
-=======
-=======
->>>>>>> Stashed changes
-=======
->>>>>>> Stashed changes
-=======
->>>>>>> Stashed changes
-=======
->>>>>>> Stashed changes
-=======
->>>>>>> Stashed changes
-<<<<<<< HEAD
-<<<<<<< main
-=======
->>>>>>> main
-<<<<<<< Updated upstream
-<<<<<<< Updated upstream
-<<<<<<< Updated upstream
-<<<<<<< Updated upstream
-<<<<<<< Updated upstream
->>>>>>> Stashed changes
-=======
->>>>>>> Stashed changes
-=======
->>>>>>> Stashed changes
-=======
->>>>>>> Stashed changes
-=======
->>>>>>> Stashed changes
-=======
->>>>>>> Stashed changes
-=======
->>>>>>> eab985c52d058dc92abc75034bc790079131ce75
-<<<<<<< div
-=======
-=======
-<<<<<<< main
-=======
->>>>>>> main
->>>>>>> Stashed changes
-=======
-<<<<<<< main
-=======
->>>>>>> main
->>>>>>> Stashed changes
->>>>>>> head
                 "function_choice_behavior": FunctionChoiceBehavior.Auto(
                     filters={"excluded_plugins": ["chat"]}
                 )
             },
-<<<<<<< HEAD
-<<<<<<< div
-=======
-<<<<<<< Updated upstream
-<<<<<<< Updated upstream
->>>>>>> head
-<<<<<<< Updated upstream
-<<<<<<< Updated upstream
-<<<<<<< Updated upstream
-<<<<<<< Updated upstream
-<<<<<<< Updated upstream
-<<<<<<< Updated upstream
-=======
-=======
-=======
->>>>>>> Stashed changes
-=======
->>>>>>> Stashed changes
-=======
->>>>>>> Stashed changes
-=======
->>>>>>> Stashed changes
-=======
->>>>>>> Stashed changes
-<<<<<<< HEAD
-=======
-=======
->>>>>>> main
-<<<<<<< Updated upstream
-<<<<<<< Updated upstream
-<<<<<<< Updated upstream
-<<<<<<< Updated upstream
-<<<<<<< Updated upstream
->>>>>>> Stashed changes
-=======
->>>>>>> Stashed changes
-=======
->>>>>>> Stashed changes
-=======
->>>>>>> Stashed changes
-=======
->>>>>>> Stashed changes
-=======
->>>>>>> Stashed changes
-=======
->>>>>>> eab985c52d058dc92abc75034bc790079131ce75
-<<<<<<< div
-=======
-=======
-=======
-=======
->>>>>>> main
->>>>>>> Stashed changes
-=======
-=======
-=======
->>>>>>> main
->>>>>>> Stashed changes
->>>>>>> head
                 "function_call_behavior": FunctionCallBehavior.EnableFunctions(
                     auto_invoke=True, filters={"excluded_plugins": ["chat"]}
                 )
@@ -1656,65 +453,6 @@
         pytest.param(
             "azure",
             {"function_choice_behavior": FunctionChoiceBehavior.Auto(filters={"excluded_plugins": ["chat"]})},
-<<<<<<< HEAD
-<<<<<<< div
-=======
-<<<<<<< Updated upstream
-<<<<<<< Updated upstream
->>>>>>> head
-<<<<<<< Updated upstream
-<<<<<<< Updated upstream
-<<<<<<< Updated upstream
-<<<<<<< Updated upstream
-<<<<<<< Updated upstream
-<<<<<<< Updated upstream
->>>>>>> origin/PR
-=======
-=======
->>>>>>> Stashed changes
-=======
->>>>>>> Stashed changes
-=======
->>>>>>> Stashed changes
-=======
->>>>>>> Stashed changes
-=======
->>>>>>> Stashed changes
-<<<<<<< HEAD
->>>>>>> origin/PR
-=======
->>>>>>> main
-<<<<<<< Updated upstream
-<<<<<<< Updated upstream
-<<<<<<< Updated upstream
-<<<<<<< Updated upstream
-<<<<<<< Updated upstream
->>>>>>> Stashed changes
-=======
->>>>>>> Stashed changes
-=======
->>>>>>> Stashed changes
-=======
->>>>>>> Stashed changes
-=======
->>>>>>> Stashed changes
-=======
->>>>>>> Stashed changes
-=======
->>>>>>> eab985c52d058dc92abc75034bc790079131ce75
-<<<<<<< div
-=======
-=======
->>>>>>> origin/PR
-=======
->>>>>>> main
->>>>>>> Stashed changes
-=======
->>>>>>> origin/PR
-=======
->>>>>>> main
->>>>>>> Stashed changes
->>>>>>> head
             [
                 ChatMessageContent(
                     role=AuthorRole.USER, items=[TextContent(text="What is 3+345?")]
@@ -1783,105 +521,14 @@
             ],
             ["1.2"],
             id="azure_tool_call_flow",
-<<<<<<< HEAD
-<<<<<<< div
-=======
-<<<<<<< Updated upstream
-<<<<<<< Updated upstream
->>>>>>> head
-<<<<<<< Updated upstream
-<<<<<<< Updated upstream
-<<<<<<< Updated upstream
-<<<<<<< Updated upstream
-<<<<<<< Updated upstream
-<<<<<<< Updated upstream
-=======
-<<<<<<< HEAD
->>>>>>> Stashed changes
-=======
-<<<<<<< HEAD
->>>>>>> Stashed changes
-=======
-<<<<<<< HEAD
->>>>>>> Stashed changes
-=======
-<<<<<<< HEAD
->>>>>>> Stashed changes
-=======
-<<<<<<< HEAD
->>>>>>> Stashed changes
-=======
-<<<<<<< HEAD
->>>>>>> Stashed changes
-=======
->>>>>>> Stashed changes
-=======
->>>>>>> Stashed changes
-=======
             {},
             id="azure_text_input",
->>>>>>> upstream/main
-<<<<<<< Updated upstream
-<<<<<<< Updated upstream
-<<<<<<< Updated upstream
-<<<<<<< Updated upstream
-<<<<<<< Updated upstream
-<<<<<<< Updated upstream
-<<<<<<< Updated upstream
-<<<<<<< Updated upstream
-=======
-=======
->>>>>>> Stashed changes
-=======
-=======
->>>>>>> Stashed changes
-=======
->>>>>>> Stashed changes
-=======
->>>>>>> Stashed changes
-=======
->>>>>>> Stashed changes
-=======
->>>>>>> Stashed changes
-=======
->>>>>>> Stashed changes
-=======
             {},
             id="azure_text_input",
->>>>>>> main
-<<<<<<< Updated upstream
-<<<<<<< Updated upstream
-<<<<<<< Updated upstream
-<<<<<<< Updated upstream
-<<<<<<< Updated upstream
-<<<<<<< Updated upstream
-<<<<<<< Updated upstream
->>>>>>> Stashed changes
-=======
-=======
->>>>>>> Stashed changes
->>>>>>> Stashed changes
-=======
->>>>>>> Stashed changes
-=======
->>>>>>> Stashed changes
-=======
->>>>>>> Stashed changes
-=======
             {},
             id="azure_text_input",
->>>>>>> eab985c52d058dc92abc75034bc790079131ce75
-=======
->>>>>>> Stashed changes
-=======
->>>>>>> Stashed changes
-<<<<<<< div
-=======
             {},
             id="azure_text_input",
->>>>>>> eab985c52d058dc92abc75034bc790079131ce75
-=======
->>>>>>> head
         ),
         pytest.param(
             "azure_custom_client",
@@ -1908,65 +555,6 @@
                     role=AuthorRole.USER, items=[TextContent(text="How are you today?")]
                 ),
             ],
-<<<<<<< HEAD
-<<<<<<< div
-=======
-<<<<<<< Updated upstream
-<<<<<<< Updated upstream
->>>>>>> head
-<<<<<<< Updated upstream
-<<<<<<< Updated upstream
-<<<<<<< Updated upstream
-<<<<<<< Updated upstream
-<<<<<<< Updated upstream
-<<<<<<< Updated upstream
-<<<<<<< main
-=======
-=======
->>>>>>> Stashed changes
-=======
->>>>>>> Stashed changes
-=======
->>>>>>> Stashed changes
-=======
->>>>>>> Stashed changes
-=======
->>>>>>> Stashed changes
-<<<<<<< HEAD
-<<<<<<< main
-=======
->>>>>>> main
-<<<<<<< Updated upstream
-<<<<<<< Updated upstream
-<<<<<<< Updated upstream
-<<<<<<< Updated upstream
-<<<<<<< Updated upstream
->>>>>>> Stashed changes
-=======
->>>>>>> Stashed changes
-=======
->>>>>>> Stashed changes
-=======
->>>>>>> Stashed changes
-=======
->>>>>>> Stashed changes
-=======
->>>>>>> Stashed changes
-=======
->>>>>>> eab985c52d058dc92abc75034bc790079131ce75
-<<<<<<< div
-=======
-=======
-<<<<<<< main
-=======
->>>>>>> main
->>>>>>> Stashed changes
-=======
-<<<<<<< main
-=======
->>>>>>> main
->>>>>>> Stashed changes
->>>>>>> head
             ["Hello", "well"],
             id="azure_ai_inference_text_input",
         ),
@@ -2084,113 +672,14 @@
             ],
             ["1.2"],
             id="azure_ai_inference_tool_call_flow",
-<<<<<<< HEAD
-<<<<<<< div
-=======
-<<<<<<< Updated upstream
-<<<<<<< Updated upstream
->>>>>>> head
-<<<<<<< Updated upstream
-<<<<<<< Updated upstream
-<<<<<<< Updated upstream
-<<<<<<< Updated upstream
-<<<<<<< Updated upstream
-<<<<<<< Updated upstream
-=======
-<<<<<<< HEAD
->>>>>>> Stashed changes
-=======
-<<<<<<< HEAD
->>>>>>> Stashed changes
-=======
-<<<<<<< HEAD
->>>>>>> Stashed changes
-=======
-<<<<<<< HEAD
->>>>>>> Stashed changes
-=======
-<<<<<<< HEAD
->>>>>>> Stashed changes
-=======
-<<<<<<< HEAD
->>>>>>> Stashed changes
-=======
->>>>>>> Stashed changes
-=======
->>>>>>> Stashed changes
-=======
             {},
             id="azure_ai_inference_text_input",
->>>>>>> upstream/main
-<<<<<<< Updated upstream
-<<<<<<< Updated upstream
-<<<<<<< Updated upstream
-<<<<<<< Updated upstream
-<<<<<<< Updated upstream
-<<<<<<< Updated upstream
-<<<<<<< Updated upstream
-<<<<<<< Updated upstream
-=======
-=======
->>>>>>> Stashed changes
-=======
->>>>>>> Stashed changes
-=======
->>>>>>> Stashed changes
-=======
->>>>>>> Stashed changes
-=======
->>>>>>> Stashed changes
-=======
->>>>>>> Stashed changes
-=======
->>>>>>> Stashed changes
-=======
->>>>>>> Stashed changes
-=======
             {},
             id="azure_ai_inference_text_input",
->>>>>>> main
-<<<<<<< Updated upstream
-<<<<<<< Updated upstream
-<<<<<<< Updated upstream
-<<<<<<< Updated upstream
-<<<<<<< Updated upstream
-<<<<<<< Updated upstream
-<<<<<<< Updated upstream
->>>>>>> Stashed changes
-=======
-=======
->>>>>>> Stashed changes
->>>>>>> Stashed changes
-=======
->>>>>>> Stashed changes
-=======
->>>>>>> Stashed changes
-=======
->>>>>>> Stashed changes
-=======
             {},
             id="azure_ai_inference_text_input",
->>>>>>> eab985c52d058dc92abc75034bc790079131ce75
-<<<<<<< div
-=======
-=======
->>>>>>> Stashed changes
-=======
->>>>>>> Stashed changes
->>>>>>> head
-        ),
-        pytest.param(
-<<<<<<< Updated upstream
-<<<<<<< HEAD
-<<<<<<< Updated upstream
-=======
-=======
->>>>>>> Stashed changes
-=======
-=======
->>>>>>> 4aefd213
+        ),
+        pytest.param(
             "anthropic",
             {},
             [
@@ -2202,13 +691,6 @@
             id="anthropic_text_input",
         ),
         pytest.param(
-<<<<<<< HEAD
-<<<<<<< Updated upstream
->>>>>>> Stashed changes
-=======
-=======
->>>>>>> 4aefd213
->>>>>>> Stashed changes
             "mistral_ai",
             {},
             [
@@ -2219,41 +701,12 @@
                     role=AuthorRole.USER, items=[TextContent(text="How are you today?")]
                 ),
             ],
-<<<<<<< Updated upstream
-<<<<<<< HEAD
-<<<<<<< Updated upstream
-=======
-<<<<<<< main
->>>>>>> Stashed changes
-=======
->>>>>>> 4aefd213
-=======
-<<<<<<< main
->>>>>>> Stashed changes
             ["Hello", "well"],
             marks=pytest.mark.skipif(
                 not mistral_ai_setup, reason="Mistral AI Environment Variables not set"
             ),
-<<<<<<< Updated upstream
-<<<<<<< HEAD
-<<<<<<< Updated upstream
-=======
-=======
->>>>>>> Stashed changes
-=======
-=======
->>>>>>> 4aefd213
-=======
             {},
             marks=pytest.mark.skipif(not mistral_ai_setup, reason="Mistral AI Environment Variables not set"),
->>>>>>> microsoft/main
-<<<<<<< HEAD
-<<<<<<< Updated upstream
->>>>>>> Stashed changes
-=======
-=======
->>>>>>> 4aefd213
->>>>>>> Stashed changes
             id="mistral_ai_text_input",
         ),
         pytest.param(
@@ -2267,149 +720,32 @@
                     role=AuthorRole.USER, items=[TextContent(text="How are you today?")]
                 ),
             ],
-<<<<<<< Updated upstream
-<<<<<<< HEAD
-<<<<<<< Updated upstream
-=======
-<<<<<<< main
->>>>>>> Stashed changes
-=======
->>>>>>> 4aefd213
-=======
-<<<<<<< main
->>>>>>> Stashed changes
             ["Hello", "well"],
             marks=pytest.mark.skipif(
                 not ollama_setup, reason="Need local Ollama setup"
             ),
-<<<<<<< Updated upstream
-<<<<<<< HEAD
-<<<<<<< Updated upstream
-=======
-=======
->>>>>>> Stashed changes
-=======
-=======
->>>>>>> 4aefd213
-=======
             {},
             marks=pytest.mark.skipif(not ollama_setup, reason="Need local Ollama setup"),
->>>>>>> microsoft/main
-<<<<<<< HEAD
-<<<<<<< Updated upstream
->>>>>>> Stashed changes
-=======
-=======
->>>>>>> 4aefd213
->>>>>>> Stashed changes
             id="ollama_text_input",
         ),
-<<<<<<< HEAD
-<<<<<<< div
-=======
-<<<<<<< Updated upstream
-<<<<<<< Updated upstream
->>>>>>> head
-<<<<<<< Updated upstream
-<<<<<<< Updated upstream
-<<<<<<< Updated upstream
-<<<<<<< Updated upstream
-<<<<<<< Updated upstream
-<<<<<<< Updated upstream
          pytest.param(
-=======
-=======
->>>>>>> Stashed changes
-=======
->>>>>>> Stashed changes
-=======
->>>>>>> Stashed changes
-=======
->>>>>>> Stashed changes
-=======
->>>>>>> Stashed changes
-<<<<<<< HEAD
-=======
->>>>>>> Stashed changes
-=======
->>>>>>> Stashed changes
          pytest.param(
-=======
-        pytest.param(
-<<<<<<< main
->>>>>>> main
-<<<<<<< Updated upstream
-<<<<<<< Updated upstream
-<<<<<<< Updated upstream
-<<<<<<< Updated upstream
-<<<<<<< Updated upstream
-<<<<<<< Updated upstream
-<<<<<<< Updated upstream
-=======
->>>>>>> Stashed changes
->>>>>>> Stashed changes
-=======
->>>>>>> Stashed changes
-=======
->>>>>>> Stashed changes
-=======
->>>>>>> Stashed changes
-=======
->>>>>>> Stashed changes
-=======
-        pytest.param(
->>>>>>> eab985c52d058dc92abc75034bc790079131ce75
-=======
->>>>>>> Stashed changes
-=======
->>>>>>> Stashed changes
-<<<<<<< main
-=======
+        pytest.param(
+        pytest.param(
             "onnx_gen_ai",
             {},
             [
                 ChatMessageContent(role=AuthorRole.USER, items=[TextContent(text="Hello")]),
                 ChatMessageContent(role=AuthorRole.USER, items=[TextContent(text="How are you today?")]),
             ],
-<<<<<<< Updated upstream
-<<<<<<< HEAD
-<<<<<<< Updated upstream
-=======
->>>>>>> 4aefd213
             ["Hello", "well"],
-=======
-            {},
->>>>>>> Stashed changes
-<<<<<<< HEAD
-=======
-            {},
->>>>>>> Stashed changes
-=======
->>>>>>> 4aefd213
+            {},
+            {},
             marks=pytest.mark.skipif(not onnx_setup, reason="Need a Onnx Model setup"),
             id="onnx_gen_ai",
         ),
         pytest.param(
-<<<<<<< Updated upstream
-<<<<<<< HEAD
-<<<<<<< Updated upstream
-=======
-<<<<<<< main
->>>>>>> Stashed changes
-=======
->>>>>>> 4aefd213
-=======
-<<<<<<< main
->>>>>>> Stashed changes
->>>>>>> upstream/main
-=======
-<<<<<<< div
-=======
-        pytest.param(
->>>>>>> eab985c52d058dc92abc75034bc790079131ce75
-=======
->>>>>>> head
->>>>>>> div
+        pytest.param(
             "anthropic",
             {},
             [
@@ -2421,65 +757,6 @@
                 ),
             ],
             ["Hello", "well"],
-<<<<<<< HEAD
-<<<<<<< div
-=======
-<<<<<<< Updated upstream
-<<<<<<< Updated upstream
->>>>>>> head
-<<<<<<< Updated upstream
-<<<<<<< Updated upstream
-<<<<<<< Updated upstream
-<<<<<<< Updated upstream
-<<<<<<< Updated upstream
-<<<<<<< Updated upstream
-<<<<<<< main
-=======
-=======
->>>>>>> Stashed changes
-=======
->>>>>>> Stashed changes
-=======
->>>>>>> Stashed changes
-=======
->>>>>>> Stashed changes
-=======
->>>>>>> Stashed changes
-<<<<<<< HEAD
-<<<<<<< main
-=======
->>>>>>> main
-<<<<<<< Updated upstream
-<<<<<<< Updated upstream
-<<<<<<< Updated upstream
-<<<<<<< Updated upstream
-<<<<<<< Updated upstream
->>>>>>> Stashed changes
-=======
->>>>>>> Stashed changes
-=======
->>>>>>> Stashed changes
-=======
->>>>>>> Stashed changes
-=======
->>>>>>> Stashed changes
-=======
->>>>>>> Stashed changes
-=======
->>>>>>> eab985c52d058dc92abc75034bc790079131ce75
-<<<<<<< div
-=======
-=======
-<<<<<<< main
-=======
->>>>>>> main
->>>>>>> Stashed changes
-=======
-<<<<<<< main
-=======
->>>>>>> main
->>>>>>> Stashed changes
->>>>>>> head
             marks=pytest.mark.skip(reason="Skipping due to 429s from Google AI."),
             id="google_ai_text_input",
         ),
@@ -2544,183 +821,19 @@
             ],
             ["348"],
             id="google_ai_tool_call_non_auto",
-<<<<<<< HEAD
-<<<<<<< div
-=======
-<<<<<<< Updated upstream
-<<<<<<< Updated upstream
->>>>>>> head
-<<<<<<< Updated upstream
-<<<<<<< Updated upstream
-<<<<<<< Updated upstream
-<<<<<<< Updated upstream
-<<<<<<< Updated upstream
-<<<<<<< Updated upstream
-=======
-<<<<<<< HEAD
->>>>>>> Stashed changes
-=======
-<<<<<<< HEAD
->>>>>>> Stashed changes
-=======
-<<<<<<< HEAD
->>>>>>> Stashed changes
-=======
-<<<<<<< HEAD
->>>>>>> Stashed changes
-=======
-<<<<<<< HEAD
->>>>>>> Stashed changes
-=======
-<<<<<<< HEAD
->>>>>>> Stashed changes
-=======
->>>>>>> Stashed changes
-=======
->>>>>>> Stashed changes
-=======
             marks=pytest.mark.skipif(not anthropic_setup, reason="Anthropic Environment Variables not set"),
             id="anthropic_text_input",
->>>>>>> upstream/main
-<<<<<<< Updated upstream
-<<<<<<< Updated upstream
-<<<<<<< Updated upstream
-<<<<<<< Updated upstream
-<<<<<<< Updated upstream
-<<<<<<< Updated upstream
-<<<<<<< Updated upstream
-<<<<<<< Updated upstream
-=======
-=======
->>>>>>> Stashed changes
-=======
->>>>>>> Stashed changes
-=======
->>>>>>> Stashed changes
-=======
->>>>>>> Stashed changes
-=======
->>>>>>> Stashed changes
-=======
->>>>>>> Stashed changes
-=======
->>>>>>> Stashed changes
-=======
->>>>>>> Stashed changes
-=======
             marks=pytest.mark.skipif(not anthropic_setup, reason="Anthropic Environment Variables not set"),
             id="anthropic_text_input",
->>>>>>> main
-<<<<<<< Updated upstream
-<<<<<<< Updated upstream
-<<<<<<< Updated upstream
-<<<<<<< Updated upstream
-<<<<<<< Updated upstream
-<<<<<<< Updated upstream
-<<<<<<< Updated upstream
->>>>>>> Stashed changes
-=======
-=======
->>>>>>> Stashed changes
->>>>>>> Stashed changes
-=======
->>>>>>> Stashed changes
-=======
->>>>>>> Stashed changes
-=======
->>>>>>> Stashed changes
-=======
             marks=pytest.mark.skipif(not anthropic_setup, reason="Anthropic Environment Variables not set"),
             id="anthropic_text_input",
->>>>>>> eab985c52d058dc92abc75034bc790079131ce75
-=======
->>>>>>> Stashed changes
-=======
->>>>>>> Stashed changes
-<<<<<<< div
-=======
             marks=pytest.mark.skipif(not anthropic_setup, reason="Anthropic Environment Variables not set"),
             id="anthropic_text_input",
->>>>>>> eab985c52d058dc92abc75034bc790079131ce75
-=======
->>>>>>> head
-        ),
-        pytest.param(
-<<<<<<< Updated upstream
-<<<<<<< HEAD
-<<<<<<< Updated upstream
-=======
-=======
->>>>>>> microsoft/main
->>>>>>> Stashed changes
-=======
->>>>>>> 4aefd213
-=======
-=======
->>>>>>> microsoft/main
->>>>>>> Stashed changes
+        ),
+        pytest.param(
             "google_ai",
             {},
             [
-<<<<<<< HEAD
-<<<<<<< div
-=======
-<<<<<<< Updated upstream
-<<<<<<< Updated upstream
->>>>>>> head
-<<<<<<< Updated upstream
-<<<<<<< Updated upstream
-<<<<<<< Updated upstream
-<<<<<<< Updated upstream
-<<<<<<< Updated upstream
-<<<<<<< Updated upstream
-<<<<<<< main
-=======
-=======
->>>>>>> Stashed changes
-=======
->>>>>>> Stashed changes
-=======
->>>>>>> Stashed changes
-=======
->>>>>>> Stashed changes
-=======
->>>>>>> Stashed changes
-<<<<<<< HEAD
-<<<<<<< main
-=======
->>>>>>> main
-<<<<<<< Updated upstream
-<<<<<<< Updated upstream
-<<<<<<< Updated upstream
-<<<<<<< Updated upstream
-<<<<<<< Updated upstream
->>>>>>> Stashed changes
-=======
->>>>>>> Stashed changes
-=======
->>>>>>> Stashed changes
-=======
->>>>>>> Stashed changes
-=======
->>>>>>> Stashed changes
-=======
->>>>>>> Stashed changes
-=======
->>>>>>> eab985c52d058dc92abc75034bc790079131ce75
-<<<<<<< div
-=======
-=======
-<<<<<<< main
-=======
->>>>>>> main
->>>>>>> Stashed changes
-=======
-<<<<<<< main
-=======
->>>>>>> main
->>>>>>> Stashed changes
->>>>>>> head
                 [
                     ChatMessageContent(
                         role=AuthorRole.USER,
@@ -2745,124 +858,18 @@
                         ],
                     ),
                 ],
-<<<<<<< HEAD
-<<<<<<< div
-=======
-<<<<<<< Updated upstream
-<<<<<<< Updated upstream
->>>>>>> head
-<<<<<<< Updated upstream
-<<<<<<< Updated upstream
-<<<<<<< Updated upstream
-<<<<<<< Updated upstream
-<<<<<<< Updated upstream
-<<<<<<< Updated upstream
-=======
-<<<<<<< HEAD
->>>>>>> Stashed changes
-=======
-<<<<<<< HEAD
->>>>>>> Stashed changes
-=======
-<<<<<<< HEAD
->>>>>>> Stashed changes
-=======
-<<<<<<< HEAD
->>>>>>> Stashed changes
-=======
-<<<<<<< HEAD
->>>>>>> Stashed changes
-=======
-<<<<<<< HEAD
->>>>>>> Stashed changes
-=======
->>>>>>> Stashed changes
-=======
->>>>>>> Stashed changes
-=======
                 ChatMessageContent(role=AuthorRole.USER, items=[TextContent(text="Hello")]),
                 ChatMessageContent(role=AuthorRole.USER, items=[TextContent(text="How are you today?")]),
->>>>>>> upstream/main
-<<<<<<< Updated upstream
-<<<<<<< Updated upstream
-<<<<<<< Updated upstream
-<<<<<<< Updated upstream
-<<<<<<< Updated upstream
-<<<<<<< Updated upstream
-<<<<<<< Updated upstream
-<<<<<<< Updated upstream
-=======
-=======
->>>>>>> Stashed changes
-=======
->>>>>>> Stashed changes
-=======
->>>>>>> Stashed changes
-=======
->>>>>>> Stashed changes
-=======
->>>>>>> Stashed changes
-=======
->>>>>>> Stashed changes
-=======
->>>>>>> Stashed changes
-=======
->>>>>>> Stashed changes
-=======
                 ChatMessageContent(role=AuthorRole.USER, items=[TextContent(text="Hello")]),
                 ChatMessageContent(role=AuthorRole.USER, items=[TextContent(text="How are you today?")]),
->>>>>>> main
-<<<<<<< Updated upstream
-<<<<<<< Updated upstream
-<<<<<<< Updated upstream
-<<<<<<< Updated upstream
-<<<<<<< Updated upstream
-<<<<<<< Updated upstream
-<<<<<<< Updated upstream
-=======
->>>>>>> Stashed changes
-=======
->>>>>>> Stashed changes
->>>>>>> Stashed changes
-=======
->>>>>>> Stashed changes
-=======
->>>>>>> Stashed changes
-=======
->>>>>>> Stashed changes
-=======
->>>>>>> Stashed changes
-=======
                 ChatMessageContent(role=AuthorRole.USER, items=[TextContent(text="Hello")]),
                 ChatMessageContent(role=AuthorRole.USER, items=[TextContent(text="How are you today?")]),
->>>>>>> eab985c52d058dc92abc75034bc790079131ce75
-=======
->>>>>>> Stashed changes
-=======
->>>>>>> Stashed changes
-<<<<<<< div
-=======
                 ChatMessageContent(role=AuthorRole.USER, items=[TextContent(text="Hello")]),
                 ChatMessageContent(role=AuthorRole.USER, items=[TextContent(text="How are you today?")]),
->>>>>>> eab985c52d058dc92abc75034bc790079131ce75
-=======
->>>>>>> head
-            ],
-<<<<<<< Updated upstream
-<<<<<<< HEAD
-<<<<<<< Updated upstream
-=======
->>>>>>> 4aefd213
+            ],
             ["Hello", "well"],
-=======
-            {},
->>>>>>> Stashed changes
-<<<<<<< HEAD
-=======
-            {},
->>>>>>> Stashed changes
-=======
->>>>>>> 4aefd213
+            {},
+            {},
             marks=pytest.mark.skip(reason="Skipping due to 429s from Google AI."),
             id="google_ai_text_input",
         ),
@@ -2877,84 +884,12 @@
                     role=AuthorRole.USER, items=[TextContent(text="How are you today?")]
                 ),
             ],
-<<<<<<< Updated upstream
-<<<<<<< HEAD
-<<<<<<< Updated upstream
-=======
->>>>>>> 4aefd213
             ["Hello", "well"],
-=======
-            {},
->>>>>>> Stashed changes
-<<<<<<< HEAD
-=======
-            {},
->>>>>>> Stashed changes
-=======
->>>>>>> 4aefd213
+            {},
+            {},
             marks=pytest.mark.skipif(not vertex_ai_setup, reason="Vertex AI Environment Variables not set"),
             id="vertex_ai_text_input",
         ),
-<<<<<<< main
-<<<<<<< HEAD
-<<<<<<< div
-=======
-<<<<<<< Updated upstream
-<<<<<<< Updated upstream
->>>>>>> head
-<<<<<<< Updated upstream
-<<<<<<< Updated upstream
-<<<<<<< Updated upstream
-<<<<<<< Updated upstream
-<<<<<<< Updated upstream
-<<<<<<< Updated upstream
-<<<<<<< main
-=======
-=======
->>>>>>> Stashed changes
-=======
->>>>>>> Stashed changes
-=======
->>>>>>> Stashed changes
-=======
->>>>>>> Stashed changes
-=======
->>>>>>> Stashed changes
-<<<<<<< HEAD
-<<<<<<< main
-=======
->>>>>>> main
-<<<<<<< Updated upstream
-<<<<<<< Updated upstream
-<<<<<<< Updated upstream
-<<<<<<< Updated upstream
-<<<<<<< Updated upstream
->>>>>>> Stashed changes
-=======
->>>>>>> Stashed changes
-=======
->>>>>>> Stashed changes
-=======
->>>>>>> Stashed changes
-=======
->>>>>>> Stashed changes
-=======
->>>>>>> Stashed changes
-=======
->>>>>>> eab985c52d058dc92abc75034bc790079131ce75
-<<<<<<< div
-=======
-=======
-<<<<<<< main
-=======
->>>>>>> main
->>>>>>> Stashed changes
-=======
-<<<<<<< main
-=======
->>>>>>> main
->>>>>>> Stashed changes
->>>>>>> head
         pytest.param(
             "vertex_ai",
             {
@@ -3049,68 +984,6 @@
             ["1.2"],
             id="vertex_ai_tool_call_flow",
         ),
-<<<<<<< HEAD
-<<<<<<< div
-=======
-<<<<<<< Updated upstream
-<<<<<<< Updated upstream
->>>>>>> head
-<<<<<<< Updated upstream
-<<<<<<< Updated upstream
-<<<<<<< Updated upstream
-<<<<<<< Updated upstream
-<<<<<<< Updated upstream
-<<<<<<< Updated upstream
-=======
->>>>>>> upstream/main
-=======
-=======
->>>>>>> Stashed changes
-=======
->>>>>>> Stashed changes
-=======
->>>>>>> Stashed changes
-=======
->>>>>>> Stashed changes
-=======
->>>>>>> Stashed changes
-<<<<<<< HEAD
-=======
->>>>>>> Stashed changes
-=======
->>>>>>> Stashed changes
-=======
->>>>>>> upstream/main
-=======
->>>>>>> main
-<<<<<<< Updated upstream
-<<<<<<< Updated upstream
-<<<<<<< Updated upstream
-<<<<<<< Updated upstream
-<<<<<<< Updated upstream
-<<<<<<< Updated upstream
-<<<<<<< Updated upstream
-=======
->>>>>>> Stashed changes
-=======
->>>>>>> Stashed changes
->>>>>>> Stashed changes
-=======
->>>>>>> Stashed changes
-=======
->>>>>>> Stashed changes
-=======
->>>>>>> Stashed changes
-=======
->>>>>>> Stashed changes
-=======
->>>>>>> eab985c52d058dc92abc75034bc790079131ce75
-=======
->>>>>>> Stashed changes
-=======
->>>>>>> Stashed changes
-<<<<<<< main
-=======
         pytest.param(
             "bedrock_amazon_titan",
             {},
@@ -3129,17 +1002,8 @@
                 ChatMessageContent(role=AuthorRole.USER, items=[TextContent(text="How are you today?")]),
             ],
             {},
-<<<<<<< Updated upstream
-<<<<<<< HEAD
-<<<<<<< Updated upstream
-=======
             marks=pytest.mark.skip(reason="Skipping due to occasional throttling from Bedrock."),
->>>>>>> Stashed changes
-=======
->>>>>>> 4aefd213
-=======
             marks=pytest.mark.skip(reason="Skipping due to occasional throttling from Bedrock."),
->>>>>>> Stashed changes
             id="bedrock_ai21labs_text_input",
         ),
         pytest.param(
@@ -3150,17 +1014,8 @@
                 ChatMessageContent(role=AuthorRole.USER, items=[TextContent(text="How are you today?")]),
             ],
             {},
-<<<<<<< Updated upstream
-<<<<<<< HEAD
-<<<<<<< Updated upstream
-=======
             marks=pytest.mark.skip(reason="Skipping due to occasional throttling from Bedrock."),
->>>>>>> Stashed changes
-=======
->>>>>>> 4aefd213
-=======
             marks=pytest.mark.skip(reason="Skipping due to occasional throttling from Bedrock."),
->>>>>>> Stashed changes
             id="bedrock_anthropic_claude_text_input",
         ),
         pytest.param(
@@ -3171,17 +1026,8 @@
                 ChatMessageContent(role=AuthorRole.USER, items=[TextContent(text="How are you today?")]),
             ],
             {},
-<<<<<<< Updated upstream
-<<<<<<< HEAD
-<<<<<<< Updated upstream
-=======
             marks=pytest.mark.skip(reason="Skipping due to occasional throttling from Bedrock."),
->>>>>>> Stashed changes
-=======
->>>>>>> 4aefd213
-=======
             marks=pytest.mark.skip(reason="Skipping due to occasional throttling from Bedrock."),
->>>>>>> Stashed changes
             id="bedrock_cohere_command_text_input",
         ),
         pytest.param(
@@ -3192,17 +1038,8 @@
                 ChatMessageContent(role=AuthorRole.USER, items=[TextContent(text="How are you today?")]),
             ],
             {},
-<<<<<<< Updated upstream
-<<<<<<< HEAD
-<<<<<<< Updated upstream
-=======
             marks=pytest.mark.skip(reason="Skipping due to occasional throttling from Bedrock."),
->>>>>>> Stashed changes
-=======
->>>>>>> 4aefd213
-=======
             marks=pytest.mark.skip(reason="Skipping due to occasional throttling from Bedrock."),
->>>>>>> Stashed changes
             id="bedrock_meta_llama_text_input",
         ),
         pytest.param(
@@ -3213,91 +1050,15 @@
                 ChatMessageContent(role=AuthorRole.USER, items=[TextContent(text="How are you today?")]),
             ],
             {},
-<<<<<<< Updated upstream
-<<<<<<< HEAD
-<<<<<<< Updated upstream
-=======
             marks=pytest.mark.skip(reason="Skipping due to occasional throttling from Bedrock."),
->>>>>>> Stashed changes
-=======
->>>>>>> 4aefd213
-=======
             marks=pytest.mark.skip(reason="Skipping due to occasional throttling from Bedrock."),
->>>>>>> Stashed changes
             id="bedrock_mistralai_text_input",
         ),
->>>>>>> upstream/main
-=======
-<<<<<<< div
-=======
->>>>>>> eab985c52d058dc92abc75034bc790079131ce75
-=======
->>>>>>> head
->>>>>>> div
     ],
 )
 
 
 @pytest.mark.asyncio(scope="module")
-<<<<<<< HEAD
-<<<<<<< div
-=======
-<<<<<<< Updated upstream
-<<<<<<< Updated upstream
->>>>>>> head
-<<<<<<< Updated upstream
-<<<<<<< Updated upstream
-<<<<<<< Updated upstream
-<<<<<<< Updated upstream
-<<<<<<< Updated upstream
-<<<<<<< Updated upstream
-<<<<<<< main
-=======
-=======
->>>>>>> Stashed changes
-=======
->>>>>>> Stashed changes
-=======
->>>>>>> Stashed changes
-=======
->>>>>>> Stashed changes
-=======
->>>>>>> Stashed changes
-<<<<<<< HEAD
-<<<<<<< main
-=======
->>>>>>> main
-<<<<<<< Updated upstream
-<<<<<<< Updated upstream
-<<<<<<< Updated upstream
-<<<<<<< Updated upstream
-<<<<<<< Updated upstream
->>>>>>> Stashed changes
-=======
->>>>>>> Stashed changes
-=======
->>>>>>> Stashed changes
-=======
->>>>>>> Stashed changes
-=======
->>>>>>> Stashed changes
-=======
->>>>>>> Stashed changes
-=======
->>>>>>> eab985c52d058dc92abc75034bc790079131ce75
-<<<<<<< div
-=======
-=======
-<<<<<<< main
-=======
->>>>>>> main
->>>>>>> Stashed changes
-=======
-<<<<<<< main
-=======
->>>>>>> main
->>>>>>> Stashed changes
->>>>>>> head
 async def test_chat_completion(
     kernel: Kernel,
     service: str,
@@ -3324,65 +1085,6 @@
                 stream=False,
             ),
             retries=5,
-<<<<<<< HEAD
-<<<<<<< div
-=======
-<<<<<<< Updated upstream
-<<<<<<< Updated upstream
->>>>>>> head
-<<<<<<< Updated upstream
-<<<<<<< Updated upstream
-<<<<<<< Updated upstream
-<<<<<<< Updated upstream
-<<<<<<< Updated upstream
-<<<<<<< Updated upstream
-=======
-=======
-=======
->>>>>>> Stashed changes
-=======
->>>>>>> Stashed changes
-=======
->>>>>>> Stashed changes
-=======
->>>>>>> Stashed changes
-=======
->>>>>>> Stashed changes
-<<<<<<< HEAD
-=======
-=======
->>>>>>> main
-<<<<<<< Updated upstream
-<<<<<<< Updated upstream
-<<<<<<< Updated upstream
-<<<<<<< Updated upstream
-<<<<<<< Updated upstream
->>>>>>> Stashed changes
-=======
->>>>>>> Stashed changes
-=======
->>>>>>> Stashed changes
-=======
->>>>>>> Stashed changes
-=======
->>>>>>> Stashed changes
-=======
->>>>>>> Stashed changes
-=======
->>>>>>> eab985c52d058dc92abc75034bc790079131ce75
-<<<<<<< div
-=======
-=======
-=======
-=======
->>>>>>> main
->>>>>>> Stashed changes
-=======
-=======
-=======
->>>>>>> main
->>>>>>> Stashed changes
->>>>>>> head
 class TestChatCompletion(ChatCompletionTestBase):
     """Test Chat Completions.
 
@@ -3406,65 +1108,6 @@
             execution_settings_kwargs,
             inputs,
             False,
-<<<<<<< HEAD
-<<<<<<< div
-=======
-<<<<<<< Updated upstream
-<<<<<<< Updated upstream
->>>>>>> head
-<<<<<<< Updated upstream
-<<<<<<< Updated upstream
-<<<<<<< Updated upstream
-<<<<<<< Updated upstream
-<<<<<<< Updated upstream
-<<<<<<< Updated upstream
->>>>>>> upstream/main
-=======
-=======
->>>>>>> Stashed changes
-=======
->>>>>>> Stashed changes
-=======
->>>>>>> Stashed changes
-=======
->>>>>>> Stashed changes
-=======
->>>>>>> Stashed changes
-<<<<<<< HEAD
->>>>>>> upstream/main
-=======
->>>>>>> main
-<<<<<<< Updated upstream
-<<<<<<< Updated upstream
-<<<<<<< Updated upstream
-<<<<<<< Updated upstream
-<<<<<<< Updated upstream
->>>>>>> Stashed changes
-=======
->>>>>>> Stashed changes
-=======
->>>>>>> Stashed changes
-=======
->>>>>>> Stashed changes
-=======
->>>>>>> Stashed changes
-=======
->>>>>>> Stashed changes
-=======
->>>>>>> eab985c52d058dc92abc75034bc790079131ce75
-<<<<<<< div
-=======
-=======
->>>>>>> upstream/main
-=======
->>>>>>> main
->>>>>>> Stashed changes
-=======
->>>>>>> upstream/main
-=======
->>>>>>> main
->>>>>>> Stashed changes
->>>>>>> head
         )
 
     @override
@@ -3512,65 +1155,6 @@
         history = ChatHistory()
         for message in inputs:
             history.add_message(message)
-<<<<<<< HEAD
-<<<<<<< div
-=======
-<<<<<<< Updated upstream
-<<<<<<< Updated upstream
->>>>>>> head
-<<<<<<< Updated upstream
-<<<<<<< Updated upstream
-<<<<<<< Updated upstream
-<<<<<<< Updated upstream
-<<<<<<< Updated upstream
-<<<<<<< Updated upstream
-<<<<<<< main
-=======
-=======
->>>>>>> Stashed changes
-=======
->>>>>>> Stashed changes
-=======
->>>>>>> Stashed changes
-=======
->>>>>>> Stashed changes
-=======
->>>>>>> Stashed changes
-<<<<<<< HEAD
-<<<<<<< main
-=======
->>>>>>> main
-<<<<<<< Updated upstream
-<<<<<<< Updated upstream
-<<<<<<< Updated upstream
-<<<<<<< Updated upstream
-<<<<<<< Updated upstream
->>>>>>> Stashed changes
-=======
->>>>>>> Stashed changes
-=======
->>>>>>> Stashed changes
-=======
->>>>>>> Stashed changes
-=======
->>>>>>> Stashed changes
-=======
->>>>>>> Stashed changes
-=======
->>>>>>> eab985c52d058dc92abc75034bc790079131ce75
-<<<<<<< div
-=======
-=======
-<<<<<<< main
-=======
->>>>>>> main
->>>>>>> Stashed changes
-=======
-<<<<<<< main
-=======
->>>>>>> main
->>>>>>> Stashed changes
->>>>>>> head
         cmc = await retry(
             partial(
                 execute_invoke,
@@ -3582,69 +1166,6 @@
             retries=5,
         )
         history.add_message(cmc)
-<<<<<<< HEAD
-<<<<<<< div
-=======
-<<<<<<< Updated upstream
-<<<<<<< Updated upstream
->>>>>>> head
-<<<<<<< Updated upstream
-<<<<<<< Updated upstream
-<<<<<<< Updated upstream
-<<<<<<< Updated upstream
-<<<<<<< Updated upstream
-<<<<<<< Updated upstream
-=======
->>>>>>> upstream/main
-=======
-=======
->>>>>>> Stashed changes
-=======
->>>>>>> Stashed changes
-=======
->>>>>>> Stashed changes
-=======
->>>>>>> Stashed changes
-=======
->>>>>>> Stashed changes
-<<<<<<< HEAD
-=======
->>>>>>> Stashed changes
-=======
->>>>>>> Stashed changes
-=======
->>>>>>> upstream/main
-=======
->>>>>>> main
-<<<<<<< Updated upstream
-<<<<<<< Updated upstream
-<<<<<<< Updated upstream
-<<<<<<< Updated upstream
-<<<<<<< Updated upstream
-<<<<<<< Updated upstream
-<<<<<<< Updated upstream
->>>>>>> Stashed changes
-=======
-=======
->>>>>>> Stashed changes
->>>>>>> Stashed changes
-=======
->>>>>>> Stashed changes
-=======
->>>>>>> Stashed changes
-=======
->>>>>>> Stashed changes
-=======
->>>>>>> eab985c52d058dc92abc75034bc790079131ce75
-=======
->>>>>>> Stashed changes
-=======
->>>>>>> Stashed changes
-<<<<<<< div
-=======
->>>>>>> eab985c52d058dc92abc75034bc790079131ce75
-=======
->>>>>>> head
 
             cmc = await retry(
                 partial(
@@ -3659,118 +1180,14 @@
             )
             history.add_message(cmc)
 
-<<<<<<< HEAD
-<<<<<<< div
-=======
-<<<<<<< Updated upstream
-<<<<<<< Updated upstream
->>>>>>> head
-<<<<<<< Updated upstream
-<<<<<<< Updated upstream
-<<<<<<< Updated upstream
-<<<<<<< Updated upstream
-<<<<<<< Updated upstream
-<<<<<<< Updated upstream
-=======
-<<<<<<< HEAD
->>>>>>> Stashed changes
-=======
-<<<<<<< HEAD
->>>>>>> Stashed changes
-=======
-<<<<<<< HEAD
->>>>>>> Stashed changes
-=======
-<<<<<<< HEAD
->>>>>>> Stashed changes
-=======
-<<<<<<< HEAD
->>>>>>> Stashed changes
-=======
-<<<<<<< HEAD
->>>>>>> Stashed changes
-=======
->>>>>>> Stashed changes
-=======
->>>>>>> Stashed changes
-<<<<<<< main
-async def execute_invoke(kernel: Kernel, history: ChatHistory, output: str, stream: bool) -> "ChatMessageContent":
-=======
-<<<<<<< main
-async def execute_invoke(
-    kernel: Kernel, history: ChatHistory, output: str, stream: bool
-) -> "ChatMessageContent":
->>>>>>> origin/main
-<<<<<<< Updated upstream
-<<<<<<< Updated upstream
-<<<<<<< Updated upstream
-<<<<<<< Updated upstream
-<<<<<<< Updated upstream
-<<<<<<< Updated upstream
-<<<<<<< Updated upstream
-<<<<<<< Updated upstream
-=======
->>>>>>> Stashed changes
-=======
-=======
->>>>>>> Stashed changes
-=======
->>>>>>> Stashed changes
-=======
->>>>>>> Stashed changes
-=======
->>>>>>> Stashed changes
-=======
-=======
->>>>>>> eab985c52d058dc92abc75034bc790079131ce75
-=======
-=======
->>>>>>> Stashed changes
-=======
-=======
-<<<<<<< div
->>>>>>> eab985c52d058dc92abc75034bc790079131ce75
-=======
->>>>>>> Stashed changes
->>>>>>> head
 async def execute_invoke(kernel: Kernel, history: ChatHistory, output: str, stream: bool) -> "ChatMessageContent":
 async def execute_invoke(
     kernel: Kernel, history: ChatHistory, output: str, stream: bool
 ) -> "ChatMessageContent":
-<<<<<<< div
-=======
-<<<<<<< Updated upstream
-<<<<<<< Updated upstream
->>>>>>> head
-<<<<<<< HEAD
->>>>>>> main
-<<<<<<< Updated upstream
-<<<<<<< Updated upstream
-<<<<<<< Updated upstream
-<<<<<<< Updated upstream
-<<<<<<< Updated upstream
->>>>>>> Stashed changes
-=======
->>>>>>> Stashed changes
-=======
->>>>>>> Stashed changes
-=======
->>>>>>> Stashed changes
-=======
->>>>>>> Stashed changes
-=======
->>>>>>> Stashed changes
-=======
->>>>>>> eab985c52d058dc92abc75034bc790079131ce75
-<<<<<<< div
-=======
-=======
->>>>>>> main
->>>>>>> Stashed changes
-=======
->>>>>>> main
->>>>>>> Stashed changes
->>>>>>> head
+async def execute_invoke(kernel: Kernel, history: ChatHistory, output: str, stream: bool) -> "ChatMessageContent":
+async def execute_invoke(
+    kernel: Kernel, history: ChatHistory, output: str, stream: bool
+) -> "ChatMessageContent":
     if stream:
         invocation = kernel.invoke_stream(
             function_name="chat", plugin_name="chat", chat_history=history
@@ -3797,112 +1214,18 @@
                 assert item.arguments
                 assert kernel.get_function_from_fully_qualified_function_name(item.name)
         return response
-<<<<<<< HEAD
-<<<<<<< div
-=======
-<<<<<<< Updated upstream
-<<<<<<< Updated upstream
->>>>>>> head
-<<<<<<< Updated upstream
-<<<<<<< Updated upstream
-<<<<<<< Updated upstream
-<<<<<<< Updated upstream
-<<<<<<< Updated upstream
-<<<<<<< Updated upstream
-=======
-<<<<<<< HEAD
->>>>>>> Stashed changes
-=======
-<<<<<<< HEAD
->>>>>>> Stashed changes
-=======
-<<<<<<< HEAD
->>>>>>> Stashed changes
-=======
-<<<<<<< HEAD
->>>>>>> Stashed changes
-=======
-<<<<<<< HEAD
->>>>>>> Stashed changes
-=======
-<<<<<<< HEAD
->>>>>>> Stashed changes
-=======
->>>>>>> Stashed changes
-=======
->>>>>>> Stashed changes
-<<<<<<< main
     with pytest.raises(AssertionError, match=f"Unexpected output: response: {invocation}, type: {type(invocation)}"):
         raise AssertionError(f"Unexpected output: response: {invocation}, type: {type(invocation)}")
         self.evaluate(history.messages, inputs=inputs)
-=======
-<<<<<<< Updated upstream
-<<<<<<< Updated upstream
-<<<<<<< Updated upstream
-<<<<<<< Updated upstream
-<<<<<<< Updated upstream
-<<<<<<< Updated upstream
-<<<<<<< Updated upstream
-<<<<<<< Updated upstream
-=======
-=======
->>>>>>> Stashed changes
-=======
->>>>>>> Stashed changes
-=======
->>>>>>> Stashed changes
-=======
->>>>>>> Stashed changes
-=======
->>>>>>> Stashed changes
-=======
->>>>>>> Stashed changes
-=======
->>>>>>> Stashed changes
-=======
->>>>>>> Stashed changes
-=======
     with pytest.raises(AssertionError, match=f"Unexpected output: response: {invocation}, type: {type(invocation)}"):
         raise AssertionError(f"Unexpected output: response: {invocation}, type: {type(invocation)}")
         self.evaluate(history.messages, inputs=inputs)
->>>>>>> main
-<<<<<<< Updated upstream
-<<<<<<< Updated upstream
-<<<<<<< Updated upstream
-<<<<<<< Updated upstream
-<<<<<<< Updated upstream
-<<<<<<< Updated upstream
-<<<<<<< Updated upstream
-=======
->>>>>>> Stashed changes
-=======
->>>>>>> Stashed changes
->>>>>>> Stashed changes
-=======
->>>>>>> Stashed changes
-=======
->>>>>>> Stashed changes
-=======
->>>>>>> Stashed changes
-=======
->>>>>>> Stashed changes
-=======
     with pytest.raises(AssertionError, match=f"Unexpected output: response: {invocation}, type: {type(invocation)}"):
         raise AssertionError(f"Unexpected output: response: {invocation}, type: {type(invocation)}")
         self.evaluate(history.messages, inputs=inputs)
->>>>>>> eab985c52d058dc92abc75034bc790079131ce75
-=======
->>>>>>> Stashed changes
-=======
->>>>>>> Stashed changes
-<<<<<<< div
-=======
     with pytest.raises(AssertionError, match=f"Unexpected output: response: {invocation}, type: {type(invocation)}"):
         raise AssertionError(f"Unexpected output: response: {invocation}, type: {type(invocation)}")
         self.evaluate(history.messages, inputs=inputs)
->>>>>>> eab985c52d058dc92abc75034bc790079131ce75
-=======
->>>>>>> head
     with pytest.raises(
         AssertionError,
         match=f"Unexpected output: response: {invocation}, type: {type(invocation)}",
@@ -3910,100 +1233,14 @@
         raise AssertionError(
             f"Unexpected output: response: {invocation}, type: {type(invocation)}"
         )
-<<<<<<< HEAD
-<<<<<<< div
-=======
-<<<<<<< Updated upstream
-<<<<<<< Updated upstream
->>>>>>> head
-<<<<<<< Updated upstream
-<<<<<<< Updated upstream
-<<<<<<< Updated upstream
-<<<<<<< Updated upstream
-<<<<<<< Updated upstream
-<<<<<<< Updated upstream
-=======
-<<<<<<< HEAD
->>>>>>> Stashed changes
-=======
-<<<<<<< HEAD
->>>>>>> Stashed changes
-=======
-<<<<<<< HEAD
->>>>>>> Stashed changes
-=======
-<<<<<<< HEAD
->>>>>>> Stashed changes
-=======
-<<<<<<< HEAD
->>>>>>> Stashed changes
-=======
-<<<<<<< HEAD
->>>>>>> Stashed changes
-=======
->>>>>>> Stashed changes
-=======
->>>>>>> Stashed changes
-=======
-        self.evaluate(history.messages, inputs=inputs)
->>>>>>> upstream/main
->>>>>>> origin/main
-<<<<<<< Updated upstream
-<<<<<<< Updated upstream
-<<<<<<< Updated upstream
-<<<<<<< Updated upstream
-<<<<<<< Updated upstream
-<<<<<<< Updated upstream
-<<<<<<< Updated upstream
-<<<<<<< Updated upstream
-=======
-=======
-=======
-        self.evaluate(history.messages, inputs=inputs)
->>>>>>> main
->>>>>>> Stashed changes
->>>>>>> Stashed changes
-=======
-=======
-        self.evaluate(history.messages, inputs=inputs)
->>>>>>> main
->>>>>>> Stashed changes
-=======
-=======
-        self.evaluate(history.messages, inputs=inputs)
->>>>>>> main
->>>>>>> Stashed changes
-=======
-=======
-        self.evaluate(history.messages, inputs=inputs)
->>>>>>> main
->>>>>>> Stashed changes
-=======
-=======
-        self.evaluate(history.messages, inputs=inputs)
->>>>>>> main
->>>>>>> Stashed changes
-=======
-=======
-        self.evaluate(history.messages, inputs=inputs)
->>>>>>> main
->>>>>>> Stashed changes
-=======
-        self.evaluate(history.messages, inputs=inputs)
->>>>>>> eab985c52d058dc92abc75034bc790079131ce75
-=======
-=======
-        self.evaluate(history.messages, inputs=inputs)
->>>>>>> main
->>>>>>> Stashed changes
-=======
-=======
-        self.evaluate(history.messages, inputs=inputs)
->>>>>>> main
->>>>>>> Stashed changes
-<<<<<<< div
-=======
-        self.evaluate(history.messages, inputs=inputs)
->>>>>>> eab985c52d058dc92abc75034bc790079131ce75
-=======
->>>>>>> head+        self.evaluate(history.messages, inputs=inputs)
+        self.evaluate(history.messages, inputs=inputs)
+        self.evaluate(history.messages, inputs=inputs)
+        self.evaluate(history.messages, inputs=inputs)
+        self.evaluate(history.messages, inputs=inputs)
+        self.evaluate(history.messages, inputs=inputs)
+        self.evaluate(history.messages, inputs=inputs)
+        self.evaluate(history.messages, inputs=inputs)
+        self.evaluate(history.messages, inputs=inputs)
+        self.evaluate(history.messages, inputs=inputs)
+        self.evaluate(history.messages, inputs=inputs)