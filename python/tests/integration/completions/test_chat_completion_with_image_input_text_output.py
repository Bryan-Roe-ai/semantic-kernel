--- conflicted
+++ resolved
@@ -20,15 +20,9 @@
     vertex_ai_setup,
 )
 from tests.integration.completions.completion_test_base import ServiceType
-<<<<<<< HEAD
-<<<<<<< HEAD
 from tests.integration.completions.test_utils import retry
-=======
 from tests.integration.utils import retry
->>>>>>> 5ae74d7dd619c0f30c1db7a041ecac0f679f9377
-=======
 from tests.utils import retry
->>>>>>> f62fef3f
 
 if sys.version_info >= (3, 12):
     from typing import override  # pragma: no cover
