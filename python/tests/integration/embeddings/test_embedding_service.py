--- conflicted
+++ resolved
@@ -263,15 +263,12 @@
             "ollama",
             {},
             768,
-<<<<<<< HEAD
             marks=pytest.mark.skipif(
                 not ollama_setup, reason="Ollama environment variables not set"),
-=======
             marks=(
                 pytest.mark.skipif(not ollama_setup, reason="Ollama not setup"),
                 pytest.mark.ollama,
             ),
->>>>>>> 926a5909
             id="ollama",
         ),
         pytest.param(
@@ -312,10 +309,7 @@
 )
 
 
-<<<<<<< HEAD
 @ pytest.mark.asyncio(scope="module")
-=======
->>>>>>> 926a5909
 class TestEmbeddingService(EmbeddingServiceTestBase):
     """Test embedding service with memory.
 
