# Copyright (c) Microsoft. All rights reserved.

import typing as t

import pytest
import typing_extensions as te
from pydantic import Field, Json

from semantic_kernel.contents.chat_history import ChatHistory
from semantic_kernel.core_plugins.conversation_summary_plugin import (
    ConversationSummaryPlugin,
<<<<<<< HEAD
<<<<<<< div
<<<<<<< div
=======
<<<<<<< Updated upstream
<<<<<<< Updated upstream
<<<<<<< head
>>>>>>> head
<<<<<<< Updated upstream
<<<<<<< Updated upstream
<<<<<<< Updated upstream
<<<<<<< Updated upstream
<<<<<<< Updated upstream
<<<<<<< Updated upstream
=======
<<<<<<< main
>>>>>>> Stashed changes
=======
<<<<<<< main
>>>>>>> Stashed changes
=======
<<<<<<< main
>>>>>>> Stashed changes
=======
<<<<<<< main
>>>>>>> Stashed changes
=======
<<<<<<< main
>>>>>>> Stashed changes
=======
<<<<<<< main
>>>>>>> Stashed changes
=======
>>>>>>> 637c5bcc
)
from semantic_kernel.core_plugins.http_plugin import HttpPlugin
from semantic_kernel.core_plugins.math_plugin import MathPlugin
from semantic_kernel.core_plugins.text_memory_plugin import TextMemoryPlugin
from semantic_kernel.core_plugins.text_plugin import TextPlugin
from semantic_kernel.core_plugins.time_plugin import TimePlugin
from semantic_kernel.core_plugins.wait_plugin import WaitPlugin
from semantic_kernel.core_plugins.web_search_engine_plugin import WebSearchEnginePlugin
from semantic_kernel.functions.kernel_arguments import KernelArguments
from semantic_kernel.functions.kernel_function import KernelFunction
from semantic_kernel.functions.kernel_function_decorator import kernel_function
from semantic_kernel.functions.kernel_function_metadata import KernelFunctionMetadata
from semantic_kernel.functions.kernel_parameter_metadata import KernelParameterMetadata
<<<<<<< HEAD
<<<<<<< Updated upstream
<<<<<<< Updated upstream
<<<<<<< Updated upstream
<<<<<<< Updated upstream
<<<<<<< Updated upstream
<<<<<<< Updated upstream
=======
=======
>>>>>>> Stashed changes
=======
>>>>>>> Stashed changes
=======
>>>>>>> Stashed changes
=======
>>>>>>> Stashed changes
=======
<<<<<<< Updated upstream
=======
<<<<<<< main
>>>>>>> Stashed changes
=======
<<<<<<< main
>>>>>>> Stashed changes
=======
>>>>>>> Stashed changes
=======
>>>>>>> Stashed changes
=======
>>>>>>> 637c5bcc
)
from semantic_kernel.core_plugins.http_plugin import HttpPlugin
from semantic_kernel.core_plugins.math_plugin import MathPlugin
from semantic_kernel.core_plugins.text_memory_plugin import TextMemoryPlugin
from semantic_kernel.core_plugins.text_plugin import TextPlugin
from semantic_kernel.core_plugins.time_plugin import TimePlugin
from semantic_kernel.core_plugins.wait_plugin import WaitPlugin
from semantic_kernel.core_plugins.web_search_engine_plugin import WebSearchEnginePlugin
from semantic_kernel.functions.kernel_arguments import KernelArguments
from semantic_kernel.functions.kernel_function import KernelFunction
from semantic_kernel.functions.kernel_function_decorator import kernel_function
from semantic_kernel.functions.kernel_function_metadata import KernelFunctionMetadata
from semantic_kernel.functions.kernel_parameter_metadata import KernelParameterMetadata
<<<<<<< HEAD
<<<<<<< Updated upstream
<<<<<<< Updated upstream
<<<<<<< main
=======
from semantic_kernel.functions.kernel_plugin_collection import (
    KernelPluginCollection,
)
>>>>>>> ms/small_fixes
>>>>>>> origin/main
<<<<<<< Updated upstream
<<<<<<< Updated upstream
<<<<<<< Updated upstream
<<<<<<< Updated upstream
<<<<<<< Updated upstream
>>>>>>> Stashed changes
=======
>>>>>>> Stashed changes
=======
>>>>>>> Stashed changes
=======
>>>>>>> Stashed changes
=======
>>>>>>> Stashed changes
=======
>>>>>>> Stashed changes
=======
<<<<<<< div
=======
>>>>>>> Stashed changes
=======
>>>>>>> Stashed changes
=======
>>>>>>> head
=======
from semantic_kernel.functions.kernel_plugin_collection import (
    KernelPluginCollection,
)
>>>>>>> 637c5bcc
)
from semantic_kernel.core_plugins.http_plugin import HttpPlugin
from semantic_kernel.core_plugins.math_plugin import MathPlugin
from semantic_kernel.core_plugins.text_memory_plugin import TextMemoryPlugin
from semantic_kernel.core_plugins.text_plugin import TextPlugin
from semantic_kernel.core_plugins.time_plugin import TimePlugin
from semantic_kernel.core_plugins.wait_plugin import WaitPlugin
from semantic_kernel.core_plugins.web_search_engine_plugin import WebSearchEnginePlugin
from semantic_kernel.functions.kernel_arguments import KernelArguments
from semantic_kernel.functions.kernel_function import KernelFunction
from semantic_kernel.functions.kernel_function_decorator import kernel_function
from semantic_kernel.functions.kernel_function_metadata import KernelFunctionMetadata
from semantic_kernel.functions.kernel_parameter_metadata import KernelParameterMetadata
<<<<<<< HEAD
<<<<<<< main
=======
from semantic_kernel.functions.kernel_plugin_collection import (
    KernelPluginCollection,
)
>>>>>>> ms/small_fixes
<<<<<<< div
>>>>>>> main
=======
>>>>>>> origin/main
>>>>>>> head
=======
from semantic_kernel.functions.kernel_plugin_collection import (
    KernelPluginCollection,
)
>>>>>>> 637c5bcc
from semantic_kernel.kernel_pydantic import KernelBaseModel
from semantic_kernel.memory.null_memory import NullMemory
from semantic_kernel.memory.semantic_text_memory_base import SemanticTextMemoryBase
from semantic_kernel.template_engine.blocks.block import Block
from semantic_kernel.template_engine.blocks.block_types import BlockTypes
from semantic_kernel.template_engine.blocks.code_block import CodeBlock
from semantic_kernel.template_engine.blocks.function_id_block import FunctionIdBlock
from semantic_kernel.template_engine.blocks.named_arg_block import NamedArgBlock
from semantic_kernel.template_engine.blocks.text_block import TextBlock
from semantic_kernel.template_engine.blocks.val_block import ValBlock
from semantic_kernel.template_engine.blocks.var_block import VarBlock
<<<<<<< div
<<<<<<< div
=======
<<<<<<< Updated upstream
<<<<<<< Updated upstream
<<<<<<< head
>>>>>>> head
<<<<<<< Updated upstream
<<<<<<< Updated upstream
<<<<<<< Updated upstream
<<<<<<< Updated upstream
<<<<<<< Updated upstream
<<<<<<< Updated upstream
=======
=======
>>>>>>> Stashed changes
=======
>>>>>>> Stashed changes
=======
>>>>>>> Stashed changes
=======
>>>>>>> Stashed changes
=======
>>>>>>> Stashed changes
<<<<<<< main
=======
=======
<<<<<<< div
>>>>>>> main
=======
>>>>>>> origin/main
=======
<<<<<<< main
=======
>>>>>>> Stashed changes
=======
<<<<<<< main
=======
>>>>>>> Stashed changes
>>>>>>> head
<<<<<<< main
=======

# from semantic_kernel.template_engine.prompt_template_engine import PromptTemplateEngine
>>>>>>> ms/small_fixes
<<<<<<< div
<<<<<<< div
=======
<<<<<<< Updated upstream
<<<<<<< Updated upstream
<<<<<<< head
>>>>>>> head
>>>>>>> origin/main
<<<<<<< Updated upstream
<<<<<<< Updated upstream
<<<<<<< Updated upstream
<<<<<<< Updated upstream
<<<<<<< Updated upstream
>>>>>>> Stashed changes
=======
>>>>>>> Stashed changes
=======
>>>>>>> Stashed changes
=======
>>>>>>> Stashed changes
=======
>>>>>>> Stashed changes
=======
>>>>>>> Stashed changes
=======
<<<<<<< div
>>>>>>> main
=======
=======
>>>>>>> Stashed changes
=======
>>>>>>> Stashed changes
>>>>>>> origin/main
>>>>>>> head

# from semantic_kernel.template_engine.prompt_template_engine import PromptTemplateEngine

KernelBaseModelFieldT = t.TypeVar("KernelBaseModelFieldT", bound=KernelBaseModel)


class _Serializable(t.Protocol):
    """A serializable object."""

    def json(self) -> Json:
        """Return a JSON representation of the object."""
        raise NotImplementedError

    @classmethod
    def parse_raw(cls: t.Type[te.Self], json: Json) -> te.Self:
        """Return the constructed object from a JSON representation."""
        raise NotImplementedError


@pytest.fixture()
def kernel_factory() -> t.Callable[[t.Type[_Serializable]], _Serializable]:
    """Return a factory for various objects in semantic-kernel."""

    def create_kernel_function() -> KernelFunction:
        """Return an KernelFunction."""
<<<<<<< div
<<<<<<< div
=======
>>>>>>> head
<<<<<<< Updated upstream
<<<<<<< Updated upstream
<<<<<<< head
<<<<<<< Updated upstream
<<<<<<< Updated upstream
<<<<<<< Updated upstream
<<<<<<< Updated upstream
<<<<<<< Updated upstream
<<<<<<< Updated upstream
=======
<<<<<<< main
>>>>>>> Stashed changes
=======
<<<<<<< main
>>>>>>> Stashed changes
=======
<<<<<<< main
>>>>>>> Stashed changes
=======
<<<<<<< main
>>>>>>> Stashed changes
=======
<<<<<<< main
>>>>>>> Stashed changes
=======
<<<<<<< main
>>>>>>> Stashed changes
=======
<<<<<<< main
>>>>>>> Stashed changes
=======
<<<<<<< main
>>>>>>> Stashed changes

        @kernel_function(name="function")
        def my_function(arguments: KernelArguments) -> str:
            return f"F({arguments['input']})"

<<<<<<< HEAD
<<<<<<< Updated upstream
<<<<<<< Updated upstream
<<<<<<< Updated upstream
<<<<<<< Updated upstream
<<<<<<< Updated upstream
<<<<<<< Updated upstream
<<<<<<< Updated upstream
<<<<<<< Updated upstream
=======
>>>>>>> Stashed changes
=======
=======
>>>>>>> Stashed changes
=======
>>>>>>> Stashed changes
=======
>>>>>>> Stashed changes
=======
>>>>>>> Stashed changes
=======
<<<<<<< Updated upstream
=======
<<<<<<< div
>>>>>>> main
=======
>>>>>>> origin/main
=======
=======
>>>>>>> Stashed changes
=======
=======
>>>>>>> Stashed changes
>>>>>>> head
=======
>>>>>>> Stashed changes
=======
>>>>>>> Stashed changes

=======
>>>>>>> 637c5bcc
        @kernel_function(name="function")
        def my_function(arguments: KernelArguments) -> str:
            return f"F({arguments['input']})"

<<<<<<< HEAD
<<<<<<< main
<<<<<<< div
<<<<<<< div
=======
<<<<<<< Updated upstream
<<<<<<< Updated upstream
<<<<<<< head
>>>>>>> head
>>>>>>> origin/main
<<<<<<< Updated upstream
<<<<<<< Updated upstream
<<<<<<< Updated upstream
<<<<<<< Updated upstream
<<<<<<< Updated upstream
>>>>>>> Stashed changes
=======
>>>>>>> Stashed changes
=======
>>>>>>> Stashed changes
=======
>>>>>>> Stashed changes
=======
>>>>>>> Stashed changes
=======
>>>>>>> Stashed changes
=======
<<<<<<< div
>>>>>>> main
=======
=======
>>>>>>> Stashed changes
=======
>>>>>>> Stashed changes
>>>>>>> origin/main
>>>>>>> head
=======
>>>>>>> 637c5bcc
        return KernelFunction.from_method(
            plugin_name="plugin",
            method=my_function,
        )
<<<<<<< div
<<<<<<< div
=======
<<<<<<< Updated upstream
<<<<<<< Updated upstream
<<<<<<< head
>>>>>>> head
<<<<<<< Updated upstream
<<<<<<< Updated upstream
<<<<<<< Updated upstream
<<<<<<< Updated upstream
<<<<<<< Updated upstream
<<<<<<< Updated upstream

    def create_chat_history() -> ChatHistory:
        return ChatHistory()
=======
=======
>>>>>>> Stashed changes
=======
>>>>>>> Stashed changes
=======
>>>>>>> Stashed changes
=======
>>>>>>> Stashed changes
=======
<<<<<<< Updated upstream
<<<<<<< div
>>>>>>> main
=======
>>>>>>> origin/main
=======
>>>>>>> Stashed changes
=======
>>>>>>> Stashed changes
>>>>>>> head
=======
>>>>>>> Stashed changes
>>>>>>> Stashed changes
=======
        return KernelFunction.from_native_method(my_function, "plugin")

    def create_chat_history() -> ChatHistory:
        return ChatHistory()
<<<<<<< HEAD
<<<<<<< div
<<<<<<< div
<<<<<<< main
=======
=======
>>>>>>> main
=======
<<<<<<< Updated upstream
<<<<<<< Updated upstream
<<<<<<< head
<<<<<<< main
=======
=======
>>>>>>> origin/main
=======
<<<<<<< main
=======
>>>>>>> Stashed changes
=======
<<<<<<< main
=======
>>>>>>> Stashed changes
>>>>>>> head
>>>>>>> ms/small_fixes

    def create_chat_history() -> ChatHistory:
        return ChatHistory()
<<<<<<< div
<<<<<<< div
=======
<<<<<<< Updated upstream
<<<<<<< Updated upstream
<<<<<<< head
>>>>>>> head
>>>>>>> origin/main
<<<<<<< Updated upstream
<<<<<<< Updated upstream
<<<<<<< Updated upstream
<<<<<<< Updated upstream
<<<<<<< Updated upstream
>>>>>>> Stashed changes
=======
>>>>>>> Stashed changes
=======
>>>>>>> Stashed changes
=======
>>>>>>> Stashed changes
=======
>>>>>>> Stashed changes
=======
>>>>>>> Stashed changes
=======
<<<<<<< div
>>>>>>> main
=======
=======
>>>>>>> Stashed changes
=======
>>>>>>> Stashed changes
>>>>>>> origin/main
>>>>>>> head
=======
        return KernelFunction.from_native_method(my_function, "plugin")

    def create_chat_history() -> ChatHistory:
        return ChatHistory()

    def create_chat_history() -> ChatHistory:
        return ChatHistory()
>>>>>>> 637c5bcc

    cls_obj_map = {
        Block: Block(content="foo"),
        CodeBlock: CodeBlock(content="foo"),
        FunctionIdBlock: FunctionIdBlock(content="foo.bar"),
        TextBlock: TextBlock(content="baz"),
        ValBlock: ValBlock(content="'qux'"),
        VarBlock: VarBlock(content="$quux"),
        NamedArgBlock: NamedArgBlock(content="foo='bar'"),
        # PromptTemplateEngine: PromptTemplateEngine(),
        KernelParameterMetadata: KernelParameterMetadata(
            name="foo",
            description="bar",
            default_value="baz",
<<<<<<< div
<<<<<<< div
=======
>>>>>>> head
<<<<<<< Updated upstream
<<<<<<< Updated upstream
<<<<<<< head
<<<<<<< Updated upstream
<<<<<<< Updated upstream
<<<<<<< Updated upstream
<<<<<<< Updated upstream
<<<<<<< Updated upstream
<<<<<<< Updated upstream
=======
=======
>>>>>>> Stashed changes
=======
>>>>>>> Stashed changes
=======
>>>>>>> Stashed changes
=======
>>>>>>> Stashed changes
=======
>>>>>>> Stashed changes
=======
>>>>>>> Stashed changes
=======
>>>>>>> Stashed changes
<<<<<<< main
=======
<<<<<<< main
>>>>>>> origin/main
<<<<<<< Updated upstream
<<<<<<< Updated upstream
<<<<<<< Updated upstream
<<<<<<< Updated upstream
<<<<<<< Updated upstream
<<<<<<< Updated upstream
<<<<<<< Updated upstream
=======
>>>>>>> Stashed changes
=======
>>>>>>> Stashed changes
>>>>>>> Stashed changes
=======
>>>>>>> Stashed changes
=======
>>>>>>> Stashed changes
=======
>>>>>>> Stashed changes
=======
>>>>>>> Stashed changes
=======
<<<<<<< main
>>>>>>> origin/main
=======
>>>>>>> Stashed changes
=======
>>>>>>> Stashed changes
<<<<<<< div
=======
<<<<<<< main
>>>>>>> main
=======
>>>>>>> head
            type_="string",
            is_required=True,
            schema_data=KernelParameterMetadata.infer_schema(None, "str", "baz", "bar"),
        ),
        KernelFunctionMetadata: KernelFunctionMetadata(
            name="foo",
            plugin_name="bar",
            description="baz",
            parameters=[
                KernelParameterMetadata(
                    name="qux",
                    description="bar",
                    default_value="baz",
                    type_="str",
                    schema_data=KernelParameterMetadata.infer_schema(
                        None, "str", "baz", "bar"
                    ),
                )
            ],
            is_prompt=True,
            is_asynchronous=False,
<<<<<<< div
<<<<<<< div
=======
<<<<<<< Updated upstream
<<<<<<< Updated upstream
<<<<<<< head
>>>>>>> head
<<<<<<< Updated upstream
<<<<<<< Updated upstream
<<<<<<< Updated upstream
<<<<<<< Updated upstream
<<<<<<< Updated upstream
<<<<<<< Updated upstream
        ),
        ChatHistory: create_chat_history(),
=======
=======
>>>>>>> Stashed changes
=======
>>>>>>> Stashed changes
=======
>>>>>>> Stashed changes
=======
>>>>>>> Stashed changes
=======
>>>>>>> Stashed changes
<<<<<<< Updated upstream
=======
>>>>>>> Stashed changes
=======
>>>>>>> Stashed changes
<<<<<<< main
        ),
        ChatHistory: create_chat_history(),
=======
<<<<<<< div
=======
>>>>>>> main
=======
<<<<<<< Updated upstream
<<<<<<< Updated upstream
=======
>>>>>>> origin/main
=======
>>>>>>> Stashed changes
=======
>>>>>>> Stashed changes
>>>>>>> head
        ),
        ChatHistory: create_chat_history(),
<<<<<<< HEAD
=======
=======
        ),
        ChatHistory: create_chat_history(),
        ),
        ChatHistory: create_chat_history(),
>>>>>>> 637c5bcc
            type="string",
            required=True,
        ),
        KernelFunctionMetadata: KernelFunctionMetadata(
            name="foo",
            plugin_name="bar",
            description="baz",
            parameters=[KernelParameterMetadata(name="qux", description="bar", default_value="baz")],
            is_prompt=True,
            is_asynchronous=False,
        ),
        ChatHistory: create_chat_history(),
        KernelPluginCollection: create_plugin_collection(),
<<<<<<< HEAD
>>>>>>> ms/small_fixes
<<<<<<< div
<<<<<<< div
=======
<<<<<<< Updated upstream
<<<<<<< Updated upstream
<<<<<<< head
>>>>>>> head
>>>>>>> origin/main
<<<<<<< Updated upstream
<<<<<<< Updated upstream
<<<<<<< Updated upstream
<<<<<<< Updated upstream
<<<<<<< Updated upstream
>>>>>>> Stashed changes
=======
>>>>>>> Stashed changes
=======
>>>>>>> Stashed changes
=======
>>>>>>> Stashed changes
=======
>>>>>>> Stashed changes
=======
>>>>>>> Stashed changes
=======
<<<<<<< div
>>>>>>> main
=======
=======
>>>>>>> Stashed changes
=======
>>>>>>> Stashed changes
>>>>>>> origin/main
>>>>>>> head
=======
>>>>>>> 637c5bcc
        NullMemory: NullMemory(),
        KernelFunction: create_kernel_function(),
    }

    def constructor(cls: t.Type[_Serializable]) -> _Serializable:
        """Return a serializable object."""
        return cls_obj_map[cls]

    return constructor


PROTOCOLS = [
<<<<<<< HEAD
<<<<<<< div
<<<<<<< div
=======
<<<<<<< Updated upstream
<<<<<<< Updated upstream
<<<<<<< head
>>>>>>> head
<<<<<<< Updated upstream
<<<<<<< Updated upstream
<<<<<<< Updated upstream
<<<<<<< Updated upstream
<<<<<<< Updated upstream
<<<<<<< Updated upstream
    pytest.param(
        ConversationSummaryPlugin, marks=pytest.mark.xfail(reason="Contains data")
    ),
=======
=======
>>>>>>> Stashed changes
=======
>>>>>>> Stashed changes
=======
>>>>>>> Stashed changes
=======
>>>>>>> Stashed changes
=======
>>>>>>> Stashed changes
<<<<<<< Updated upstream
=======
>>>>>>> Stashed changes
=======
>>>>>>> Stashed changes
<<<<<<< main
    pytest.param(
        ConversationSummaryPlugin, marks=pytest.mark.xfail(reason="Contains data")
<<<<<<< main
=======
    pytest.param(
        ConversationSummaryPlugin, marks=pytest.mark.xfail(reason="Contains data")
    ),
    pytest.param(
        ConversationSummaryPlugin, marks=pytest.mark.xfail(reason="Contains data")
>>>>>>> 637c5bcc
    ),
    HttpPlugin,
    MathPlugin,
    TextMemoryPlugin,
    TextPlugin,
    TimePlugin,
    WaitPlugin,
    pytest.param(
        WebSearchEnginePlugin, marks=pytest.mark.xfail(reason="Contains data")
    ),
<<<<<<< HEAD
=======
    ),
=======
    pytest.param(ConversationSummaryPlugin, marks=pytest.mark.xfail(reason="Contains data")),
>>>>>>> ms/small_fixes
<<<<<<< Updated upstream
<<<<<<< Updated upstream
<<<<<<< Updated upstream
<<<<<<< Updated upstream
<<<<<<< Updated upstream
<<<<<<< Updated upstream
<<<<<<< Updated upstream
=======
>>>>>>> Stashed changes
=======
>>>>>>> Stashed changes
>>>>>>> Stashed changes
=======
>>>>>>> Stashed changes
=======
>>>>>>> Stashed changes
=======
>>>>>>> Stashed changes
=======
>>>>>>> Stashed changes
=======
<<<<<<< main
    pytest.param(
        ConversationSummaryPlugin, marks=pytest.mark.xfail(reason="Contains data")
    ),
=======
=======
    ),
    pytest.param(ConversationSummaryPlugin, marks=pytest.mark.xfail(reason="Contains data")),
    pytest.param(
        ConversationSummaryPlugin, marks=pytest.mark.xfail(reason="Contains data")
    ),
>>>>>>> 637c5bcc
    pytest.param(ConversationSummaryPlugin, marks=pytest.mark.xfail(reason="Contains data")),
>>>>>>> ms/small_fixes
<<<<<<< div
>>>>>>> main
=======
>>>>>>> origin/main
=======
>>>>>>> Stashed changes
=======
>>>>>>> Stashed changes
>>>>>>> head
    HttpPlugin,
    MathPlugin,
    TextMemoryPlugin,
    TextPlugin,
    TimePlugin,
    WaitPlugin,
<<<<<<< HEAD
<<<<<<< div
<<<<<<< div
=======
<<<<<<< Updated upstream
<<<<<<< Updated upstream
<<<<<<< head
>>>>>>> head
<<<<<<< Updated upstream
<<<<<<< Updated upstream
<<<<<<< Updated upstream
<<<<<<< Updated upstream
<<<<<<< Updated upstream
<<<<<<< Updated upstream
    pytest.param(
        WebSearchEnginePlugin, marks=pytest.mark.xfail(reason="Contains data")
    ),
=======
=======
>>>>>>> Stashed changes
=======
>>>>>>> Stashed changes
=======
>>>>>>> Stashed changes
=======
>>>>>>> Stashed changes
=======
<<<<<<< Updated upstream
<<<<<<< div
>>>>>>> main
=======
>>>>>>> origin/main
=======
>>>>>>> Stashed changes
=======
>>>>>>> Stashed changes
>>>>>>> head
=======
>>>>>>> Stashed changes
>>>>>>> Stashed changes
<<<<<<< main
    pytest.param(
        WebSearchEnginePlugin, marks=pytest.mark.xfail(reason="Contains data")
    ),
=======
=======
    pytest.param(
        WebSearchEnginePlugin, marks=pytest.mark.xfail(reason="Contains data")
    ),
    pytest.param(
        WebSearchEnginePlugin, marks=pytest.mark.xfail(reason="Contains data")
    ),
>>>>>>> 637c5bcc
    pytest.param(WebSearchEnginePlugin, marks=pytest.mark.xfail(reason="Contains data")),
>>>>>>> ms/small_fixes
<<<<<<< div
<<<<<<< div
=======
<<<<<<< Updated upstream
<<<<<<< Updated upstream
<<<<<<< head
>>>>>>> head
>>>>>>> origin/main
<<<<<<< Updated upstream
<<<<<<< Updated upstream
<<<<<<< Updated upstream
<<<<<<< Updated upstream
<<<<<<< Updated upstream
>>>>>>> Stashed changes
=======
>>>>>>> Stashed changes
=======
>>>>>>> Stashed changes
=======
>>>>>>> Stashed changes
=======
>>>>>>> Stashed changes
=======
>>>>>>> Stashed changes
=======
<<<<<<< div
>>>>>>> main
=======
=======
>>>>>>> Stashed changes
=======
>>>>>>> Stashed changes
>>>>>>> origin/main
>>>>>>> head
]

BASE_CLASSES = [
    SemanticTextMemoryBase,
]

STATELESS_CLASSES = [
<<<<<<< HEAD
<<<<<<< div
<<<<<<< div
=======
<<<<<<< Updated upstream
<<<<<<< Updated upstream
<<<<<<< head
>>>>>>> head
<<<<<<< Updated upstream
<<<<<<< Updated upstream
<<<<<<< Updated upstream
<<<<<<< Updated upstream
<<<<<<< Updated upstream
<<<<<<< Updated upstream
=======
=======
>>>>>>> Stashed changes
=======
>>>>>>> Stashed changes
=======
>>>>>>> Stashed changes
=======
>>>>>>> Stashed changes
=======
>>>>>>> Stashed changes
<<<<<<< main
=======
=======
<<<<<<< div
>>>>>>> main
=======
>>>>>>> origin/main
=======
<<<<<<< main
=======
>>>>>>> Stashed changes
=======
<<<<<<< main
=======
>>>>>>> Stashed changes
>>>>>>> head
<<<<<<< main
=======
    # PromptTemplateEngine,
>>>>>>> ms/small_fixes
<<<<<<< div
<<<<<<< div
=======
<<<<<<< Updated upstream
<<<<<<< Updated upstream
<<<<<<< head
>>>>>>> head
>>>>>>> origin/main
<<<<<<< Updated upstream
<<<<<<< Updated upstream
<<<<<<< Updated upstream
<<<<<<< Updated upstream
<<<<<<< Updated upstream
>>>>>>> Stashed changes
=======
>>>>>>> Stashed changes
=======
>>>>>>> Stashed changes
=======
>>>>>>> Stashed changes
=======
>>>>>>> Stashed changes
=======
>>>>>>> Stashed changes
=======
<<<<<<< div
>>>>>>> main
=======
=======
>>>>>>> Stashed changes
=======
>>>>>>> Stashed changes
>>>>>>> origin/main
>>>>>>> head
=======
    # PromptTemplateEngine,
>>>>>>> 637c5bcc
    NullMemory,
]

ENUMS = [
    BlockTypes,
]

PYDANTIC_MODELS = [
    Block,
    CodeBlock,
    FunctionIdBlock,
    TextBlock,
    ValBlock,
    VarBlock,
    NamedArgBlock,
    KernelParameterMetadata,
    KernelFunctionMetadata,
<<<<<<< HEAD
<<<<<<< div
<<<<<<< div
=======
<<<<<<< Updated upstream
<<<<<<< Updated upstream
<<<<<<< head
>>>>>>> head
<<<<<<< Updated upstream
<<<<<<< Updated upstream
<<<<<<< Updated upstream
<<<<<<< Updated upstream
<<<<<<< Updated upstream
<<<<<<< Updated upstream
=======
=======
>>>>>>> Stashed changes
=======
>>>>>>> Stashed changes
=======
>>>>>>> Stashed changes
=======
>>>>>>> Stashed changes
=======
>>>>>>> Stashed changes
<<<<<<< main
=======
=======
<<<<<<< div
>>>>>>> main
=======
>>>>>>> origin/main
=======
<<<<<<< main
=======
>>>>>>> Stashed changes
=======
<<<<<<< main
=======
>>>>>>> Stashed changes
>>>>>>> head
<<<<<<< main
=======
    KernelPluginCollection,
>>>>>>> ms/small_fixes
<<<<<<< div
<<<<<<< div
=======
<<<<<<< Updated upstream
<<<<<<< Updated upstream
<<<<<<< head
>>>>>>> head
>>>>>>> origin/main
<<<<<<< Updated upstream
<<<<<<< Updated upstream
<<<<<<< Updated upstream
<<<<<<< Updated upstream
<<<<<<< Updated upstream
>>>>>>> Stashed changes
=======
>>>>>>> Stashed changes
=======
>>>>>>> Stashed changes
=======
>>>>>>> Stashed changes
=======
>>>>>>> Stashed changes
=======
>>>>>>> Stashed changes
=======
<<<<<<< div
>>>>>>> main
=======
=======
>>>>>>> Stashed changes
=======
>>>>>>> Stashed changes
>>>>>>> origin/main
>>>>>>> head
=======
    KernelPluginCollection,
>>>>>>> 637c5bcc
    ChatHistory,
    pytest.param(
        KernelFunction,
        marks=pytest.mark.xfail(reason="Need to implement Pickle serialization."),
    ),
]


class TestUsageInPydanticFields:
    @pytest.mark.parametrize(
        "kernel_type",
        BASE_CLASSES + PROTOCOLS + ENUMS + PYDANTIC_MODELS + STATELESS_CLASSES,
    )
    def test_usage_as_optional_field(
        self,
        kernel_type: t.Type[KernelBaseModelFieldT],
    ) -> None:
        """Semantic Kernel objects should be valid Pydantic fields.

        Otherwise, they cannot be used in Pydantic models.
        """

        class TestModel(KernelBaseModel):
            """A test model."""

            field: t.Optional[kernel_type] = None

        assert_serializable(TestModel(), TestModel)

    @pytest.mark.parametrize("kernel_type", PYDANTIC_MODELS + STATELESS_CLASSES)
    def test_usage_as_required_field(
        self,
        kernel_factory: t.Callable[
            [t.Type[KernelBaseModelFieldT]], KernelBaseModelFieldT
        ],
        kernel_type: t.Type[KernelBaseModelFieldT],
    ) -> None:
        """Semantic Kernel objects should be valid Pydantic fields.

        Otherwise, they cannot be used in Pydantic models.
        """

        class TestModel(KernelBaseModel):
            """A test model."""

            field: kernel_type = Field(
                default_factory=lambda: kernel_factory(kernel_type)
            )

        assert_serializable(TestModel(), TestModel)
        assert_serializable(TestModel(field=kernel_factory(kernel_type)), TestModel)


def assert_serializable(obj: _Serializable, obj_type) -> None:
    """Assert that an object is serializable, uses both dump and dump_json methods."""
    assert obj is not None
    serialized = obj.model_dump_json()
    assert isinstance(serialized, str)
    assert obj_type.model_validate_json(serialized).model_dump() == obj.model_dump()<|MERGE_RESOLUTION|>--- conflicted
+++ resolved
@@ -9,40 +9,6 @@
 from semantic_kernel.contents.chat_history import ChatHistory
 from semantic_kernel.core_plugins.conversation_summary_plugin import (
     ConversationSummaryPlugin,
-<<<<<<< HEAD
-<<<<<<< div
-<<<<<<< div
-=======
-<<<<<<< Updated upstream
-<<<<<<< Updated upstream
-<<<<<<< head
->>>>>>> head
-<<<<<<< Updated upstream
-<<<<<<< Updated upstream
-<<<<<<< Updated upstream
-<<<<<<< Updated upstream
-<<<<<<< Updated upstream
-<<<<<<< Updated upstream
-=======
-<<<<<<< main
->>>>>>> Stashed changes
-=======
-<<<<<<< main
->>>>>>> Stashed changes
-=======
-<<<<<<< main
->>>>>>> Stashed changes
-=======
-<<<<<<< main
->>>>>>> Stashed changes
-=======
-<<<<<<< main
->>>>>>> Stashed changes
-=======
-<<<<<<< main
->>>>>>> Stashed changes
-=======
->>>>>>> 637c5bcc
 )
 from semantic_kernel.core_plugins.http_plugin import HttpPlugin
 from semantic_kernel.core_plugins.math_plugin import MathPlugin
@@ -56,36 +22,6 @@
 from semantic_kernel.functions.kernel_function_decorator import kernel_function
 from semantic_kernel.functions.kernel_function_metadata import KernelFunctionMetadata
 from semantic_kernel.functions.kernel_parameter_metadata import KernelParameterMetadata
-<<<<<<< HEAD
-<<<<<<< Updated upstream
-<<<<<<< Updated upstream
-<<<<<<< Updated upstream
-<<<<<<< Updated upstream
-<<<<<<< Updated upstream
-<<<<<<< Updated upstream
-=======
-=======
->>>>>>> Stashed changes
-=======
->>>>>>> Stashed changes
-=======
->>>>>>> Stashed changes
-=======
->>>>>>> Stashed changes
-=======
-<<<<<<< Updated upstream
-=======
-<<<<<<< main
->>>>>>> Stashed changes
-=======
-<<<<<<< main
->>>>>>> Stashed changes
-=======
->>>>>>> Stashed changes
-=======
->>>>>>> Stashed changes
-=======
->>>>>>> 637c5bcc
 )
 from semantic_kernel.core_plugins.http_plugin import HttpPlugin
 from semantic_kernel.core_plugins.math_plugin import MathPlugin
@@ -99,45 +35,9 @@
 from semantic_kernel.functions.kernel_function_decorator import kernel_function
 from semantic_kernel.functions.kernel_function_metadata import KernelFunctionMetadata
 from semantic_kernel.functions.kernel_parameter_metadata import KernelParameterMetadata
-<<<<<<< HEAD
-<<<<<<< Updated upstream
-<<<<<<< Updated upstream
-<<<<<<< main
-=======
 from semantic_kernel.functions.kernel_plugin_collection import (
     KernelPluginCollection,
 )
->>>>>>> ms/small_fixes
->>>>>>> origin/main
-<<<<<<< Updated upstream
-<<<<<<< Updated upstream
-<<<<<<< Updated upstream
-<<<<<<< Updated upstream
-<<<<<<< Updated upstream
->>>>>>> Stashed changes
-=======
->>>>>>> Stashed changes
-=======
->>>>>>> Stashed changes
-=======
->>>>>>> Stashed changes
-=======
->>>>>>> Stashed changes
-=======
->>>>>>> Stashed changes
-=======
-<<<<<<< div
-=======
->>>>>>> Stashed changes
-=======
->>>>>>> Stashed changes
-=======
->>>>>>> head
-=======
-from semantic_kernel.functions.kernel_plugin_collection import (
-    KernelPluginCollection,
-)
->>>>>>> 637c5bcc
 )
 from semantic_kernel.core_plugins.http_plugin import HttpPlugin
 from semantic_kernel.core_plugins.math_plugin import MathPlugin
@@ -151,23 +51,9 @@
 from semantic_kernel.functions.kernel_function_decorator import kernel_function
 from semantic_kernel.functions.kernel_function_metadata import KernelFunctionMetadata
 from semantic_kernel.functions.kernel_parameter_metadata import KernelParameterMetadata
-<<<<<<< HEAD
-<<<<<<< main
-=======
 from semantic_kernel.functions.kernel_plugin_collection import (
     KernelPluginCollection,
 )
->>>>>>> ms/small_fixes
-<<<<<<< div
->>>>>>> main
-=======
->>>>>>> origin/main
->>>>>>> head
-=======
-from semantic_kernel.functions.kernel_plugin_collection import (
-    KernelPluginCollection,
-)
->>>>>>> 637c5bcc
 from semantic_kernel.kernel_pydantic import KernelBaseModel
 from semantic_kernel.memory.null_memory import NullMemory
 from semantic_kernel.memory.semantic_text_memory_base import SemanticTextMemoryBase
@@ -179,85 +65,6 @@
 from semantic_kernel.template_engine.blocks.text_block import TextBlock
 from semantic_kernel.template_engine.blocks.val_block import ValBlock
 from semantic_kernel.template_engine.blocks.var_block import VarBlock
-<<<<<<< div
-<<<<<<< div
-=======
-<<<<<<< Updated upstream
-<<<<<<< Updated upstream
-<<<<<<< head
->>>>>>> head
-<<<<<<< Updated upstream
-<<<<<<< Updated upstream
-<<<<<<< Updated upstream
-<<<<<<< Updated upstream
-<<<<<<< Updated upstream
-<<<<<<< Updated upstream
-=======
-=======
->>>>>>> Stashed changes
-=======
->>>>>>> Stashed changes
-=======
->>>>>>> Stashed changes
-=======
->>>>>>> Stashed changes
-=======
->>>>>>> Stashed changes
-<<<<<<< main
-=======
-=======
-<<<<<<< div
->>>>>>> main
-=======
->>>>>>> origin/main
-=======
-<<<<<<< main
-=======
->>>>>>> Stashed changes
-=======
-<<<<<<< main
-=======
->>>>>>> Stashed changes
->>>>>>> head
-<<<<<<< main
-=======
-
-# from semantic_kernel.template_engine.prompt_template_engine import PromptTemplateEngine
->>>>>>> ms/small_fixes
-<<<<<<< div
-<<<<<<< div
-=======
-<<<<<<< Updated upstream
-<<<<<<< Updated upstream
-<<<<<<< head
->>>>>>> head
->>>>>>> origin/main
-<<<<<<< Updated upstream
-<<<<<<< Updated upstream
-<<<<<<< Updated upstream
-<<<<<<< Updated upstream
-<<<<<<< Updated upstream
->>>>>>> Stashed changes
-=======
->>>>>>> Stashed changes
-=======
->>>>>>> Stashed changes
-=======
->>>>>>> Stashed changes
-=======
->>>>>>> Stashed changes
-=======
->>>>>>> Stashed changes
-=======
-<<<<<<< div
->>>>>>> main
-=======
-=======
->>>>>>> Stashed changes
-=======
->>>>>>> Stashed changes
->>>>>>> origin/main
->>>>>>> head
 
 # from semantic_kernel.template_engine.prompt_template_engine import PromptTemplateEngine
 
@@ -283,250 +90,29 @@
 
     def create_kernel_function() -> KernelFunction:
         """Return an KernelFunction."""
-<<<<<<< div
-<<<<<<< div
-=======
->>>>>>> head
-<<<<<<< Updated upstream
-<<<<<<< Updated upstream
-<<<<<<< head
-<<<<<<< Updated upstream
-<<<<<<< Updated upstream
-<<<<<<< Updated upstream
-<<<<<<< Updated upstream
-<<<<<<< Updated upstream
-<<<<<<< Updated upstream
-=======
-<<<<<<< main
->>>>>>> Stashed changes
-=======
-<<<<<<< main
->>>>>>> Stashed changes
-=======
-<<<<<<< main
->>>>>>> Stashed changes
-=======
-<<<<<<< main
->>>>>>> Stashed changes
-=======
-<<<<<<< main
->>>>>>> Stashed changes
-=======
-<<<<<<< main
->>>>>>> Stashed changes
-=======
-<<<<<<< main
->>>>>>> Stashed changes
-=======
-<<<<<<< main
->>>>>>> Stashed changes
 
         @kernel_function(name="function")
         def my_function(arguments: KernelArguments) -> str:
             return f"F({arguments['input']})"
 
-<<<<<<< HEAD
-<<<<<<< Updated upstream
-<<<<<<< Updated upstream
-<<<<<<< Updated upstream
-<<<<<<< Updated upstream
-<<<<<<< Updated upstream
-<<<<<<< Updated upstream
-<<<<<<< Updated upstream
-<<<<<<< Updated upstream
-=======
->>>>>>> Stashed changes
-=======
-=======
->>>>>>> Stashed changes
-=======
->>>>>>> Stashed changes
-=======
->>>>>>> Stashed changes
-=======
->>>>>>> Stashed changes
-=======
-<<<<<<< Updated upstream
-=======
-<<<<<<< div
->>>>>>> main
-=======
->>>>>>> origin/main
-=======
-=======
->>>>>>> Stashed changes
-=======
-=======
->>>>>>> Stashed changes
->>>>>>> head
-=======
->>>>>>> Stashed changes
-=======
->>>>>>> Stashed changes
-
-=======
->>>>>>> 637c5bcc
         @kernel_function(name="function")
         def my_function(arguments: KernelArguments) -> str:
             return f"F({arguments['input']})"
 
-<<<<<<< HEAD
-<<<<<<< main
-<<<<<<< div
-<<<<<<< div
-=======
-<<<<<<< Updated upstream
-<<<<<<< Updated upstream
-<<<<<<< head
->>>>>>> head
->>>>>>> origin/main
-<<<<<<< Updated upstream
-<<<<<<< Updated upstream
-<<<<<<< Updated upstream
-<<<<<<< Updated upstream
-<<<<<<< Updated upstream
->>>>>>> Stashed changes
-=======
->>>>>>> Stashed changes
-=======
->>>>>>> Stashed changes
-=======
->>>>>>> Stashed changes
-=======
->>>>>>> Stashed changes
-=======
->>>>>>> Stashed changes
-=======
-<<<<<<< div
->>>>>>> main
-=======
-=======
->>>>>>> Stashed changes
-=======
->>>>>>> Stashed changes
->>>>>>> origin/main
->>>>>>> head
-=======
->>>>>>> 637c5bcc
         return KernelFunction.from_method(
             plugin_name="plugin",
             method=my_function,
         )
-<<<<<<< div
-<<<<<<< div
-=======
-<<<<<<< Updated upstream
-<<<<<<< Updated upstream
-<<<<<<< head
->>>>>>> head
-<<<<<<< Updated upstream
-<<<<<<< Updated upstream
-<<<<<<< Updated upstream
-<<<<<<< Updated upstream
-<<<<<<< Updated upstream
-<<<<<<< Updated upstream
 
     def create_chat_history() -> ChatHistory:
         return ChatHistory()
-=======
-=======
->>>>>>> Stashed changes
-=======
->>>>>>> Stashed changes
-=======
->>>>>>> Stashed changes
-=======
->>>>>>> Stashed changes
-=======
-<<<<<<< Updated upstream
-<<<<<<< div
->>>>>>> main
-=======
->>>>>>> origin/main
-=======
->>>>>>> Stashed changes
-=======
->>>>>>> Stashed changes
->>>>>>> head
-=======
->>>>>>> Stashed changes
->>>>>>> Stashed changes
-=======
         return KernelFunction.from_native_method(my_function, "plugin")
 
     def create_chat_history() -> ChatHistory:
         return ChatHistory()
-<<<<<<< HEAD
-<<<<<<< div
-<<<<<<< div
-<<<<<<< main
-=======
-=======
->>>>>>> main
-=======
-<<<<<<< Updated upstream
-<<<<<<< Updated upstream
-<<<<<<< head
-<<<<<<< main
-=======
-=======
->>>>>>> origin/main
-=======
-<<<<<<< main
-=======
->>>>>>> Stashed changes
-=======
-<<<<<<< main
-=======
->>>>>>> Stashed changes
->>>>>>> head
->>>>>>> ms/small_fixes
 
     def create_chat_history() -> ChatHistory:
         return ChatHistory()
-<<<<<<< div
-<<<<<<< div
-=======
-<<<<<<< Updated upstream
-<<<<<<< Updated upstream
-<<<<<<< head
->>>>>>> head
->>>>>>> origin/main
-<<<<<<< Updated upstream
-<<<<<<< Updated upstream
-<<<<<<< Updated upstream
-<<<<<<< Updated upstream
-<<<<<<< Updated upstream
->>>>>>> Stashed changes
-=======
->>>>>>> Stashed changes
-=======
->>>>>>> Stashed changes
-=======
->>>>>>> Stashed changes
-=======
->>>>>>> Stashed changes
-=======
->>>>>>> Stashed changes
-=======
-<<<<<<< div
->>>>>>> main
-=======
-=======
->>>>>>> Stashed changes
-=======
->>>>>>> Stashed changes
->>>>>>> origin/main
->>>>>>> head
-=======
-        return KernelFunction.from_native_method(my_function, "plugin")
-
-    def create_chat_history() -> ChatHistory:
-        return ChatHistory()
-
-    def create_chat_history() -> ChatHistory:
-        return ChatHistory()
->>>>>>> 637c5bcc
 
     cls_obj_map = {
         Block: Block(content="foo"),
@@ -541,71 +127,6 @@
             name="foo",
             description="bar",
             default_value="baz",
-<<<<<<< div
-<<<<<<< div
-=======
->>>>>>> head
-<<<<<<< Updated upstream
-<<<<<<< Updated upstream
-<<<<<<< head
-<<<<<<< Updated upstream
-<<<<<<< Updated upstream
-<<<<<<< Updated upstream
-<<<<<<< Updated upstream
-<<<<<<< Updated upstream
-<<<<<<< Updated upstream
-=======
-=======
->>>>>>> Stashed changes
-=======
->>>>>>> Stashed changes
-=======
->>>>>>> Stashed changes
-=======
->>>>>>> Stashed changes
-=======
->>>>>>> Stashed changes
-=======
->>>>>>> Stashed changes
-=======
->>>>>>> Stashed changes
-<<<<<<< main
-=======
-<<<<<<< main
->>>>>>> origin/main
-<<<<<<< Updated upstream
-<<<<<<< Updated upstream
-<<<<<<< Updated upstream
-<<<<<<< Updated upstream
-<<<<<<< Updated upstream
-<<<<<<< Updated upstream
-<<<<<<< Updated upstream
-=======
->>>>>>> Stashed changes
-=======
->>>>>>> Stashed changes
->>>>>>> Stashed changes
-=======
->>>>>>> Stashed changes
-=======
->>>>>>> Stashed changes
-=======
->>>>>>> Stashed changes
-=======
->>>>>>> Stashed changes
-=======
-<<<<<<< main
->>>>>>> origin/main
-=======
->>>>>>> Stashed changes
-=======
->>>>>>> Stashed changes
-<<<<<<< div
-=======
-<<<<<<< main
->>>>>>> main
-=======
->>>>>>> head
             type_="string",
             is_required=True,
             schema_data=KernelParameterMetadata.infer_schema(None, "str", "baz", "bar"),
@@ -627,64 +148,12 @@
             ],
             is_prompt=True,
             is_asynchronous=False,
-<<<<<<< div
-<<<<<<< div
-=======
-<<<<<<< Updated upstream
-<<<<<<< Updated upstream
-<<<<<<< head
->>>>>>> head
-<<<<<<< Updated upstream
-<<<<<<< Updated upstream
-<<<<<<< Updated upstream
-<<<<<<< Updated upstream
-<<<<<<< Updated upstream
-<<<<<<< Updated upstream
         ),
         ChatHistory: create_chat_history(),
-=======
-=======
->>>>>>> Stashed changes
-=======
->>>>>>> Stashed changes
-=======
->>>>>>> Stashed changes
-=======
->>>>>>> Stashed changes
-=======
->>>>>>> Stashed changes
-<<<<<<< Updated upstream
-=======
->>>>>>> Stashed changes
-=======
->>>>>>> Stashed changes
-<<<<<<< main
         ),
         ChatHistory: create_chat_history(),
-=======
-<<<<<<< div
-=======
->>>>>>> main
-=======
-<<<<<<< Updated upstream
-<<<<<<< Updated upstream
-=======
->>>>>>> origin/main
-=======
->>>>>>> Stashed changes
-=======
->>>>>>> Stashed changes
->>>>>>> head
         ),
         ChatHistory: create_chat_history(),
-<<<<<<< HEAD
-=======
-=======
-        ),
-        ChatHistory: create_chat_history(),
-        ),
-        ChatHistory: create_chat_history(),
->>>>>>> 637c5bcc
             type="string",
             required=True,
         ),
@@ -698,44 +167,6 @@
         ),
         ChatHistory: create_chat_history(),
         KernelPluginCollection: create_plugin_collection(),
-<<<<<<< HEAD
->>>>>>> ms/small_fixes
-<<<<<<< div
-<<<<<<< div
-=======
-<<<<<<< Updated upstream
-<<<<<<< Updated upstream
-<<<<<<< head
->>>>>>> head
->>>>>>> origin/main
-<<<<<<< Updated upstream
-<<<<<<< Updated upstream
-<<<<<<< Updated upstream
-<<<<<<< Updated upstream
-<<<<<<< Updated upstream
->>>>>>> Stashed changes
-=======
->>>>>>> Stashed changes
-=======
->>>>>>> Stashed changes
-=======
->>>>>>> Stashed changes
-=======
->>>>>>> Stashed changes
-=======
->>>>>>> Stashed changes
-=======
-<<<<<<< div
->>>>>>> main
-=======
-=======
->>>>>>> Stashed changes
-=======
->>>>>>> Stashed changes
->>>>>>> origin/main
->>>>>>> head
-=======
->>>>>>> 637c5bcc
         NullMemory: NullMemory(),
         KernelFunction: create_kernel_function(),
     }
@@ -748,50 +179,11 @@
 
 
 PROTOCOLS = [
-<<<<<<< HEAD
-<<<<<<< div
-<<<<<<< div
-=======
-<<<<<<< Updated upstream
-<<<<<<< Updated upstream
-<<<<<<< head
->>>>>>> head
-<<<<<<< Updated upstream
-<<<<<<< Updated upstream
-<<<<<<< Updated upstream
-<<<<<<< Updated upstream
-<<<<<<< Updated upstream
-<<<<<<< Updated upstream
     pytest.param(
         ConversationSummaryPlugin, marks=pytest.mark.xfail(reason="Contains data")
     ),
-=======
-=======
->>>>>>> Stashed changes
-=======
->>>>>>> Stashed changes
-=======
->>>>>>> Stashed changes
-=======
->>>>>>> Stashed changes
-=======
->>>>>>> Stashed changes
-<<<<<<< Updated upstream
-=======
->>>>>>> Stashed changes
-=======
->>>>>>> Stashed changes
-<<<<<<< main
     pytest.param(
         ConversationSummaryPlugin, marks=pytest.mark.xfail(reason="Contains data")
-<<<<<<< main
-=======
-    pytest.param(
-        ConversationSummaryPlugin, marks=pytest.mark.xfail(reason="Contains data")
-    ),
-    pytest.param(
-        ConversationSummaryPlugin, marks=pytest.mark.xfail(reason="Contains data")
->>>>>>> 637c5bcc
     ),
     HttpPlugin,
     MathPlugin,
@@ -802,151 +194,25 @@
     pytest.param(
         WebSearchEnginePlugin, marks=pytest.mark.xfail(reason="Contains data")
     ),
-<<<<<<< HEAD
-=======
-    ),
-=======
+    ),
     pytest.param(ConversationSummaryPlugin, marks=pytest.mark.xfail(reason="Contains data")),
->>>>>>> ms/small_fixes
-<<<<<<< Updated upstream
-<<<<<<< Updated upstream
-<<<<<<< Updated upstream
-<<<<<<< Updated upstream
-<<<<<<< Updated upstream
-<<<<<<< Updated upstream
-<<<<<<< Updated upstream
-=======
->>>>>>> Stashed changes
-=======
->>>>>>> Stashed changes
->>>>>>> Stashed changes
-=======
->>>>>>> Stashed changes
-=======
->>>>>>> Stashed changes
-=======
->>>>>>> Stashed changes
-=======
->>>>>>> Stashed changes
-=======
-<<<<<<< main
     pytest.param(
         ConversationSummaryPlugin, marks=pytest.mark.xfail(reason="Contains data")
     ),
-=======
-=======
-    ),
     pytest.param(ConversationSummaryPlugin, marks=pytest.mark.xfail(reason="Contains data")),
-    pytest.param(
-        ConversationSummaryPlugin, marks=pytest.mark.xfail(reason="Contains data")
-    ),
->>>>>>> 637c5bcc
-    pytest.param(ConversationSummaryPlugin, marks=pytest.mark.xfail(reason="Contains data")),
->>>>>>> ms/small_fixes
-<<<<<<< div
->>>>>>> main
-=======
->>>>>>> origin/main
-=======
->>>>>>> Stashed changes
-=======
->>>>>>> Stashed changes
->>>>>>> head
     HttpPlugin,
     MathPlugin,
     TextMemoryPlugin,
     TextPlugin,
     TimePlugin,
     WaitPlugin,
-<<<<<<< HEAD
-<<<<<<< div
-<<<<<<< div
-=======
-<<<<<<< Updated upstream
-<<<<<<< Updated upstream
-<<<<<<< head
->>>>>>> head
-<<<<<<< Updated upstream
-<<<<<<< Updated upstream
-<<<<<<< Updated upstream
-<<<<<<< Updated upstream
-<<<<<<< Updated upstream
-<<<<<<< Updated upstream
     pytest.param(
         WebSearchEnginePlugin, marks=pytest.mark.xfail(reason="Contains data")
     ),
-=======
-=======
->>>>>>> Stashed changes
-=======
->>>>>>> Stashed changes
-=======
->>>>>>> Stashed changes
-=======
->>>>>>> Stashed changes
-=======
-<<<<<<< Updated upstream
-<<<<<<< div
->>>>>>> main
-=======
->>>>>>> origin/main
-=======
->>>>>>> Stashed changes
-=======
->>>>>>> Stashed changes
->>>>>>> head
-=======
->>>>>>> Stashed changes
->>>>>>> Stashed changes
-<<<<<<< main
     pytest.param(
         WebSearchEnginePlugin, marks=pytest.mark.xfail(reason="Contains data")
     ),
-=======
-=======
-    pytest.param(
-        WebSearchEnginePlugin, marks=pytest.mark.xfail(reason="Contains data")
-    ),
-    pytest.param(
-        WebSearchEnginePlugin, marks=pytest.mark.xfail(reason="Contains data")
-    ),
->>>>>>> 637c5bcc
     pytest.param(WebSearchEnginePlugin, marks=pytest.mark.xfail(reason="Contains data")),
->>>>>>> ms/small_fixes
-<<<<<<< div
-<<<<<<< div
-=======
-<<<<<<< Updated upstream
-<<<<<<< Updated upstream
-<<<<<<< head
->>>>>>> head
->>>>>>> origin/main
-<<<<<<< Updated upstream
-<<<<<<< Updated upstream
-<<<<<<< Updated upstream
-<<<<<<< Updated upstream
-<<<<<<< Updated upstream
->>>>>>> Stashed changes
-=======
->>>>>>> Stashed changes
-=======
->>>>>>> Stashed changes
-=======
->>>>>>> Stashed changes
-=======
->>>>>>> Stashed changes
-=======
->>>>>>> Stashed changes
-=======
-<<<<<<< div
->>>>>>> main
-=======
-=======
->>>>>>> Stashed changes
-=======
->>>>>>> Stashed changes
->>>>>>> origin/main
->>>>>>> head
 ]
 
 BASE_CLASSES = [
@@ -954,88 +220,7 @@
 ]
 
 STATELESS_CLASSES = [
-<<<<<<< HEAD
-<<<<<<< div
-<<<<<<< div
-=======
-<<<<<<< Updated upstream
-<<<<<<< Updated upstream
-<<<<<<< head
->>>>>>> head
-<<<<<<< Updated upstream
-<<<<<<< Updated upstream
-<<<<<<< Updated upstream
-<<<<<<< Updated upstream
-<<<<<<< Updated upstream
-<<<<<<< Updated upstream
-=======
-=======
->>>>>>> Stashed changes
-=======
->>>>>>> Stashed changes
-=======
->>>>>>> Stashed changes
-=======
->>>>>>> Stashed changes
-=======
->>>>>>> Stashed changes
-<<<<<<< main
-=======
-=======
-<<<<<<< div
->>>>>>> main
-=======
->>>>>>> origin/main
-=======
-<<<<<<< main
-=======
->>>>>>> Stashed changes
-=======
-<<<<<<< main
-=======
->>>>>>> Stashed changes
->>>>>>> head
-<<<<<<< main
-=======
     # PromptTemplateEngine,
->>>>>>> ms/small_fixes
-<<<<<<< div
-<<<<<<< div
-=======
-<<<<<<< Updated upstream
-<<<<<<< Updated upstream
-<<<<<<< head
->>>>>>> head
->>>>>>> origin/main
-<<<<<<< Updated upstream
-<<<<<<< Updated upstream
-<<<<<<< Updated upstream
-<<<<<<< Updated upstream
-<<<<<<< Updated upstream
->>>>>>> Stashed changes
-=======
->>>>>>> Stashed changes
-=======
->>>>>>> Stashed changes
-=======
->>>>>>> Stashed changes
-=======
->>>>>>> Stashed changes
-=======
->>>>>>> Stashed changes
-=======
-<<<<<<< div
->>>>>>> main
-=======
-=======
->>>>>>> Stashed changes
-=======
->>>>>>> Stashed changes
->>>>>>> origin/main
->>>>>>> head
-=======
-    # PromptTemplateEngine,
->>>>>>> 637c5bcc
     NullMemory,
 ]
 
@@ -1053,88 +238,7 @@
     NamedArgBlock,
     KernelParameterMetadata,
     KernelFunctionMetadata,
-<<<<<<< HEAD
-<<<<<<< div
-<<<<<<< div
-=======
-<<<<<<< Updated upstream
-<<<<<<< Updated upstream
-<<<<<<< head
->>>>>>> head
-<<<<<<< Updated upstream
-<<<<<<< Updated upstream
-<<<<<<< Updated upstream
-<<<<<<< Updated upstream
-<<<<<<< Updated upstream
-<<<<<<< Updated upstream
-=======
-=======
->>>>>>> Stashed changes
-=======
->>>>>>> Stashed changes
-=======
->>>>>>> Stashed changes
-=======
->>>>>>> Stashed changes
-=======
->>>>>>> Stashed changes
-<<<<<<< main
-=======
-=======
-<<<<<<< div
->>>>>>> main
-=======
->>>>>>> origin/main
-=======
-<<<<<<< main
-=======
->>>>>>> Stashed changes
-=======
-<<<<<<< main
-=======
->>>>>>> Stashed changes
->>>>>>> head
-<<<<<<< main
-=======
     KernelPluginCollection,
->>>>>>> ms/small_fixes
-<<<<<<< div
-<<<<<<< div
-=======
-<<<<<<< Updated upstream
-<<<<<<< Updated upstream
-<<<<<<< head
->>>>>>> head
->>>>>>> origin/main
-<<<<<<< Updated upstream
-<<<<<<< Updated upstream
-<<<<<<< Updated upstream
-<<<<<<< Updated upstream
-<<<<<<< Updated upstream
->>>>>>> Stashed changes
-=======
->>>>>>> Stashed changes
-=======
->>>>>>> Stashed changes
-=======
->>>>>>> Stashed changes
-=======
->>>>>>> Stashed changes
-=======
->>>>>>> Stashed changes
-=======
-<<<<<<< div
->>>>>>> main
-=======
-=======
->>>>>>> Stashed changes
-=======
->>>>>>> Stashed changes
->>>>>>> origin/main
->>>>>>> head
-=======
-    KernelPluginCollection,
->>>>>>> 637c5bcc
     ChatHistory,
     pytest.param(
         KernelFunction,
