<<<<<<< div
<<<<<<< div
=======
<<<<<<< Updated upstream
<<<<<<< Updated upstream
<<<<<<< head
>>>>>>> head
<<<<<<< Updated upstream
<<<<<<< Updated upstream
<<<<<<< Updated upstream
<<<<<<< Updated upstream
<<<<<<< Updated upstream
<<<<<<< Updated upstream
=======
=======
>>>>>>> Stashed changes
=======
>>>>>>> Stashed changes
=======
>>>>>>> Stashed changes
=======
>>>>>>> Stashed changes
=======
>>>>>>> Stashed changes
<<<<<<< main
=======
<<<<<<< main
>>>>>>> origin/main
<<<<<<< Updated upstream
<<<<<<< Updated upstream
<<<<<<< Updated upstream
<<<<<<< Updated upstream
<<<<<<< Updated upstream
>>>>>>> Stashed changes
=======
>>>>>>> Stashed changes
=======
>>>>>>> Stashed changes
=======
>>>>>>> Stashed changes
=======
>>>>>>> Stashed changes
=======
>>>>>>> Stashed changes
=======
<<<<<<< main
<<<<<<< div
>>>>>>> main
=======
>>>>>>> Stashed changes
=======
<<<<<<< main
>>>>>>> Stashed changes
=======
<<<<<<< main
>>>>>>> origin/main
>>>>>>> head
# Copyright (c) Microsoft. All rights reserved.

from pytest import mark, raises

from semantic_kernel.exceptions import (
    CodeBlockRenderException,
    CodeBlockSyntaxError,
    CodeBlockTokenError,
    FunctionIdBlockSyntaxError,
    NamedArgBlockSyntaxError,
    ValBlockSyntaxError,
    VarBlockSyntaxError,
)
from semantic_kernel.functions.kernel_arguments import KernelArguments
from semantic_kernel.functions.kernel_function_decorator import kernel_function
from semantic_kernel.functions.kernel_function_from_method import (
    KernelFunctionFromMethod,
)
from semantic_kernel.functions.kernel_plugin import KernelPlugin
from semantic_kernel.kernel import Kernel
<<<<<<< div
<<<<<<< div
=======
>>>>>>> head
<<<<<<< Updated upstream
<<<<<<< Updated upstream
<<<<<<< head
<<<<<<< Updated upstream
<<<<<<< Updated upstream
<<<<<<< Updated upstream
<<<<<<< Updated upstream
<<<<<<< Updated upstream
<<<<<<< Updated upstream
=======
=======
>>>>>>> Stashed changes
=======
>>>>>>> Stashed changes
=======
>>>>>>> Stashed changes
=======
>>>>>>> Stashed changes
=======
>>>>>>> Stashed changes
<<<<<<< main
=======
=======
>>>>>>> origin/main
=======
=======
<<<<<<< main
=======
=======
>>>>>>> Stashed changes
=======
<<<<<<< main
=======
<<<<<<< div
=======
>>>>>>> main
=======
>>>>>>> head
=======
>>>>>>> Stashed changes
from pytest import mark, raises

from semantic_kernel.functions.kernel_arguments import KernelArguments
from semantic_kernel.functions.kernel_function import KernelFunction
from semantic_kernel.functions.kernel_parameter_metadata import KernelParameterMetadata
from semantic_kernel.functions.kernel_plugin import KernelPlugin
from semantic_kernel.functions.kernel_plugin_collection import (
    KernelPluginCollection,
)
from semantic_kernel.kernel import Kernel
from semantic_kernel.template_engine.blocks.block_errors import (
    CodeBlockRenderError,
    CodeBlockSyntaxError,
    CodeBlockTokenError,
    FunctionIdBlockSyntaxError,
    NamedArgBlockSyntaxError,
    ValBlockSyntaxError,
    VarBlockSyntaxError,
)
>>>>>>> ms/small_fixes
<<<<<<< div
<<<<<<< div
=======
<<<<<<< Updated upstream
<<<<<<< Updated upstream
<<<<<<< head
>>>>>>> head
>>>>>>> origin/main
<<<<<<< Updated upstream
<<<<<<< Updated upstream
<<<<<<< Updated upstream
<<<<<<< Updated upstream
<<<<<<< Updated upstream
>>>>>>> Stashed changes
=======
>>>>>>> Stashed changes
=======
>>>>>>> Stashed changes
=======
>>>>>>> Stashed changes
=======
>>>>>>> Stashed changes
=======
>>>>>>> Stashed changes
=======
<<<<<<< div
>>>>>>> main
=======
=======
>>>>>>> Stashed changes
=======
>>>>>>> Stashed changes
>>>>>>> origin/main
>>>>>>> head
from semantic_kernel.template_engine.blocks.block_types import BlockTypes
from semantic_kernel.template_engine.blocks.code_block import CodeBlock
from semantic_kernel.template_engine.blocks.function_id_block import FunctionIdBlock
from semantic_kernel.template_engine.blocks.named_arg_block import NamedArgBlock
from semantic_kernel.template_engine.blocks.val_block import ValBlock
from semantic_kernel.template_engine.blocks.var_block import VarBlock


def test_init():
    target = CodeBlock(
        content="plugin.function 'value'  arg1=$arg1",
    )
    assert len(target.tokens) == 3
    assert target.tokens[0] == FunctionIdBlock(content="plugin.function")
    assert target.tokens[1] == ValBlock(content="'value'")
    assert target.tokens[2] == NamedArgBlock(content="arg1=$arg1")
    assert target.type == BlockTypes.CODE
<<<<<<< div
<<<<<<< div
=======
<<<<<<< Updated upstream
<<<<<<< Updated upstream
<<<<<<< head
>>>>>>> head
<<<<<<< Updated upstream
<<<<<<< Updated upstream
<<<<<<< Updated upstream
<<<<<<< Updated upstream
<<<<<<< Updated upstream
<<<<<<< Updated upstream


class TestCodeBlockRendering:
    @mark.asyncio
    async def test_it_throws_if_a_plugins_are_empty(self, kernel: Kernel):
=======
=======
>>>>>>> Stashed changes
=======
>>>>>>> Stashed changes
=======
>>>>>>> Stashed changes
=======
>>>>>>> Stashed changes
=======
>>>>>>> Stashed changes
<<<<<<< main

=======
=======
<<<<<<< div
>>>>>>> main
=======
>>>>>>> origin/main
=======
<<<<<<< main

=======
>>>>>>> Stashed changes
=======
<<<<<<< main

=======
>>>>>>> Stashed changes
>>>>>>> head
<<<<<<< main


class TestCodeBlockRendering:
    @mark.asyncio
    async def test_it_throws_if_a_plugins_are_empty(self, kernel: Kernel):
=======


class TestCodeBlockRendering:
<<<<<<< HEAD
    def setup_method(self):
        self.kernel = Kernel()
<<<<<<< div
<<<<<<< div
=======
<<<<<<< Updated upstream
<<<<<<< Updated upstream
<<<<<<< head
>>>>>>> head
=======

    @mark.asyncio
    async def test_it_throws_if_a_plugins_are_empty(self):
        target = CodeBlock(
            content="functionName",
        )
        assert target.tokens[0].type == BlockTypes.FUNCTION_ID
        with raises(CodeBlockRenderError, match="Plugin collection not set in kernel"):
            await target.render_code(self.kernel, KernelArguments())
<<<<<<< div
>>>>>>> main
=======
>>>>>>> origin/main
=======
>>>>>>> Stashed changes
=======
>>>>>>> Stashed changes
>>>>>>> head

    @mark.asyncio
    async def test_it_throws_if_a_plugins_are_empty(self):
        target = CodeBlock(
            content="functionName",
        )
        assert target.tokens[0].type == BlockTypes.FUNCTION_ID
        with raises(CodeBlockRenderError, match="Plugin collection not set in kernel"):
            await target.render_code(self.kernel, KernelArguments())
>>>>>>> origin/main

class TestCodeBlockRendering:
    @mark.asyncio
<<<<<<< main
=======
>>>>>>> 926a5909
    async def test_it_throws_if_a_plugins_are_empty(self, kernel: Kernel):
=======
    async def test_it_throws_if_a_function_doesnt_exist(self):
>>>>>>> ms/small_fixes
<<<<<<< div
<<<<<<< div
=======
<<<<<<< Updated upstream
<<<<<<< Updated upstream
<<<<<<< head
>>>>>>> head
>>>>>>> origin/main
<<<<<<< Updated upstream
<<<<<<< Updated upstream
<<<<<<< Updated upstream
<<<<<<< Updated upstream
<<<<<<< Updated upstream
>>>>>>> Stashed changes
=======
>>>>>>> Stashed changes
=======
>>>>>>> Stashed changes
=======
>>>>>>> Stashed changes
=======
>>>>>>> Stashed changes
=======
>>>>>>> Stashed changes
=======
<<<<<<< div
>>>>>>> main
=======
=======
>>>>>>> Stashed changes
=======
>>>>>>> Stashed changes
>>>>>>> origin/main
>>>>>>> head
        target = CodeBlock(
            content="functionName",
        )
        assert target.tokens[0].type == BlockTypes.FUNCTION_ID
<<<<<<< div
<<<<<<< div
=======
<<<<<<< Updated upstream
<<<<<<< Updated upstream
<<<<<<< head
>>>>>>> head
<<<<<<< Updated upstream
<<<<<<< Updated upstream
<<<<<<< Updated upstream
<<<<<<< Updated upstream
<<<<<<< Updated upstream
=======
=======
>>>>>>> Stashed changes
=======
>>>>>>> Stashed changes
=======
>>>>>>> Stashed changes
=======
>>>>>>> Stashed changes
=======
>>>>>>> Stashed changes
<<<<<<< main
=======
<<<<<<< main
>>>>>>> origin/main
<<<<<<< Updated upstream
<<<<<<< Updated upstream
<<<<<<< Updated upstream
<<<<<<< Updated upstream
<<<<<<< Updated upstream
<<<<<<< Updated upstream
=======
>>>>>>> Stashed changes
=======
>>>>>>> Stashed changes
>>>>>>> Stashed changes
=======
>>>>>>> Stashed changes
=======
>>>>>>> Stashed changes
=======
>>>>>>> Stashed changes
=======
>>>>>>> Stashed changes
=======
<<<<<<< main
>>>>>>> origin/main
=======
>>>>>>> Stashed changes
=======
<<<<<<< main
=======
<<<<<<< main
>>>>>>> origin/main
>>>>>>> Stashed changes
<<<<<<< div
=======
<<<<<<< main
>>>>>>> main
=======
>>>>>>> head
        with raises(
            CodeBlockRenderException, match="Function `functionName` not found"
        ):
            await target.render_code(kernel, KernelArguments())
<<<<<<< div
<<<<<<< div
=======
>>>>>>> head
<<<<<<< Updated upstream
<<<<<<< Updated upstream
<<<<<<< head
<<<<<<< Updated upstream
<<<<<<< Updated upstream
<<<<<<< Updated upstream
<<<<<<< Updated upstream
<<<<<<< Updated upstream
=======
<<<<<<< main
>>>>>>> Stashed changes
<<<<<<< Updated upstream
=======
<<<<<<< main
>>>>>>> Stashed changes
=======
>>>>>>> Stashed changes
=======
<<<<<<< main
>>>>>>> Stashed changes
=======
<<<<<<< main
>>>>>>> Stashed changes
=======
<<<<<<< main
>>>>>>> Stashed changes
=======
<<<<<<< main
>>>>>>> Stashed changes
=======
<<<<<<< main
>>>>>>> Stashed changes

    async def test_it_throws_if_a_function_doesnt_exist(self, kernel: Kernel):
        target = CodeBlock(
            content="functionName",
        )
        assert target.tokens[0].type == BlockTypes.FUNCTION_ID
        kernel.add_plugin(KernelPlugin(name="test", functions=[]))
        with raises(
            CodeBlockRenderException, match="Function `functionName` not found"
        ):
            await target.render_code(kernel, KernelArguments())

    async def test_it_throws_if_a_function_call_throws(self, kernel: Kernel):
        @kernel_function(name="funcName")
        def invoke():
            raise Exception("function exception")

        function = KernelFunctionFromMethod(
            method=invoke,
            plugin_name="pluginName",
        )

        kernel.add_function(plugin_name="test", function=function)

        target = CodeBlock(
            content="test.funcName",
        )

        with raises(CodeBlockRenderException, match="test.funcName"):
            await target.render_code(kernel, KernelArguments())

<<<<<<< HEAD
    @mark.asyncio
    async def test_it_renders_code_block_consisting_of_just_a_var_block1(
        self, kernel: Kernel
    ):
=======
    async def test_it_renders_code_block_consisting_of_just_a_var_block1(self, kernel: Kernel):
>>>>>>> 926a5909
        code_block = CodeBlock(
            content="$var",
        )
        result = await code_block.render_code(kernel, KernelArguments(var="foo"))
<<<<<<< Updated upstream
<<<<<<< Updated upstream
<<<<<<< Updated upstream
<<<<<<< Updated upstream
<<<<<<< Updated upstream
<<<<<<< Updated upstream
<<<<<<< Updated upstream
<<<<<<< Updated upstream
=======
=======
>>>>>>> Stashed changes
=======
>>>>>>> Stashed changes
=======
>>>>>>> Stashed changes
=======
>>>>>>> Stashed changes
=======
>>>>>>> Stashed changes
=======
>>>>>>> Stashed changes
=======
>>>>>>> Stashed changes
=======

    @mark.asyncio
    async def test_it_throws_if_a_function_doesnt_exist(self, kernel: Kernel):
=======
        self.kernel.plugins = KernelPluginCollection()
        dkp = KernelPlugin(name="test", functions=[])
        self.kernel.plugins.add(dkp)
        with raises(CodeBlockRenderError, match="Function `functionName` not found"):
            await target.render_code(self.kernel, KernelArguments())

    @mark.asyncio
    async def test_it_throws_if_a_function_call_throws(self):
        def invoke():
            raise Exception("error")

        function = KernelFunction(
            function_name="funcName",
            plugin_name="pluginName",
            description="",
            function=invoke,
            parameters=[],
            return_parameter=None,
            is_prompt=False,
        )

        dkp = KernelPlugin(name="test", functions=[function])
        plugins = KernelPluginCollection()
        plugins.add(dkp)
        kernel = Kernel()
        kernel.plugins = plugins

<<<<<<< div
=======
<<<<<<< Updated upstream
=======
>>>>>>> Stashed changes
>>>>>>> head
=======

    @mark.asyncio
    async def test_it_throws_if_a_function_doesnt_exist(self, kernel: Kernel):
=======
        self.kernel.plugins = KernelPluginCollection()
        dkp = KernelPlugin(name="test", functions=[])
        self.kernel.plugins.add(dkp)
        with raises(CodeBlockRenderError, match="Function `functionName` not found"):
            await target.render_code(self.kernel, KernelArguments())

    @mark.asyncio
    async def test_it_throws_if_a_function_call_throws(self):
        def invoke():
            raise Exception("error")

        function = KernelFunction(
            function_name="funcName",
            plugin_name="pluginName",
            description="",
            function=invoke,
            parameters=[],
            return_parameter=None,
            is_prompt=False,
        )

        dkp = KernelPlugin(name="test", functions=[function])
        plugins = KernelPluginCollection()
        plugins.add(dkp)
        kernel = Kernel()
        kernel.plugins = plugins

<<<<<<< div
>>>>>>> main
=======
<<<<<<< Updated upstream
>>>>>>> origin/main
=======
>>>>>>> Stashed changes
=======
>>>>>>> Stashed changes
>>>>>>> head
>>>>>>> ms/small_fixes
        target = CodeBlock(
            content="functionName",
        )
        assert target.tokens[0].type == BlockTypes.FUNCTION_ID
        kernel.add_plugin(KernelPlugin(name="test", functions=[]))
        with raises(
            CodeBlockRenderException, match="Function `functionName` not found"
        ):
            await target.render_code(kernel, KernelArguments())

<<<<<<< main
    @mark.asyncio
    async def test_it_throws_if_a_function_call_throws(self, kernel: Kernel):
        @kernel_function(name="funcName")
        def invoke():
            raise Exception("function exception")

        function = KernelFunctionFromMethod(
            method=invoke,
            plugin_name="pluginName",
        )

        kernel.add_function(plugin_name="test", function=function)

        target = CodeBlock(
            content="test.funcName",
        )

        with raises(CodeBlockRenderException, match="test.funcName"):
            await target.render_code(kernel, KernelArguments())

    @mark.asyncio
    async def test_it_renders_code_block_consisting_of_just_a_var_block1(
        self, kernel: Kernel
    ):
        code_block = CodeBlock(
            content="$var",
        )
        result = await code_block.render_code(kernel, KernelArguments(var="foo"))
=======
        with raises(CodeBlockRenderError):
            await target.render_code(kernel, KernelArguments())

    @mark.asyncio
    async def test_it_renders_code_block_consisting_of_just_a_var_block1(self):
        code_block = CodeBlock(
            content="$var",
        )
        result = await code_block.render_code(self.kernel, KernelArguments(var="foo"))
>>>>>>> ms/small_fixes
<<<<<<< div
<<<<<<< div
=======
<<<<<<< Updated upstream
<<<<<<< Updated upstream
<<<<<<< head
>>>>>>> head
>>>>>>> origin/main
<<<<<<< Updated upstream
<<<<<<< Updated upstream
<<<<<<< Updated upstream
<<<<<<< Updated upstream
<<<<<<< Updated upstream
>>>>>>> Stashed changes
=======
>>>>>>> Stashed changes
=======
>>>>>>> Stashed changes
=======
>>>>>>> Stashed changes
=======
>>>>>>> Stashed changes
=======
>>>>>>> Stashed changes
=======
<<<<<<< div
>>>>>>> main
=======
=======
>>>>>>> Stashed changes
=======
>>>>>>> Stashed changes
>>>>>>> origin/main
>>>>>>> head

        assert result == "foo"

<<<<<<< HEAD
    @mark.asyncio
<<<<<<< div
<<<<<<< div
=======
>>>>>>> head
<<<<<<< Updated upstream
<<<<<<< Updated upstream
<<<<<<< head
<<<<<<< Updated upstream
<<<<<<< Updated upstream
<<<<<<< Updated upstream
<<<<<<< Updated upstream
<<<<<<< Updated upstream
=======
=======
>>>>>>> Stashed changes
=======
>>>>>>> Stashed changes
=======
>>>>>>> Stashed changes
=======
>>>>>>> Stashed changes
=======
>>>>>>> Stashed changes
<<<<<<< main
=======
<<<<<<< main
>>>>>>> origin/main
<<<<<<< Updated upstream
<<<<<<< Updated upstream
<<<<<<< Updated upstream
<<<<<<< Updated upstream
<<<<<<< Updated upstream
>>>>>>> Stashed changes
=======
>>>>>>> Stashed changes
=======
>>>>>>> Stashed changes
=======
>>>>>>> Stashed changes
=======
>>>>>>> Stashed changes
=======
<<<<<<< main
>>>>>>> origin/main
=======
>>>>>>> Stashed changes
=======
<<<<<<< main
=======
<<<<<<< main
>>>>>>> origin/main
>>>>>>> Stashed changes
<<<<<<< div
=======
<<<<<<< main
>>>>>>> main
=======
>>>>>>> head
    async def test_it_renders_code_block_consisting_of_just_a_val_block1(
        self, kernel: Kernel
    ):
=======
    async def test_it_renders_code_block_consisting_of_just_a_val_block1(self, kernel: Kernel):
>>>>>>> 926a5909
        code_block = CodeBlock(
            content="'ciao'",
        )
        result = await code_block.render_code(kernel, KernelArguments())
<<<<<<< div
<<<<<<< div
=======
<<<<<<< Updated upstream
<<<<<<< Updated upstream
<<<<<<< head
>>>>>>> head
<<<<<<< Updated upstream
<<<<<<< Updated upstream
<<<<<<< Updated upstream
<<<<<<< Updated upstream
<<<<<<< Updated upstream
<<<<<<< Updated upstream
=======
=======
>>>>>>> Stashed changes
=======
>>>>>>> Stashed changes
=======
>>>>>>> Stashed changes
=======
>>>>>>> Stashed changes
=======
>>>>>>> Stashed changes
<<<<<<< main
=======
<<<<<<< div
=======
>>>>>>> main
=======
>>>>>>> head
=======
>>>>>>> origin/main
=======
=======
<<<<<<< main
=======
=======
>>>>>>> Stashed changes
=======
<<<<<<< main
=======
=======
>>>>>>> Stashed changes
    async def test_it_renders_code_block_consisting_of_just_a_val_block1(self):
        code_block = CodeBlock(
            content="'ciao'",
        )
        result = await code_block.render_code(self.kernel, KernelArguments())
>>>>>>> ms/small_fixes
<<<<<<< div
<<<<<<< div
=======
<<<<<<< Updated upstream
<<<<<<< Updated upstream
<<<<<<< head
>>>>>>> head
>>>>>>> origin/main
<<<<<<< Updated upstream
<<<<<<< Updated upstream
<<<<<<< Updated upstream
<<<<<<< Updated upstream
<<<<<<< Updated upstream
>>>>>>> Stashed changes
=======
>>>>>>> Stashed changes
=======
>>>>>>> Stashed changes
=======
>>>>>>> Stashed changes
=======
>>>>>>> Stashed changes
=======
>>>>>>> Stashed changes
=======
<<<<<<< div
>>>>>>> main
=======
=======
>>>>>>> Stashed changes
=======
>>>>>>> Stashed changes
>>>>>>> origin/main
>>>>>>> head

        assert result == "ciao"

<<<<<<< HEAD
    @mark.asyncio
<<<<<<< div
<<<<<<< div
=======
<<<<<<< Updated upstream
<<<<<<< Updated upstream
<<<<<<< head
>>>>>>> head
<<<<<<< Updated upstream
<<<<<<< Updated upstream
<<<<<<< Updated upstream
<<<<<<< Updated upstream
<<<<<<< Updated upstream
<<<<<<< Updated upstream
    async def test_it_invokes_function_cloning_all_variables(self, kernel: Kernel):
=======
=======
>>>>>>> Stashed changes
=======
>>>>>>> Stashed changes
=======
>>>>>>> Stashed changes
=======
>>>>>>> Stashed changes
=======
>>>>>>> Stashed changes
<<<<<<< main
=======
>>>>>>> 926a5909
    async def test_it_invokes_function_cloning_all_variables(self, kernel: Kernel):
=======
=======
<<<<<<< div
>>>>>>> main
=======
>>>>>>> origin/main
=======
<<<<<<< main
    async def test_it_invokes_function_cloning_all_variables(self, kernel: Kernel):
=======
>>>>>>> Stashed changes
=======
<<<<<<< main
    async def test_it_invokes_function_cloning_all_variables(self, kernel: Kernel):
=======
>>>>>>> Stashed changes
>>>>>>> head
<<<<<<< main
    async def test_it_invokes_function_cloning_all_variables(self, kernel: Kernel):
=======
    async def test_it_invokes_function_cloning_all_variables(self):
>>>>>>> ms/small_fixes
<<<<<<< div
<<<<<<< div
=======
<<<<<<< Updated upstream
<<<<<<< Updated upstream
<<<<<<< head
>>>>>>> head
>>>>>>> origin/main
<<<<<<< Updated upstream
<<<<<<< Updated upstream
<<<<<<< Updated upstream
<<<<<<< Updated upstream
<<<<<<< Updated upstream
>>>>>>> Stashed changes
=======
>>>>>>> Stashed changes
=======
>>>>>>> Stashed changes
=======
>>>>>>> Stashed changes
=======
>>>>>>> Stashed changes
=======
>>>>>>> Stashed changes
=======
<<<<<<< div
>>>>>>> main
=======
=======
>>>>>>> Stashed changes
=======
>>>>>>> Stashed changes
>>>>>>> origin/main
>>>>>>> head
        # Set up initial context variables
        arguments = KernelArguments(input="zero", var1="uno", var2="due")

        # Create a FunctionIdBlock with the function name
        func_id = FunctionIdBlock(content="test.funcName")

        # Set up a canary dictionary to track changes in the context variables
        canary = {"input": "", "var1": "", "var2": ""}

        # Define the function to be invoked, which modifies the canary
        # and context variables
<<<<<<< div
<<<<<<< div
=======
<<<<<<< Updated upstream
<<<<<<< Updated upstream
<<<<<<< head
>>>>>>> head
<<<<<<< Updated upstream
<<<<<<< Updated upstream
<<<<<<< Updated upstream
<<<<<<< Updated upstream
<<<<<<< Updated upstream
<<<<<<< Updated upstream
        @kernel_function(name="funcName")
=======
=======
>>>>>>> Stashed changes
=======
>>>>>>> Stashed changes
=======
>>>>>>> Stashed changes
=======
>>>>>>> Stashed changes
=======
>>>>>>> Stashed changes
<<<<<<< main
        @kernel_function(name="funcName")
=======
=======
<<<<<<< div
>>>>>>> main
=======
>>>>>>> origin/main
=======
<<<<<<< main
        @kernel_function(name="funcName")
=======
>>>>>>> Stashed changes
=======
<<<<<<< main
        @kernel_function(name="funcName")
=======
>>>>>>> Stashed changes
>>>>>>> head
<<<<<<< main
        @kernel_function(name="funcName")
=======
>>>>>>> ms/small_fixes
<<<<<<< div
<<<<<<< div
=======
<<<<<<< Updated upstream
<<<<<<< Updated upstream
<<<<<<< head
>>>>>>> head
>>>>>>> origin/main
<<<<<<< Updated upstream
<<<<<<< Updated upstream
<<<<<<< Updated upstream
<<<<<<< Updated upstream
<<<<<<< Updated upstream
>>>>>>> Stashed changes
=======
>>>>>>> Stashed changes
=======
>>>>>>> Stashed changes
=======
>>>>>>> Stashed changes
=======
>>>>>>> Stashed changes
=======
>>>>>>> Stashed changes
=======
<<<<<<< div
>>>>>>> main
=======
=======
>>>>>>> Stashed changes
=======
>>>>>>> Stashed changes
>>>>>>> origin/main
>>>>>>> head
        def invoke(arguments: KernelArguments):
            nonlocal canary
            canary["input"] = arguments["input"]
            canary["var1"] = arguments["var1"]
            canary["var2"] = arguments["var2"]

            arguments["input"] = "overridden"
            arguments["var1"] = "overridden"
            arguments["var2"] = "overridden"

        # Create an KernelFunction with the invoke function as its delegate
<<<<<<< div
<<<<<<< div
=======
<<<<<<< Updated upstream
<<<<<<< Updated upstream
<<<<<<< head
>>>>>>> head
<<<<<<< Updated upstream
<<<<<<< Updated upstream
<<<<<<< Updated upstream
<<<<<<< Updated upstream
<<<<<<< Updated upstream
<<<<<<< Updated upstream
=======
=======
>>>>>>> Stashed changes
=======
>>>>>>> Stashed changes
=======
>>>>>>> Stashed changes
=======
>>>>>>> Stashed changes
=======
>>>>>>> Stashed changes
<<<<<<< Updated upstream
=======
>>>>>>> Stashed changes
=======
>>>>>>> Stashed changes
<<<<<<< main
        function = KernelFunctionFromMethod(
            method=invoke,
            plugin_name="pluginName",
        )

        kernel.add_plugin(KernelPlugin(name="test", functions=[function]))
=======
<<<<<<< main
<<<<<<< Updated upstream
<<<<<<< Updated upstream
<<<<<<< Updated upstream
<<<<<<< Updated upstream
<<<<<<< Updated upstream
<<<<<<< Updated upstream
<<<<<<< Updated upstream
>>>>>>> Stashed changes
=======
=======
>>>>>>> Stashed changes
>>>>>>> Stashed changes
=======
>>>>>>> Stashed changes
=======
>>>>>>> Stashed changes
=======
>>>>>>> Stashed changes
=======
<<<<<<< main
<<<<<<< div
>>>>>>> main
=======
>>>>>>> origin/main
=======
>>>>>>> Stashed changes
=======
>>>>>>> Stashed changes
>>>>>>> head
        function = KernelFunctionFromMethod(
            method=invoke,
            plugin_name="pluginName",
        )

        kernel.add_plugin(KernelPlugin(name="test", functions=[function]))
<<<<<<< div
<<<<<<< div
=======
<<<<<<< Updated upstream
<<<<<<< Updated upstream
<<<<<<< head
>>>>>>> head
<<<<<<< Updated upstream
<<<<<<< Updated upstream
<<<<<<< Updated upstream
<<<<<<< Updated upstream
<<<<<<< Updated upstream
<<<<<<< Updated upstream
=======
=======
>>>>>>> Stashed changes
=======
=======
>>>>>>> Stashed changes
=======
>>>>>>> Stashed changes
=======
>>>>>>> Stashed changes
=======
>>>>>>> Stashed changes
=======
<<<<<<< div
>>>>>>> main
=======
>>>>>>> origin/main
=======
>>>>>>> Stashed changes
=======
>>>>>>> Stashed changes
>>>>>>> head
=======
        function = KernelFunction(
            function_name="funcName",
            plugin_name="pluginName",
            description="",
            function=invoke,
            parameters=[KernelParameterMetadata(name="arguments", description="", default_value=None, required=True)],
            return_parameter=None,
            is_prompt=False,
        )

        dkp = KernelPlugin(name="test", functions=[function])
        kernel = Kernel()
        kernel.plugins.add(dkp)
>>>>>>> ms/small_fixes
<<<<<<< div
<<<<<<< div
=======
<<<<<<< Updated upstream
<<<<<<< Updated upstream
<<<<<<< head
>>>>>>> head
>>>>>>> origin/main
<<<<<<< Updated upstream
<<<<<<< Updated upstream
<<<<<<< Updated upstream
<<<<<<< Updated upstream
<<<<<<< Updated upstream
>>>>>>> Stashed changes
=======
>>>>>>> Stashed changes
=======
>>>>>>> Stashed changes
=======
>>>>>>> Stashed changes
=======
>>>>>>> Stashed changes
=======
>>>>>>> Stashed changes
=======
<<<<<<< div
>>>>>>> main
=======
=======
>>>>>>> Stashed changes
=======
>>>>>>> Stashed changes
>>>>>>> origin/main
>>>>>>> head

        # Create a CodeBlock with the FunctionIdBlock and render it with the context
        code_block = CodeBlock(
            tokens=[func_id],
            content="",
        )
        await code_block.render_code(kernel, arguments)

        # Check that the canary values match the original context variables
        assert canary["input"] == "zero"
        assert canary["var1"] == "uno"
        assert canary["var2"] == "due"

        # Check that the original context variables were not modified
        assert arguments["input"] == "zero"
        assert arguments["var1"] == "uno"
        assert arguments["var2"] == "due"

    async def test_it_invokes_function_with_custom_variable(self, kernel: Kernel):
        # Define custom variable name and value
        VAR_NAME = "varName"
        VAR_VALUE = "varValue"

        # Set up initial context variables
        arguments = KernelArguments()
        arguments[VAR_NAME] = VAR_VALUE

        # Create a FunctionIdBlock with the function name and a
        # VarBlock with the custom variable
        func_id = FunctionIdBlock(content="test.funcName")
        var_block = VarBlock(content=f"${VAR_NAME}")

        # Set up a canary variable to track changes in the context input
        canary = ""

        # Define the function to be invoked, which modifies the canary variable
<<<<<<< div
<<<<<<< div
=======
<<<<<<< Updated upstream
<<<<<<< Updated upstream
<<<<<<< head
>>>>>>> head
<<<<<<< Updated upstream
<<<<<<< Updated upstream
<<<<<<< Updated upstream
<<<<<<< Updated upstream
<<<<<<< Updated upstream
<<<<<<< Updated upstream
        @kernel_function(name="funcName")
        def invoke(arguments: "KernelArguments"):
=======
=======
>>>>>>> Stashed changes
=======
>>>>>>> Stashed changes
=======
>>>>>>> Stashed changes
=======
>>>>>>> Stashed changes
=======
>>>>>>> Stashed changes
<<<<<<< Updated upstream
=======
>>>>>>> Stashed changes
=======
>>>>>>> Stashed changes
<<<<<<< main
        @kernel_function(name="funcName")
        def invoke(arguments: "KernelArguments"):
=======
<<<<<<< div
=======
>>>>>>> main
=======
<<<<<<< Updated upstream
<<<<<<< Updated upstream
=======
>>>>>>> origin/main
=======
>>>>>>> Stashed changes
=======
>>>>>>> Stashed changes
>>>>>>> head
<<<<<<< main
        @kernel_function(name="funcName")
        def invoke(arguments: "KernelArguments"):
=======
        def invoke(arguments):
>>>>>>> ms/small_fixes
<<<<<<< div
<<<<<<< div
=======
<<<<<<< Updated upstream
<<<<<<< Updated upstream
<<<<<<< head
>>>>>>> head
>>>>>>> origin/main
<<<<<<< Updated upstream
<<<<<<< Updated upstream
<<<<<<< Updated upstream
<<<<<<< Updated upstream
<<<<<<< Updated upstream
>>>>>>> Stashed changes
=======
>>>>>>> Stashed changes
=======
>>>>>>> Stashed changes
=======
>>>>>>> Stashed changes
=======
>>>>>>> Stashed changes
=======
>>>>>>> Stashed changes
=======
<<<<<<< div
>>>>>>> main
=======
=======
>>>>>>> Stashed changes
=======
>>>>>>> Stashed changes
>>>>>>> origin/main
>>>>>>> head
            nonlocal canary
            canary = arguments["varName"]
            return arguments["varName"]

        # Create an KernelFunction with the invoke function as its delegate
<<<<<<< div
<<<<<<< div
=======
>>>>>>> head
<<<<<<< Updated upstream
<<<<<<< Updated upstream
<<<<<<< head
<<<<<<< Updated upstream
<<<<<<< Updated upstream
<<<<<<< Updated upstream
<<<<<<< Updated upstream
<<<<<<< Updated upstream
<<<<<<< Updated upstream
=======
<<<<<<< main
>>>>>>> Stashed changes
=======
>>>>>>> Stashed changes
=======
<<<<<<< main
>>>>>>> Stashed changes
=======
<<<<<<< main
>>>>>>> Stashed changes
=======
<<<<<<< main
>>>>>>> Stashed changes
=======
<<<<<<< main
>>>>>>> Stashed changes
=======
<<<<<<< main
>>>>>>> Stashed changes
=======
<<<<<<< main
>>>>>>> Stashed changes
        function = KernelFunctionFromMethod(
            method=invoke,
            plugin_name="pluginName",
        )

        kernel.add_plugin(KernelPlugin(name="test", functions=[function]))
<<<<<<< Updated upstream
<<<<<<< Updated upstream
<<<<<<< Updated upstream
<<<<<<< Updated upstream
<<<<<<< Updated upstream
<<<<<<< Updated upstream
<<<<<<< Updated upstream
<<<<<<< Updated upstream
=======
>>>>>>> Stashed changes
=======
=======
>>>>>>> Stashed changes
=======
>>>>>>> Stashed changes
=======
>>>>>>> Stashed changes
=======
>>>>>>> Stashed changes
=======
<<<<<<< Updated upstream
=======
<<<<<<< div
>>>>>>> main
=======
>>>>>>> origin/main
=======
=======
>>>>>>> Stashed changes
=======
=======
>>>>>>> Stashed changes
>>>>>>> head
=======
>>>>>>> Stashed changes
=======
>>>>>>> Stashed changes
<<<<<<< main
        function = KernelFunctionFromMethod(
            method=invoke,
            plugin_name="pluginName",
        )

        kernel.add_plugin(KernelPlugin(name="test", functions=[function]))
=======
        function = KernelFunction(
            function=invoke,
            plugin_name="pluginName",
            function_name="funcName",
            description="",
            parameters=[KernelParameterMetadata(name="arguments", description="", default_value=None, required=True)],
            return_parameter=None,
            is_prompt=False,
        )

        dkp = KernelPlugin(name="test", functions=[function])
        kernel = Kernel()
        kernel.plugins.add(dkp)
>>>>>>> ms/small_fixes
<<<<<<< div
<<<<<<< div
=======
<<<<<<< Updated upstream
<<<<<<< Updated upstream
<<<<<<< head
>>>>>>> head
>>>>>>> origin/main
<<<<<<< Updated upstream
<<<<<<< Updated upstream
<<<<<<< Updated upstream
<<<<<<< Updated upstream
<<<<<<< Updated upstream
>>>>>>> Stashed changes
=======
>>>>>>> Stashed changes
=======
>>>>>>> Stashed changes
=======
>>>>>>> Stashed changes
=======
>>>>>>> Stashed changes
=======
>>>>>>> Stashed changes
=======
<<<<<<< div
>>>>>>> main
=======
=======
>>>>>>> Stashed changes
=======
>>>>>>> Stashed changes
>>>>>>> origin/main
>>>>>>> head

        # Create a CodeBlock with the FunctionIdBlock and VarBlock,
        # and render it with the context
        code_block = CodeBlock(
            tokens=[func_id, var_block],
            content="",
        )
        result = await code_block.render_code(kernel, arguments)

        # Check that the result matches the custom variable value
        assert result == VAR_VALUE
        # Check that the canary value matches the custom variable value
        assert canary == VAR_VALUE

    async def test_it_invokes_function_with_custom_value(self, kernel: Kernel):
        # Define a value to be used in the test
        VALUE = "value"

        # Create a FunctionIdBlock with the function name and a ValBlock with the value
        func_id = FunctionIdBlock(content="test.funcName")
        val_block = ValBlock(content=f"'{VALUE}'")

        # Set up a canary variable to track changes in the context input
        canary = ""

        # Define the function to be invoked, which modifies the canary variable
<<<<<<< div
<<<<<<< div
=======
<<<<<<< Updated upstream
<<<<<<< Updated upstream
<<<<<<< head
>>>>>>> head
<<<<<<< Updated upstream
<<<<<<< Updated upstream
<<<<<<< Updated upstream
<<<<<<< Updated upstream
<<<<<<< Updated upstream
<<<<<<< Updated upstream
        @kernel_function(name="funcName")
=======
=======
>>>>>>> Stashed changes
=======
>>>>>>> Stashed changes
=======
>>>>>>> Stashed changes
=======
>>>>>>> Stashed changes
=======
>>>>>>> Stashed changes
<<<<<<< main
        @kernel_function(name="funcName")
=======
=======
<<<<<<< div
>>>>>>> main
=======
>>>>>>> origin/main
=======
<<<<<<< main
        @kernel_function(name="funcName")
=======
>>>>>>> Stashed changes
=======
<<<<<<< main
        @kernel_function(name="funcName")
=======
>>>>>>> Stashed changes
>>>>>>> head
<<<<<<< main
        @kernel_function(name="funcName")
=======
>>>>>>> ms/small_fixes
<<<<<<< div
<<<<<<< div
=======
<<<<<<< Updated upstream
<<<<<<< Updated upstream
<<<<<<< head
>>>>>>> head
>>>>>>> origin/main
<<<<<<< Updated upstream
<<<<<<< Updated upstream
<<<<<<< Updated upstream
<<<<<<< Updated upstream
<<<<<<< Updated upstream
>>>>>>> Stashed changes
=======
>>>>>>> Stashed changes
=======
>>>>>>> Stashed changes
=======
>>>>>>> Stashed changes
=======
>>>>>>> Stashed changes
=======
>>>>>>> Stashed changes
=======
<<<<<<< div
>>>>>>> main
=======
=======
>>>>>>> Stashed changes
=======
>>>>>>> Stashed changes
>>>>>>> origin/main
>>>>>>> head
        def invoke(arguments):
            nonlocal canary
            canary = arguments["input"]
            return arguments["input"]

        # Create an KernelFunction with the invoke function as its delegate
<<<<<<< div
<<<<<<< div
=======
<<<<<<< Updated upstream
<<<<<<< Updated upstream
<<<<<<< head
>>>>>>> head
<<<<<<< Updated upstream
<<<<<<< Updated upstream
<<<<<<< Updated upstream
<<<<<<< Updated upstream
<<<<<<< Updated upstream
<<<<<<< Updated upstream
=======
<<<<<<< main
>>>>>>> Stashed changes
=======
>>>>>>> Stashed changes
=======
<<<<<<< main
>>>>>>> Stashed changes
=======
<<<<<<< main
>>>>>>> Stashed changes
=======
<<<<<<< main
>>>>>>> Stashed changes
=======
<<<<<<< main
>>>>>>> Stashed changes
=======
<<<<<<< main
>>>>>>> Stashed changes
=======
<<<<<<< main
>>>>>>> Stashed changes
        function = KernelFunctionFromMethod(
            method=invoke,
            plugin_name="pluginName",
        )

        kernel.add_plugin(KernelPlugin(name="test", functions=[function]))
<<<<<<< Updated upstream
<<<<<<< Updated upstream
<<<<<<< Updated upstream
<<<<<<< Updated upstream
<<<<<<< Updated upstream
<<<<<<< Updated upstream
<<<<<<< Updated upstream
<<<<<<< Updated upstream
=======
=======
>>>>>>> Stashed changes
=======
>>>>>>> Stashed changes
=======
>>>>>>> Stashed changes
=======
>>>>>>> Stashed changes
=======
>>>>>>> Stashed changes
=======
>>>>>>> Stashed changes
=======
=======
>>>>>>> origin/main
=======
=======
>>>>>>> Stashed changes
=======
=======
<<<<<<< div
>>>>>>> main
=======
>>>>>>> Stashed changes
>>>>>>> head
<<<<<<< main
        function = KernelFunctionFromMethod(
            method=invoke,
            plugin_name="pluginName",
        )

        kernel.add_plugin(KernelPlugin(name="test", functions=[function]))
=======
        function = KernelFunction(
            function=invoke,
            plugin_name="pluginName",
            function_name="funcName",
            description="",
            parameters=[KernelParameterMetadata(name="arguments", description="", default_value=None, required=True)],
            return_parameter=None,
            is_prompt=False,
        )

        dkp = KernelPlugin(name="test", functions=[function])
        kernel = Kernel()
        kernel.plugins.add(dkp)
>>>>>>> ms/small_fixes
<<<<<<< div
<<<<<<< div
=======
<<<<<<< Updated upstream
<<<<<<< Updated upstream
<<<<<<< head
>>>>>>> head
>>>>>>> origin/main
<<<<<<< Updated upstream
<<<<<<< Updated upstream
<<<<<<< Updated upstream
<<<<<<< Updated upstream
<<<<<<< Updated upstream
>>>>>>> Stashed changes
=======
>>>>>>> Stashed changes
=======
>>>>>>> Stashed changes
=======
>>>>>>> Stashed changes
=======
>>>>>>> Stashed changes
=======
>>>>>>> Stashed changes
=======
<<<<<<< div
>>>>>>> main
=======
=======
>>>>>>> Stashed changes
=======
>>>>>>> Stashed changes
>>>>>>> origin/main
>>>>>>> head

        # Create a CodeBlock with the FunctionIdBlock and ValBlock,
        # and render it with the context
        code_block = CodeBlock(
            tokens=[func_id, val_block],
            content="",
        )
        result = await code_block.render_code(kernel, KernelArguments(input="value"))

        # Check that the result matches the value
        assert str(result) == VALUE
        # Check that the canary value matches the value
        assert canary == VALUE

<<<<<<< HEAD
    @mark.asyncio
<<<<<<< div
<<<<<<< div
=======
<<<<<<< Updated upstream
<<<<<<< Updated upstream
<<<<<<< head
>>>>>>> head
<<<<<<< Updated upstream
<<<<<<< Updated upstream
<<<<<<< Updated upstream
<<<<<<< Updated upstream
<<<<<<< Updated upstream
<<<<<<< Updated upstream
    async def test_it_invokes_function_with_multiple_arguments(self, kernel: Kernel):
=======
=======
>>>>>>> Stashed changes
=======
>>>>>>> Stashed changes
=======
>>>>>>> Stashed changes
=======
>>>>>>> Stashed changes
=======
>>>>>>> Stashed changes
<<<<<<< main
    async def test_it_invokes_function_with_multiple_arguments(self, kernel: Kernel):
=======
=======
<<<<<<< div
>>>>>>> main
=======
>>>>>>> origin/main
=======
<<<<<<< main
    async def test_it_invokes_function_with_multiple_arguments(self, kernel: Kernel):
=======
>>>>>>> Stashed changes
=======
<<<<<<< main
    async def test_it_invokes_function_with_multiple_arguments(self, kernel: Kernel):
=======
>>>>>>> Stashed changes
>>>>>>> head
<<<<<<< main
=======
>>>>>>> 926a5909
    async def test_it_invokes_function_with_multiple_arguments(self, kernel: Kernel):
=======
    async def test_it_invokes_function_with_multiple_arguments(self):
>>>>>>> ms/small_fixes
<<<<<<< div
<<<<<<< div
=======
<<<<<<< Updated upstream
<<<<<<< Updated upstream
<<<<<<< head
>>>>>>> head
>>>>>>> origin/main
<<<<<<< Updated upstream
<<<<<<< Updated upstream
<<<<<<< Updated upstream
<<<<<<< Updated upstream
<<<<<<< Updated upstream
>>>>>>> Stashed changes
=======
>>>>>>> Stashed changes
=======
>>>>>>> Stashed changes
=======
>>>>>>> Stashed changes
=======
>>>>>>> Stashed changes
=======
>>>>>>> Stashed changes
=======
<<<<<<< div
>>>>>>> main
=======
=======
>>>>>>> Stashed changes
=======
>>>>>>> Stashed changes
>>>>>>> origin/main
>>>>>>> head
        # Define a value to be used in the test
        VALUE = "value"

        code_block = CodeBlock(
            content=" ",
            tokens=[
<<<<<<< div
<<<<<<< div
=======
<<<<<<< Updated upstream
<<<<<<< Updated upstream
<<<<<<< head
>>>>>>> head
<<<<<<< Updated upstream
<<<<<<< Updated upstream
<<<<<<< Updated upstream
<<<<<<< Updated upstream
<<<<<<< Updated upstream
<<<<<<< Updated upstream
=======
=======
>>>>>>> Stashed changes
=======
>>>>>>> Stashed changes
=======
>>>>>>> Stashed changes
=======
>>>>>>> Stashed changes
=======
>>>>>>> Stashed changes
<<<<<<< main
=======
<<<<<<< main
>>>>>>> origin/main
<<<<<<< Updated upstream
<<<<<<< Updated upstream
<<<<<<< Updated upstream
<<<<<<< Updated upstream
<<<<<<< Updated upstream
>>>>>>> Stashed changes
=======
>>>>>>> Stashed changes
=======
>>>>>>> Stashed changes
=======
>>>>>>> Stashed changes
=======
>>>>>>> Stashed changes
=======
>>>>>>> Stashed changes
=======
<<<<<<< main
<<<<<<< div
>>>>>>> main
=======
>>>>>>> Stashed changes
=======
<<<<<<< main
>>>>>>> Stashed changes
=======
<<<<<<< main
>>>>>>> origin/main
>>>>>>> head
                FunctionIdBlock(
                    content="test.funcName",
                    plugin_name="test",
                    function_name="funcName",
                    validated=True,
                ),
<<<<<<< div
<<<<<<< div
=======
<<<<<<< Updated upstream
<<<<<<< Updated upstream
<<<<<<< head
>>>>>>> head
<<<<<<< Updated upstream
<<<<<<< Updated upstream
<<<<<<< Updated upstream
<<<<<<< Updated upstream
<<<<<<< Updated upstream
<<<<<<< Updated upstream
=======
=======
>>>>>>> Stashed changes
=======
>>>>>>> Stashed changes
=======
>>>>>>> Stashed changes
=======
>>>>>>> Stashed changes
=======
>>>>>>> Stashed changes
=======
>>>>>>> Stashed changes
=======
>>>>>>> Stashed changes
=======
>>>>>>> Stashed changes
<<<<<<< main
=======
=======
                FunctionIdBlock(content="test.funcName", plugin_name="test", function_name="funcName", validated=True),
>>>>>>> ms/small_fixes
>>>>>>> origin/main
<<<<<<< Updated upstream
<<<<<<< Updated upstream
<<<<<<< Updated upstream
<<<<<<< Updated upstream
<<<<<<< Updated upstream
<<<<<<< Updated upstream
<<<<<<< Updated upstream
>>>>>>> Stashed changes
=======
=======
>>>>>>> Stashed changes
>>>>>>> Stashed changes
=======
>>>>>>> Stashed changes
=======
>>>>>>> Stashed changes
=======
>>>>>>> Stashed changes
=======
=======
                FunctionIdBlock(content="test.funcName", plugin_name="test", function_name="funcName", validated=True),
>>>>>>> ms/small_fixes
>>>>>>> origin/main
=======
>>>>>>> Stashed changes
=======
>>>>>>> Stashed changes
<<<<<<< div
=======
=======
                FunctionIdBlock(content="test.funcName", plugin_name="test", function_name="funcName", validated=True),
>>>>>>> ms/small_fixes
>>>>>>> main
=======
>>>>>>> head
                ValBlock(content=f'"{VALUE}"'),
                NamedArgBlock(content="arg1=$arg1"),
                NamedArgBlock(content='arg2="arg2"'),
            ],
        )
        # Set up a canary variable to track changes in the context input
        canary = ""

        # Define the function to be invoked, which modifies the canary variable
<<<<<<< div
<<<<<<< div
=======
<<<<<<< Updated upstream
<<<<<<< Updated upstream
<<<<<<< head
>>>>>>> head
<<<<<<< Updated upstream
<<<<<<< Updated upstream
<<<<<<< Updated upstream
<<<<<<< Updated upstream
<<<<<<< Updated upstream
<<<<<<< Updated upstream
        @kernel_function(name="funcName")
=======
=======
>>>>>>> Stashed changes
=======
>>>>>>> Stashed changes
=======
>>>>>>> Stashed changes
=======
>>>>>>> Stashed changes
=======
>>>>>>> Stashed changes
<<<<<<< main
        @kernel_function(name="funcName")
=======
=======
<<<<<<< div
>>>>>>> main
=======
>>>>>>> origin/main
=======
<<<<<<< main
        @kernel_function(name="funcName")
=======
>>>>>>> Stashed changes
=======
<<<<<<< main
        @kernel_function(name="funcName")
=======
>>>>>>> Stashed changes
>>>>>>> head
<<<<<<< main
        @kernel_function(name="funcName")
=======
>>>>>>> ms/small_fixes
<<<<<<< div
<<<<<<< div
=======
<<<<<<< Updated upstream
<<<<<<< Updated upstream
<<<<<<< head
>>>>>>> head
>>>>>>> origin/main
<<<<<<< Updated upstream
<<<<<<< Updated upstream
<<<<<<< Updated upstream
<<<<<<< Updated upstream
<<<<<<< Updated upstream
>>>>>>> Stashed changes
=======
>>>>>>> Stashed changes
=======
>>>>>>> Stashed changes
=======
>>>>>>> Stashed changes
=======
>>>>>>> Stashed changes
=======
>>>>>>> Stashed changes
=======
<<<<<<< div
>>>>>>> main
=======
=======
>>>>>>> Stashed changes
=======
>>>>>>> Stashed changes
>>>>>>> origin/main
>>>>>>> head
        def invoke(input, arg1, arg2):
            nonlocal canary
            canary = f"{input} {arg1} {arg2}"
            return input

        # Create an KernelFunction with the invoke function as its delegate
<<<<<<< div
<<<<<<< div
=======
<<<<<<< Updated upstream
<<<<<<< Updated upstream
<<<<<<< head
>>>>>>> head
<<<<<<< Updated upstream
<<<<<<< Updated upstream
<<<<<<< Updated upstream
<<<<<<< Updated upstream
<<<<<<< Updated upstream
<<<<<<< Updated upstream
=======
=======
>>>>>>> Stashed changes
=======
>>>>>>> Stashed changes
=======
>>>>>>> Stashed changes
=======
>>>>>>> Stashed changes
=======
>>>>>>> Stashed changes
<<<<<<< main
=======
<<<<<<< main
>>>>>>> origin/main
<<<<<<< Updated upstream
<<<<<<< Updated upstream
<<<<<<< Updated upstream
<<<<<<< Updated upstream
<<<<<<< Updated upstream
>>>>>>> Stashed changes
=======
>>>>>>> Stashed changes
=======
>>>>>>> Stashed changes
=======
>>>>>>> Stashed changes
=======
>>>>>>> Stashed changes
=======
>>>>>>> Stashed changes
=======
<<<<<<< main
<<<<<<< div
>>>>>>> main
=======
>>>>>>> Stashed changes
=======
<<<<<<< main
>>>>>>> Stashed changes
=======
<<<<<<< main
>>>>>>> origin/main
>>>>>>> head
        function = KernelFunctionFromMethod(
            method=invoke,
            plugin_name="pluginName",
        )

        kernel.add_plugin(KernelPlugin(name="test", functions=[function]))
<<<<<<< div
<<<<<<< div
=======
<<<<<<< Updated upstream
<<<<<<< Updated upstream
<<<<<<< head
>>>>>>> head
<<<<<<< Updated upstream
<<<<<<< Updated upstream
<<<<<<< Updated upstream
<<<<<<< Updated upstream
<<<<<<< Updated upstream
=======
=======
>>>>>>> Stashed changes
=======
>>>>>>> Stashed changes
=======
>>>>>>> Stashed changes
=======
>>>>>>> Stashed changes
<<<<<<< main
=======
<<<<<<< div
=======
>>>>>>> main
=======
>>>>>>> head
=======
>>>>>>> origin/main
=======
=======
<<<<<<< main
=======
=======
>>>>>>> Stashed changes
=======
<<<<<<< main
=======
=======
>>>>>>> Stashed changes
        function = KernelFunction(
            function=invoke,
            plugin_name="pluginName",
            function_name="funcName",
            description="",
            parameters=[
                KernelParameterMetadata(name="input", description="", default_value=None, required=True),
                KernelParameterMetadata(name="arg1", description="", default_value=None, required=True),
                KernelParameterMetadata(name="arg2", description="", default_value=None, required=True),
            ],
            return_parameter=None,
            is_prompt=False,
        )

        dkp = KernelPlugin(name="test", functions=[function])
        kernel = Kernel()
        kernel.plugins.add(dkp)
>>>>>>> ms/small_fixes
<<<<<<< div
<<<<<<< div
=======
<<<<<<< Updated upstream
<<<<<<< Updated upstream
<<<<<<< head
>>>>>>> head
>>>>>>> origin/main
<<<<<<< Updated upstream
<<<<<<< Updated upstream
<<<<<<< Updated upstream
<<<<<<< Updated upstream
<<<<<<< Updated upstream
>>>>>>> Stashed changes
=======
>>>>>>> Stashed changes
=======
>>>>>>> Stashed changes
=======
>>>>>>> Stashed changes
=======
>>>>>>> Stashed changes
=======
>>>>>>> Stashed changes
=======
<<<<<<< div
>>>>>>> main
=======
=======
>>>>>>> Stashed changes
=======
>>>>>>> Stashed changes
>>>>>>> origin/main
>>>>>>> head

        # Create a CodeBlock with the FunctionIdBlock and ValBlock,
        # and render it with the context
        result = await code_block.render_code(kernel, KernelArguments(arg1="arg1"))

        # Check that the result matches the value
        assert str(result) == VALUE
        # Check that the canary value matches the value
        assert canary == f"{VALUE} arg1 arg2"

<<<<<<< HEAD
    @mark.asyncio
<<<<<<< div
<<<<<<< div
=======
>>>>>>> head
<<<<<<< Updated upstream
<<<<<<< Updated upstream
<<<<<<< head
<<<<<<< Updated upstream
<<<<<<< Updated upstream
<<<<<<< Updated upstream
<<<<<<< Updated upstream
<<<<<<< Updated upstream
<<<<<<< Updated upstream
=======
=======
>>>>>>> Stashed changes
=======
>>>>>>> Stashed changes
=======
>>>>>>> Stashed changes
=======
>>>>>>> Stashed changes
=======
>>>>>>> Stashed changes
<<<<<<< Updated upstream
=======
>>>>>>> Stashed changes
=======
>>>>>>> Stashed changes
<<<<<<< main
=======
<<<<<<< main
>>>>>>> origin/main
<<<<<<< Updated upstream
<<<<<<< Updated upstream
<<<<<<< Updated upstream
<<<<<<< Updated upstream
<<<<<<< Updated upstream
<<<<<<< Updated upstream
<<<<<<< Updated upstream
=======
>>>>>>> Stashed changes
>>>>>>> Stashed changes
=======
>>>>>>> Stashed changes
=======
>>>>>>> Stashed changes
=======
>>>>>>> Stashed changes
=======
>>>>>>> Stashed changes
=======
<<<<<<< main
>>>>>>> origin/main
=======
>>>>>>> Stashed changes
=======
>>>>>>> Stashed changes
<<<<<<< div
=======
<<<<<<< main
>>>>>>> main
=======
>>>>>>> head
=======
>>>>>>> 926a5909
    async def test_it_invokes_function_with_only_named_arguments(self, kernel: Kernel):
        code_block = CodeBlock(
            content=" ",
            tokens=[
                FunctionIdBlock(
                    content="test.funcName",
                    plugin_name="test",
                    function_name="funcName",
                ),
<<<<<<< div
<<<<<<< div
=======
<<<<<<< Updated upstream
<<<<<<< Updated upstream
<<<<<<< head
>>>>>>> head
<<<<<<< Updated upstream
<<<<<<< Updated upstream
<<<<<<< Updated upstream
<<<<<<< Updated upstream
<<<<<<< Updated upstream
<<<<<<< Updated upstream
=======
=======
>>>>>>> Stashed changes
=======
>>>>>>> Stashed changes
=======
>>>>>>> Stashed changes
=======
>>>>>>> Stashed changes
<<<<<<< main
=======
>>>>>>> Stashed changes
=======
<<<<<<< div
=======
>>>>>>> main
=======
>>>>>>> head
=======
>>>>>>> origin/main
=======
=======
<<<<<<< main
=======
=======
>>>>>>> Stashed changes
=======
<<<<<<< Updated upstream
=======
>>>>>>> Stashed changes
>>>>>>> Stashed changes
<<<<<<< main
=======
=======
>>>>>>> Stashed changes
    async def test_it_invokes_function_with_only_named_arguments(self):
        code_block = CodeBlock(
            content=" ",
            tokens=[
                FunctionIdBlock(content="test.funcName", plugin_name="test", function_name="funcName"),
>>>>>>> ms/small_fixes
<<<<<<< div
<<<<<<< div
=======
<<<<<<< Updated upstream
<<<<<<< Updated upstream
<<<<<<< head
>>>>>>> head
>>>>>>> origin/main
<<<<<<< Updated upstream
<<<<<<< Updated upstream
<<<<<<< Updated upstream
<<<<<<< Updated upstream
<<<<<<< Updated upstream
>>>>>>> Stashed changes
=======
>>>>>>> Stashed changes
=======
>>>>>>> Stashed changes
=======
>>>>>>> Stashed changes
=======
>>>>>>> Stashed changes
=======
>>>>>>> Stashed changes
=======
<<<<<<< div
>>>>>>> main
=======
=======
>>>>>>> Stashed changes
=======
>>>>>>> Stashed changes
>>>>>>> origin/main
>>>>>>> head
                NamedArgBlock(content="arg1=$arg1"),
                NamedArgBlock(content='arg2="arg2"'),
            ],
        )
        # Set up a canary variable to track changes in the context input
        canary = ""

        # Define the function to be invoked, which modifies the canary variable
<<<<<<< div
<<<<<<< div
=======
<<<<<<< Updated upstream
<<<<<<< Updated upstream
<<<<<<< head
>>>>>>> head
<<<<<<< Updated upstream
<<<<<<< Updated upstream
<<<<<<< Updated upstream
<<<<<<< Updated upstream
<<<<<<< Updated upstream
<<<<<<< Updated upstream
        @kernel_function(name="funcName")
=======
=======
>>>>>>> Stashed changes
=======
>>>>>>> Stashed changes
=======
>>>>>>> Stashed changes
=======
>>>>>>> Stashed changes
=======
>>>>>>> Stashed changes
<<<<<<< main
        @kernel_function(name="funcName")
=======
=======
<<<<<<< div
>>>>>>> main
=======
>>>>>>> origin/main
=======
<<<<<<< main
        @kernel_function(name="funcName")
=======
>>>>>>> Stashed changes
=======
<<<<<<< main
        @kernel_function(name="funcName")
=======
>>>>>>> Stashed changes
>>>>>>> head
<<<<<<< main
        @kernel_function(name="funcName")
=======
>>>>>>> ms/small_fixes
<<<<<<< div
<<<<<<< div
=======
<<<<<<< Updated upstream
<<<<<<< Updated upstream
<<<<<<< head
>>>>>>> head
>>>>>>> origin/main
<<<<<<< Updated upstream
<<<<<<< Updated upstream
<<<<<<< Updated upstream
<<<<<<< Updated upstream
<<<<<<< Updated upstream
>>>>>>> Stashed changes
=======
>>>>>>> Stashed changes
=======
>>>>>>> Stashed changes
=======
>>>>>>> Stashed changes
=======
>>>>>>> Stashed changes
=======
>>>>>>> Stashed changes
=======
<<<<<<< div
>>>>>>> main
=======
=======
>>>>>>> Stashed changes
=======
>>>>>>> Stashed changes
>>>>>>> origin/main
>>>>>>> head
        def invoke(arg1, arg2):
            nonlocal canary
            canary = f"{arg1} {arg2}"
            return arg1

        # Create an KernelFunction with the invoke function as its delegate
<<<<<<< div
<<<<<<< div
=======
>>>>>>> head
<<<<<<< Updated upstream
<<<<<<< Updated upstream
<<<<<<< head
<<<<<<< Updated upstream
<<<<<<< Updated upstream
<<<<<<< Updated upstream
<<<<<<< Updated upstream
<<<<<<< Updated upstream
<<<<<<< Updated upstream
=======
=======
>>>>>>> Stashed changes
=======
>>>>>>> Stashed changes
=======
>>>>>>> Stashed changes
=======
>>>>>>> Stashed changes
=======
>>>>>>> Stashed changes
=======
>>>>>>> Stashed changes
=======
>>>>>>> Stashed changes
=======
>>>>>>> Stashed changes
<<<<<<< main
=======
<<<<<<< main
>>>>>>> origin/main
<<<<<<< Updated upstream
<<<<<<< Updated upstream
<<<<<<< Updated upstream
<<<<<<< Updated upstream
<<<<<<< Updated upstream
<<<<<<< Updated upstream
<<<<<<< Updated upstream
=======
>>>>>>> Stashed changes
=======
>>>>>>> Stashed changes
>>>>>>> Stashed changes
=======
>>>>>>> Stashed changes
=======
>>>>>>> Stashed changes
=======
>>>>>>> Stashed changes
=======
>>>>>>> Stashed changes
=======
<<<<<<< main
>>>>>>> origin/main
=======
>>>>>>> Stashed changes
=======
>>>>>>> Stashed changes
<<<<<<< div
=======
<<<<<<< main
>>>>>>> main
=======
>>>>>>> head
        function = KernelFunctionFromMethod(
            method=invoke,
            plugin_name="pluginName",
        )

        kernel.add_plugin(KernelPlugin(name="test", functions=[function]))
<<<<<<< div
<<<<<<< div
=======
<<<<<<< Updated upstream
<<<<<<< Updated upstream
<<<<<<< head
>>>>>>> head
<<<<<<< Updated upstream
<<<<<<< Updated upstream
<<<<<<< Updated upstream
<<<<<<< Updated upstream
<<<<<<< Updated upstream
=======
=======
>>>>>>> Stashed changes
=======
>>>>>>> Stashed changes
=======
>>>>>>> Stashed changes
=======
>>>>>>> Stashed changes
<<<<<<< main
=======
<<<<<<< div
=======
>>>>>>> main
=======
>>>>>>> head
=======
>>>>>>> origin/main
=======
=======
<<<<<<< main
=======
=======
>>>>>>> Stashed changes
=======
<<<<<<< main
=======
=======
>>>>>>> Stashed changes
        function = KernelFunction(
            function=invoke,
            plugin_name="pluginName",
            function_name="funcName",
            description="",
            parameters=[
                KernelParameterMetadata(name="arg1", description="", default_value=None, required=True),
                KernelParameterMetadata(name="arg2", description="", default_value=None, required=True),
            ],
            return_parameter=None,
            is_prompt=False,
        )

        dkp = KernelPlugin(name="test", functions=[function])
        kernel = Kernel()
        kernel.plugins.add(dkp)
>>>>>>> ms/small_fixes
<<<<<<< div
<<<<<<< div
=======
<<<<<<< Updated upstream
<<<<<<< Updated upstream
<<<<<<< head
>>>>>>> head
>>>>>>> origin/main
<<<<<<< Updated upstream
<<<<<<< Updated upstream
<<<<<<< Updated upstream
<<<<<<< Updated upstream
<<<<<<< Updated upstream
>>>>>>> Stashed changes
=======
>>>>>>> Stashed changes
=======
>>>>>>> Stashed changes
=======
>>>>>>> Stashed changes
=======
>>>>>>> Stashed changes
=======
>>>>>>> Stashed changes
=======
<<<<<<< div
>>>>>>> main
=======
=======
>>>>>>> Stashed changes
=======
>>>>>>> Stashed changes
>>>>>>> origin/main
>>>>>>> head

        # Create a CodeBlock with the FunctionIdBlock and ValBlock,
        # and render it with the context
        result = await code_block.render_code(kernel, KernelArguments(arg1="arg1"))

        # Check that the result matches the value
        assert str(result) == "arg1"
        # Check that the canary value matches the value
        assert canary == "arg1 arg2"

<<<<<<< HEAD
    @mark.asyncio
<<<<<<< div
<<<<<<< div
=======
<<<<<<< Updated upstream
<<<<<<< Updated upstream
<<<<<<< head
>>>>>>> head
<<<<<<< Updated upstream
<<<<<<< Updated upstream
<<<<<<< Updated upstream
<<<<<<< Updated upstream
<<<<<<< Updated upstream
<<<<<<< Updated upstream
=======
=======
>>>>>>> Stashed changes
=======
>>>>>>> Stashed changes
=======
>>>>>>> Stashed changes
=======
>>>>>>> Stashed changes
=======
>>>>>>> Stashed changes
<<<<<<< main
=======
<<<<<<< main
>>>>>>> origin/main
<<<<<<< Updated upstream
<<<<<<< Updated upstream
<<<<<<< Updated upstream
<<<<<<< Updated upstream
<<<<<<< Updated upstream
>>>>>>> Stashed changes
=======
>>>>>>> Stashed changes
=======
>>>>>>> Stashed changes
=======
>>>>>>> Stashed changes
=======
>>>>>>> Stashed changes
=======
>>>>>>> Stashed changes
=======
<<<<<<< main
<<<<<<< div
>>>>>>> main
=======
>>>>>>> Stashed changes
=======
<<<<<<< main
>>>>>>> Stashed changes
=======
<<<<<<< main
>>>>>>> origin/main
>>>>>>> head
=======
>>>>>>> 926a5909
    async def test_it_fails_on_function_without_args(self, kernel: Kernel):
        code_block = CodeBlock(
            content=" ",
            tokens=[
                FunctionIdBlock(
                    content="test.funcName",
                    plugin_name="test",
                    function_name="funcName",
                ),
<<<<<<< div
<<<<<<< div
=======
<<<<<<< Updated upstream
<<<<<<< Updated upstream
<<<<<<< head
>>>>>>> head
<<<<<<< Updated upstream
<<<<<<< Updated upstream
<<<<<<< Updated upstream
<<<<<<< Updated upstream
<<<<<<< Updated upstream
<<<<<<< Updated upstream
=======
=======
>>>>>>> Stashed changes
=======
>>>>>>> Stashed changes
=======
>>>>>>> Stashed changes
=======
>>>>>>> Stashed changes
=======
>>>>>>> Stashed changes
<<<<<<< main
=======
<<<<<<< div
=======
>>>>>>> main
=======
>>>>>>> head
=======
>>>>>>> origin/main
=======
=======
<<<<<<< main
=======
=======
>>>>>>> Stashed changes
=======
<<<<<<< Updated upstream
=======
>>>>>>> Stashed changes
>>>>>>> Stashed changes
<<<<<<< main
=======
=======
>>>>>>> Stashed changes
    async def test_it_fails_on_function_without_args(self):
        code_block = CodeBlock(
            content=" ",
            tokens=[
                FunctionIdBlock(content="test.funcName", plugin_name="test", function_name="funcName"),
>>>>>>> ms/small_fixes
<<<<<<< div
<<<<<<< div
=======
<<<<<<< Updated upstream
<<<<<<< Updated upstream
<<<<<<< head
>>>>>>> head
>>>>>>> origin/main
<<<<<<< Updated upstream
<<<<<<< Updated upstream
<<<<<<< Updated upstream
<<<<<<< Updated upstream
<<<<<<< Updated upstream
>>>>>>> Stashed changes
=======
>>>>>>> Stashed changes
=======
>>>>>>> Stashed changes
=======
>>>>>>> Stashed changes
=======
>>>>>>> Stashed changes
=======
>>>>>>> Stashed changes
=======
<<<<<<< div
>>>>>>> main
=======
=======
>>>>>>> Stashed changes
=======
>>>>>>> Stashed changes
>>>>>>> origin/main
>>>>>>> head
                NamedArgBlock(content="arg1=$arg1"),
                NamedArgBlock(content='arg2="arg2"'),
            ],
        )

<<<<<<< div
<<<<<<< div
=======
<<<<<<< Updated upstream
<<<<<<< Updated upstream
<<<<<<< head
>>>>>>> head
<<<<<<< Updated upstream
<<<<<<< Updated upstream
<<<<<<< Updated upstream
<<<<<<< Updated upstream
<<<<<<< Updated upstream
<<<<<<< Updated upstream
        @kernel_function(name="funcName")
=======
=======
>>>>>>> Stashed changes
=======
>>>>>>> Stashed changes
=======
>>>>>>> Stashed changes
=======
>>>>>>> Stashed changes
=======
>>>>>>> Stashed changes
<<<<<<< main
        @kernel_function(name="funcName")
=======
=======
<<<<<<< div
>>>>>>> main
=======
>>>>>>> origin/main
=======
<<<<<<< main
        @kernel_function(name="funcName")
=======
>>>>>>> Stashed changes
=======
<<<<<<< main
        @kernel_function(name="funcName")
=======
>>>>>>> Stashed changes
>>>>>>> head
<<<<<<< main
        @kernel_function(name="funcName")
=======
>>>>>>> ms/small_fixes
<<<<<<< div
<<<<<<< div
=======
<<<<<<< Updated upstream
<<<<<<< Updated upstream
<<<<<<< head
>>>>>>> head
>>>>>>> origin/main
<<<<<<< Updated upstream
<<<<<<< Updated upstream
<<<<<<< Updated upstream
<<<<<<< Updated upstream
<<<<<<< Updated upstream
>>>>>>> Stashed changes
=======
>>>>>>> Stashed changes
=======
>>>>>>> Stashed changes
=======
>>>>>>> Stashed changes
=======
>>>>>>> Stashed changes
=======
>>>>>>> Stashed changes
=======
<<<<<<< div
>>>>>>> main
=======
=======
>>>>>>> Stashed changes
=======
>>>>>>> Stashed changes
>>>>>>> origin/main
>>>>>>> head
        def invoke():
            return "function without args"

        # Create an KernelFunction with the invoke function as its delegate
<<<<<<< div
<<<<<<< div
=======
>>>>>>> head
<<<<<<< Updated upstream
<<<<<<< Updated upstream
<<<<<<< head
<<<<<<< Updated upstream
<<<<<<< Updated upstream
<<<<<<< Updated upstream
<<<<<<< Updated upstream
<<<<<<< Updated upstream
<<<<<<< Updated upstream
=======
=======
>>>>>>> Stashed changes
=======
>>>>>>> Stashed changes
=======
>>>>>>> Stashed changes
=======
>>>>>>> Stashed changes
=======
>>>>>>> Stashed changes
<<<<<<< main
=======
<<<<<<< main
>>>>>>> origin/main
<<<<<<< Updated upstream
<<<<<<< Updated upstream
<<<<<<< Updated upstream
<<<<<<< Updated upstream
<<<<<<< Updated upstream
>>>>>>> Stashed changes
=======
<<<<<<< Updated upstream
>>>>>>> Stashed changes
=======
=======
>>>>>>> Stashed changes
>>>>>>> Stashed changes
=======
>>>>>>> Stashed changes
=======
>>>>>>> Stashed changes
=======
<<<<<<< main
>>>>>>> Stashed changes
=======
<<<<<<< main
>>>>>>> origin/main
=======
>>>>>>> Stashed changes
<<<<<<< div
=======
<<<<<<< main
>>>>>>> main
=======
>>>>>>> head
        function = KernelFunctionFromMethod(
            method=invoke,
            plugin_name="test",
        )

        kernel.add_plugin(KernelPlugin(name="test", functions=[function]))
<<<<<<< div
<<<<<<< div
=======
<<<<<<< Updated upstream
<<<<<<< Updated upstream
<<<<<<< head
>>>>>>> head
<<<<<<< Updated upstream
<<<<<<< Updated upstream
<<<<<<< Updated upstream
<<<<<<< Updated upstream
<<<<<<< Updated upstream
=======
=======
>>>>>>> Stashed changes
=======
>>>>>>> Stashed changes
=======
>>>>>>> Stashed changes
=======
>>>>>>> Stashed changes
<<<<<<< main
=======
<<<<<<< div
=======
>>>>>>> main
=======
>>>>>>> head
=======
>>>>>>> origin/main
=======
=======
<<<<<<< main
=======
=======
>>>>>>> Stashed changes
=======
<<<<<<< main
=======
=======
>>>>>>> Stashed changes
        function = KernelFunction(
            function=invoke,
            plugin_name="test",
            function_name="funcName",
            description="",
            parameters=[],
            return_parameter=None,
            is_prompt=False,
        )

        dkp = KernelPlugin(name="test", functions=[function])
        kernel = Kernel()
        kernel.plugins.add(dkp)
>>>>>>> ms/small_fixes
<<<<<<< div
<<<<<<< div
=======
<<<<<<< Updated upstream
<<<<<<< Updated upstream
<<<<<<< head
>>>>>>> head
>>>>>>> origin/main
<<<<<<< Updated upstream
<<<<<<< Updated upstream
<<<<<<< Updated upstream
<<<<<<< Updated upstream
<<<<<<< Updated upstream
>>>>>>> Stashed changes
=======
>>>>>>> Stashed changes
=======
>>>>>>> Stashed changes
=======
>>>>>>> Stashed changes
=======
>>>>>>> Stashed changes
=======
>>>>>>> Stashed changes
=======
<<<<<<< div
>>>>>>> main
=======
=======
>>>>>>> Stashed changes
=======
>>>>>>> Stashed changes
>>>>>>> origin/main
>>>>>>> head

        # Create a CodeBlock with the FunctionIdBlock and ValBlock,
        # and render it with the context
        with raises(
<<<<<<< div
<<<<<<< div
=======
<<<<<<< Updated upstream
<<<<<<< Updated upstream
<<<<<<< head
>>>>>>> head
<<<<<<< Updated upstream
<<<<<<< Updated upstream
<<<<<<< Updated upstream
<<<<<<< Updated upstream
<<<<<<< Updated upstream
<<<<<<< Updated upstream
            CodeBlockRenderException,
=======
=======
>>>>>>> Stashed changes
=======
>>>>>>> Stashed changes
=======
>>>>>>> Stashed changes
=======
>>>>>>> Stashed changes
=======
>>>>>>> Stashed changes
<<<<<<< main
            CodeBlockRenderException,
=======
=======
<<<<<<< div
>>>>>>> main
=======
>>>>>>> origin/main
=======
<<<<<<< main
            CodeBlockRenderException,
=======
>>>>>>> Stashed changes
=======
<<<<<<< main
            CodeBlockRenderException,
=======
>>>>>>> Stashed changes
>>>>>>> head
<<<<<<< main
            CodeBlockRenderException,
=======
            CodeBlockRenderError,
>>>>>>> ms/small_fixes
<<<<<<< div
<<<<<<< div
=======
<<<<<<< Updated upstream
<<<<<<< Updated upstream
<<<<<<< head
>>>>>>> head
>>>>>>> origin/main
<<<<<<< Updated upstream
<<<<<<< Updated upstream
<<<<<<< Updated upstream
<<<<<<< Updated upstream
<<<<<<< Updated upstream
>>>>>>> Stashed changes
=======
>>>>>>> Stashed changes
=======
>>>>>>> Stashed changes
=======
>>>>>>> Stashed changes
=======
>>>>>>> Stashed changes
=======
>>>>>>> Stashed changes
=======
<<<<<<< div
>>>>>>> main
=======
=======
>>>>>>> Stashed changes
=======
>>>>>>> Stashed changes
>>>>>>> origin/main
>>>>>>> head
            match="Function test.funcName does not take any arguments \
but it is being called in the template with 2 arguments.",
        ):
            await code_block.render_code(kernel, KernelArguments(arg1="arg1"))


@mark.parametrize(
    "token2",
    [
        "",
        "arg2=$arg!2",
        "arg2='va\"l'",
    ],
    ids=[
        "empty",
        "invalid_named_arg",
        "invalid_named_arg_val",
    ],
)
@mark.parametrize(
    "token1",
    [
        "",
        "$var!",
        "\"val'",
        "arg1=$arg!1",
        "arg1='va\"l'",
    ],
    ids=[
        "empty",
        "invalid_var",
        "invalid_val",
        "invalid_named_arg",
        "invalid_named_arg_val",
    ],
)
@mark.parametrize(
    "token0",
    [
        "plugin.func.test",
        "$var!",
        '"va"l"',
    ],
    ids=[
        "invalid_func",
        "invalid_var",
        "invalid_val",
    ],
)
def test_block_validation(token0, token1, token2):
    with raises((
        FunctionIdBlockSyntaxError,
        VarBlockSyntaxError,
        ValBlockSyntaxError,
        NamedArgBlockSyntaxError,
        CodeBlockSyntaxError,
    )):
        CodeBlock(
            content=f"{token0} {token1} {token2}",
        )


@mark.parametrize(
    "token2, token2valid",
    [
        ("", True),
        ("plugin.func", False),
        ("$var", False),
        ('"val"', False),
        ("arg1=$arg1", True),
        ("arg1='val'", True),
    ],
    ids=[
        "empty",
        "func_invalid",
        "invalid_var",
        "invalid_val",
        "valid_named_arg",
        "valid_named_arg_val",
    ],
)
@mark.parametrize(
    "token1, token1valid",
    [
        ("", True),
        ("plugin.func", False),
        ("$var", True),
        ('"val"', True),
        ("arg1=$arg1", True),
        ("arg1='val'", True),
    ],
    ids=[
        "empty",
        "func_invalid",
        "var",
        "val",
        "valid_named_arg",
        "valid_named_arg_val",
    ],
)
@mark.parametrize(
    "token0, token0valid",
    [
        ("func", True),
        ("plugin.func", True),
        ("$var", True),
        ('"val"', True),
        ("arg1=$arg1", False),
        ("arg1='val'", False),
    ],
    ids=[
        "single_name_func",
        "FQN_func",
        "var",
        "val",
        "invalid_named_arg",
        "invalid_named_arg_val",
    ],
)
<<<<<<< div
<<<<<<< div
=======
<<<<<<< Updated upstream
<<<<<<< Updated upstream
<<<<<<< head
>>>>>>> head
<<<<<<< Updated upstream
<<<<<<< Updated upstream
<<<<<<< Updated upstream
<<<<<<< Updated upstream
<<<<<<< Updated upstream
<<<<<<< Updated upstream
def test_positional_validation(
    token0, token0valid, token1, token1valid, token2, token2valid
):
=======
=======
>>>>>>> Stashed changes
=======
>>>>>>> Stashed changes
=======
>>>>>>> Stashed changes
=======
>>>>>>> Stashed changes
=======
>>>>>>> Stashed changes
<<<<<<< Updated upstream
=======
>>>>>>> Stashed changes
=======
>>>>>>> Stashed changes
<<<<<<< main
def test_positional_validation(
    token0, token0valid, token1, token1valid, token2, token2valid
):
=======
<<<<<<< div
=======
>>>>>>> main
=======
<<<<<<< Updated upstream
<<<<<<< Updated upstream
=======
>>>>>>> origin/main
=======
>>>>>>> Stashed changes
=======
>>>>>>> Stashed changes
>>>>>>> head
<<<<<<< main
def test_positional_validation(
    token0, token0valid, token1, token1valid, token2, token2valid
):
=======
def test_positional_validation(token0, token0valid, token1, token1valid, token2, token2valid):
>>>>>>> ms/small_fixes
<<<<<<< div
<<<<<<< div
=======
<<<<<<< Updated upstream
<<<<<<< Updated upstream
<<<<<<< head
>>>>>>> head
>>>>>>> origin/main
<<<<<<< Updated upstream
<<<<<<< Updated upstream
<<<<<<< Updated upstream
<<<<<<< Updated upstream
<<<<<<< Updated upstream
>>>>>>> Stashed changes
=======
>>>>>>> Stashed changes
=======
>>>>>>> Stashed changes
=======
>>>>>>> Stashed changes
=======
>>>>>>> Stashed changes
=======
>>>>>>> Stashed changes
=======
<<<<<<< div
>>>>>>> main
=======
=======
>>>>>>> Stashed changes
=======
>>>>>>> Stashed changes
>>>>>>> origin/main
>>>>>>> head
    if not token1 and not token2valid:
        mark.skipif(f"{token0} {token1} {token2}", reason="Not applicable")
        return
    valid = token0valid and token1valid and token2valid
    if token0 in ["$var", '"val"']:
        valid = True
    content = f"{token0} {token1} {token2}"
    if valid:
        target = CodeBlock(
            content=content,
        )
        assert target.content == content.strip()
    else:
        with raises(CodeBlockTokenError):
            CodeBlock(
                content=content,
            )


@mark.parametrize(
    "case, result",
    [
        (r"{$a", False),
    ],
)
def test_edge_cases(case, result):
    if result:
        target = CodeBlock(
            content=case,
        )
        assert target.content == case
    else:
        with raises(FunctionIdBlockSyntaxError):
            CodeBlock(
                content=case,
            )


def test_no_tokens():
    with raises(CodeBlockTokenError):
        CodeBlock(content="", tokens=[])<|MERGE_RESOLUTION|>--- conflicted
+++ resolved
@@ -1,60 +1,3 @@
-<<<<<<< div
-<<<<<<< div
-=======
-<<<<<<< Updated upstream
-<<<<<<< Updated upstream
-<<<<<<< head
->>>>>>> head
-<<<<<<< Updated upstream
-<<<<<<< Updated upstream
-<<<<<<< Updated upstream
-<<<<<<< Updated upstream
-<<<<<<< Updated upstream
-<<<<<<< Updated upstream
-=======
-=======
->>>>>>> Stashed changes
-=======
->>>>>>> Stashed changes
-=======
->>>>>>> Stashed changes
-=======
->>>>>>> Stashed changes
-=======
->>>>>>> Stashed changes
-<<<<<<< main
-=======
-<<<<<<< main
->>>>>>> origin/main
-<<<<<<< Updated upstream
-<<<<<<< Updated upstream
-<<<<<<< Updated upstream
-<<<<<<< Updated upstream
-<<<<<<< Updated upstream
->>>>>>> Stashed changes
-=======
->>>>>>> Stashed changes
-=======
->>>>>>> Stashed changes
-=======
->>>>>>> Stashed changes
-=======
->>>>>>> Stashed changes
-=======
->>>>>>> Stashed changes
-=======
-<<<<<<< main
-<<<<<<< div
->>>>>>> main
-=======
->>>>>>> Stashed changes
-=======
-<<<<<<< main
->>>>>>> Stashed changes
-=======
-<<<<<<< main
->>>>>>> origin/main
->>>>>>> head
 # Copyright (c) Microsoft. All rights reserved.
 
 from pytest import mark, raises
@@ -75,50 +18,6 @@
 )
 from semantic_kernel.functions.kernel_plugin import KernelPlugin
 from semantic_kernel.kernel import Kernel
-<<<<<<< div
-<<<<<<< div
-=======
->>>>>>> head
-<<<<<<< Updated upstream
-<<<<<<< Updated upstream
-<<<<<<< head
-<<<<<<< Updated upstream
-<<<<<<< Updated upstream
-<<<<<<< Updated upstream
-<<<<<<< Updated upstream
-<<<<<<< Updated upstream
-<<<<<<< Updated upstream
-=======
-=======
->>>>>>> Stashed changes
-=======
->>>>>>> Stashed changes
-=======
->>>>>>> Stashed changes
-=======
->>>>>>> Stashed changes
-=======
->>>>>>> Stashed changes
-<<<<<<< main
-=======
-=======
->>>>>>> origin/main
-=======
-=======
-<<<<<<< main
-=======
-=======
->>>>>>> Stashed changes
-=======
-<<<<<<< main
-=======
-<<<<<<< div
-=======
->>>>>>> main
-=======
->>>>>>> head
-=======
->>>>>>> Stashed changes
 from pytest import mark, raises
 
 from semantic_kernel.functions.kernel_arguments import KernelArguments
@@ -138,41 +37,6 @@
     ValBlockSyntaxError,
     VarBlockSyntaxError,
 )
->>>>>>> ms/small_fixes
-<<<<<<< div
-<<<<<<< div
-=======
-<<<<<<< Updated upstream
-<<<<<<< Updated upstream
-<<<<<<< head
->>>>>>> head
->>>>>>> origin/main
-<<<<<<< Updated upstream
-<<<<<<< Updated upstream
-<<<<<<< Updated upstream
-<<<<<<< Updated upstream
-<<<<<<< Updated upstream
->>>>>>> Stashed changes
-=======
->>>>>>> Stashed changes
-=======
->>>>>>> Stashed changes
-=======
->>>>>>> Stashed changes
-=======
->>>>>>> Stashed changes
-=======
->>>>>>> Stashed changes
-=======
-<<<<<<< div
->>>>>>> main
-=======
-=======
->>>>>>> Stashed changes
-=======
->>>>>>> Stashed changes
->>>>>>> origin/main
->>>>>>> head
 from semantic_kernel.template_engine.blocks.block_types import BlockTypes
 from semantic_kernel.template_engine.blocks.code_block import CodeBlock
 from semantic_kernel.template_engine.blocks.function_id_block import FunctionIdBlock
@@ -190,75 +54,21 @@
     assert target.tokens[1] == ValBlock(content="'value'")
     assert target.tokens[2] == NamedArgBlock(content="arg1=$arg1")
     assert target.type == BlockTypes.CODE
-<<<<<<< div
-<<<<<<< div
-=======
-<<<<<<< Updated upstream
-<<<<<<< Updated upstream
-<<<<<<< head
->>>>>>> head
-<<<<<<< Updated upstream
-<<<<<<< Updated upstream
-<<<<<<< Updated upstream
-<<<<<<< Updated upstream
-<<<<<<< Updated upstream
-<<<<<<< Updated upstream
 
 
 class TestCodeBlockRendering:
     @mark.asyncio
     async def test_it_throws_if_a_plugins_are_empty(self, kernel: Kernel):
-=======
-=======
->>>>>>> Stashed changes
-=======
->>>>>>> Stashed changes
-=======
->>>>>>> Stashed changes
-=======
->>>>>>> Stashed changes
-=======
->>>>>>> Stashed changes
-<<<<<<< main
-
-=======
-=======
-<<<<<<< div
->>>>>>> main
-=======
->>>>>>> origin/main
-=======
-<<<<<<< main
-
-=======
->>>>>>> Stashed changes
-=======
-<<<<<<< main
-
-=======
->>>>>>> Stashed changes
->>>>>>> head
-<<<<<<< main
 
 
 class TestCodeBlockRendering:
     @mark.asyncio
     async def test_it_throws_if_a_plugins_are_empty(self, kernel: Kernel):
-=======
 
 
 class TestCodeBlockRendering:
-<<<<<<< HEAD
     def setup_method(self):
         self.kernel = Kernel()
-<<<<<<< div
-<<<<<<< div
-=======
-<<<<<<< Updated upstream
-<<<<<<< Updated upstream
-<<<<<<< head
->>>>>>> head
-=======
 
     @mark.asyncio
     async def test_it_throws_if_a_plugins_are_empty(self):
@@ -268,15 +78,6 @@
         assert target.tokens[0].type == BlockTypes.FUNCTION_ID
         with raises(CodeBlockRenderError, match="Plugin collection not set in kernel"):
             await target.render_code(self.kernel, KernelArguments())
-<<<<<<< div
->>>>>>> main
-=======
->>>>>>> origin/main
-=======
->>>>>>> Stashed changes
-=======
->>>>>>> Stashed changes
->>>>>>> head
 
     @mark.asyncio
     async def test_it_throws_if_a_plugins_are_empty(self):
@@ -286,158 +87,19 @@
         assert target.tokens[0].type == BlockTypes.FUNCTION_ID
         with raises(CodeBlockRenderError, match="Plugin collection not set in kernel"):
             await target.render_code(self.kernel, KernelArguments())
->>>>>>> origin/main
 
 class TestCodeBlockRendering:
     @mark.asyncio
-<<<<<<< main
-=======
->>>>>>> 926a5909
-    async def test_it_throws_if_a_plugins_are_empty(self, kernel: Kernel):
-=======
+    async def test_it_throws_if_a_plugins_are_empty(self, kernel: Kernel):tp
     async def test_it_throws_if_a_function_doesnt_exist(self):
->>>>>>> ms/small_fixes
-<<<<<<< div
-<<<<<<< div
-=======
-<<<<<<< Updated upstream
-<<<<<<< Updated upstream
-<<<<<<< head
->>>>>>> head
->>>>>>> origin/main
-<<<<<<< Updated upstream
-<<<<<<< Updated upstream
-<<<<<<< Updated upstream
-<<<<<<< Updated upstream
-<<<<<<< Updated upstream
->>>>>>> Stashed changes
-=======
->>>>>>> Stashed changes
-=======
->>>>>>> Stashed changes
-=======
->>>>>>> Stashed changes
-=======
->>>>>>> Stashed changes
-=======
->>>>>>> Stashed changes
-=======
-<<<<<<< div
->>>>>>> main
-=======
-=======
->>>>>>> Stashed changes
-=======
->>>>>>> Stashed changes
->>>>>>> origin/main
->>>>>>> head
         target = CodeBlock(
             content="functionName",
         )
         assert target.tokens[0].type == BlockTypes.FUNCTION_ID
-<<<<<<< div
-<<<<<<< div
-=======
-<<<<<<< Updated upstream
-<<<<<<< Updated upstream
-<<<<<<< head
->>>>>>> head
-<<<<<<< Updated upstream
-<<<<<<< Updated upstream
-<<<<<<< Updated upstream
-<<<<<<< Updated upstream
-<<<<<<< Updated upstream
-=======
-=======
->>>>>>> Stashed changes
-=======
->>>>>>> Stashed changes
-=======
->>>>>>> Stashed changes
-=======
->>>>>>> Stashed changes
-=======
->>>>>>> Stashed changes
-<<<<<<< main
-=======
-<<<<<<< main
->>>>>>> origin/main
-<<<<<<< Updated upstream
-<<<<<<< Updated upstream
-<<<<<<< Updated upstream
-<<<<<<< Updated upstream
-<<<<<<< Updated upstream
-<<<<<<< Updated upstream
-=======
->>>>>>> Stashed changes
-=======
->>>>>>> Stashed changes
->>>>>>> Stashed changes
-=======
->>>>>>> Stashed changes
-=======
->>>>>>> Stashed changes
-=======
->>>>>>> Stashed changes
-=======
->>>>>>> Stashed changes
-=======
-<<<<<<< main
->>>>>>> origin/main
-=======
->>>>>>> Stashed changes
-=======
-<<<<<<< main
-=======
-<<<<<<< main
->>>>>>> origin/main
->>>>>>> Stashed changes
-<<<<<<< div
-=======
-<<<<<<< main
->>>>>>> main
-=======
->>>>>>> head
         with raises(
             CodeBlockRenderException, match="Function `functionName` not found"
         ):
             await target.render_code(kernel, KernelArguments())
-<<<<<<< div
-<<<<<<< div
-=======
->>>>>>> head
-<<<<<<< Updated upstream
-<<<<<<< Updated upstream
-<<<<<<< head
-<<<<<<< Updated upstream
-<<<<<<< Updated upstream
-<<<<<<< Updated upstream
-<<<<<<< Updated upstream
-<<<<<<< Updated upstream
-=======
-<<<<<<< main
->>>>>>> Stashed changes
-<<<<<<< Updated upstream
-=======
-<<<<<<< main
->>>>>>> Stashed changes
-=======
->>>>>>> Stashed changes
-=======
-<<<<<<< main
->>>>>>> Stashed changes
-=======
-<<<<<<< main
->>>>>>> Stashed changes
-=======
-<<<<<<< main
->>>>>>> Stashed changes
-=======
-<<<<<<< main
->>>>>>> Stashed changes
-=======
-<<<<<<< main
->>>>>>> Stashed changes
 
     async def test_it_throws_if_a_function_doesnt_exist(self, kernel: Kernel):
         target = CodeBlock(
@@ -469,46 +131,19 @@
         with raises(CodeBlockRenderException, match="test.funcName"):
             await target.render_code(kernel, KernelArguments())
 
-<<<<<<< HEAD
     @mark.asyncio
     async def test_it_renders_code_block_consisting_of_just_a_var_block1(
         self, kernel: Kernel
     ):
-=======
     async def test_it_renders_code_block_consisting_of_just_a_var_block1(self, kernel: Kernel):
->>>>>>> 926a5909
         code_block = CodeBlock(
             content="$var",
         )
         result = await code_block.render_code(kernel, KernelArguments(var="foo"))
-<<<<<<< Updated upstream
-<<<<<<< Updated upstream
-<<<<<<< Updated upstream
-<<<<<<< Updated upstream
-<<<<<<< Updated upstream
-<<<<<<< Updated upstream
-<<<<<<< Updated upstream
-<<<<<<< Updated upstream
-=======
-=======
->>>>>>> Stashed changes
-=======
->>>>>>> Stashed changes
-=======
->>>>>>> Stashed changes
-=======
->>>>>>> Stashed changes
-=======
->>>>>>> Stashed changes
-=======
->>>>>>> Stashed changes
-=======
->>>>>>> Stashed changes
-=======
+        
 
     @mark.asyncio
     async def test_it_throws_if_a_function_doesnt_exist(self, kernel: Kernel):
-=======
         self.kernel.plugins = KernelPluginCollection()
         dkp = KernelPlugin(name="test", functions=[])
         self.kernel.plugins.add(dkp)
@@ -536,17 +171,9 @@
         kernel = Kernel()
         kernel.plugins = plugins
 
-<<<<<<< div
-=======
-<<<<<<< Updated upstream
-=======
->>>>>>> Stashed changes
->>>>>>> head
-=======
 
     @mark.asyncio
     async def test_it_throws_if_a_function_doesnt_exist(self, kernel: Kernel):
-=======
         self.kernel.plugins = KernelPluginCollection()
         dkp = KernelPlugin(name="test", functions=[])
         self.kernel.plugins.add(dkp)
@@ -574,17 +201,6 @@
         kernel = Kernel()
         kernel.plugins = plugins
 
-<<<<<<< div
->>>>>>> main
-=======
-<<<<<<< Updated upstream
->>>>>>> origin/main
-=======
->>>>>>> Stashed changes
-=======
->>>>>>> Stashed changes
->>>>>>> head
->>>>>>> ms/small_fixes
         target = CodeBlock(
             content="functionName",
         )
@@ -595,7 +211,6 @@
         ):
             await target.render_code(kernel, KernelArguments())
 
-<<<<<<< main
     @mark.asyncio
     async def test_it_throws_if_a_function_call_throws(self, kernel: Kernel):
         @kernel_function(name="funcName")
@@ -624,7 +239,6 @@
             content="$var",
         )
         result = await code_block.render_code(kernel, KernelArguments(var="foo"))
-=======
         with raises(CodeBlockRenderError):
             await target.render_code(kernel, KernelArguments())
 
@@ -634,288 +248,31 @@
             content="$var",
         )
         result = await code_block.render_code(self.kernel, KernelArguments(var="foo"))
->>>>>>> ms/small_fixes
-<<<<<<< div
-<<<<<<< div
-=======
-<<<<<<< Updated upstream
-<<<<<<< Updated upstream
-<<<<<<< head
->>>>>>> head
->>>>>>> origin/main
-<<<<<<< Updated upstream
-<<<<<<< Updated upstream
-<<<<<<< Updated upstream
-<<<<<<< Updated upstream
-<<<<<<< Updated upstream
->>>>>>> Stashed changes
-=======
->>>>>>> Stashed changes
-=======
->>>>>>> Stashed changes
-=======
->>>>>>> Stashed changes
-=======
->>>>>>> Stashed changes
-=======
->>>>>>> Stashed changes
-=======
-<<<<<<< div
->>>>>>> main
-=======
-=======
->>>>>>> Stashed changes
-=======
->>>>>>> Stashed changes
->>>>>>> origin/main
->>>>>>> head
 
         assert result == "foo"
 
-<<<<<<< HEAD
-    @mark.asyncio
-<<<<<<< div
-<<<<<<< div
-=======
->>>>>>> head
-<<<<<<< Updated upstream
-<<<<<<< Updated upstream
-<<<<<<< head
-<<<<<<< Updated upstream
-<<<<<<< Updated upstream
-<<<<<<< Updated upstream
-<<<<<<< Updated upstream
-<<<<<<< Updated upstream
-=======
-=======
->>>>>>> Stashed changes
-=======
->>>>>>> Stashed changes
-=======
->>>>>>> Stashed changes
-=======
->>>>>>> Stashed changes
-=======
->>>>>>> Stashed changes
-<<<<<<< main
-=======
-<<<<<<< main
->>>>>>> origin/main
-<<<<<<< Updated upstream
-<<<<<<< Updated upstream
-<<<<<<< Updated upstream
-<<<<<<< Updated upstream
-<<<<<<< Updated upstream
->>>>>>> Stashed changes
-=======
->>>>>>> Stashed changes
-=======
->>>>>>> Stashed changes
-=======
->>>>>>> Stashed changes
-=======
->>>>>>> Stashed changes
-=======
-<<<<<<< main
->>>>>>> origin/main
-=======
->>>>>>> Stashed changes
-=======
-<<<<<<< main
-=======
-<<<<<<< main
->>>>>>> origin/main
->>>>>>> Stashed changes
-<<<<<<< div
-=======
-<<<<<<< main
->>>>>>> main
-=======
->>>>>>> head
+    @mark.asyncio
     async def test_it_renders_code_block_consisting_of_just_a_val_block1(
         self, kernel: Kernel
     ):
-=======
     async def test_it_renders_code_block_consisting_of_just_a_val_block1(self, kernel: Kernel):
->>>>>>> 926a5909
         code_block = CodeBlock(
             content="'ciao'",
         )
         result = await code_block.render_code(kernel, KernelArguments())
-<<<<<<< div
-<<<<<<< div
-=======
-<<<<<<< Updated upstream
-<<<<<<< Updated upstream
-<<<<<<< head
->>>>>>> head
-<<<<<<< Updated upstream
-<<<<<<< Updated upstream
-<<<<<<< Updated upstream
-<<<<<<< Updated upstream
-<<<<<<< Updated upstream
-<<<<<<< Updated upstream
-=======
-=======
->>>>>>> Stashed changes
-=======
->>>>>>> Stashed changes
-=======
->>>>>>> Stashed changes
-=======
->>>>>>> Stashed changes
-=======
->>>>>>> Stashed changes
-<<<<<<< main
-=======
-<<<<<<< div
-=======
->>>>>>> main
-=======
->>>>>>> head
-=======
->>>>>>> origin/main
-=======
-=======
-<<<<<<< main
-=======
-=======
->>>>>>> Stashed changes
-=======
-<<<<<<< main
-=======
-=======
->>>>>>> Stashed changes
+        u
+        
     async def test_it_renders_code_block_consisting_of_just_a_val_block1(self):
         code_block = CodeBlock(
             content="'ciao'",
         )
         result = await code_block.render_code(self.kernel, KernelArguments())
->>>>>>> ms/small_fixes
-<<<<<<< div
-<<<<<<< div
-=======
-<<<<<<< Updated upstream
-<<<<<<< Updated upstream
-<<<<<<< head
->>>>>>> head
->>>>>>> origin/main
-<<<<<<< Updated upstream
-<<<<<<< Updated upstream
-<<<<<<< Updated upstream
-<<<<<<< Updated upstream
-<<<<<<< Updated upstream
->>>>>>> Stashed changes
-=======
->>>>>>> Stashed changes
-=======
->>>>>>> Stashed changes
-=======
->>>>>>> Stashed changes
-=======
->>>>>>> Stashed changes
-=======
->>>>>>> Stashed changes
-=======
-<<<<<<< div
->>>>>>> main
-=======
-=======
->>>>>>> Stashed changes
-=======
->>>>>>> Stashed changes
->>>>>>> origin/main
->>>>>>> head
 
         assert result == "ciao"
 
-<<<<<<< HEAD
-    @mark.asyncio
-<<<<<<< div
-<<<<<<< div
-=======
-<<<<<<< Updated upstream
-<<<<<<< Updated upstream
-<<<<<<< head
->>>>>>> head
-<<<<<<< Updated upstream
-<<<<<<< Updated upstream
-<<<<<<< Updated upstream
-<<<<<<< Updated upstream
-<<<<<<< Updated upstream
-<<<<<<< Updated upstream
+    @mark.asyncio
     async def test_it_invokes_function_cloning_all_variables(self, kernel: Kernel):
-=======
-=======
->>>>>>> Stashed changes
-=======
->>>>>>> Stashed changes
-=======
->>>>>>> Stashed changes
-=======
->>>>>>> Stashed changes
-=======
->>>>>>> Stashed changes
-<<<<<<< main
-=======
->>>>>>> 926a5909
-    async def test_it_invokes_function_cloning_all_variables(self, kernel: Kernel):
-=======
-=======
-<<<<<<< div
->>>>>>> main
-=======
->>>>>>> origin/main
-=======
-<<<<<<< main
-    async def test_it_invokes_function_cloning_all_variables(self, kernel: Kernel):
-=======
->>>>>>> Stashed changes
-=======
-<<<<<<< main
-    async def test_it_invokes_function_cloning_all_variables(self, kernel: Kernel):
-=======
->>>>>>> Stashed changes
->>>>>>> head
-<<<<<<< main
-    async def test_it_invokes_function_cloning_all_variables(self, kernel: Kernel):
-=======
     async def test_it_invokes_function_cloning_all_variables(self):
->>>>>>> ms/small_fixes
-<<<<<<< div
-<<<<<<< div
-=======
-<<<<<<< Updated upstream
-<<<<<<< Updated upstream
-<<<<<<< head
->>>>>>> head
->>>>>>> origin/main
-<<<<<<< Updated upstream
-<<<<<<< Updated upstream
-<<<<<<< Updated upstream
-<<<<<<< Updated upstream
-<<<<<<< Updated upstream
->>>>>>> Stashed changes
-=======
->>>>>>> Stashed changes
-=======
->>>>>>> Stashed changes
-=======
->>>>>>> Stashed changes
-=======
->>>>>>> Stashed changes
-=======
->>>>>>> Stashed changes
-=======
-<<<<<<< div
->>>>>>> main
-=======
-=======
->>>>>>> Stashed changes
-=======
->>>>>>> Stashed changes
->>>>>>> origin/main
->>>>>>> head
         # Set up initial context variables
         arguments = KernelArguments(input="zero", var1="uno", var2="due")
 
@@ -927,88 +284,7 @@
 
         # Define the function to be invoked, which modifies the canary
         # and context variables
-<<<<<<< div
-<<<<<<< div
-=======
-<<<<<<< Updated upstream
-<<<<<<< Updated upstream
-<<<<<<< head
->>>>>>> head
-<<<<<<< Updated upstream
-<<<<<<< Updated upstream
-<<<<<<< Updated upstream
-<<<<<<< Updated upstream
-<<<<<<< Updated upstream
-<<<<<<< Updated upstream
         @kernel_function(name="funcName")
-=======
-=======
->>>>>>> Stashed changes
-=======
->>>>>>> Stashed changes
-=======
->>>>>>> Stashed changes
-=======
->>>>>>> Stashed changes
-=======
->>>>>>> Stashed changes
-<<<<<<< main
-        @kernel_function(name="funcName")
-=======
-=======
-<<<<<<< div
->>>>>>> main
-=======
->>>>>>> origin/main
-=======
-<<<<<<< main
-        @kernel_function(name="funcName")
-=======
->>>>>>> Stashed changes
-=======
-<<<<<<< main
-        @kernel_function(name="funcName")
-=======
->>>>>>> Stashed changes
->>>>>>> head
-<<<<<<< main
-        @kernel_function(name="funcName")
-=======
->>>>>>> ms/small_fixes
-<<<<<<< div
-<<<<<<< div
-=======
-<<<<<<< Updated upstream
-<<<<<<< Updated upstream
-<<<<<<< head
->>>>>>> head
->>>>>>> origin/main
-<<<<<<< Updated upstream
-<<<<<<< Updated upstream
-<<<<<<< Updated upstream
-<<<<<<< Updated upstream
-<<<<<<< Updated upstream
->>>>>>> Stashed changes
-=======
->>>>>>> Stashed changes
-=======
->>>>>>> Stashed changes
-=======
->>>>>>> Stashed changes
-=======
->>>>>>> Stashed changes
-=======
->>>>>>> Stashed changes
-=======
-<<<<<<< div
->>>>>>> main
-=======
-=======
->>>>>>> Stashed changes
-=======
->>>>>>> Stashed changes
->>>>>>> origin/main
->>>>>>> head
         def invoke(arguments: KernelArguments):
             nonlocal canary
             canary["input"] = arguments["input"]
@@ -1020,115 +296,18 @@
             arguments["var2"] = "overridden"
 
         # Create an KernelFunction with the invoke function as its delegate
-<<<<<<< div
-<<<<<<< div
-=======
-<<<<<<< Updated upstream
-<<<<<<< Updated upstream
-<<<<<<< head
->>>>>>> head
-<<<<<<< Updated upstream
-<<<<<<< Updated upstream
-<<<<<<< Updated upstream
-<<<<<<< Updated upstream
-<<<<<<< Updated upstream
-<<<<<<< Updated upstream
-=======
-=======
->>>>>>> Stashed changes
-=======
->>>>>>> Stashed changes
-=======
->>>>>>> Stashed changes
-=======
->>>>>>> Stashed changes
-=======
->>>>>>> Stashed changes
-<<<<<<< Updated upstream
-=======
->>>>>>> Stashed changes
-=======
->>>>>>> Stashed changes
-<<<<<<< main
         function = KernelFunctionFromMethod(
             method=invoke,
             plugin_name="pluginName",
         )
 
         kernel.add_plugin(KernelPlugin(name="test", functions=[function]))
-=======
-<<<<<<< main
-<<<<<<< Updated upstream
-<<<<<<< Updated upstream
-<<<<<<< Updated upstream
-<<<<<<< Updated upstream
-<<<<<<< Updated upstream
-<<<<<<< Updated upstream
-<<<<<<< Updated upstream
->>>>>>> Stashed changes
-=======
-=======
->>>>>>> Stashed changes
->>>>>>> Stashed changes
-=======
->>>>>>> Stashed changes
-=======
->>>>>>> Stashed changes
-=======
->>>>>>> Stashed changes
-=======
-<<<<<<< main
-<<<<<<< div
->>>>>>> main
-=======
->>>>>>> origin/main
-=======
->>>>>>> Stashed changes
-=======
->>>>>>> Stashed changes
->>>>>>> head
         function = KernelFunctionFromMethod(
             method=invoke,
             plugin_name="pluginName",
         )
 
         kernel.add_plugin(KernelPlugin(name="test", functions=[function]))
-<<<<<<< div
-<<<<<<< div
-=======
-<<<<<<< Updated upstream
-<<<<<<< Updated upstream
-<<<<<<< head
->>>>>>> head
-<<<<<<< Updated upstream
-<<<<<<< Updated upstream
-<<<<<<< Updated upstream
-<<<<<<< Updated upstream
-<<<<<<< Updated upstream
-<<<<<<< Updated upstream
-=======
-=======
->>>>>>> Stashed changes
-=======
-=======
->>>>>>> Stashed changes
-=======
->>>>>>> Stashed changes
-=======
->>>>>>> Stashed changes
-=======
->>>>>>> Stashed changes
-=======
-<<<<<<< div
->>>>>>> main
-=======
->>>>>>> origin/main
-=======
->>>>>>> Stashed changes
-=======
->>>>>>> Stashed changes
->>>>>>> head
-=======
         function = KernelFunction(
             function_name="funcName",
             plugin_name="pluginName",
@@ -1142,41 +321,6 @@
         dkp = KernelPlugin(name="test", functions=[function])
         kernel = Kernel()
         kernel.plugins.add(dkp)
->>>>>>> ms/small_fixes
-<<<<<<< div
-<<<<<<< div
-=======
-<<<<<<< Updated upstream
-<<<<<<< Updated upstream
-<<<<<<< head
->>>>>>> head
->>>>>>> origin/main
-<<<<<<< Updated upstream
-<<<<<<< Updated upstream
-<<<<<<< Updated upstream
-<<<<<<< Updated upstream
-<<<<<<< Updated upstream
->>>>>>> Stashed changes
-=======
->>>>>>> Stashed changes
-=======
->>>>>>> Stashed changes
-=======
->>>>>>> Stashed changes
-=======
->>>>>>> Stashed changes
-=======
->>>>>>> Stashed changes
-=======
-<<<<<<< div
->>>>>>> main
-=======
-=======
->>>>>>> Stashed changes
-=======
->>>>>>> Stashed changes
->>>>>>> origin/main
->>>>>>> head
 
         # Create a CodeBlock with the FunctionIdBlock and render it with the context
         code_block = CodeBlock(
@@ -1213,186 +357,28 @@
         canary = ""
 
         # Define the function to be invoked, which modifies the canary variable
-<<<<<<< div
-<<<<<<< div
-=======
-<<<<<<< Updated upstream
-<<<<<<< Updated upstream
-<<<<<<< head
->>>>>>> head
-<<<<<<< Updated upstream
-<<<<<<< Updated upstream
-<<<<<<< Updated upstream
-<<<<<<< Updated upstream
-<<<<<<< Updated upstream
-<<<<<<< Updated upstream
         @kernel_function(name="funcName")
         def invoke(arguments: "KernelArguments"):
-=======
-=======
->>>>>>> Stashed changes
-=======
->>>>>>> Stashed changes
-=======
->>>>>>> Stashed changes
-=======
->>>>>>> Stashed changes
-=======
->>>>>>> Stashed changes
-<<<<<<< Updated upstream
-=======
->>>>>>> Stashed changes
-=======
->>>>>>> Stashed changes
-<<<<<<< main
         @kernel_function(name="funcName")
         def invoke(arguments: "KernelArguments"):
-=======
-<<<<<<< div
-=======
->>>>>>> main
-=======
-<<<<<<< Updated upstream
-<<<<<<< Updated upstream
-=======
->>>>>>> origin/main
-=======
->>>>>>> Stashed changes
-=======
->>>>>>> Stashed changes
->>>>>>> head
-<<<<<<< main
-        @kernel_function(name="funcName")
-        def invoke(arguments: "KernelArguments"):
-=======
         def invoke(arguments):
->>>>>>> ms/small_fixes
-<<<<<<< div
-<<<<<<< div
-=======
-<<<<<<< Updated upstream
-<<<<<<< Updated upstream
-<<<<<<< head
->>>>>>> head
->>>>>>> origin/main
-<<<<<<< Updated upstream
-<<<<<<< Updated upstream
-<<<<<<< Updated upstream
-<<<<<<< Updated upstream
-<<<<<<< Updated upstream
->>>>>>> Stashed changes
-=======
->>>>>>> Stashed changes
-=======
->>>>>>> Stashed changes
-=======
->>>>>>> Stashed changes
-=======
->>>>>>> Stashed changes
-=======
->>>>>>> Stashed changes
-=======
-<<<<<<< div
->>>>>>> main
-=======
-=======
->>>>>>> Stashed changes
-=======
->>>>>>> Stashed changes
->>>>>>> origin/main
->>>>>>> head
             nonlocal canary
             canary = arguments["varName"]
             return arguments["varName"]
 
         # Create an KernelFunction with the invoke function as its delegate
-<<<<<<< div
-<<<<<<< div
-=======
->>>>>>> head
-<<<<<<< Updated upstream
-<<<<<<< Updated upstream
-<<<<<<< head
-<<<<<<< Updated upstream
-<<<<<<< Updated upstream
-<<<<<<< Updated upstream
-<<<<<<< Updated upstream
-<<<<<<< Updated upstream
-<<<<<<< Updated upstream
-=======
-<<<<<<< main
->>>>>>> Stashed changes
-=======
->>>>>>> Stashed changes
-=======
-<<<<<<< main
->>>>>>> Stashed changes
-=======
-<<<<<<< main
->>>>>>> Stashed changes
-=======
-<<<<<<< main
->>>>>>> Stashed changes
-=======
-<<<<<<< main
->>>>>>> Stashed changes
-=======
-<<<<<<< main
->>>>>>> Stashed changes
-=======
-<<<<<<< main
->>>>>>> Stashed changes
         function = KernelFunctionFromMethod(
             method=invoke,
             plugin_name="pluginName",
         )
 
         kernel.add_plugin(KernelPlugin(name="test", functions=[function]))
-<<<<<<< Updated upstream
-<<<<<<< Updated upstream
-<<<<<<< Updated upstream
-<<<<<<< Updated upstream
-<<<<<<< Updated upstream
-<<<<<<< Updated upstream
-<<<<<<< Updated upstream
-<<<<<<< Updated upstream
-=======
->>>>>>> Stashed changes
-=======
-=======
->>>>>>> Stashed changes
-=======
->>>>>>> Stashed changes
-=======
->>>>>>> Stashed changes
-=======
->>>>>>> Stashed changes
-=======
-<<<<<<< Updated upstream
-=======
-<<<<<<< div
->>>>>>> main
-=======
->>>>>>> origin/main
-=======
-=======
->>>>>>> Stashed changes
-=======
-=======
->>>>>>> Stashed changes
->>>>>>> head
-=======
->>>>>>> Stashed changes
-=======
->>>>>>> Stashed changes
-<<<<<<< main
         function = KernelFunctionFromMethod(
             method=invoke,
             plugin_name="pluginName",
         )
 
         kernel.add_plugin(KernelPlugin(name="test", functions=[function]))
-=======
         function = KernelFunction(
             function=invoke,
             plugin_name="pluginName",
@@ -1406,41 +392,6 @@
         dkp = KernelPlugin(name="test", functions=[function])
         kernel = Kernel()
         kernel.plugins.add(dkp)
->>>>>>> ms/small_fixes
-<<<<<<< div
-<<<<<<< div
-=======
-<<<<<<< Updated upstream
-<<<<<<< Updated upstream
-<<<<<<< head
->>>>>>> head
->>>>>>> origin/main
-<<<<<<< Updated upstream
-<<<<<<< Updated upstream
-<<<<<<< Updated upstream
-<<<<<<< Updated upstream
-<<<<<<< Updated upstream
->>>>>>> Stashed changes
-=======
->>>>>>> Stashed changes
-=======
->>>>>>> Stashed changes
-=======
->>>>>>> Stashed changes
-=======
->>>>>>> Stashed changes
-=======
->>>>>>> Stashed changes
-=======
-<<<<<<< div
->>>>>>> main
-=======
-=======
->>>>>>> Stashed changes
-=======
->>>>>>> Stashed changes
->>>>>>> origin/main
->>>>>>> head
 
         # Create a CodeBlock with the FunctionIdBlock and VarBlock,
         # and render it with the context
@@ -1467,178 +418,25 @@
         canary = ""
 
         # Define the function to be invoked, which modifies the canary variable
-<<<<<<< div
-<<<<<<< div
-=======
-<<<<<<< Updated upstream
-<<<<<<< Updated upstream
-<<<<<<< head
->>>>>>> head
-<<<<<<< Updated upstream
-<<<<<<< Updated upstream
-<<<<<<< Updated upstream
-<<<<<<< Updated upstream
-<<<<<<< Updated upstream
-<<<<<<< Updated upstream
         @kernel_function(name="funcName")
-=======
-=======
->>>>>>> Stashed changes
-=======
->>>>>>> Stashed changes
-=======
->>>>>>> Stashed changes
-=======
->>>>>>> Stashed changes
-=======
->>>>>>> Stashed changes
-<<<<<<< main
-        @kernel_function(name="funcName")
-=======
-=======
-<<<<<<< div
->>>>>>> main
-=======
->>>>>>> origin/main
-=======
-<<<<<<< main
-        @kernel_function(name="funcName")
-=======
->>>>>>> Stashed changes
-=======
-<<<<<<< main
-        @kernel_function(name="funcName")
-=======
->>>>>>> Stashed changes
->>>>>>> head
-<<<<<<< main
-        @kernel_function(name="funcName")
-=======
->>>>>>> ms/small_fixes
-<<<<<<< div
-<<<<<<< div
-=======
-<<<<<<< Updated upstream
-<<<<<<< Updated upstream
-<<<<<<< head
->>>>>>> head
->>>>>>> origin/main
-<<<<<<< Updated upstream
-<<<<<<< Updated upstream
-<<<<<<< Updated upstream
-<<<<<<< Updated upstream
-<<<<<<< Updated upstream
->>>>>>> Stashed changes
-=======
->>>>>>> Stashed changes
-=======
->>>>>>> Stashed changes
-=======
->>>>>>> Stashed changes
-=======
->>>>>>> Stashed changes
-=======
->>>>>>> Stashed changes
-=======
-<<<<<<< div
->>>>>>> main
-=======
-=======
->>>>>>> Stashed changes
-=======
->>>>>>> Stashed changes
->>>>>>> origin/main
->>>>>>> head
         def invoke(arguments):
             nonlocal canary
             canary = arguments["input"]
             return arguments["input"]
 
         # Create an KernelFunction with the invoke function as its delegate
-<<<<<<< div
-<<<<<<< div
-=======
-<<<<<<< Updated upstream
-<<<<<<< Updated upstream
-<<<<<<< head
->>>>>>> head
-<<<<<<< Updated upstream
-<<<<<<< Updated upstream
-<<<<<<< Updated upstream
-<<<<<<< Updated upstream
-<<<<<<< Updated upstream
-<<<<<<< Updated upstream
-=======
-<<<<<<< main
->>>>>>> Stashed changes
-=======
->>>>>>> Stashed changes
-=======
-<<<<<<< main
->>>>>>> Stashed changes
-=======
-<<<<<<< main
->>>>>>> Stashed changes
-=======
-<<<<<<< main
->>>>>>> Stashed changes
-=======
-<<<<<<< main
->>>>>>> Stashed changes
-=======
-<<<<<<< main
->>>>>>> Stashed changes
-=======
-<<<<<<< main
->>>>>>> Stashed changes
         function = KernelFunctionFromMethod(
             method=invoke,
             plugin_name="pluginName",
         )
 
         kernel.add_plugin(KernelPlugin(name="test", functions=[function]))
-<<<<<<< Updated upstream
-<<<<<<< Updated upstream
-<<<<<<< Updated upstream
-<<<<<<< Updated upstream
-<<<<<<< Updated upstream
-<<<<<<< Updated upstream
-<<<<<<< Updated upstream
-<<<<<<< Updated upstream
-=======
-=======
->>>>>>> Stashed changes
-=======
->>>>>>> Stashed changes
-=======
->>>>>>> Stashed changes
-=======
->>>>>>> Stashed changes
-=======
->>>>>>> Stashed changes
-=======
->>>>>>> Stashed changes
-=======
-=======
->>>>>>> origin/main
-=======
-=======
->>>>>>> Stashed changes
-=======
-=======
-<<<<<<< div
->>>>>>> main
-=======
->>>>>>> Stashed changes
->>>>>>> head
-<<<<<<< main
         function = KernelFunctionFromMethod(
             method=invoke,
             plugin_name="pluginName",
         )
 
         kernel.add_plugin(KernelPlugin(name="test", functions=[function]))
-=======
         function = KernelFunction(
             function=invoke,
             plugin_name="pluginName",
@@ -1652,41 +450,6 @@
         dkp = KernelPlugin(name="test", functions=[function])
         kernel = Kernel()
         kernel.plugins.add(dkp)
->>>>>>> ms/small_fixes
-<<<<<<< div
-<<<<<<< div
-=======
-<<<<<<< Updated upstream
-<<<<<<< Updated upstream
-<<<<<<< head
->>>>>>> head
->>>>>>> origin/main
-<<<<<<< Updated upstream
-<<<<<<< Updated upstream
-<<<<<<< Updated upstream
-<<<<<<< Updated upstream
-<<<<<<< Updated upstream
->>>>>>> Stashed changes
-=======
->>>>>>> Stashed changes
-=======
->>>>>>> Stashed changes
-=======
->>>>>>> Stashed changes
-=======
->>>>>>> Stashed changes
-=======
->>>>>>> Stashed changes
-=======
-<<<<<<< div
->>>>>>> main
-=======
-=======
->>>>>>> Stashed changes
-=======
->>>>>>> Stashed changes
->>>>>>> origin/main
->>>>>>> head
 
         # Create a CodeBlock with the FunctionIdBlock and ValBlock,
         # and render it with the context
@@ -1701,233 +464,23 @@
         # Check that the canary value matches the value
         assert canary == VALUE
 
-<<<<<<< HEAD
-    @mark.asyncio
-<<<<<<< div
-<<<<<<< div
-=======
-<<<<<<< Updated upstream
-<<<<<<< Updated upstream
-<<<<<<< head
->>>>>>> head
-<<<<<<< Updated upstream
-<<<<<<< Updated upstream
-<<<<<<< Updated upstream
-<<<<<<< Updated upstream
-<<<<<<< Updated upstream
-<<<<<<< Updated upstream
+    @mark.asyncio
     async def test_it_invokes_function_with_multiple_arguments(self, kernel: Kernel):
-=======
-=======
->>>>>>> Stashed changes
-=======
->>>>>>> Stashed changes
-=======
->>>>>>> Stashed changes
-=======
->>>>>>> Stashed changes
-=======
->>>>>>> Stashed changes
-<<<<<<< main
-    async def test_it_invokes_function_with_multiple_arguments(self, kernel: Kernel):
-=======
-=======
-<<<<<<< div
->>>>>>> main
-=======
->>>>>>> origin/main
-=======
-<<<<<<< main
-    async def test_it_invokes_function_with_multiple_arguments(self, kernel: Kernel):
-=======
->>>>>>> Stashed changes
-=======
-<<<<<<< main
-    async def test_it_invokes_function_with_multiple_arguments(self, kernel: Kernel):
-=======
->>>>>>> Stashed changes
->>>>>>> head
-<<<<<<< main
-=======
->>>>>>> 926a5909
-    async def test_it_invokes_function_with_multiple_arguments(self, kernel: Kernel):
-=======
-    async def test_it_invokes_function_with_multiple_arguments(self):
->>>>>>> ms/small_fixes
-<<<<<<< div
-<<<<<<< div
-=======
-<<<<<<< Updated upstream
-<<<<<<< Updated upstream
-<<<<<<< head
->>>>>>> head
->>>>>>> origin/main
-<<<<<<< Updated upstream
-<<<<<<< Updated upstream
-<<<<<<< Updated upstream
-<<<<<<< Updated upstream
-<<<<<<< Updated upstream
->>>>>>> Stashed changes
-=======
->>>>>>> Stashed changes
-=======
->>>>>>> Stashed changes
-=======
->>>>>>> Stashed changes
-=======
->>>>>>> Stashed changes
-=======
->>>>>>> Stashed changes
-=======
-<<<<<<< div
->>>>>>> main
-=======
-=======
->>>>>>> Stashed changes
-=======
->>>>>>> Stashed changes
->>>>>>> origin/main
->>>>>>> head
         # Define a value to be used in the test
         VALUE = "value"
 
         code_block = CodeBlock(
             content=" ",
             tokens=[
-<<<<<<< div
-<<<<<<< div
-=======
-<<<<<<< Updated upstream
-<<<<<<< Updated upstream
-<<<<<<< head
->>>>>>> head
-<<<<<<< Updated upstream
-<<<<<<< Updated upstream
-<<<<<<< Updated upstream
-<<<<<<< Updated upstream
-<<<<<<< Updated upstream
-<<<<<<< Updated upstream
-=======
-=======
->>>>>>> Stashed changes
-=======
->>>>>>> Stashed changes
-=======
->>>>>>> Stashed changes
-=======
->>>>>>> Stashed changes
-=======
->>>>>>> Stashed changes
-<<<<<<< main
-=======
-<<<<<<< main
->>>>>>> origin/main
-<<<<<<< Updated upstream
-<<<<<<< Updated upstream
-<<<<<<< Updated upstream
-<<<<<<< Updated upstream
-<<<<<<< Updated upstream
->>>>>>> Stashed changes
-=======
->>>>>>> Stashed changes
-=======
->>>>>>> Stashed changes
-=======
->>>>>>> Stashed changes
-=======
->>>>>>> Stashed changes
-=======
->>>>>>> Stashed changes
-=======
-<<<<<<< main
-<<<<<<< div
->>>>>>> main
-=======
->>>>>>> Stashed changes
-=======
-<<<<<<< main
->>>>>>> Stashed changes
-=======
-<<<<<<< main
->>>>>>> origin/main
->>>>>>> head
                 FunctionIdBlock(
                     content="test.funcName",
                     plugin_name="test",
                     function_name="funcName",
                     validated=True,
                 ),
-<<<<<<< div
-<<<<<<< div
-=======
-<<<<<<< Updated upstream
-<<<<<<< Updated upstream
-<<<<<<< head
->>>>>>> head
-<<<<<<< Updated upstream
-<<<<<<< Updated upstream
-<<<<<<< Updated upstream
-<<<<<<< Updated upstream
-<<<<<<< Updated upstream
-<<<<<<< Updated upstream
-=======
-=======
->>>>>>> Stashed changes
-=======
->>>>>>> Stashed changes
-=======
->>>>>>> Stashed changes
-=======
->>>>>>> Stashed changes
-=======
->>>>>>> Stashed changes
-=======
->>>>>>> Stashed changes
-=======
->>>>>>> Stashed changes
-=======
->>>>>>> Stashed changes
-<<<<<<< main
-=======
-=======
                 FunctionIdBlock(content="test.funcName", plugin_name="test", function_name="funcName", validated=True),
->>>>>>> ms/small_fixes
->>>>>>> origin/main
-<<<<<<< Updated upstream
-<<<<<<< Updated upstream
-<<<<<<< Updated upstream
-<<<<<<< Updated upstream
-<<<<<<< Updated upstream
-<<<<<<< Updated upstream
-<<<<<<< Updated upstream
->>>>>>> Stashed changes
-=======
-=======
->>>>>>> Stashed changes
->>>>>>> Stashed changes
-=======
->>>>>>> Stashed changes
-=======
->>>>>>> Stashed changes
-=======
->>>>>>> Stashed changes
-=======
-=======
                 FunctionIdBlock(content="test.funcName", plugin_name="test", function_name="funcName", validated=True),
->>>>>>> ms/small_fixes
->>>>>>> origin/main
-=======
->>>>>>> Stashed changes
-=======
->>>>>>> Stashed changes
-<<<<<<< div
-=======
-=======
                 FunctionIdBlock(content="test.funcName", plugin_name="test", function_name="funcName", validated=True),
->>>>>>> ms/small_fixes
->>>>>>> main
-=======
->>>>>>> head
                 ValBlock(content=f'"{VALUE}"'),
                 NamedArgBlock(content="arg1=$arg1"),
                 NamedArgBlock(content='arg2="arg2"'),
@@ -1937,198 +490,19 @@
         canary = ""
 
         # Define the function to be invoked, which modifies the canary variable
-<<<<<<< div
-<<<<<<< div
-=======
-<<<<<<< Updated upstream
-<<<<<<< Updated upstream
-<<<<<<< head
->>>>>>> head
-<<<<<<< Updated upstream
-<<<<<<< Updated upstream
-<<<<<<< Updated upstream
-<<<<<<< Updated upstream
-<<<<<<< Updated upstream
-<<<<<<< Updated upstream
         @kernel_function(name="funcName")
-=======
-=======
->>>>>>> Stashed changes
-=======
->>>>>>> Stashed changes
-=======
->>>>>>> Stashed changes
-=======
->>>>>>> Stashed changes
-=======
->>>>>>> Stashed changes
-<<<<<<< main
-        @kernel_function(name="funcName")
-=======
-=======
-<<<<<<< div
->>>>>>> main
-=======
->>>>>>> origin/main
-=======
-<<<<<<< main
-        @kernel_function(name="funcName")
-=======
->>>>>>> Stashed changes
-=======
-<<<<<<< main
-        @kernel_function(name="funcName")
-=======
->>>>>>> Stashed changes
->>>>>>> head
-<<<<<<< main
-        @kernel_function(name="funcName")
-=======
->>>>>>> ms/small_fixes
-<<<<<<< div
-<<<<<<< div
-=======
-<<<<<<< Updated upstream
-<<<<<<< Updated upstream
-<<<<<<< head
->>>>>>> head
->>>>>>> origin/main
-<<<<<<< Updated upstream
-<<<<<<< Updated upstream
-<<<<<<< Updated upstream
-<<<<<<< Updated upstream
-<<<<<<< Updated upstream
->>>>>>> Stashed changes
-=======
->>>>>>> Stashed changes
-=======
->>>>>>> Stashed changes
-=======
->>>>>>> Stashed changes
-=======
->>>>>>> Stashed changes
-=======
->>>>>>> Stashed changes
-=======
-<<<<<<< div
->>>>>>> main
-=======
-=======
->>>>>>> Stashed changes
-=======
->>>>>>> Stashed changes
->>>>>>> origin/main
->>>>>>> head
         def invoke(input, arg1, arg2):
             nonlocal canary
             canary = f"{input} {arg1} {arg2}"
             return input
 
         # Create an KernelFunction with the invoke function as its delegate
-<<<<<<< div
-<<<<<<< div
-=======
-<<<<<<< Updated upstream
-<<<<<<< Updated upstream
-<<<<<<< head
->>>>>>> head
-<<<<<<< Updated upstream
-<<<<<<< Updated upstream
-<<<<<<< Updated upstream
-<<<<<<< Updated upstream
-<<<<<<< Updated upstream
-<<<<<<< Updated upstream
-=======
-=======
->>>>>>> Stashed changes
-=======
->>>>>>> Stashed changes
-=======
->>>>>>> Stashed changes
-=======
->>>>>>> Stashed changes
-=======
->>>>>>> Stashed changes
-<<<<<<< main
-=======
-<<<<<<< main
->>>>>>> origin/main
-<<<<<<< Updated upstream
-<<<<<<< Updated upstream
-<<<<<<< Updated upstream
-<<<<<<< Updated upstream
-<<<<<<< Updated upstream
->>>>>>> Stashed changes
-=======
->>>>>>> Stashed changes
-=======
->>>>>>> Stashed changes
-=======
->>>>>>> Stashed changes
-=======
->>>>>>> Stashed changes
-=======
->>>>>>> Stashed changes
-=======
-<<<<<<< main
-<<<<<<< div
->>>>>>> main
-=======
->>>>>>> Stashed changes
-=======
-<<<<<<< main
->>>>>>> Stashed changes
-=======
-<<<<<<< main
->>>>>>> origin/main
->>>>>>> head
         function = KernelFunctionFromMethod(
             method=invoke,
             plugin_name="pluginName",
         )
 
         kernel.add_plugin(KernelPlugin(name="test", functions=[function]))
-<<<<<<< div
-<<<<<<< div
-=======
-<<<<<<< Updated upstream
-<<<<<<< Updated upstream
-<<<<<<< head
->>>>>>> head
-<<<<<<< Updated upstream
-<<<<<<< Updated upstream
-<<<<<<< Updated upstream
-<<<<<<< Updated upstream
-<<<<<<< Updated upstream
-=======
-=======
->>>>>>> Stashed changes
-=======
->>>>>>> Stashed changes
-=======
->>>>>>> Stashed changes
-=======
->>>>>>> Stashed changes
-<<<<<<< main
-=======
-<<<<<<< div
-=======
->>>>>>> main
-=======
->>>>>>> head
-=======
->>>>>>> origin/main
-=======
-=======
-<<<<<<< main
-=======
-=======
->>>>>>> Stashed changes
-=======
-<<<<<<< main
-=======
-=======
->>>>>>> Stashed changes
         function = KernelFunction(
             function=invoke,
             plugin_name="pluginName",
@@ -2146,41 +520,6 @@
         dkp = KernelPlugin(name="test", functions=[function])
         kernel = Kernel()
         kernel.plugins.add(dkp)
->>>>>>> ms/small_fixes
-<<<<<<< div
-<<<<<<< div
-=======
-<<<<<<< Updated upstream
-<<<<<<< Updated upstream
-<<<<<<< head
->>>>>>> head
->>>>>>> origin/main
-<<<<<<< Updated upstream
-<<<<<<< Updated upstream
-<<<<<<< Updated upstream
-<<<<<<< Updated upstream
-<<<<<<< Updated upstream
->>>>>>> Stashed changes
-=======
->>>>>>> Stashed changes
-=======
->>>>>>> Stashed changes
-=======
->>>>>>> Stashed changes
-=======
->>>>>>> Stashed changes
-=======
->>>>>>> Stashed changes
-=======
-<<<<<<< div
->>>>>>> main
-=======
-=======
->>>>>>> Stashed changes
-=======
->>>>>>> Stashed changes
->>>>>>> origin/main
->>>>>>> head
 
         # Create a CodeBlock with the FunctionIdBlock and ValBlock,
         # and render it with the context
@@ -2191,74 +530,7 @@
         # Check that the canary value matches the value
         assert canary == f"{VALUE} arg1 arg2"
 
-<<<<<<< HEAD
-    @mark.asyncio
-<<<<<<< div
-<<<<<<< div
-=======
->>>>>>> head
-<<<<<<< Updated upstream
-<<<<<<< Updated upstream
-<<<<<<< head
-<<<<<<< Updated upstream
-<<<<<<< Updated upstream
-<<<<<<< Updated upstream
-<<<<<<< Updated upstream
-<<<<<<< Updated upstream
-<<<<<<< Updated upstream
-=======
-=======
->>>>>>> Stashed changes
-=======
->>>>>>> Stashed changes
-=======
->>>>>>> Stashed changes
-=======
->>>>>>> Stashed changes
-=======
->>>>>>> Stashed changes
-<<<<<<< Updated upstream
-=======
->>>>>>> Stashed changes
-=======
->>>>>>> Stashed changes
-<<<<<<< main
-=======
-<<<<<<< main
->>>>>>> origin/main
-<<<<<<< Updated upstream
-<<<<<<< Updated upstream
-<<<<<<< Updated upstream
-<<<<<<< Updated upstream
-<<<<<<< Updated upstream
-<<<<<<< Updated upstream
-<<<<<<< Updated upstream
-=======
->>>>>>> Stashed changes
->>>>>>> Stashed changes
-=======
->>>>>>> Stashed changes
-=======
->>>>>>> Stashed changes
-=======
->>>>>>> Stashed changes
-=======
->>>>>>> Stashed changes
-=======
-<<<<<<< main
->>>>>>> origin/main
-=======
->>>>>>> Stashed changes
-=======
->>>>>>> Stashed changes
-<<<<<<< div
-=======
-<<<<<<< main
->>>>>>> main
-=======
->>>>>>> head
-=======
->>>>>>> 926a5909
+    @mark.asyncio
     async def test_it_invokes_function_with_only_named_arguments(self, kernel: Kernel):
         code_block = CodeBlock(
             content=" ",
@@ -2268,94 +540,11 @@
                     plugin_name="test",
                     function_name="funcName",
                 ),
-<<<<<<< div
-<<<<<<< div
-=======
-<<<<<<< Updated upstream
-<<<<<<< Updated upstream
-<<<<<<< head
->>>>>>> head
-<<<<<<< Updated upstream
-<<<<<<< Updated upstream
-<<<<<<< Updated upstream
-<<<<<<< Updated upstream
-<<<<<<< Updated upstream
-<<<<<<< Updated upstream
-=======
-=======
->>>>>>> Stashed changes
-=======
->>>>>>> Stashed changes
-=======
->>>>>>> Stashed changes
-=======
->>>>>>> Stashed changes
-<<<<<<< main
-=======
->>>>>>> Stashed changes
-=======
-<<<<<<< div
-=======
->>>>>>> main
-=======
->>>>>>> head
-=======
->>>>>>> origin/main
-=======
-=======
-<<<<<<< main
-=======
-=======
->>>>>>> Stashed changes
-=======
-<<<<<<< Updated upstream
-=======
->>>>>>> Stashed changes
->>>>>>> Stashed changes
-<<<<<<< main
-=======
-=======
->>>>>>> Stashed changes
     async def test_it_invokes_function_with_only_named_arguments(self):
         code_block = CodeBlock(
             content=" ",
             tokens=[
                 FunctionIdBlock(content="test.funcName", plugin_name="test", function_name="funcName"),
->>>>>>> ms/small_fixes
-<<<<<<< div
-<<<<<<< div
-=======
-<<<<<<< Updated upstream
-<<<<<<< Updated upstream
-<<<<<<< head
->>>>>>> head
->>>>>>> origin/main
-<<<<<<< Updated upstream
-<<<<<<< Updated upstream
-<<<<<<< Updated upstream
-<<<<<<< Updated upstream
-<<<<<<< Updated upstream
->>>>>>> Stashed changes
-=======
->>>>>>> Stashed changes
-=======
->>>>>>> Stashed changes
-=======
->>>>>>> Stashed changes
-=======
->>>>>>> Stashed changes
-=======
->>>>>>> Stashed changes
-=======
-<<<<<<< div
->>>>>>> main
-=======
-=======
->>>>>>> Stashed changes
-=======
->>>>>>> Stashed changes
->>>>>>> origin/main
->>>>>>> head
                 NamedArgBlock(content="arg1=$arg1"),
                 NamedArgBlock(content='arg2="arg2"'),
             ],
@@ -2364,208 +553,19 @@
         canary = ""
 
         # Define the function to be invoked, which modifies the canary variable
-<<<<<<< div
-<<<<<<< div
-=======
-<<<<<<< Updated upstream
-<<<<<<< Updated upstream
-<<<<<<< head
->>>>>>> head
-<<<<<<< Updated upstream
-<<<<<<< Updated upstream
-<<<<<<< Updated upstream
-<<<<<<< Updated upstream
-<<<<<<< Updated upstream
-<<<<<<< Updated upstream
         @kernel_function(name="funcName")
-=======
-=======
->>>>>>> Stashed changes
-=======
->>>>>>> Stashed changes
-=======
->>>>>>> Stashed changes
-=======
->>>>>>> Stashed changes
-=======
->>>>>>> Stashed changes
-<<<<<<< main
-        @kernel_function(name="funcName")
-=======
-=======
-<<<<<<< div
->>>>>>> main
-=======
->>>>>>> origin/main
-=======
-<<<<<<< main
-        @kernel_function(name="funcName")
-=======
->>>>>>> Stashed changes
-=======
-<<<<<<< main
-        @kernel_function(name="funcName")
-=======
->>>>>>> Stashed changes
->>>>>>> head
-<<<<<<< main
-        @kernel_function(name="funcName")
-=======
->>>>>>> ms/small_fixes
-<<<<<<< div
-<<<<<<< div
-=======
-<<<<<<< Updated upstream
-<<<<<<< Updated upstream
-<<<<<<< head
->>>>>>> head
->>>>>>> origin/main
-<<<<<<< Updated upstream
-<<<<<<< Updated upstream
-<<<<<<< Updated upstream
-<<<<<<< Updated upstream
-<<<<<<< Updated upstream
->>>>>>> Stashed changes
-=======
->>>>>>> Stashed changes
-=======
->>>>>>> Stashed changes
-=======
->>>>>>> Stashed changes
-=======
->>>>>>> Stashed changes
-=======
->>>>>>> Stashed changes
-=======
-<<<<<<< div
->>>>>>> main
-=======
-=======
->>>>>>> Stashed changes
-=======
->>>>>>> Stashed changes
->>>>>>> origin/main
->>>>>>> head
         def invoke(arg1, arg2):
             nonlocal canary
             canary = f"{arg1} {arg2}"
             return arg1
 
         # Create an KernelFunction with the invoke function as its delegate
-<<<<<<< div
-<<<<<<< div
-=======
->>>>>>> head
-<<<<<<< Updated upstream
-<<<<<<< Updated upstream
-<<<<<<< head
-<<<<<<< Updated upstream
-<<<<<<< Updated upstream
-<<<<<<< Updated upstream
-<<<<<<< Updated upstream
-<<<<<<< Updated upstream
-<<<<<<< Updated upstream
-=======
-=======
->>>>>>> Stashed changes
-=======
->>>>>>> Stashed changes
-=======
->>>>>>> Stashed changes
-=======
->>>>>>> Stashed changes
-=======
->>>>>>> Stashed changes
-=======
->>>>>>> Stashed changes
-=======
->>>>>>> Stashed changes
-=======
->>>>>>> Stashed changes
-<<<<<<< main
-=======
-<<<<<<< main
->>>>>>> origin/main
-<<<<<<< Updated upstream
-<<<<<<< Updated upstream
-<<<<<<< Updated upstream
-<<<<<<< Updated upstream
-<<<<<<< Updated upstream
-<<<<<<< Updated upstream
-<<<<<<< Updated upstream
-=======
->>>>>>> Stashed changes
-=======
->>>>>>> Stashed changes
->>>>>>> Stashed changes
-=======
->>>>>>> Stashed changes
-=======
->>>>>>> Stashed changes
-=======
->>>>>>> Stashed changes
-=======
->>>>>>> Stashed changes
-=======
-<<<<<<< main
->>>>>>> origin/main
-=======
->>>>>>> Stashed changes
-=======
->>>>>>> Stashed changes
-<<<<<<< div
-=======
-<<<<<<< main
->>>>>>> main
-=======
->>>>>>> head
         function = KernelFunctionFromMethod(
             method=invoke,
             plugin_name="pluginName",
         )
 
         kernel.add_plugin(KernelPlugin(name="test", functions=[function]))
-<<<<<<< div
-<<<<<<< div
-=======
-<<<<<<< Updated upstream
-<<<<<<< Updated upstream
-<<<<<<< head
->>>>>>> head
-<<<<<<< Updated upstream
-<<<<<<< Updated upstream
-<<<<<<< Updated upstream
-<<<<<<< Updated upstream
-<<<<<<< Updated upstream
-=======
-=======
->>>>>>> Stashed changes
-=======
->>>>>>> Stashed changes
-=======
->>>>>>> Stashed changes
-=======
->>>>>>> Stashed changes
-<<<<<<< main
-=======
-<<<<<<< div
-=======
->>>>>>> main
-=======
->>>>>>> head
-=======
->>>>>>> origin/main
-=======
-=======
-<<<<<<< main
-=======
-=======
->>>>>>> Stashed changes
-=======
-<<<<<<< main
-=======
-=======
->>>>>>> Stashed changes
         function = KernelFunction(
             function=invoke,
             plugin_name="pluginName",
@@ -2582,41 +582,6 @@
         dkp = KernelPlugin(name="test", functions=[function])
         kernel = Kernel()
         kernel.plugins.add(dkp)
->>>>>>> ms/small_fixes
-<<<<<<< div
-<<<<<<< div
-=======
-<<<<<<< Updated upstream
-<<<<<<< Updated upstream
-<<<<<<< head
->>>>>>> head
->>>>>>> origin/main
-<<<<<<< Updated upstream
-<<<<<<< Updated upstream
-<<<<<<< Updated upstream
-<<<<<<< Updated upstream
-<<<<<<< Updated upstream
->>>>>>> Stashed changes
-=======
->>>>>>> Stashed changes
-=======
->>>>>>> Stashed changes
-=======
->>>>>>> Stashed changes
-=======
->>>>>>> Stashed changes
-=======
->>>>>>> Stashed changes
-=======
-<<<<<<< div
->>>>>>> main
-=======
-=======
->>>>>>> Stashed changes
-=======
->>>>>>> Stashed changes
->>>>>>> origin/main
->>>>>>> head
 
         # Create a CodeBlock with the FunctionIdBlock and ValBlock,
         # and render it with the context
@@ -2627,67 +592,7 @@
         # Check that the canary value matches the value
         assert canary == "arg1 arg2"
 
-<<<<<<< HEAD
-    @mark.asyncio
-<<<<<<< div
-<<<<<<< div
-=======
-<<<<<<< Updated upstream
-<<<<<<< Updated upstream
-<<<<<<< head
->>>>>>> head
-<<<<<<< Updated upstream
-<<<<<<< Updated upstream
-<<<<<<< Updated upstream
-<<<<<<< Updated upstream
-<<<<<<< Updated upstream
-<<<<<<< Updated upstream
-=======
-=======
->>>>>>> Stashed changes
-=======
->>>>>>> Stashed changes
-=======
->>>>>>> Stashed changes
-=======
->>>>>>> Stashed changes
-=======
->>>>>>> Stashed changes
-<<<<<<< main
-=======
-<<<<<<< main
->>>>>>> origin/main
-<<<<<<< Updated upstream
-<<<<<<< Updated upstream
-<<<<<<< Updated upstream
-<<<<<<< Updated upstream
-<<<<<<< Updated upstream
->>>>>>> Stashed changes
-=======
->>>>>>> Stashed changes
-=======
->>>>>>> Stashed changes
-=======
->>>>>>> Stashed changes
-=======
->>>>>>> Stashed changes
-=======
->>>>>>> Stashed changes
-=======
-<<<<<<< main
-<<<<<<< div
->>>>>>> main
-=======
->>>>>>> Stashed changes
-=======
-<<<<<<< main
->>>>>>> Stashed changes
-=======
-<<<<<<< main
->>>>>>> origin/main
->>>>>>> head
-=======
->>>>>>> 926a5909
+    @mark.asyncio
     async def test_it_fails_on_function_without_args(self, kernel: Kernel):
         code_block = CodeBlock(
             content=" ",
@@ -2697,291 +602,27 @@
                     plugin_name="test",
                     function_name="funcName",
                 ),
-<<<<<<< div
-<<<<<<< div
-=======
-<<<<<<< Updated upstream
-<<<<<<< Updated upstream
-<<<<<<< head
->>>>>>> head
-<<<<<<< Updated upstream
-<<<<<<< Updated upstream
-<<<<<<< Updated upstream
-<<<<<<< Updated upstream
-<<<<<<< Updated upstream
-<<<<<<< Updated upstream
-=======
-=======
->>>>>>> Stashed changes
-=======
->>>>>>> Stashed changes
-=======
->>>>>>> Stashed changes
-=======
->>>>>>> Stashed changes
-=======
->>>>>>> Stashed changes
-<<<<<<< main
-=======
-<<<<<<< div
-=======
->>>>>>> main
-=======
->>>>>>> head
-=======
->>>>>>> origin/main
-=======
-=======
-<<<<<<< main
-=======
-=======
->>>>>>> Stashed changes
-=======
-<<<<<<< Updated upstream
-=======
->>>>>>> Stashed changes
->>>>>>> Stashed changes
-<<<<<<< main
-=======
-=======
->>>>>>> Stashed changes
     async def test_it_fails_on_function_without_args(self):
         code_block = CodeBlock(
             content=" ",
             tokens=[
                 FunctionIdBlock(content="test.funcName", plugin_name="test", function_name="funcName"),
->>>>>>> ms/small_fixes
-<<<<<<< div
-<<<<<<< div
-=======
-<<<<<<< Updated upstream
-<<<<<<< Updated upstream
-<<<<<<< head
->>>>>>> head
->>>>>>> origin/main
-<<<<<<< Updated upstream
-<<<<<<< Updated upstream
-<<<<<<< Updated upstream
-<<<<<<< Updated upstream
-<<<<<<< Updated upstream
->>>>>>> Stashed changes
-=======
->>>>>>> Stashed changes
-=======
->>>>>>> Stashed changes
-=======
->>>>>>> Stashed changes
-=======
->>>>>>> Stashed changes
-=======
->>>>>>> Stashed changes
-=======
-<<<<<<< div
->>>>>>> main
-=======
-=======
->>>>>>> Stashed changes
-=======
->>>>>>> Stashed changes
->>>>>>> origin/main
->>>>>>> head
                 NamedArgBlock(content="arg1=$arg1"),
                 NamedArgBlock(content='arg2="arg2"'),
             ],
         )
 
-<<<<<<< div
-<<<<<<< div
-=======
-<<<<<<< Updated upstream
-<<<<<<< Updated upstream
-<<<<<<< head
->>>>>>> head
-<<<<<<< Updated upstream
-<<<<<<< Updated upstream
-<<<<<<< Updated upstream
-<<<<<<< Updated upstream
-<<<<<<< Updated upstream
-<<<<<<< Updated upstream
         @kernel_function(name="funcName")
-=======
-=======
->>>>>>> Stashed changes
-=======
->>>>>>> Stashed changes
-=======
->>>>>>> Stashed changes
-=======
->>>>>>> Stashed changes
-=======
->>>>>>> Stashed changes
-<<<<<<< main
-        @kernel_function(name="funcName")
-=======
-=======
-<<<<<<< div
->>>>>>> main
-=======
->>>>>>> origin/main
-=======
-<<<<<<< main
-        @kernel_function(name="funcName")
-=======
->>>>>>> Stashed changes
-=======
-<<<<<<< main
-        @kernel_function(name="funcName")
-=======
->>>>>>> Stashed changes
->>>>>>> head
-<<<<<<< main
-        @kernel_function(name="funcName")
-=======
->>>>>>> ms/small_fixes
-<<<<<<< div
-<<<<<<< div
-=======
-<<<<<<< Updated upstream
-<<<<<<< Updated upstream
-<<<<<<< head
->>>>>>> head
->>>>>>> origin/main
-<<<<<<< Updated upstream
-<<<<<<< Updated upstream
-<<<<<<< Updated upstream
-<<<<<<< Updated upstream
-<<<<<<< Updated upstream
->>>>>>> Stashed changes
-=======
->>>>>>> Stashed changes
-=======
->>>>>>> Stashed changes
-=======
->>>>>>> Stashed changes
-=======
->>>>>>> Stashed changes
-=======
->>>>>>> Stashed changes
-=======
-<<<<<<< div
->>>>>>> main
-=======
-=======
->>>>>>> Stashed changes
-=======
->>>>>>> Stashed changes
->>>>>>> origin/main
->>>>>>> head
         def invoke():
             return "function without args"
 
         # Create an KernelFunction with the invoke function as its delegate
-<<<<<<< div
-<<<<<<< div
-=======
->>>>>>> head
-<<<<<<< Updated upstream
-<<<<<<< Updated upstream
-<<<<<<< head
-<<<<<<< Updated upstream
-<<<<<<< Updated upstream
-<<<<<<< Updated upstream
-<<<<<<< Updated upstream
-<<<<<<< Updated upstream
-<<<<<<< Updated upstream
-=======
-=======
->>>>>>> Stashed changes
-=======
->>>>>>> Stashed changes
-=======
->>>>>>> Stashed changes
-=======
->>>>>>> Stashed changes
-=======
->>>>>>> Stashed changes
-<<<<<<< main
-=======
-<<<<<<< main
->>>>>>> origin/main
-<<<<<<< Updated upstream
-<<<<<<< Updated upstream
-<<<<<<< Updated upstream
-<<<<<<< Updated upstream
-<<<<<<< Updated upstream
->>>>>>> Stashed changes
-=======
-<<<<<<< Updated upstream
->>>>>>> Stashed changes
-=======
-=======
->>>>>>> Stashed changes
->>>>>>> Stashed changes
-=======
->>>>>>> Stashed changes
-=======
->>>>>>> Stashed changes
-=======
-<<<<<<< main
->>>>>>> Stashed changes
-=======
-<<<<<<< main
->>>>>>> origin/main
-=======
->>>>>>> Stashed changes
-<<<<<<< div
-=======
-<<<<<<< main
->>>>>>> main
-=======
->>>>>>> head
         function = KernelFunctionFromMethod(
             method=invoke,
             plugin_name="test",
         )
 
         kernel.add_plugin(KernelPlugin(name="test", functions=[function]))
-<<<<<<< div
-<<<<<<< div
-=======
-<<<<<<< Updated upstream
-<<<<<<< Updated upstream
-<<<<<<< head
->>>>>>> head
-<<<<<<< Updated upstream
-<<<<<<< Updated upstream
-<<<<<<< Updated upstream
-<<<<<<< Updated upstream
-<<<<<<< Updated upstream
-=======
-=======
->>>>>>> Stashed changes
-=======
->>>>>>> Stashed changes
-=======
->>>>>>> Stashed changes
-=======
->>>>>>> Stashed changes
-<<<<<<< main
-=======
-<<<<<<< div
-=======
->>>>>>> main
-=======
->>>>>>> head
-=======
->>>>>>> origin/main
-=======
-=======
-<<<<<<< main
-=======
-=======
->>>>>>> Stashed changes
-=======
-<<<<<<< main
-=======
-=======
->>>>>>> Stashed changes
         function = KernelFunction(
             function=invoke,
             plugin_name="test",
@@ -2995,128 +636,11 @@
         dkp = KernelPlugin(name="test", functions=[function])
         kernel = Kernel()
         kernel.plugins.add(dkp)
->>>>>>> ms/small_fixes
-<<<<<<< div
-<<<<<<< div
-=======
-<<<<<<< Updated upstream
-<<<<<<< Updated upstream
-<<<<<<< head
->>>>>>> head
->>>>>>> origin/main
-<<<<<<< Updated upstream
-<<<<<<< Updated upstream
-<<<<<<< Updated upstream
-<<<<<<< Updated upstream
-<<<<<<< Updated upstream
->>>>>>> Stashed changes
-=======
->>>>>>> Stashed changes
-=======
->>>>>>> Stashed changes
-=======
->>>>>>> Stashed changes
-=======
->>>>>>> Stashed changes
-=======
->>>>>>> Stashed changes
-=======
-<<<<<<< div
->>>>>>> main
-=======
-=======
->>>>>>> Stashed changes
-=======
->>>>>>> Stashed changes
->>>>>>> origin/main
->>>>>>> head
 
         # Create a CodeBlock with the FunctionIdBlock and ValBlock,
         # and render it with the context
         with raises(
-<<<<<<< div
-<<<<<<< div
-=======
-<<<<<<< Updated upstream
-<<<<<<< Updated upstream
-<<<<<<< head
->>>>>>> head
-<<<<<<< Updated upstream
-<<<<<<< Updated upstream
-<<<<<<< Updated upstream
-<<<<<<< Updated upstream
-<<<<<<< Updated upstream
-<<<<<<< Updated upstream
             CodeBlockRenderException,
-=======
-=======
->>>>>>> Stashed changes
-=======
->>>>>>> Stashed changes
-=======
->>>>>>> Stashed changes
-=======
->>>>>>> Stashed changes
-=======
->>>>>>> Stashed changes
-<<<<<<< main
-            CodeBlockRenderException,
-=======
-=======
-<<<<<<< div
->>>>>>> main
-=======
->>>>>>> origin/main
-=======
-<<<<<<< main
-            CodeBlockRenderException,
-=======
->>>>>>> Stashed changes
-=======
-<<<<<<< main
-            CodeBlockRenderException,
-=======
->>>>>>> Stashed changes
->>>>>>> head
-<<<<<<< main
-            CodeBlockRenderException,
-=======
-            CodeBlockRenderError,
->>>>>>> ms/small_fixes
-<<<<<<< div
-<<<<<<< div
-=======
-<<<<<<< Updated upstream
-<<<<<<< Updated upstream
-<<<<<<< head
->>>>>>> head
->>>>>>> origin/main
-<<<<<<< Updated upstream
-<<<<<<< Updated upstream
-<<<<<<< Updated upstream
-<<<<<<< Updated upstream
-<<<<<<< Updated upstream
->>>>>>> Stashed changes
-=======
->>>>>>> Stashed changes
-=======
->>>>>>> Stashed changes
-=======
->>>>>>> Stashed changes
-=======
->>>>>>> Stashed changes
-=======
->>>>>>> Stashed changes
-=======
-<<<<<<< div
->>>>>>> main
-=======
-=======
->>>>>>> Stashed changes
-=======
->>>>>>> Stashed changes
->>>>>>> origin/main
->>>>>>> head
             match="Function test.funcName does not take any arguments \
 but it is being called in the template with 2 arguments.",
         ):
@@ -3236,97 +760,9 @@
         "invalid_named_arg_val",
     ],
 )
-<<<<<<< div
-<<<<<<< div
-=======
-<<<<<<< Updated upstream
-<<<<<<< Updated upstream
-<<<<<<< head
->>>>>>> head
-<<<<<<< Updated upstream
-<<<<<<< Updated upstream
-<<<<<<< Updated upstream
-<<<<<<< Updated upstream
-<<<<<<< Updated upstream
-<<<<<<< Updated upstream
 def test_positional_validation(
     token0, token0valid, token1, token1valid, token2, token2valid
 ):
-=======
-=======
->>>>>>> Stashed changes
-=======
->>>>>>> Stashed changes
-=======
->>>>>>> Stashed changes
-=======
->>>>>>> Stashed changes
-=======
->>>>>>> Stashed changes
-<<<<<<< Updated upstream
-=======
->>>>>>> Stashed changes
-=======
->>>>>>> Stashed changes
-<<<<<<< main
-def test_positional_validation(
-    token0, token0valid, token1, token1valid, token2, token2valid
-):
-=======
-<<<<<<< div
-=======
->>>>>>> main
-=======
-<<<<<<< Updated upstream
-<<<<<<< Updated upstream
-=======
->>>>>>> origin/main
-=======
->>>>>>> Stashed changes
-=======
->>>>>>> Stashed changes
->>>>>>> head
-<<<<<<< main
-def test_positional_validation(
-    token0, token0valid, token1, token1valid, token2, token2valid
-):
-=======
-def test_positional_validation(token0, token0valid, token1, token1valid, token2, token2valid):
->>>>>>> ms/small_fixes
-<<<<<<< div
-<<<<<<< div
-=======
-<<<<<<< Updated upstream
-<<<<<<< Updated upstream
-<<<<<<< head
->>>>>>> head
->>>>>>> origin/main
-<<<<<<< Updated upstream
-<<<<<<< Updated upstream
-<<<<<<< Updated upstream
-<<<<<<< Updated upstream
-<<<<<<< Updated upstream
->>>>>>> Stashed changes
-=======
->>>>>>> Stashed changes
-=======
->>>>>>> Stashed changes
-=======
->>>>>>> Stashed changes
-=======
->>>>>>> Stashed changes
-=======
->>>>>>> Stashed changes
-=======
-<<<<<<< div
->>>>>>> main
-=======
-=======
->>>>>>> Stashed changes
-=======
->>>>>>> Stashed changes
->>>>>>> origin/main
->>>>>>> head
     if not token1 and not token2valid:
         mark.skipif(f"{token0} {token1} {token2}", reason="Not applicable")
         return
