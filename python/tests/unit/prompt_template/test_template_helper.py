# Copyright (c) Microsoft. All rights reserved.

import pytest

from semantic_kernel.functions import kernel_function
from semantic_kernel.functions.kernel_function_from_method import (
    KernelFunctionFromMethod,
)
from semantic_kernel.kernel import Kernel
from semantic_kernel.prompt_template.const import JINJA2_TEMPLATE_FORMAT_NAME
from semantic_kernel.prompt_template.utils.template_function_helpers import (
    create_template_helper_from_function,
)


def test_create_helpers(kernel: Kernel):
    # Arrange
    function = KernelFunctionFromMethod(
        kernel_function(lambda x: x + 1, name="test"), plugin_name="test"
    )
    base_arguments = {}
    template_format = JINJA2_TEMPLATE_FORMAT_NAME
    allow_dangerously_set_content = False
    enable_async = False

    # Act
    result = create_template_helper_from_function(
        function,
        kernel,
        base_arguments,
        template_format,
        allow_dangerously_set_content,
        enable_async,
    )

    # Assert
    assert int(str(result(x=1))) == 2


@pytest.mark.parametrize(
    "template_format, enable_async, exception",
    [
        ("jinja2", True, False),
        ("jinja2", False, False),
        ("handlebars", True, True),
        ("handlebars", False, False),
        ("semantic-kernel", False, True),
        ("semantic-kernel", True, True),
    ],
)
<<<<<<< HEAD
@pytest.mark.asyncio
async def test_create_helpers_fail(
    kernel: Kernel, template_format: str, enable_async: bool, exception: bool
):
=======
async def test_create_helpers_fail(kernel: Kernel, template_format: str, enable_async: bool, exception: bool):
>>>>>>> 926a5909
    # Arrange
    function = KernelFunctionFromMethod(
        kernel_function(lambda x: x + 1, name="test"), plugin_name="test"
    )

    if exception:
        with pytest.raises(ValueError):
            create_template_helper_from_function(
                function, kernel, {}, template_format, False, enable_async
            )
        return
    result = create_template_helper_from_function(
        function, kernel, {}, template_format, False, enable_async
    )
    if enable_async:
        res = await result(x=1)
        assert int(str(res)) == 2
    else:
        assert int(str(result(x=1))) == 2<|MERGE_RESOLUTION|>--- conflicted
+++ resolved
@@ -48,14 +48,11 @@
         ("semantic-kernel", True, True),
     ],
 )
-<<<<<<< HEAD
 @pytest.mark.asyncio
 async def test_create_helpers_fail(
     kernel: Kernel, template_format: str, enable_async: bool, exception: bool
 ):
-=======
 async def test_create_helpers_fail(kernel: Kernel, template_format: str, enable_async: bool, exception: bool):
->>>>>>> 926a5909
     # Arrange
     function = KernelFunctionFromMethod(
         kernel_function(lambda x: x + 1, name="test"), plugin_name="test"
