# Copyright (c) Microsoft. All rights reserved.

import pytest
from pytest import mark

from semantic_kernel.contents import AuthorRole
from semantic_kernel.contents.chat_history import ChatHistory
from semantic_kernel.contents.chat_message_content import ChatMessageContent
from semantic_kernel.contents.function_call_content import FunctionCallContent
from semantic_kernel.contents.function_result_content import FunctionResultContent
from semantic_kernel.exceptions import (
    HandlebarsTemplateRenderException,
    HandlebarsTemplateSyntaxError,
)
from semantic_kernel.functions.kernel_arguments import KernelArguments
from semantic_kernel.kernel import Kernel
from semantic_kernel.prompt_template.handlebars_prompt_template import (
    HandlebarsPromptTemplate,
)
from semantic_kernel.prompt_template.prompt_template_config import PromptTemplateConfig


def create_handlebars_prompt_template(
    template: str, allow_dangerously_set_content: bool = False
) -> HandlebarsPromptTemplate:
    return HandlebarsPromptTemplate(
        prompt_template_config=PromptTemplateConfig(
            name="test",
            description="test",
            template=template,
            template_format="handlebars",
        ),
        allow_dangerously_set_content=allow_dangerously_set_content,
    )


def test_init():
    template = HandlebarsPromptTemplate(
        prompt_template_config=PromptTemplateConfig(
            name="test",
            description="test",
            template="{{input}}",
            template_format="handlebars",
        )
    )
    assert template.prompt_template_config.template == "{{input}}"


def test_init_fail():
    with pytest.raises(HandlebarsTemplateSyntaxError):
        HandlebarsPromptTemplate(
            prompt_template_config=PromptTemplateConfig(
                name="test",
                description="test",
                template="{{(input)}}",
                template_format="handlebars",
            )
        )


def test_init_template_validation_fail():
    with pytest.raises(ValueError):
        HandlebarsPromptTemplate(
            prompt_template_config=PromptTemplateConfig(
                name="test",
                description="test",
                template="{{(input)}}",
                template_format="semantic-kernel",
            )
        )


def test_config_without_prompt():
    config = PromptTemplateConfig(
        name="test", description="test", template_format="handlebars"
    )
    template = HandlebarsPromptTemplate(prompt_template_config=config)
    assert template._template_compiler is None


async def test_render_without_prompt(kernel: Kernel):
    config = PromptTemplateConfig(
        name="test", description="test", template_format="handlebars"
    )
    template = HandlebarsPromptTemplate(prompt_template_config=config)
    rendered = await template.render(kernel, None)
    assert rendered == ""


async def test_it_renders_variables(kernel: Kernel):
    template = "Foo {{#if bar}}{{bar}}{{else}}No Bar{{/if}}"
    target = create_handlebars_prompt_template(
        template, allow_dangerously_set_content=True
    )

    rendered = await target.render(kernel, KernelArguments(bar="Bar"))
    assert rendered == "Foo Bar"

    rendered = await target.render(kernel, KernelArguments())
    assert rendered == "Foo No Bar"


async def test_it_renders_nested_variables(kernel: Kernel):
    template = "{{foo.bar}}"
    target = create_handlebars_prompt_template(template)

    rendered = await target.render(kernel, KernelArguments(foo={"bar": "Foo Bar"}))
    assert rendered == "Foo Bar"


async def test_it_renders_with_comments(kernel: Kernel):
    template = "{{! This comment will not show up in the output}}{{bar}}"
    target = create_handlebars_prompt_template(template)

    rendered = await target.render(kernel, KernelArguments(bar="Bar"))
    assert rendered == "Bar"


async def test_it_renders_fail(kernel: Kernel):
    template = "{{ plug-func 'test1'}}"
    target = create_handlebars_prompt_template(template)
    with pytest.raises(HandlebarsTemplateRenderException):
        await target.render(kernel, KernelArguments())


async def test_it_renders_list(kernel: Kernel):
    template = "List: {{#each items}}{{this}}{{/each}}"
    target = create_handlebars_prompt_template(template)

    rendered = await target.render(
        kernel, KernelArguments(items=["item1", "item2", "item3"])
    )
    assert rendered == "List: item1item2item3"


<<<<<<< HEAD
@mark.asyncio
async def test_it_renders_kernel_functions_arg_from_template(
    kernel: Kernel, decorated_native_function
):
=======
async def test_it_renders_kernel_functions_arg_from_template(kernel: Kernel, decorated_native_function):
>>>>>>> 926a5909
    kernel.add_function(plugin_name="plug", function=decorated_native_function)
    template = "Function: {{plug-getLightStatus arg1='test'}}"
    target = create_handlebars_prompt_template(template)

    rendered = await target.render(kernel)
    assert rendered == "Function: test"


<<<<<<< HEAD
@mark.asyncio
async def test_it_renders_kernel_functions_arg_from_arguments(
    kernel: Kernel, decorated_native_function
):
=======
async def test_it_renders_kernel_functions_arg_from_arguments(kernel: Kernel, decorated_native_function):
>>>>>>> 926a5909
    kernel.add_function(plugin_name="plug", function=decorated_native_function)
    template = "Function: {{plug-getLightStatus}}"
    target = create_handlebars_prompt_template(template)

    rendered = await target.render(kernel, KernelArguments(arg1="test"))
    assert rendered == "Function: test"


@mark.parametrize(
    "function, input, expected",
    [
        ("array", "'test1' 'test2' 'test3'", "['test1', 'test2', 'test3']"),
        ("range", "5", "[0, 1, 2, 3, 4]"),
        ("range", "0 5", "[0, 1, 2, 3, 4]"),
        ("range", "0 '5'", "[0, 1, 2, 3, 4]"),
        ("range", "0 5 1", "[0, 1, 2, 3, 4]"),
        ("range", "0 5 2", "[0, 2, 4]"),
        ("range", "0 5 1 1", "[]"),
        ("range", "'a' 5", "[0, 1, 2, 3, 4]"),
        ("concat", "'test1' 'test2' 'test3'", "test1test2test3"),
        ("or", "true false", "true"),
        ("add", "1 2", "3.0"),
        ("add", "1 2 3", "6.0"),
        ("subtract", "1 2 3", "-4.0"),
        ("equals", "1 2", "false"),
        ("equals", "1 1", "true"),
        ("equals", "'test1' 'test2'", "false"),
        ("equals", "'test1' 'test1'", "true"),
        ("less_than", "1 2", "true"),
        ("lessThan", "1 2", "true"),
        ("less_than", "2 1", "false"),
        ("less_than", "1 1", "false"),
        ("greater_than", "2 1", "true"),
        ("greaterThan", "2 1", "true"),
        ("greater_than", "1 2", "false"),
        ("greater_than", "2 2", "false"),
        ("less_than_or_equal", "1 2", "true"),
        ("lessThanOrEqual", "1 2", "true"),
        ("less_than_or_equal", "2 1", "false"),
        ("less_than_or_equal", "1 1", "true"),
        ("greater_than_or_equal", "1 2", "false"),
        ("greaterThanOrEqual", "1 2", "false"),
        ("greater_than_or_equal", "2 1", "true"),
        ("greater_than_or_equal", "1 1", "true"),
        ("camel_case", "'test_string'", "TestString"),
        ("camelCase", "'test_string'", "TestString"),
        ("snake_case", "'TestString'", "test_string"),
        ("snakeCase", "'TestString'", "test_string"),
    ],
)
async def test_helpers(function, input, expected, kernel: Kernel):
    template = f"{{{{ {function} {input} }}}}"
    target = create_handlebars_prompt_template(template)

    rendered = await target.render(kernel, None)
    assert rendered == expected


async def test_helpers_set_get(kernel: Kernel):
    template = """{{set name="arg" value="test"}}{{get 'arg'}} {{arg}}"""
    target = create_handlebars_prompt_template(template)

    rendered = await target.render(kernel, None)
    assert rendered == "test test"


async def test_helpers_set_get_args(kernel: Kernel):
    template = """{{set "arg" "test"}}{{get 'arg'}} {{arg}}"""
    target = create_handlebars_prompt_template(template)

    rendered = await target.render(kernel, None)
    assert rendered == "test test"


async def test_helpers_empty_get(kernel: Kernel):
    template = """{{get}}"""
    target = create_handlebars_prompt_template(template)

    rendered = await target.render(kernel, None)
    assert rendered == ""


async def test_helpers_set_get_from_kernel_arguments(kernel: Kernel):
    template = (
        """{{set name="arg" value=(get 'arg1') }}{{get 'arg'}} {{arg}} {{arg1}}"""
    )
    target = create_handlebars_prompt_template(template)

    rendered = await target.render(kernel, KernelArguments(arg1="test"))
    assert rendered == "test test test"


async def test_helpers_array_from_args(kernel: Kernel):
    template = """{{array arg1 arg2 arg3}}"""
    target = create_handlebars_prompt_template(template)

    rendered = await target.render(
        kernel, KernelArguments(arg1="test1", arg2="test2", arg3="test3")
    )
    assert rendered == "['test1', 'test2', 'test3']"


async def test_helpers_double_open_close(kernel: Kernel):
    template = "{{double_open}}{{double_close}}"
    target = create_handlebars_prompt_template(template)

    rendered = await target.render(kernel, None)
    assert rendered == "{{}}"


async def test_helpers_json(kernel: Kernel):
    template = "{{json input_json}}"
    target = create_handlebars_prompt_template(template)

    rendered = await target.render(kernel, KernelArguments(input_json={"key": "value"}))
    assert rendered == '{"key": "value"}'


async def test_helpers_json_empty(kernel: Kernel):
    template = "{{json}}"
    target = create_handlebars_prompt_template(template)

    rendered = await target.render(kernel, None)
    assert rendered == ""


async def test_helpers_message(kernel: Kernel):
    template = """
{{#each chat_history}}
    {{#message role=role}}
    {{~content~}}
    {{/message}}
{{/each}}
"""
    target = create_handlebars_prompt_template(template)
    chat_history = ChatHistory()
    chat_history.add_user_message("User message")
    chat_history.add_assistant_message("Assistant message")
    rendered = await target.render(kernel, KernelArguments(chat_history=chat_history))

    assert "User message" in rendered
    assert "Assistant message" in rendered


async def test_helpers_message_to_prompt(kernel: Kernel):
    template = """{{#each chat_history}}{{message_to_prompt}} {{/each}}"""
    target = create_handlebars_prompt_template(template)
    chat_history = ChatHistory()
    chat_history.add_user_message("User message")
    chat_history.add_message(
        ChatMessageContent(
            role=AuthorRole.ASSISTANT,
            items=[FunctionCallContent(id="1", name="plug-test")],
        )
    )
    chat_history.add_message(
        ChatMessageContent(
            role=AuthorRole.TOOL,
            items=[
                FunctionResultContent(id="1", name="plug-test", result="Tool message")
            ],
        )
    )
    rendered = await target.render(kernel, KernelArguments(chat_history=chat_history))

    assert "text" in rendered
    assert "User message" in rendered
    assert "function_call" in rendered
    assert "plug-test" in rendered
    assert "function_result" in rendered
    assert "Tool message" in rendered


async def test_helpers_message_to_prompt_other(kernel: Kernel):
    template = """{{#each other_list}}{{message_to_prompt}} {{/each}}"""
    target = create_handlebars_prompt_template(template)
    other_list = ["test1", "test2"]
    rendered = await target.render(kernel, KernelArguments(other_list=other_list))
    assert rendered.strip() == """test1 test2"""


async def test_helpers_messageToPrompt_other(kernel: Kernel):
    template = """{{#each other_list}}{{messageToPrompt}} {{/each}}"""
    target = create_handlebars_prompt_template(template)
    other_list = ["test1", "test2"]
    rendered = await target.render(kernel, KernelArguments(other_list=other_list))
    assert rendered.strip() == """test1 test2"""


async def test_helpers_unless(kernel: Kernel):
    template = """{{#unless test}}test2{{/unless}}"""
    target = create_handlebars_prompt_template(template)
    rendered = await target.render(kernel, KernelArguments(test2="test2"))
    assert rendered.strip() == """test2"""


async def test_helpers_with(kernel: Kernel):
    template = """{{#with test}}{{test1}}{{/with}}"""
    target = create_handlebars_prompt_template(template)
    rendered = await target.render(kernel, KernelArguments(test={"test1": "test2"}))
    assert rendered.strip() == """test2"""


async def test_helpers_lookup(kernel: Kernel):
    template = """{{lookup test 'test1'}}"""
    target = create_handlebars_prompt_template(template)
    rendered = await target.render(kernel, KernelArguments(test={"test1": "test2"}))
    assert rendered.strip() == """test2"""


async def test_helpers_chat_history_messages(kernel: Kernel):
    template = """{{messages chat_history}}"""
    target = create_handlebars_prompt_template(template)
    chat_history = ChatHistory()
    chat_history.add_user_message("User message")
    chat_history.add_assistant_message("Assistant message")
    rendered = await target.render(kernel, KernelArguments(chat_history=chat_history))
    assert (
        rendered.strip()
        == """<chat_history><message role="user"><text>User message</text></message><message role="assistant"><text>Assistant message</text></message></chat_history>"""  # noqa E501
    )


async def test_helpers_chat_history_not_chat_history(kernel: Kernel):
    template = """{{messages chat_history}}"""
    target = create_handlebars_prompt_template(template)
    chat_history = "this is not a chathistory object"
    rendered = await target.render(kernel, KernelArguments(chat_history=chat_history))
    assert rendered.strip() == ""<|MERGE_RESOLUTION|>--- conflicted
+++ resolved
@@ -133,14 +133,11 @@
     assert rendered == "List: item1item2item3"
 
 
-<<<<<<< HEAD
 @mark.asyncio
 async def test_it_renders_kernel_functions_arg_from_template(
     kernel: Kernel, decorated_native_function
 ):
-=======
 async def test_it_renders_kernel_functions_arg_from_template(kernel: Kernel, decorated_native_function):
->>>>>>> 926a5909
     kernel.add_function(plugin_name="plug", function=decorated_native_function)
     template = "Function: {{plug-getLightStatus arg1='test'}}"
     target = create_handlebars_prompt_template(template)
@@ -149,14 +146,11 @@
     assert rendered == "Function: test"
 
 
-<<<<<<< HEAD
 @mark.asyncio
 async def test_it_renders_kernel_functions_arg_from_arguments(
     kernel: Kernel, decorated_native_function
 ):
-=======
 async def test_it_renders_kernel_functions_arg_from_arguments(kernel: Kernel, decorated_native_function):
->>>>>>> 926a5909
     kernel.add_function(plugin_name="plug", function=decorated_native_function)
     template = "Function: {{plug-getLightStatus}}"
     target = create_handlebars_prompt_template(template)
