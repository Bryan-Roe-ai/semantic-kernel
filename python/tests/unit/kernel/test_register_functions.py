# Copyright (c) Microsoft. All rights reserved.


<<<<<<< HEAD
<<<<<<< div
=======
<<<<<<< Updated upstream
<<<<<<< Updated upstream
>>>>>>> head
<<<<<<< Updated upstream
<<<<<<< Updated upstream
<<<<<<< Updated upstream
<<<<<<< Updated upstream
<<<<<<< Updated upstream
<<<<<<< Updated upstream
=======
=======
>>>>>>> Stashed changes
=======
>>>>>>> Stashed changes
=======
>>>>>>> Stashed changes
=======
>>>>>>> Stashed changes
=======
>>>>>>> Stashed changes
<<<<<<< HEAD
=======
<<<<<<< HEAD
>>>>>>> main
<<<<<<< Updated upstream
<<<<<<< Updated upstream
<<<<<<< Updated upstream
<<<<<<< Updated upstream
<<<<<<< Updated upstream
>>>>>>> Stashed changes
=======
>>>>>>> Stashed changes
=======
>>>>>>> Stashed changes
=======
>>>>>>> Stashed changes
=======
>>>>>>> Stashed changes
=======
>>>>>>> Stashed changes
=======
<<<<<<< HEAD
>>>>>>> eab985c52d058dc92abc75034bc790079131ce75
<<<<<<< div
=======
=======
=======
<<<<<<< HEAD
>>>>>>> main
>>>>>>> Stashed changes
=======
=======
<<<<<<< HEAD
>>>>>>> main
>>>>>>> Stashed changes
>>>>>>> head
from collections.abc import Callable

import pytest
from pydantic import ValidationError

from semantic_kernel import Kernel
from semantic_kernel.exceptions.function_exceptions import FunctionInitializationError
from semantic_kernel.functions.kernel_arguments import KernelArguments
from semantic_kernel.functions.kernel_function import KernelFunction


<<<<<<< HEAD
@pytest.mark.asyncio
async def test_register_valid_native_function(
    kernel: Kernel, decorated_native_function: Callable
):
=======
async def test_register_valid_native_function(kernel: Kernel, decorated_native_function: Callable):
>>>>>>> 926a5909
    kernel.add_function(plugin_name="TestPlugin", function=decorated_native_function)
    registered_func = kernel.get_function(
        plugin_name="TestPlugin", function_name="getLightStatus"
    )

    assert isinstance(registered_func, KernelFunction)
    assert (
        kernel.get_function(plugin_name="TestPlugin", function_name="getLightStatus")
        == registered_func
    )
<<<<<<< HEAD
<<<<<<< div
=======
<<<<<<< Updated upstream
<<<<<<< Updated upstream
>>>>>>> head
<<<<<<< Updated upstream
<<<<<<< Updated upstream
<<<<<<< Updated upstream
<<<<<<< Updated upstream
<<<<<<< Updated upstream
<<<<<<< Updated upstream
=======
=======
>>>>>>> Stashed changes
=======
>>>>>>> Stashed changes
=======
>>>>>>> Stashed changes
=======
>>>>>>> Stashed changes
=======
>>>>>>> Stashed changes
<<<<<<< HEAD
=======
=======
>>>>>>> eab985c52d058dc92abc75034bc790079131ce75
<<<<<<< div
=======
=======
=======
>>>>>>> Stashed changes
=======
=======
>>>>>>> Stashed changes
>>>>>>> head
=======
import pytest

from semantic_kernel import Kernel
from semantic_kernel.functions.kernel_arguments import KernelArguments
from semantic_kernel.functions.kernel_function import KernelFunction
from semantic_kernel.functions.kernel_function_decorator import kernel_function
from semantic_kernel.kernel_exception import KernelException


def not_decorated_native_function(arg1: str) -> str:
    return "test"


@kernel_function(name="getLightStatus")
def decorated_native_function(arg1: str) -> str:
    return "test"


@pytest.mark.asyncio
async def test_register_valid_native_function():
    kernel = Kernel()

    registered_func = kernel.register_native_function("TestPlugin", decorated_native_function)

    assert isinstance(registered_func, KernelFunction)
    assert kernel.plugins["TestPlugin"]["getLightStatus"] == registered_func
>>>>>>> f40c1f2075e2443c31c57c34f5f66c2711a8db75
<<<<<<< div
=======
<<<<<<< Updated upstream
<<<<<<< Updated upstream
>>>>>>> head
<<<<<<< HEAD
>>>>>>> main
<<<<<<< Updated upstream
<<<<<<< Updated upstream
<<<<<<< Updated upstream
<<<<<<< Updated upstream
<<<<<<< Updated upstream
>>>>>>> Stashed changes
=======
>>>>>>> Stashed changes
=======
>>>>>>> Stashed changes
=======
>>>>>>> Stashed changes
=======
>>>>>>> Stashed changes
=======
>>>>>>> Stashed changes
=======
>>>>>>> eab985c52d058dc92abc75034bc790079131ce75
<<<<<<< div
=======
=======
>>>>>>> main
>>>>>>> Stashed changes
=======
>>>>>>> main
>>>>>>> Stashed changes
>>>>>>> head
    func_result = await registered_func.invoke(kernel, KernelArguments(arg1="testtest"))
    assert str(func_result) == "test"


<<<<<<< HEAD
<<<<<<< div
=======
<<<<<<< Updated upstream
<<<<<<< Updated upstream
>>>>>>> head
<<<<<<< Updated upstream
<<<<<<< Updated upstream
<<<<<<< Updated upstream
<<<<<<< Updated upstream
<<<<<<< Updated upstream
<<<<<<< Updated upstream
=======
=======
>>>>>>> Stashed changes
=======
>>>>>>> Stashed changes
=======
>>>>>>> Stashed changes
=======
>>>>>>> Stashed changes
=======
>>>>>>> Stashed changes
<<<<<<< HEAD
=======
<<<<<<< HEAD
>>>>>>> main
<<<<<<< Updated upstream
<<<<<<< Updated upstream
<<<<<<< Updated upstream
<<<<<<< Updated upstream
<<<<<<< Updated upstream
>>>>>>> Stashed changes
=======
>>>>>>> Stashed changes
=======
>>>>>>> Stashed changes
=======
>>>>>>> Stashed changes
=======
>>>>>>> Stashed changes
=======
>>>>>>> Stashed changes
=======
<<<<<<< HEAD
>>>>>>> eab985c52d058dc92abc75034bc790079131ce75
<<<<<<< div
=======
=======
=======
<<<<<<< HEAD
>>>>>>> main
>>>>>>> Stashed changes
=======
=======
<<<<<<< HEAD
>>>>>>> main
>>>>>>> Stashed changes
>>>>>>> head
def test_register_undecorated_native_function(
    kernel: Kernel, not_decorated_native_function: Callable
):
    with pytest.raises(FunctionInitializationError):
        kernel.add_function("TestPlugin", not_decorated_native_function)


def test_register_with_none_plugin_name(
    kernel: Kernel, decorated_native_function: Callable
):
    with pytest.raises(ValidationError):
        kernel.add_function(function=decorated_native_function, plugin_name=None)
<<<<<<< HEAD
<<<<<<< div
=======
<<<<<<< Updated upstream
<<<<<<< Updated upstream
>>>>>>> head
<<<<<<< Updated upstream
<<<<<<< Updated upstream
<<<<<<< Updated upstream
<<<<<<< Updated upstream
<<<<<<< Updated upstream
<<<<<<< Updated upstream
=======
=======
>>>>>>> Stashed changes
=======
>>>>>>> Stashed changes
=======
>>>>>>> Stashed changes
=======
>>>>>>> Stashed changes
=======
>>>>>>> Stashed changes
<<<<<<< HEAD
=======
=======
>>>>>>> eab985c52d058dc92abc75034bc790079131ce75
<<<<<<< div
=======
=======
=======
>>>>>>> Stashed changes
=======
=======
>>>>>>> Stashed changes
>>>>>>> head
=======
def test_register_undecorated_native_function():
    kernel = Kernel()

    with pytest.raises(KernelException):
        kernel.register_native_function("TestPlugin", not_decorated_native_function)


def test_register_with_none_plugin_name():
    kernel = Kernel()

    registered_func = kernel.register_native_function(None, decorated_native_function)
    assert registered_func.plugin_name is not None
    assert registered_func.plugin_name.startswith("p_")


def test_register_overloaded_native_function():
    kernel = Kernel()

    kernel.register_native_function("TestPlugin", decorated_native_function)

    with pytest.raises(ValueError):
        kernel.register_native_function("TestPlugin", decorated_native_function)
>>>>>>> f40c1f2075e2443c31c57c34f5f66c2711a8db75
<<<<<<< div
=======
<<<<<<< Updated upstream
<<<<<<< Updated upstream
>>>>>>> head
<<<<<<< HEAD
>>>>>>> main
<<<<<<< Updated upstream
<<<<<<< Updated upstream
<<<<<<< Updated upstream
<<<<<<< Updated upstream
<<<<<<< Updated upstream
>>>>>>> Stashed changes
=======
>>>>>>> Stashed changes
=======
>>>>>>> Stashed changes
=======
>>>>>>> Stashed changes
=======
>>>>>>> Stashed changes
=======
>>>>>>> Stashed changes
=======
>>>>>>> eab985c52d058dc92abc75034bc790079131ce75
<<<<<<< div
=======
=======
>>>>>>> main
>>>>>>> Stashed changes
=======
>>>>>>> main
>>>>>>> Stashed changes
>>>>>>> head<|MERGE_RESOLUTION|>--- conflicted
+++ resolved
@@ -1,65 +1,6 @@
 # Copyright (c) Microsoft. All rights reserved.
 
 
-<<<<<<< HEAD
-<<<<<<< div
-=======
-<<<<<<< Updated upstream
-<<<<<<< Updated upstream
->>>>>>> head
-<<<<<<< Updated upstream
-<<<<<<< Updated upstream
-<<<<<<< Updated upstream
-<<<<<<< Updated upstream
-<<<<<<< Updated upstream
-<<<<<<< Updated upstream
-=======
-=======
->>>>>>> Stashed changes
-=======
->>>>>>> Stashed changes
-=======
->>>>>>> Stashed changes
-=======
->>>>>>> Stashed changes
-=======
->>>>>>> Stashed changes
-<<<<<<< HEAD
-=======
-<<<<<<< HEAD
->>>>>>> main
-<<<<<<< Updated upstream
-<<<<<<< Updated upstream
-<<<<<<< Updated upstream
-<<<<<<< Updated upstream
-<<<<<<< Updated upstream
->>>>>>> Stashed changes
-=======
->>>>>>> Stashed changes
-=======
->>>>>>> Stashed changes
-=======
->>>>>>> Stashed changes
-=======
->>>>>>> Stashed changes
-=======
->>>>>>> Stashed changes
-=======
-<<<<<<< HEAD
->>>>>>> eab985c52d058dc92abc75034bc790079131ce75
-<<<<<<< div
-=======
-=======
-=======
-<<<<<<< HEAD
->>>>>>> main
->>>>>>> Stashed changes
-=======
-=======
-<<<<<<< HEAD
->>>>>>> main
->>>>>>> Stashed changes
->>>>>>> head
 from collections.abc import Callable
 
 import pytest
@@ -71,14 +12,11 @@
 from semantic_kernel.functions.kernel_function import KernelFunction
 
 
-<<<<<<< HEAD
 @pytest.mark.asyncio
 async def test_register_valid_native_function(
     kernel: Kernel, decorated_native_function: Callable
 ):
-=======
 async def test_register_valid_native_function(kernel: Kernel, decorated_native_function: Callable):
->>>>>>> 926a5909
     kernel.add_function(plugin_name="TestPlugin", function=decorated_native_function)
     registered_func = kernel.get_function(
         plugin_name="TestPlugin", function_name="getLightStatus"
@@ -89,43 +27,6 @@
         kernel.get_function(plugin_name="TestPlugin", function_name="getLightStatus")
         == registered_func
     )
-<<<<<<< HEAD
-<<<<<<< div
-=======
-<<<<<<< Updated upstream
-<<<<<<< Updated upstream
->>>>>>> head
-<<<<<<< Updated upstream
-<<<<<<< Updated upstream
-<<<<<<< Updated upstream
-<<<<<<< Updated upstream
-<<<<<<< Updated upstream
-<<<<<<< Updated upstream
-=======
-=======
->>>>>>> Stashed changes
-=======
->>>>>>> Stashed changes
-=======
->>>>>>> Stashed changes
-=======
->>>>>>> Stashed changes
-=======
->>>>>>> Stashed changes
-<<<<<<< HEAD
-=======
-=======
->>>>>>> eab985c52d058dc92abc75034bc790079131ce75
-<<<<<<< div
-=======
-=======
-=======
->>>>>>> Stashed changes
-=======
-=======
->>>>>>> Stashed changes
->>>>>>> head
-=======
 import pytest
 
 from semantic_kernel import Kernel
@@ -152,104 +53,10 @@
 
     assert isinstance(registered_func, KernelFunction)
     assert kernel.plugins["TestPlugin"]["getLightStatus"] == registered_func
->>>>>>> f40c1f2075e2443c31c57c34f5f66c2711a8db75
-<<<<<<< div
-=======
-<<<<<<< Updated upstream
-<<<<<<< Updated upstream
->>>>>>> head
-<<<<<<< HEAD
->>>>>>> main
-<<<<<<< Updated upstream
-<<<<<<< Updated upstream
-<<<<<<< Updated upstream
-<<<<<<< Updated upstream
-<<<<<<< Updated upstream
->>>>>>> Stashed changes
-=======
->>>>>>> Stashed changes
-=======
->>>>>>> Stashed changes
-=======
->>>>>>> Stashed changes
-=======
->>>>>>> Stashed changes
-=======
->>>>>>> Stashed changes
-=======
->>>>>>> eab985c52d058dc92abc75034bc790079131ce75
-<<<<<<< div
-=======
-=======
->>>>>>> main
->>>>>>> Stashed changes
-=======
->>>>>>> main
->>>>>>> Stashed changes
->>>>>>> head
     func_result = await registered_func.invoke(kernel, KernelArguments(arg1="testtest"))
     assert str(func_result) == "test"
 
 
-<<<<<<< HEAD
-<<<<<<< div
-=======
-<<<<<<< Updated upstream
-<<<<<<< Updated upstream
->>>>>>> head
-<<<<<<< Updated upstream
-<<<<<<< Updated upstream
-<<<<<<< Updated upstream
-<<<<<<< Updated upstream
-<<<<<<< Updated upstream
-<<<<<<< Updated upstream
-=======
-=======
->>>>>>> Stashed changes
-=======
->>>>>>> Stashed changes
-=======
->>>>>>> Stashed changes
-=======
->>>>>>> Stashed changes
-=======
->>>>>>> Stashed changes
-<<<<<<< HEAD
-=======
-<<<<<<< HEAD
->>>>>>> main
-<<<<<<< Updated upstream
-<<<<<<< Updated upstream
-<<<<<<< Updated upstream
-<<<<<<< Updated upstream
-<<<<<<< Updated upstream
->>>>>>> Stashed changes
-=======
->>>>>>> Stashed changes
-=======
->>>>>>> Stashed changes
-=======
->>>>>>> Stashed changes
-=======
->>>>>>> Stashed changes
-=======
->>>>>>> Stashed changes
-=======
-<<<<<<< HEAD
->>>>>>> eab985c52d058dc92abc75034bc790079131ce75
-<<<<<<< div
-=======
-=======
-=======
-<<<<<<< HEAD
->>>>>>> main
->>>>>>> Stashed changes
-=======
-=======
-<<<<<<< HEAD
->>>>>>> main
->>>>>>> Stashed changes
->>>>>>> head
 def test_register_undecorated_native_function(
     kernel: Kernel, not_decorated_native_function: Callable
 ):
@@ -262,43 +69,6 @@
 ):
     with pytest.raises(ValidationError):
         kernel.add_function(function=decorated_native_function, plugin_name=None)
-<<<<<<< HEAD
-<<<<<<< div
-=======
-<<<<<<< Updated upstream
-<<<<<<< Updated upstream
->>>>>>> head
-<<<<<<< Updated upstream
-<<<<<<< Updated upstream
-<<<<<<< Updated upstream
-<<<<<<< Updated upstream
-<<<<<<< Updated upstream
-<<<<<<< Updated upstream
-=======
-=======
->>>>>>> Stashed changes
-=======
->>>>>>> Stashed changes
-=======
->>>>>>> Stashed changes
-=======
->>>>>>> Stashed changes
-=======
->>>>>>> Stashed changes
-<<<<<<< HEAD
-=======
-=======
->>>>>>> eab985c52d058dc92abc75034bc790079131ce75
-<<<<<<< div
-=======
-=======
-=======
->>>>>>> Stashed changes
-=======
-=======
->>>>>>> Stashed changes
->>>>>>> head
-=======
 def test_register_undecorated_native_function():
     kernel = Kernel()
 
@@ -320,39 +90,4 @@
     kernel.register_native_function("TestPlugin", decorated_native_function)
 
     with pytest.raises(ValueError):
-        kernel.register_native_function("TestPlugin", decorated_native_function)
->>>>>>> f40c1f2075e2443c31c57c34f5f66c2711a8db75
-<<<<<<< div
-=======
-<<<<<<< Updated upstream
-<<<<<<< Updated upstream
->>>>>>> head
-<<<<<<< HEAD
->>>>>>> main
-<<<<<<< Updated upstream
-<<<<<<< Updated upstream
-<<<<<<< Updated upstream
-<<<<<<< Updated upstream
-<<<<<<< Updated upstream
->>>>>>> Stashed changes
-=======
->>>>>>> Stashed changes
-=======
->>>>>>> Stashed changes
-=======
->>>>>>> Stashed changes
-=======
->>>>>>> Stashed changes
-=======
->>>>>>> Stashed changes
-=======
->>>>>>> eab985c52d058dc92abc75034bc790079131ce75
-<<<<<<< div
-=======
-=======
->>>>>>> main
->>>>>>> Stashed changes
-=======
->>>>>>> main
->>>>>>> Stashed changes
->>>>>>> head+        kernel.register_native_function("TestPlugin", decorated_native_function)