--- conflicted
+++ resolved
@@ -19,13 +19,6 @@
 from semantic_kernel.contents.chat_history import ChatHistory
 from semantic_kernel.contents.function_call_content import FunctionCallContent
 from semantic_kernel.exceptions import (
-<<<<<<< HEAD
-    FunctionCallInvalidArgumentsException,
-    KernelFunctionAlreadyExistsError,
-    KernelServiceNotFoundError,
-)
-from semantic_kernel.exceptions.kernel_exceptions import KernelFunctionNotFoundError, KernelPluginNotFoundError
-=======
     KernelFunctionAlreadyExistsError,
     KernelServiceNotFoundError,
 )
@@ -36,17 +29,13 @@
     KernelPluginNotFoundError,
     OperationCancelledException,
 )
->>>>>>> 200b9b22
 from semantic_kernel.exceptions.template_engine_exceptions import TemplateSyntaxError
 from semantic_kernel.functions.function_result import FunctionResult
 from semantic_kernel.functions.kernel_arguments import KernelArguments
 from semantic_kernel.functions.kernel_function import KernelFunction
 from semantic_kernel.functions.kernel_function_decorator import kernel_function
 from semantic_kernel.functions.kernel_function_metadata import KernelFunctionMetadata
-<<<<<<< HEAD
-=======
 from semantic_kernel.functions.kernel_parameter_metadata import KernelParameterMetadata
->>>>>>> 200b9b22
 from semantic_kernel.functions.kernel_plugin import KernelPlugin
 from semantic_kernel.prompt_template.kernel_prompt_template import KernelPromptTemplate
 from semantic_kernel.prompt_template.prompt_template_config import PromptTemplateConfig
@@ -239,19 +228,6 @@
 
 
 @pytest.mark.asyncio
-<<<<<<< HEAD
-async def test_invoke_function_call(kernel: Kernel):
-    tool_call_mock = MagicMock(spec=FunctionCallContent)
-    tool_call_mock.split_name_dict.return_value = {"arg_name": "arg_value"}
-    tool_call_mock.to_kernel_arguments.return_value = {"arg_name": "arg_value"}
-    tool_call_mock.name = "test_function"
-    tool_call_mock.arguments = {"arg_name": "arg_value"}
-    tool_call_mock.ai_model_id = None
-    tool_call_mock.metadata = {}
-    tool_call_mock.index = 0
-    tool_call_mock.parse_arguments.return_value = {"arg_name": "arg_value"}
-    tool_call_mock.id = "test_id"
-=======
 async def test_invoke_prompt_stream_no_prompt_throws(kernel: Kernel):
     with pytest.raises(TemplateSyntaxError):
         async for _ in kernel.invoke_prompt_stream(prompt=""):
@@ -309,17 +285,11 @@
 @pytest.mark.asyncio
 async def test_invoke_function_call(kernel: Kernel, get_tool_call_mock):
     tool_call_mock = get_tool_call_mock
->>>>>>> 200b9b22
     result_mock = MagicMock(spec=ChatMessageContent)
     result_mock.items = [tool_call_mock]
     chat_history_mock = MagicMock(spec=ChatHistory)
 
     func_mock = AsyncMock(spec=KernelFunction)
-<<<<<<< HEAD
-    func_meta = KernelFunctionMetadata(name="test_function", is_prompt=False)
-    func_mock.metadata = func_meta
-    func_mock.name = "test_function"
-=======
     func_meta = KernelFunctionMetadata(name="function", is_prompt=False)
     func_mock.metadata = func_meta
     func_mock.name = "function"
@@ -384,7 +354,6 @@
     func_meta = KernelFunctionMetadata(name="function", is_prompt=False)
     func_mock.metadata = func_meta
     func_mock.name = "function"
->>>>>>> 200b9b22
     func_result = FunctionResult(value="Function result", function=func_meta)
     func_mock.invoke = MagicMock(return_value=func_result)
 
@@ -397,8 +366,6 @@
             arguments,
             1,
             0,
-<<<<<<< HEAD
-=======
             FunctionChoiceBehavior.Auto(filters={"included_functions": ["unknown"]}),
         )
 
@@ -461,25 +428,17 @@
             arguments,
             1,
             0,
->>>>>>> 200b9b22
             FunctionChoiceBehavior.Auto(),
         )
 
 
 @pytest.mark.asyncio
-<<<<<<< HEAD
-async def test_invoke_function_call_with_continuation_on_malformed_arguments(kernel: Kernel):
-    tool_call_mock = MagicMock(spec=FunctionCallContent)
-    tool_call_mock.to_kernel_arguments.side_effect = FunctionCallInvalidArgumentsException("Malformed arguments")
-    tool_call_mock.name = "test_function"
-=======
 async def test_invoke_function_call_with_continuation_on_malformed_arguments(kernel: Kernel, get_tool_call_mock):
     tool_call_mock = MagicMock(spec=FunctionCallContent)
     tool_call_mock.to_kernel_arguments.side_effect = FunctionCallInvalidArgumentsException("Malformed arguments")
     tool_call_mock.name = "test-function"
     tool_call_mock.function_name = "function"
     tool_call_mock.plugin_name = "test"
->>>>>>> 200b9b22
     tool_call_mock.arguments = {"arg_name": "arg_value"}
     tool_call_mock.ai_model_id = None
     tool_call_mock.metadata = {}
@@ -491,15 +450,9 @@
     chat_history_mock = MagicMock(spec=ChatHistory)
 
     func_mock = MagicMock(spec=KernelFunction)
-<<<<<<< HEAD
-    func_meta = KernelFunctionMetadata(name="test_function", is_prompt=False)
-    func_mock.metadata = func_meta
-    func_mock.name = "test_function"
-=======
     func_meta = KernelFunctionMetadata(name="function", is_prompt=False)
     func_mock.metadata = func_meta
     func_mock.name = "function"
->>>>>>> 200b9b22
     func_result = FunctionResult(value="Function result", function=func_meta)
     func_mock.invoke = AsyncMock(return_value=func_result)
     arguments = KernelArguments()
@@ -515,11 +468,7 @@
         )
 
     logger_mock.info.assert_any_call(
-<<<<<<< HEAD
-        "Received invalid arguments for function test_function: Malformed arguments. Trying tool call again."
-=======
         "Received invalid arguments for function test-function: Malformed arguments. Trying tool call again."
->>>>>>> 200b9b22
     )
 
     add_message_calls = chat_history_mock.add_message.call_args_list
@@ -527,11 +476,7 @@
         call[1]["message"].items[0].result
         == "The tool call arguments are malformed. Arguments must be in JSON format. Please try again."  # noqa: E501
         and call[1]["message"].items[0].id == "test_id"
-<<<<<<< HEAD
-        and call[1]["message"].items[0].name == "test_function"
-=======
         and call[1]["message"].items[0].name == "test-function"
->>>>>>> 200b9b22
         for call in add_message_calls
     ), "Expected call to add_message not found with the expected message content and metadata."
 
