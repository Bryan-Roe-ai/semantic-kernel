--- conflicted
+++ resolved
@@ -1,344 +1,31 @@
 # Copyright (c) Microsoft. All rights reserved.
 
 
-<<<<<<< HEAD
-<<<<<<< div
-=======
-<<<<<<< Updated upstream
-<<<<<<< Updated upstream
->>>>>>> head
-<<<<<<< Updated upstream
-<<<<<<< Updated upstream
-<<<<<<< Updated upstream
-<<<<<<< Updated upstream
-<<<<<<< Updated upstream
-<<<<<<< Updated upstream
-=======
-=======
->>>>>>> Stashed changes
-=======
->>>>>>> Stashed changes
-=======
->>>>>>> Stashed changes
-=======
->>>>>>> Stashed changes
-=======
->>>>>>> Stashed changes
-<<<<<<< HEAD
-=======
-<<<<<<< HEAD
->>>>>>> main
-<<<<<<< Updated upstream
-<<<<<<< Updated upstream
-<<<<<<< Updated upstream
-<<<<<<< Updated upstream
-<<<<<<< Updated upstream
->>>>>>> Stashed changes
-=======
->>>>>>> Stashed changes
-=======
->>>>>>> Stashed changes
-=======
->>>>>>> Stashed changes
-=======
->>>>>>> Stashed changes
-=======
->>>>>>> Stashed changes
-=======
-<<<<<<< HEAD
->>>>>>> eab985c52d058dc92abc75034bc790079131ce75
-<<<<<<< div
-=======
-=======
-=======
-<<<<<<< HEAD
->>>>>>> main
->>>>>>> Stashed changes
-=======
-=======
-<<<<<<< HEAD
->>>>>>> main
->>>>>>> Stashed changes
->>>>>>> head
 from semantic_kernel.core_plugins.math_plugin import MathPlugin
 from semantic_kernel.core_plugins.text_plugin import TextPlugin
 from semantic_kernel.functions.kernel_arguments import KernelArguments
 from semantic_kernel.kernel import Kernel
-<<<<<<< HEAD
-<<<<<<< div
-=======
-<<<<<<< Updated upstream
-<<<<<<< Updated upstream
->>>>>>> head
-<<<<<<< Updated upstream
-<<<<<<< Updated upstream
-<<<<<<< Updated upstream
-<<<<<<< Updated upstream
-<<<<<<< Updated upstream
-<<<<<<< Updated upstream
-=======
-=======
->>>>>>> Stashed changes
-=======
->>>>>>> Stashed changes
-=======
->>>>>>> Stashed changes
-=======
->>>>>>> Stashed changes
-=======
->>>>>>> Stashed changes
-<<<<<<< HEAD
-=======
-=======
->>>>>>> eab985c52d058dc92abc75034bc790079131ce75
-<<<<<<< div
-=======
-=======
-=======
->>>>>>> Stashed changes
-=======
-=======
->>>>>>> Stashed changes
->>>>>>> head
-=======
 import semantic_kernel as sk
 from semantic_kernel.core_plugins.math_plugin import MathPlugin
 from semantic_kernel.core_plugins.text_plugin import TextPlugin
 from semantic_kernel.functions.kernel_arguments import KernelArguments
->>>>>>> f40c1f2075e2443c31c57c34f5f66c2711a8db75
-<<<<<<< div
-=======
-<<<<<<< Updated upstream
-<<<<<<< Updated upstream
->>>>>>> head
-<<<<<<< HEAD
->>>>>>> main
-<<<<<<< Updated upstream
-<<<<<<< Updated upstream
-<<<<<<< Updated upstream
-<<<<<<< Updated upstream
-<<<<<<< Updated upstream
->>>>>>> Stashed changes
-=======
->>>>>>> Stashed changes
-=======
->>>>>>> Stashed changes
-=======
->>>>>>> Stashed changes
-=======
->>>>>>> Stashed changes
-=======
->>>>>>> Stashed changes
-=======
->>>>>>> eab985c52d058dc92abc75034bc790079131ce75
-<<<<<<< div
-=======
-=======
->>>>>>> main
->>>>>>> Stashed changes
-=======
->>>>>>> main
->>>>>>> Stashed changes
->>>>>>> head
 from semantic_kernel.planners import Plan
 
 
-<<<<<<< HEAD
 @pytest.mark.asyncio
-<<<<<<< HEAD
-<<<<<<< div
-=======
-<<<<<<< Updated upstream
-<<<<<<< Updated upstream
->>>>>>> head
-<<<<<<< Updated upstream
-<<<<<<< Updated upstream
-<<<<<<< Updated upstream
-<<<<<<< Updated upstream
-<<<<<<< Updated upstream
-<<<<<<< Updated upstream
 async def test_invoke_empty_plan(kernel: Kernel):
-=======
-=======
->>>>>>> Stashed changes
-=======
->>>>>>> Stashed changes
-=======
->>>>>>> Stashed changes
-=======
->>>>>>> Stashed changes
-=======
->>>>>>> Stashed changes
-<<<<<<< HEAD
-async def test_invoke_empty_plan(kernel: Kernel):
-=======
-=======
->>>>>>> eab985c52d058dc92abc75034bc790079131ce75
-<<<<<<< div
-=======
-=======
-=======
->>>>>>> 926a5909
-async def test_invoke_empty_plan(kernel: Kernel):
-=======
->>>>>>> Stashed changes
-=======
-async def test_invoke_empty_plan(kernel: Kernel):
-=======
->>>>>>> Stashed changes
->>>>>>> head
-<<<<<<< HEAD
-async def test_invoke_empty_plan(kernel: Kernel):
-=======
 async def test_invoke_empty_plan():
     kernel = sk.Kernel()
->>>>>>> f40c1f2075e2443c31c57c34f5f66c2711a8db75
-<<<<<<< div
-=======
-<<<<<<< Updated upstream
-<<<<<<< Updated upstream
->>>>>>> head
-<<<<<<< HEAD
->>>>>>> main
-<<<<<<< Updated upstream
-<<<<<<< Updated upstream
-<<<<<<< Updated upstream
-<<<<<<< Updated upstream
-<<<<<<< Updated upstream
->>>>>>> Stashed changes
-=======
->>>>>>> Stashed changes
-=======
->>>>>>> Stashed changes
-=======
->>>>>>> Stashed changes
-=======
->>>>>>> Stashed changes
-=======
->>>>>>> Stashed changes
-=======
->>>>>>> eab985c52d058dc92abc75034bc790079131ce75
-<<<<<<< div
-=======
-=======
->>>>>>> main
->>>>>>> Stashed changes
-=======
->>>>>>> main
->>>>>>> Stashed changes
->>>>>>> head
     plan = Plan()
     result = await plan.invoke(kernel)
     assert str(result) == ""
 
 
-<<<<<<< HEAD
 @pytest.mark.asyncio
-<<<<<<< HEAD
-<<<<<<< div
-=======
-<<<<<<< Updated upstream
-<<<<<<< Updated upstream
->>>>>>> head
-<<<<<<< Updated upstream
-<<<<<<< Updated upstream
-<<<<<<< Updated upstream
-<<<<<<< Updated upstream
-<<<<<<< Updated upstream
-<<<<<<< Updated upstream
-=======
-=======
->>>>>>> Stashed changes
-=======
->>>>>>> Stashed changes
-=======
->>>>>>> Stashed changes
-=======
->>>>>>> Stashed changes
-=======
->>>>>>> Stashed changes
-<<<<<<< HEAD
-=======
-<<<<<<< HEAD
->>>>>>> main
-<<<<<<< Updated upstream
-<<<<<<< Updated upstream
-<<<<<<< Updated upstream
-<<<<<<< Updated upstream
-<<<<<<< Updated upstream
->>>>>>> Stashed changes
-=======
->>>>>>> Stashed changes
-=======
->>>>>>> Stashed changes
-=======
->>>>>>> Stashed changes
-=======
->>>>>>> Stashed changes
-=======
->>>>>>> Stashed changes
-=======
-<<<<<<< HEAD
->>>>>>> eab985c52d058dc92abc75034bc790079131ce75
-<<<<<<< div
-=======
-=======
-=======
-<<<<<<< HEAD
->>>>>>> main
->>>>>>> Stashed changes
-=======
-=======
-<<<<<<< HEAD
->>>>>>> main
->>>>>>> Stashed changes
->>>>>>> head
-=======
->>>>>>> 926a5909
 async def test_invoke_plan_constructed_with_function(kernel: Kernel):
     # import test (text) plugin
     kernel.add_plugin(TextPlugin(), "text")
     test_function = kernel.get_function("text", "uppercase")
-<<<<<<< HEAD
-<<<<<<< div
-=======
-<<<<<<< Updated upstream
-<<<<<<< Updated upstream
->>>>>>> head
-<<<<<<< Updated upstream
-<<<<<<< Updated upstream
-<<<<<<< Updated upstream
-<<<<<<< Updated upstream
-<<<<<<< Updated upstream
-<<<<<<< Updated upstream
-=======
-=======
->>>>>>> Stashed changes
-=======
->>>>>>> Stashed changes
-=======
->>>>>>> Stashed changes
-=======
->>>>>>> Stashed changes
-=======
->>>>>>> Stashed changes
-<<<<<<< HEAD
-=======
-<<<<<<< div
-=======
->>>>>>> eab985c52d058dc92abc75034bc790079131ce75
-=======
->>>>>>> head
-=======
->>>>>>> eab985c52d058dc92abc75034bc790079131ce75
-=======
-=======
->>>>>>> Stashed changes
-=======
-=======
-=======
-=======
->>>>>>> Stashed changes
 async def test_invoke_plan_constructed_with_function():
     # create a kernel
     kernel = sk.Kernel()
@@ -347,155 +34,17 @@
     plugin = TextPlugin()
     plugin = kernel.import_plugin(plugin, "text")
     test_function = plugin["uppercase"]
->>>>>>> f40c1f2075e2443c31c57c34f5f66c2711a8db75
-<<<<<<< div
-=======
-<<<<<<< Updated upstream
-<<<<<<< Updated upstream
->>>>>>> head
-<<<<<<< HEAD
->>>>>>> main
-<<<<<<< Updated upstream
-<<<<<<< Updated upstream
-<<<<<<< Updated upstream
-<<<<<<< Updated upstream
-<<<<<<< Updated upstream
->>>>>>> Stashed changes
-=======
->>>>>>> Stashed changes
-=======
->>>>>>> Stashed changes
-=======
->>>>>>> Stashed changes
-=======
->>>>>>> Stashed changes
-=======
->>>>>>> Stashed changes
-=======
->>>>>>> eab985c52d058dc92abc75034bc790079131ce75
-<<<<<<< div
-=======
-=======
->>>>>>> main
->>>>>>> Stashed changes
-=======
->>>>>>> main
->>>>>>> Stashed changes
->>>>>>> head
 
     plan = Plan(name="test", function=test_function)
     result = await plan.invoke(kernel, KernelArguments(input="hello world "))
     assert str(result) == "HELLO WORLD "
 
 
-<<<<<<< HEAD
 @pytest.mark.asyncio
-<<<<<<< HEAD
-<<<<<<< div
-=======
-<<<<<<< Updated upstream
-<<<<<<< Updated upstream
->>>>>>> head
-<<<<<<< Updated upstream
-<<<<<<< Updated upstream
-<<<<<<< Updated upstream
-<<<<<<< Updated upstream
-<<<<<<< Updated upstream
-<<<<<<< Updated upstream
-=======
-=======
->>>>>>> Stashed changes
-=======
->>>>>>> Stashed changes
-=======
->>>>>>> Stashed changes
-=======
->>>>>>> Stashed changes
-=======
->>>>>>> Stashed changes
-<<<<<<< HEAD
-=======
-<<<<<<< HEAD
->>>>>>> main
-<<<<<<< Updated upstream
-<<<<<<< Updated upstream
-<<<<<<< Updated upstream
-<<<<<<< Updated upstream
-<<<<<<< Updated upstream
->>>>>>> Stashed changes
-=======
->>>>>>> Stashed changes
-=======
->>>>>>> Stashed changes
-=======
->>>>>>> Stashed changes
-=======
->>>>>>> Stashed changes
-=======
->>>>>>> Stashed changes
-=======
-<<<<<<< HEAD
->>>>>>> eab985c52d058dc92abc75034bc790079131ce75
-<<<<<<< div
-=======
-=======
-=======
-<<<<<<< HEAD
->>>>>>> main
->>>>>>> Stashed changes
-=======
-=======
-<<<<<<< HEAD
->>>>>>> main
->>>>>>> Stashed changes
->>>>>>> head
-=======
->>>>>>> 926a5909
 async def test_invoke_empty_plan_with_added_function_step(kernel: Kernel):
     # import test (text) plugin
     kernel.add_plugin(TextPlugin(), "text")
     test_function = kernel.get_function("text", "uppercase")
-<<<<<<< HEAD
-<<<<<<< div
-=======
-<<<<<<< Updated upstream
-<<<<<<< Updated upstream
->>>>>>> head
-<<<<<<< Updated upstream
-<<<<<<< Updated upstream
-<<<<<<< Updated upstream
-<<<<<<< Updated upstream
-<<<<<<< Updated upstream
-<<<<<<< Updated upstream
-=======
-=======
->>>>>>> Stashed changes
-=======
->>>>>>> Stashed changes
-=======
->>>>>>> Stashed changes
-=======
->>>>>>> Stashed changes
-=======
->>>>>>> Stashed changes
-<<<<<<< HEAD
-=======
-<<<<<<< div
-=======
->>>>>>> eab985c52d058dc92abc75034bc790079131ce75
-=======
->>>>>>> head
-=======
->>>>>>> eab985c52d058dc92abc75034bc790079131ce75
-=======
-=======
-=======
-=======
->>>>>>> Stashed changes
-=======
-=======
-=======
->>>>>>> Stashed changes
 async def test_invoke_empty_plan_with_added_function_step():
     # create a kernel
     kernel = sk.Kernel()
@@ -504,41 +53,6 @@
     plugin = TextPlugin()
     plugin = kernel.import_plugin(plugin, "text")
     test_function = plugin["uppercase"]
->>>>>>> f40c1f2075e2443c31c57c34f5f66c2711a8db75
-<<<<<<< div
-=======
-<<<<<<< Updated upstream
-<<<<<<< Updated upstream
->>>>>>> head
-<<<<<<< HEAD
->>>>>>> main
-<<<<<<< Updated upstream
-<<<<<<< Updated upstream
-<<<<<<< Updated upstream
-<<<<<<< Updated upstream
-<<<<<<< Updated upstream
->>>>>>> Stashed changes
-=======
->>>>>>> Stashed changes
-=======
->>>>>>> Stashed changes
-=======
->>>>>>> Stashed changes
-=======
->>>>>>> Stashed changes
-=======
->>>>>>> Stashed changes
-=======
->>>>>>> eab985c52d058dc92abc75034bc790079131ce75
-<<<<<<< div
-=======
-=======
->>>>>>> main
->>>>>>> Stashed changes
-=======
->>>>>>> main
->>>>>>> Stashed changes
->>>>>>> head
 
     plan = Plan(name="test")
     plan.add_steps([test_function])
@@ -547,110 +61,11 @@
     assert str(result) == "HELLO WORLD "
 
 
-<<<<<<< HEAD
 @pytest.mark.asyncio
-<<<<<<< HEAD
-<<<<<<< div
-=======
-<<<<<<< Updated upstream
-<<<<<<< Updated upstream
->>>>>>> head
-<<<<<<< Updated upstream
-<<<<<<< Updated upstream
-<<<<<<< Updated upstream
-<<<<<<< Updated upstream
-<<<<<<< Updated upstream
-<<<<<<< Updated upstream
-=======
-=======
->>>>>>> Stashed changes
-=======
->>>>>>> Stashed changes
-=======
->>>>>>> Stashed changes
-=======
->>>>>>> Stashed changes
-=======
->>>>>>> Stashed changes
-<<<<<<< HEAD
-=======
-<<<<<<< HEAD
->>>>>>> main
-<<<<<<< Updated upstream
-<<<<<<< Updated upstream
-<<<<<<< Updated upstream
-<<<<<<< Updated upstream
-<<<<<<< Updated upstream
->>>>>>> Stashed changes
-=======
->>>>>>> Stashed changes
-=======
->>>>>>> Stashed changes
-=======
->>>>>>> Stashed changes
-=======
->>>>>>> Stashed changes
-=======
->>>>>>> Stashed changes
-=======
-<<<<<<< HEAD
->>>>>>> eab985c52d058dc92abc75034bc790079131ce75
-<<<<<<< div
-=======
-=======
-=======
-<<<<<<< HEAD
->>>>>>> main
->>>>>>> Stashed changes
-=======
-=======
-<<<<<<< HEAD
->>>>>>> main
->>>>>>> Stashed changes
->>>>>>> head
-=======
->>>>>>> 926a5909
 async def test_invoke_empty_plan_with_added_plan_step(kernel: Kernel):
     # import test (text) plugin
     kernel.add_plugin(TextPlugin(), "text")
     test_function = kernel.get_function("text", "uppercase")
-<<<<<<< HEAD
-<<<<<<< div
-=======
-<<<<<<< Updated upstream
-<<<<<<< Updated upstream
->>>>>>> head
-<<<<<<< Updated upstream
-<<<<<<< Updated upstream
-<<<<<<< Updated upstream
-<<<<<<< Updated upstream
-<<<<<<< Updated upstream
-<<<<<<< Updated upstream
-=======
-=======
->>>>>>> Stashed changes
-=======
->>>>>>> Stashed changes
-=======
->>>>>>> Stashed changes
-=======
->>>>>>> Stashed changes
-=======
->>>>>>> Stashed changes
-<<<<<<< HEAD
-=======
-=======
->>>>>>> eab985c52d058dc92abc75034bc790079131ce75
-<<<<<<< div
-=======
-=======
-=======
->>>>>>> Stashed changes
-=======
-=======
->>>>>>> Stashed changes
->>>>>>> head
-=======
 async def test_invoke_empty_plan_with_added_plan_step():
     # create a kernel
     kernel = sk.Kernel()
@@ -659,41 +74,6 @@
     plugin = TextPlugin()
     plugin = kernel.import_plugin(plugin, "text")
     test_function = plugin["uppercase"]
->>>>>>> f40c1f2075e2443c31c57c34f5f66c2711a8db75
-<<<<<<< div
-=======
-<<<<<<< Updated upstream
-<<<<<<< Updated upstream
->>>>>>> head
-<<<<<<< HEAD
->>>>>>> main
-<<<<<<< Updated upstream
-<<<<<<< Updated upstream
-<<<<<<< Updated upstream
-<<<<<<< Updated upstream
-<<<<<<< Updated upstream
->>>>>>> Stashed changes
-=======
->>>>>>> Stashed changes
-=======
->>>>>>> Stashed changes
-=======
->>>>>>> Stashed changes
-=======
->>>>>>> Stashed changes
-=======
->>>>>>> Stashed changes
-=======
->>>>>>> eab985c52d058dc92abc75034bc790079131ce75
-<<<<<<< div
-=======
-=======
->>>>>>> main
->>>>>>> Stashed changes
-=======
->>>>>>> main
->>>>>>> Stashed changes
->>>>>>> head
 
     plan = Plan(name="test")
     new_step = Plan(name="test", function=test_function)
@@ -702,114 +82,12 @@
     assert str(result) == "HELLO WORLD "
 
 
-<<<<<<< HEAD
 @pytest.mark.asyncio
-<<<<<<< HEAD
-<<<<<<< div
-=======
-<<<<<<< Updated upstream
-<<<<<<< Updated upstream
->>>>>>> head
-<<<<<<< Updated upstream
-<<<<<<< Updated upstream
-<<<<<<< Updated upstream
-<<<<<<< Updated upstream
-<<<<<<< Updated upstream
-<<<<<<< Updated upstream
-=======
-=======
->>>>>>> Stashed changes
-=======
->>>>>>> Stashed changes
-=======
->>>>>>> Stashed changes
-=======
->>>>>>> Stashed changes
-=======
->>>>>>> Stashed changes
-<<<<<<< HEAD
-=======
-<<<<<<< HEAD
->>>>>>> main
-<<<<<<< Updated upstream
-<<<<<<< Updated upstream
-<<<<<<< Updated upstream
-<<<<<<< Updated upstream
-<<<<<<< Updated upstream
->>>>>>> Stashed changes
-=======
->>>>>>> Stashed changes
-=======
->>>>>>> Stashed changes
-=======
->>>>>>> Stashed changes
-=======
->>>>>>> Stashed changes
-=======
->>>>>>> Stashed changes
-=======
-<<<<<<< HEAD
->>>>>>> eab985c52d058dc92abc75034bc790079131ce75
-<<<<<<< div
-=======
-=======
-=======
-<<<<<<< HEAD
->>>>>>> main
->>>>>>> Stashed changes
-=======
-=======
-<<<<<<< HEAD
->>>>>>> main
->>>>>>> Stashed changes
->>>>>>> head
-=======
->>>>>>> 926a5909
 async def test_invoke_multi_step_plan(kernel: Kernel):
     # import test (text) plugin
     kernel.add_plugin(TextPlugin(), "text")
     test_function = kernel.get_function("text", "uppercase")
     test_function2 = kernel.get_function("text", "trim_end")
-<<<<<<< HEAD
-<<<<<<< div
-=======
-<<<<<<< Updated upstream
-<<<<<<< Updated upstream
->>>>>>> head
-<<<<<<< Updated upstream
-<<<<<<< Updated upstream
-<<<<<<< Updated upstream
-<<<<<<< Updated upstream
-<<<<<<< Updated upstream
-<<<<<<< Updated upstream
-=======
-=======
->>>>>>> Stashed changes
-=======
->>>>>>> Stashed changes
-=======
->>>>>>> Stashed changes
-=======
->>>>>>> Stashed changes
-=======
->>>>>>> Stashed changes
-<<<<<<< HEAD
-=======
-<<<<<<< div
-=======
->>>>>>> eab985c52d058dc92abc75034bc790079131ce75
-=======
->>>>>>> head
-=======
->>>>>>> eab985c52d058dc92abc75034bc790079131ce75
-=======
-=======
->>>>>>> Stashed changes
-=======
-=======
-=======
-=======
->>>>>>> Stashed changes
 async def test_invoke_multi_step_plan():
     # create a kernel
     kernel = sk.Kernel()
@@ -819,41 +97,6 @@
     plugin = kernel.import_plugin(plugin, "text")
     test_function = plugin["uppercase"]
     test_function2 = plugin["trim_end"]
->>>>>>> f40c1f2075e2443c31c57c34f5f66c2711a8db75
-<<<<<<< div
-=======
-<<<<<<< Updated upstream
-<<<<<<< Updated upstream
->>>>>>> head
-<<<<<<< HEAD
->>>>>>> main
-<<<<<<< Updated upstream
-<<<<<<< Updated upstream
-<<<<<<< Updated upstream
-<<<<<<< Updated upstream
-<<<<<<< Updated upstream
->>>>>>> Stashed changes
-=======
->>>>>>> Stashed changes
-=======
->>>>>>> Stashed changes
-=======
->>>>>>> Stashed changes
-=======
->>>>>>> Stashed changes
-=======
->>>>>>> Stashed changes
-=======
->>>>>>> eab985c52d058dc92abc75034bc790079131ce75
-<<<<<<< div
-=======
-=======
->>>>>>> main
->>>>>>> Stashed changes
-=======
->>>>>>> main
->>>>>>> Stashed changes
->>>>>>> head
 
     plan = Plan(name="test")
     new_step = Plan(name="test", function=test_function)
@@ -863,69 +106,7 @@
     assert str(result) == "HELLO WORLD"
 
 
-<<<<<<< HEAD
 @pytest.mark.asyncio
-<<<<<<< HEAD
-<<<<<<< div
-=======
-<<<<<<< Updated upstream
-<<<<<<< Updated upstream
->>>>>>> head
-<<<<<<< Updated upstream
-<<<<<<< Updated upstream
-<<<<<<< Updated upstream
-<<<<<<< Updated upstream
-<<<<<<< Updated upstream
-<<<<<<< Updated upstream
-=======
-=======
->>>>>>> Stashed changes
-=======
->>>>>>> Stashed changes
-=======
->>>>>>> Stashed changes
-=======
->>>>>>> Stashed changes
-=======
->>>>>>> Stashed changes
-<<<<<<< HEAD
-=======
-<<<<<<< HEAD
->>>>>>> main
-<<<<<<< Updated upstream
-<<<<<<< Updated upstream
-<<<<<<< Updated upstream
-<<<<<<< Updated upstream
-<<<<<<< Updated upstream
->>>>>>> Stashed changes
-=======
->>>>>>> Stashed changes
-=======
->>>>>>> Stashed changes
-=======
->>>>>>> Stashed changes
-=======
->>>>>>> Stashed changes
-=======
->>>>>>> Stashed changes
-=======
-<<<<<<< HEAD
->>>>>>> eab985c52d058dc92abc75034bc790079131ce75
-<<<<<<< div
-=======
-=======
-=======
-<<<<<<< HEAD
->>>>>>> main
->>>>>>> Stashed changes
-=======
-=======
-<<<<<<< HEAD
->>>>>>> main
->>>>>>> Stashed changes
->>>>>>> head
-=======
->>>>>>> 926a5909
 async def test_invoke_multi_step_plan_with_arguments(kernel: Kernel):
     # import test (text) plugin
     kernel.add_plugin(MathPlugin(), "math")
@@ -940,47 +121,6 @@
     new_step2 = Plan(
         name="test", function=test_function2, parameters=KernelArguments(amount=5)
     )
-<<<<<<< HEAD
-<<<<<<< div
-=======
-<<<<<<< Updated upstream
-<<<<<<< Updated upstream
->>>>>>> head
-<<<<<<< Updated upstream
-<<<<<<< Updated upstream
-<<<<<<< Updated upstream
-<<<<<<< Updated upstream
-<<<<<<< Updated upstream
-<<<<<<< Updated upstream
-=======
-=======
->>>>>>> Stashed changes
-=======
->>>>>>> Stashed changes
-=======
->>>>>>> Stashed changes
-=======
->>>>>>> Stashed changes
-=======
->>>>>>> Stashed changes
-<<<<<<< HEAD
-=======
-<<<<<<< div
-=======
->>>>>>> eab985c52d058dc92abc75034bc790079131ce75
-=======
->>>>>>> head
-=======
->>>>>>> eab985c52d058dc92abc75034bc790079131ce75
-=======
-=======
-=======
-=======
->>>>>>> Stashed changes
-=======
-=======
-=======
->>>>>>> Stashed changes
 async def test_invoke_multi_step_plan_with_arguments():
     # create a kernel
     kernel = sk.Kernel()
@@ -995,41 +135,6 @@
 
     new_step = Plan(name="test", function=test_function, parameters=KernelArguments(amount=10))
     new_step2 = Plan(name="test", function=test_function2, parameters=KernelArguments(amount=5))
->>>>>>> f40c1f2075e2443c31c57c34f5f66c2711a8db75
-<<<<<<< div
-=======
-<<<<<<< Updated upstream
-<<<<<<< Updated upstream
->>>>>>> head
-<<<<<<< HEAD
->>>>>>> main
-<<<<<<< Updated upstream
-<<<<<<< Updated upstream
-<<<<<<< Updated upstream
-<<<<<<< Updated upstream
-<<<<<<< Updated upstream
->>>>>>> Stashed changes
-=======
->>>>>>> Stashed changes
-=======
->>>>>>> Stashed changes
-=======
->>>>>>> Stashed changes
-=======
->>>>>>> Stashed changes
-=======
->>>>>>> Stashed changes
-=======
->>>>>>> eab985c52d058dc92abc75034bc790079131ce75
-<<<<<<< div
-=======
-=======
->>>>>>> main
->>>>>>> Stashed changes
-=======
->>>>>>> main
->>>>>>> Stashed changes
->>>>>>> head
 
     plan.add_steps([new_step, new_step2])
     result = await plan.invoke(kernel, KernelArguments(input=2))
