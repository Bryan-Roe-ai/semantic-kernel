# Copyright (c) Microsoft. All rights reserved.

import re
from typing import TYPE_CHECKING
from unittest.mock import AsyncMock, MagicMock, patch

import pytest
from mcp import ClientSession, ListToolsResult, StdioServerParameters, Tool, types

from semantic_kernel.connectors.mcp import MCPSsePlugin, MCPStdioPlugin, MCPStreamableHttpPlugin, MCPWebsocketPlugin
from semantic_kernel.exceptions import KernelPluginInvalidConfigurationError

if TYPE_CHECKING:
    from semantic_kernel import Kernel


@pytest.fixture
def list_tool_calls_with_slash() -> ListToolsResult:
    return ListToolsResult(
        tools=[
            Tool(
                name="nasa/get-astronomy-picture",
                description="func with slash",
                inputSchema={"properties": {}, "required": []},
            ),
            Tool(
                name="weird\\name with spaces",
                description="func with backslash and spaces",
                inputSchema={"properties": {}, "required": []},
            ),
        ]
    )


@pytest.fixture
def list_tool_calls() -> ListToolsResult:
    return ListToolsResult(
        tools=[
            Tool(
                name="func1",
                description="func1",
                inputSchema={
                    "properties": {
                        "name": {"type": "string"},
                    },
                    "required": ["name"],
                },
            ),
            Tool(
                name="func2",
                description="func2",
                inputSchema={},
            ),
        ]
    )


@pytest.mark.parametrize(
    "plugin_class,plugin_args",
    [
        (MCPSsePlugin, {"url": "http://localhost:8080/sse"}),
        (MCPStreamableHttpPlugin, {"url": "http://localhost:8080/mcp"}),
    ],
)
async def test_mcp_plugin_session_not_initialize(plugin_class, plugin_args):
    # Test if Client can insert it's own Session
    mock_session = AsyncMock(spec=ClientSession)
    mock_session._request_id = 0
    mock_session.initialize = AsyncMock()
    async with plugin_class(name="test", session=mock_session, **plugin_args) as plugin:
        assert plugin.session is mock_session
        assert mock_session.initialize.called


@pytest.mark.parametrize(
    "plugin_class,plugin_args",
    [
        (MCPSsePlugin, {"url": "http://localhost:8080/sse"}),
        (MCPStreamableHttpPlugin, {"url": "http://localhost:8080/mcp"}),
    ],
)
async def test_mcp_plugin_session_initialized(plugin_class, plugin_args):
    # Test if Client can insert it's own initialized Session
    mock_session = AsyncMock(spec=ClientSession)
    mock_session._request_id = 1
    mock_session.initialize = AsyncMock()
    async with plugin_class(name="test", session=mock_session, **plugin_args) as plugin:
        assert plugin.session is mock_session
        assert not mock_session.initialize.called


async def test_mcp_plugin_failed_get_session():
    with (
        patch("semantic_kernel.connectors.mcp.stdio_client") as mock_stdio_client,
    ):
        mock_read = MagicMock()
        mock_write = MagicMock()

        mock_generator = MagicMock()
        # Make the mock_stdio_client return an AsyncMock for the context manager
        mock_generator.__aenter__.side_effect = Exception("Connection failed")
        mock_generator.__aexit__.return_value = (mock_read, mock_write)

        # Make the mock_stdio_client return an AsyncMock for the context manager
        mock_stdio_client.return_value = mock_generator

        with pytest.raises(KernelPluginInvalidConfigurationError):
            async with MCPStdioPlugin(
                name="test",
                command="echo",
                args=["Hello"],
            ):
                pass


@patch("semantic_kernel.connectors.mcp.stdio_client")
@patch("semantic_kernel.connectors.mcp.ClientSession")
async def test_with_kwargs_stdio(mock_session, mock_client, list_tool_calls, kernel: "Kernel"):
    mock_read = MagicMock()
    mock_write = MagicMock()

    mock_generator = MagicMock()
    # Make the mock_stdio_client return an AsyncMock for the context manager
    mock_generator.__aenter__.return_value = (mock_read, mock_write)
    mock_generator.__aexit__.return_value = (mock_read, mock_write)

    # Make the mock_stdio_client return an AsyncMock for the context manager
    mock_client.return_value = mock_generator
    mock_session.return_value.__aenter__.return_value.list_tools.return_value = list_tool_calls
    async with MCPStdioPlugin(
        name="TestMCPPlugin",
        description="Test MCP Plugin",
        command="uv",
        args=["--directory", "path", "run", "file.py"],
    ) as plugin:
        mock_client.assert_called_once_with(
            server=StdioServerParameters(command="uv", args=["--directory", "path", "run", "file.py"])
        )
        loaded_plugin = kernel.add_plugin(plugin)
        assert loaded_plugin is not None
        assert loaded_plugin.name == "TestMCPPlugin"
        assert loaded_plugin.description == "Test MCP Plugin"
        assert loaded_plugin.functions.get("func1") is not None
        assert loaded_plugin.functions["func1"].parameters[0].name == "name"
        assert loaded_plugin.functions["func1"].parameters[0].is_required
        assert loaded_plugin.functions.get("func2") is not None
        assert len(loaded_plugin.functions["func2"].parameters) == 0


@patch("semantic_kernel.connectors.mcp.websocket_client")
@patch("semantic_kernel.connectors.mcp.ClientSession")
async def test_with_kwargs_websocket(mock_session, mock_client, list_tool_calls, kernel: "Kernel"):
    mock_read = MagicMock()
    mock_write = MagicMock()

    mock_generator = MagicMock()
    # Make the mock_stdio_client return an AsyncMock for the context manager
    mock_generator.__aenter__.return_value = (mock_read, mock_write)
    mock_generator.__aexit__.return_value = (mock_read, mock_write)

    # Make the mock_stdio_client return an AsyncMock for the context manager
    mock_client.return_value = mock_generator
    mock_session.return_value.__aenter__.return_value.list_tools.return_value = list_tool_calls
    async with MCPWebsocketPlugin(
        name="TestMCPPlugin",
        description="Test MCP Plugin",
        url="http://localhost:8080/websocket",
    ) as plugin:
        mock_client.assert_called_once_with(url="http://localhost:8080/websocket")
        loaded_plugin = kernel.add_plugin(plugin)
        assert loaded_plugin is not None
        assert loaded_plugin.name == "TestMCPPlugin"
        assert loaded_plugin.description == "Test MCP Plugin"
        assert loaded_plugin.functions.get("func1") is not None
        assert loaded_plugin.functions["func1"].parameters[0].name == "name"
        assert loaded_plugin.functions["func1"].parameters[0].is_required
        assert loaded_plugin.functions.get("func2") is not None
        assert len(loaded_plugin.functions["func2"].parameters) == 0


@patch("semantic_kernel.connectors.mcp.sse_client")
@patch("semantic_kernel.connectors.mcp.ClientSession")
async def test_with_kwargs_sse(mock_session, mock_client, list_tool_calls, kernel: "Kernel"):
    mock_read = MagicMock()
    mock_write = MagicMock()

    mock_generator = MagicMock()
    # Make the mock_stdio_client return an AsyncMock for the context manager
    mock_generator.__aenter__.return_value = (mock_read, mock_write)
    mock_generator.__aexit__.return_value = (mock_read, mock_write)

    # Make the mock_stdio_client return an AsyncMock for the context manager
    mock_client.return_value = mock_generator
    mock_session.return_value.__aenter__.return_value.list_tools.return_value = list_tool_calls
    async with MCPSsePlugin(
        name="TestMCPPlugin",
        description="Test MCP Plugin",
        url="http://localhost:8080/sse",
    ) as plugin:
        mock_client.assert_called_once_with(url="http://localhost:8080/sse")
        loaded_plugin = kernel.add_plugin(plugin)
        assert loaded_plugin is not None
        assert loaded_plugin.name == "TestMCPPlugin"
        assert loaded_plugin.description == "Test MCP Plugin"
        assert loaded_plugin.functions.get("func1") is not None
        assert loaded_plugin.functions["func1"].parameters[0].name == "name"
        assert loaded_plugin.functions["func1"].parameters[0].is_required
        assert loaded_plugin.functions.get("func2") is not None
        assert len(loaded_plugin.functions["func2"].parameters) == 0


@patch("semantic_kernel.connectors.mcp.streamablehttp_client")
@patch("semantic_kernel.connectors.mcp.ClientSession")
async def test_with_kwargs_streamablehttp(mock_session, mock_client, list_tool_calls, kernel: "Kernel"):
    mock_read = MagicMock()
    mock_write = MagicMock()
    mock_callback = MagicMock()

    mock_generator = MagicMock()
    # Make the mock_streamablehttp_client return an AsyncMock for the context manager
    mock_generator.__aenter__.return_value = (mock_read, mock_write, mock_callback)
    mock_generator.__aexit__.return_value = (mock_read, mock_write, mock_callback)

    # Make the mock_streamablehttp_client return an AsyncMock for the context manager
    mock_client.return_value = mock_generator
    mock_session.return_value.__aenter__.return_value.list_tools.return_value = list_tool_calls
    async with MCPStreamableHttpPlugin(
        name="TestMCPPlugin",
        description="Test MCP Plugin",
        url="http://localhost:8080/mcp",
    ) as plugin:
        mock_client.assert_called_once_with(url="http://localhost:8080/mcp")
        loaded_plugin = kernel.add_plugin(plugin)
        assert loaded_plugin is not None
        assert loaded_plugin.name == "TestMCPPlugin"
        assert loaded_plugin.description == "Test MCP Plugin"
        assert loaded_plugin.functions.get("func1") is not None
        assert loaded_plugin.functions["func1"].parameters[0].name == "name"
        assert loaded_plugin.functions["func1"].parameters[0].is_required
        assert loaded_plugin.functions.get("func2") is not None
        assert len(loaded_plugin.functions["func2"].parameters) == 0


async def test_kernel_as_mcp_server(kernel: "Kernel", decorated_native_function, custom_plugin_class):
    kernel.add_plugin(custom_plugin_class, "test")
    kernel.add_functions("test", [decorated_native_function])
    server = kernel.as_mcp_server()
    assert server is not None
    assert types.PingRequest in server.request_handlers
    assert types.ListToolsRequest in server.request_handlers
    assert types.CallToolRequest in server.request_handlers
    assert server.name == "Semantic Kernel MCP Server"


<<<<<<< HEAD
async def test_github_mcp_plugin(kernel: "Kernel"):
    async with MCPStdioPlugin(
        name="github",
        command="docker",
        args=["run", "-i", "--rm", "-e", "GITHUB_PERSONAL_ACCESS_TOKEN", "ghcr.io/github/github-mcp-server"],
        env={"GITHUB_PERSONAL_ACCESS_TOKEN": "<your_token>"},
    ) as github_plugin:
        # Add plugin to kernel
        kernel.add_plugin(github_plugin)
=======
@patch("semantic_kernel.connectors.mcp.sse_client")
@patch("semantic_kernel.connectors.mcp.ClientSession")
async def test_mcp_tool_name_normalization(mock_session, mock_client, list_tool_calls_with_slash, kernel: "Kernel"):
    """Test that MCP tool names with illegal characters are normalized."""
    mock_read = MagicMock()
    mock_write = MagicMock()
    mock_generator = MagicMock()
    mock_generator.__aenter__.return_value = (mock_read, mock_write)
    mock_generator.__aexit__.return_value = (mock_read, mock_write)
    mock_client.return_value = mock_generator
    mock_session.return_value.__aenter__.return_value.list_tools.return_value = list_tool_calls_with_slash

    async with MCPSsePlugin(
        name="TestMCPPlugin",
        description="Test MCP Plugin",
        url="http://localhost:8080/sse",
    ) as plugin:
        loaded_plugin = kernel.add_plugin(plugin)
        # The normalized names:
        assert "nasa-get-astronomy-picture" in loaded_plugin.functions
        assert "weird-name-with-spaces" in loaded_plugin.functions
        # They should not exist with their original (invalid) names:
        assert "nasa/get-astronomy-picture" not in loaded_plugin.functions
        assert "weird\\name with spaces" not in loaded_plugin.functions

        normalized_names = list(loaded_plugin.functions.keys())
        for name in normalized_names:
            assert re.match(r"^[A-Za-z0-9_.-]+$", name)


@patch("semantic_kernel.connectors.mcp.ClientSession")
async def test_mcp_normalization_function(mock_session, list_tool_calls_with_slash):
    """Unit test for the normalize_mcp_name function (should exist in codebase)."""
    from semantic_kernel.connectors.mcp import _normalize_mcp_name

    assert _normalize_mcp_name("nasa/get-astronomy-picture") == "nasa-get-astronomy-picture"
    assert _normalize_mcp_name("weird\\name with spaces") == "weird-name-with-spaces"
    assert _normalize_mcp_name("simple_name") == "simple_name"
    assert _normalize_mcp_name("Name-With.Dots_And-Hyphens") == "Name-With.Dots_And-Hyphens"
>>>>>>> 49999b1e
<|MERGE_RESOLUTION|>--- conflicted
+++ resolved
@@ -252,7 +252,47 @@
     assert server.name == "Semantic Kernel MCP Server"
 
 
-<<<<<<< HEAD
+@patch("semantic_kernel.connectors.mcp.sse_client")
+@patch("semantic_kernel.connectors.mcp.ClientSession")
+async def test_mcp_tool_name_normalization(mock_session, mock_client, list_tool_calls_with_slash, kernel: "Kernel"):
+    """Test that MCP tool names with illegal characters are normalized."""
+    mock_read = MagicMock()
+    mock_write = MagicMock()
+    mock_generator = MagicMock()
+    mock_generator.__aenter__.return_value = (mock_read, mock_write)
+    mock_generator.__aexit__.return_value = (mock_read, mock_write)
+    mock_client.return_value = mock_generator
+    mock_session.return_value.__aenter__.return_value.list_tools.return_value = list_tool_calls_with_slash
+
+    async with MCPSsePlugin(
+        name="TestMCPPlugin",
+        description="Test MCP Plugin",
+        url="http://localhost:8080/sse",
+    ) as plugin:
+        loaded_plugin = kernel.add_plugin(plugin)
+        # The normalized names:
+        assert "nasa-get-astronomy-picture" in loaded_plugin.functions
+        assert "weird-name-with-spaces" in loaded_plugin.functions
+        # They should not exist with their original (invalid) names:
+        assert "nasa/get-astronomy-picture" not in loaded_plugin.functions
+        assert "weird\\name with spaces" not in loaded_plugin.functions
+
+        normalized_names = list(loaded_plugin.functions.keys())
+        for name in normalized_names:
+            assert re.match(r"^[A-Za-z0-9_.-]+$", name)
+
+
+@patch("semantic_kernel.connectors.mcp.ClientSession")
+async def test_mcp_normalization_function(mock_session, list_tool_calls_with_slash):
+    """Unit test for the normalize_mcp_name function (should exist in codebase)."""
+    from semantic_kernel.connectors.mcp import _normalize_mcp_name
+
+    assert _normalize_mcp_name("nasa/get-astronomy-picture") == "nasa-get-astronomy-picture"
+    assert _normalize_mcp_name("weird\\name with spaces") == "weird-name-with-spaces"
+    assert _normalize_mcp_name("simple_name") == "simple_name"
+    assert _normalize_mcp_name("Name-With.Dots_And-Hyphens") == "Name-With.Dots_And-Hyphens"
+
+
 async def test_github_mcp_plugin(kernel: "Kernel"):
     async with MCPStdioPlugin(
         name="github",
@@ -261,45 +301,4 @@
         env={"GITHUB_PERSONAL_ACCESS_TOKEN": "<your_token>"},
     ) as github_plugin:
         # Add plugin to kernel
-        kernel.add_plugin(github_plugin)
-=======
-@patch("semantic_kernel.connectors.mcp.sse_client")
-@patch("semantic_kernel.connectors.mcp.ClientSession")
-async def test_mcp_tool_name_normalization(mock_session, mock_client, list_tool_calls_with_slash, kernel: "Kernel"):
-    """Test that MCP tool names with illegal characters are normalized."""
-    mock_read = MagicMock()
-    mock_write = MagicMock()
-    mock_generator = MagicMock()
-    mock_generator.__aenter__.return_value = (mock_read, mock_write)
-    mock_generator.__aexit__.return_value = (mock_read, mock_write)
-    mock_client.return_value = mock_generator
-    mock_session.return_value.__aenter__.return_value.list_tools.return_value = list_tool_calls_with_slash
-
-    async with MCPSsePlugin(
-        name="TestMCPPlugin",
-        description="Test MCP Plugin",
-        url="http://localhost:8080/sse",
-    ) as plugin:
-        loaded_plugin = kernel.add_plugin(plugin)
-        # The normalized names:
-        assert "nasa-get-astronomy-picture" in loaded_plugin.functions
-        assert "weird-name-with-spaces" in loaded_plugin.functions
-        # They should not exist with their original (invalid) names:
-        assert "nasa/get-astronomy-picture" not in loaded_plugin.functions
-        assert "weird\\name with spaces" not in loaded_plugin.functions
-
-        normalized_names = list(loaded_plugin.functions.keys())
-        for name in normalized_names:
-            assert re.match(r"^[A-Za-z0-9_.-]+$", name)
-
-
-@patch("semantic_kernel.connectors.mcp.ClientSession")
-async def test_mcp_normalization_function(mock_session, list_tool_calls_with_slash):
-    """Unit test for the normalize_mcp_name function (should exist in codebase)."""
-    from semantic_kernel.connectors.mcp import _normalize_mcp_name
-
-    assert _normalize_mcp_name("nasa/get-astronomy-picture") == "nasa-get-astronomy-picture"
-    assert _normalize_mcp_name("weird\\name with spaces") == "weird-name-with-spaces"
-    assert _normalize_mcp_name("simple_name") == "simple_name"
-    assert _normalize_mcp_name("Name-With.Dots_And-Hyphens") == "Name-With.Dots_And-Hyphens"
->>>>>>> 49999b1e
+        kernel.add_plugin(github_plugin)