--- conflicted
+++ resolved
@@ -150,7 +150,6 @@
 
 
 def test_vector_store_fail():
-<<<<<<< HEAD
     with raises(
         MemoryConnectorInitializationError, match="Failed to create Qdrant settings."
     ):
@@ -162,13 +161,11 @@
         QdrantStore(
             location="localhost", url="http://localhost", env_file_path="test.env"
         )
-=======
     with raises(VectorStoreInitializationException, match="Failed to create Qdrant settings."):
         QdrantStore(location="localhost", url="localhost", env_file_path="test.env")
 
     with raises(VectorStoreInitializationException, match="Failed to create Qdrant client."):
         QdrantStore(location="localhost", url="http://localhost", env_file_path="test.env")
->>>>>>> 926a5909
 
 
 async def test_store_list_collection_names(vector_store):
@@ -202,13 +199,10 @@
 
 
 def test_collection_init_fail(data_model_definition):
-<<<<<<< HEAD
     with raises(
         MemoryConnectorInitializationError, match="Failed to create Qdrant settings."
     ):
-=======
     with raises(VectorStoreInitializationException, match="Failed to create Qdrant settings."):
->>>>>>> 926a5909
         QdrantCollection(
             data_model_type=dict,
             collection_name="test",
@@ -216,13 +210,10 @@
             url="localhost",
             env_file_path="test.env",
         )
-<<<<<<< HEAD
     with raises(
         MemoryConnectorInitializationError, match="Failed to create Qdrant client."
     ):
-=======
     with raises(VectorStoreInitializationException, match="Failed to create Qdrant client."):
->>>>>>> 926a5909
         QdrantCollection(
             data_model_type=dict,
             collection_name="test",
@@ -247,14 +238,11 @@
         )
 
 
-<<<<<<< HEAD
 @mark.asyncio
 @mark.parametrize(
     "collection_to_use", ["collection", "collection_without_named_vectors"]
 )
-=======
 @mark.parametrize("collection_to_use", ["collection", "collection_without_named_vectors"])
->>>>>>> 926a5909
 async def test_upsert(collection_to_use, request):
     from qdrant_client.models import PointStruct
 
@@ -303,28 +291,22 @@
             "collection",
             {
                 "collection_name": "test",
-<<<<<<< HEAD
                 "vectors_config": {
                     "vector": VectorParams(
                         size=3, distance=Distance.COSINE, datatype=Datatype.FLOAT32
                     )
                 },
-=======
                 "vectors_config": {"vector": VectorParams(size=5, distance=Distance.COSINE, datatype=Datatype.FLOAT32)},
->>>>>>> 5ae74d7dd619c0f30c1db7a041ecac0f679f9377
             },
         ),
         (
             "collection_without_named_vectors",
             {
                 "collection_name": "test",
-<<<<<<< HEAD
                 "vectors_config": VectorParams(
                     size=3, distance=Distance.COSINE, datatype=Datatype.FLOAT32
                 ),
-=======
                 "vectors_config": VectorParams(size=5, distance=Distance.COSINE, datatype=Datatype.FLOAT32),
->>>>>>> 5ae74d7dd619c0f30c1db7a041ecac0f679f9377
             },
         ),
     ],
@@ -336,14 +318,11 @@
     mock_create_collection.assert_called_once_with(**results)
 
 
-<<<<<<< HEAD
 @mark.asyncio
 @mark.parametrize(
     "collection_to_use", ["collection", "collection_without_named_vectors"]
 )
-=======
 @mark.parametrize("collection_to_use", ["collection", "collection_without_named_vectors"])
->>>>>>> 926a5909
 async def test_create_index_fail(collection_to_use, request):
     collection = request.getfixturevalue(collection_to_use)
     collection.data_model_definition.fields["vector"].dimensions = None
