--- conflicted
+++ resolved
@@ -98,7 +98,6 @@
     assert azure_ai_inference.client == client
 
 
-<<<<<<< HEAD
 @pytest.mark.parametrize(
     "exclude_list", [["AZURE_AI_INFERENCE_API_KEY"]], indirect=True
 )
@@ -113,9 +112,7 @@
 @pytest.mark.parametrize(
     "exclude_list", [["AZURE_AI_INFERENCE_ENDPOINT"]], indirect=True
 )
-=======
 @pytest.mark.parametrize("exclude_list", [["AZURE_AI_INFERENCE_ENDPOINT"]], indirect=True)
->>>>>>> 5ae74d7dd619c0f30c1db7a041ecac0f679f9377
 def test_azure_ai_inference_chat_completion_init_with_empty_endpoint(
     azure_ai_inference_unit_test_env, model_id
 ) -> None:
@@ -159,14 +156,11 @@
 
     mock_complete.return_value = mock_azure_ai_inference_chat_completion_response
 
-<<<<<<< main
     responses = await azure_ai_inference_service.get_chat_message_contents(
         chat_history=chat_history, settings=settings
     )
-=======
     responses = await azure_ai_inference_service.get_chat_message_contents(chat_history=chat_history, settings=settings)
     await azure_ai_inference_service.get_chat_message_contents(chat_history, settings)
->>>>>>> origin/PR
 
     mock_complete.assert_awaited_once_with(
         messages=[UserMessage(content=user_message_content)],
@@ -206,14 +200,11 @@
 
     mock_complete.return_value = mock_azure_ai_inference_chat_completion_response
 
-<<<<<<< main
     responses = await azure_ai_inference_service.get_chat_message_contents(
         chat_history=chat_history, settings=settings
     )
-=======
     responses = await azure_ai_inference_service.get_chat_message_contents(chat_history=chat_history, settings=settings)
     await azure_ai_inference_service.get_chat_message_contents(chat_history, settings)
->>>>>>> origin/PR
 
     mock_complete.assert_awaited_once_with(
         messages=[UserMessage(content=user_message_content)],
@@ -592,16 +583,13 @@
         mock_azure_ai_inference_streaming_chat_completion_response_with_tool_call
     )
 
-<<<<<<< HEAD
     async for (
         messages
     ) in azure_ai_inference_service.get_streaming_chat_message_contents(
-=======
     kernel.add_function(plugin_name="TestPlugin", function=decorated_native_function)
 
     all_messages = []
     async for messages in azure_ai_inference_service.get_streaming_chat_message_contents(
->>>>>>> 926a5909
         chat_history,
         settings,
         kernel=kernel,
