--- conflicted
+++ resolved
@@ -1,163 +1,18 @@
 # Copyright (c) Microsoft. All rights reserved.
-<<<<<<< HEAD
-<<<<<<< HEAD
-<<<<<<< div
-=======
-<<<<<<< Updated upstream
-<<<<<<< Updated upstream
->>>>>>> head
-<<<<<<< Updated upstream
-<<<<<<< Updated upstream
-<<<<<<< Updated upstream
-<<<<<<< Updated upstream
-<<<<<<< Updated upstream
-<<<<<<< Updated upstream
-from unittest.mock import AsyncMock, MagicMock
-=======
-=======
->>>>>>> Stashed changes
-=======
->>>>>>> Stashed changes
-=======
->>>>>>> Stashed changes
-=======
->>>>>>> Stashed changes
-=======
->>>>>>> Stashed changes
-<<<<<<< HEAD
-=======
->>>>>>> Stashed changes
-=======
->>>>>>> Stashed changes
-from unittest.mock import AsyncMock, MagicMock
-=======
-from collections.abc import AsyncGenerator
-=======
->>>>>>> 926a5909
-from unittest.mock import AsyncMock, MagicMock, patch
->>>>>>> main
-<<<<<<< Updated upstream
-<<<<<<< Updated upstream
-<<<<<<< Updated upstream
-<<<<<<< Updated upstream
-<<<<<<< Updated upstream
-<<<<<<< Updated upstream
-<<<<<<< Updated upstream
-=======
->>>>>>> Stashed changes
-=======
->>>>>>> Stashed changes
->>>>>>> Stashed changes
-=======
->>>>>>> Stashed changes
-=======
->>>>>>> Stashed changes
-=======
->>>>>>> Stashed changes
-=======
->>>>>>> Stashed changes
-=======
 from collections.abc import AsyncGenerator
 from unittest.mock import AsyncMock, MagicMock, patch
->>>>>>> eab985c52d058dc92abc75034bc790079131ce75
-=======
->>>>>>> Stashed changes
-=======
->>>>>>> Stashed changes
-<<<<<<< div
-=======
-from collections.abc import AsyncGenerator
-from unittest.mock import AsyncMock, MagicMock, patch
->>>>>>> eab985c52d058dc92abc75034bc790079131ce75
-=======
->>>>>>> head
 
 import pytest
 from anthropic import AsyncAnthropic
-<<<<<<< HEAD
 from anthropic.lib.streaming import TextEvent
-<<<<<<< HEAD
-<<<<<<< div
-=======
-<<<<<<< Updated upstream
-<<<<<<< Updated upstream
->>>>>>> head
-<<<<<<< Updated upstream
-<<<<<<< Updated upstream
-<<<<<<< Updated upstream
-<<<<<<< Updated upstream
-<<<<<<< Updated upstream
-<<<<<<< Updated upstream
 from anthropic.types import (
     ContentBlockStopEvent,
-=======
-=======
->>>>>>> Stashed changes
-=======
->>>>>>> Stashed changes
-=======
->>>>>>> Stashed changes
-=======
->>>>>>> Stashed changes
-=======
->>>>>>> Stashed changes
-<<<<<<< HEAD
 from anthropic.types import (
     ContentBlockStopEvent,
-=======
-=======
->>>>>>> eab985c52d058dc92abc75034bc790079131ce75
-<<<<<<< div
-=======
-=======
-from anthropic.types import (
-    ContentBlockStopEvent,
-=======
->>>>>>> Stashed changes
-=======
-from anthropic.types import (
-    ContentBlockStopEvent,
-=======
->>>>>>> Stashed changes
->>>>>>> head
 from anthropic.lib.streaming._types import InputJsonEvent
 from anthropic.types import (
     ContentBlockStopEvent,
     InputJSONDelta,
-<<<<<<< div
-=======
-<<<<<<< Updated upstream
-<<<<<<< Updated upstream
->>>>>>> head
-<<<<<<< HEAD
->>>>>>> main
-<<<<<<< Updated upstream
-<<<<<<< Updated upstream
-<<<<<<< Updated upstream
-<<<<<<< Updated upstream
-<<<<<<< Updated upstream
->>>>>>> Stashed changes
-=======
->>>>>>> Stashed changes
-=======
->>>>>>> Stashed changes
-=======
->>>>>>> Stashed changes
-=======
->>>>>>> Stashed changes
-=======
->>>>>>> Stashed changes
-=======
->>>>>>> eab985c52d058dc92abc75034bc790079131ce75
-<<<<<<< div
-=======
-=======
->>>>>>> main
->>>>>>> Stashed changes
-=======
->>>>>>> main
->>>>>>> Stashed changes
->>>>>>> head
     Message,
     MessageDeltaUsage,
     MessageStopEvent,
@@ -167,183 +22,25 @@
     RawMessageStartEvent,
     TextBlock,
     TextDelta,
-<<<<<<< HEAD
-<<<<<<< div
-=======
-<<<<<<< Updated upstream
-<<<<<<< Updated upstream
->>>>>>> head
-<<<<<<< Updated upstream
-<<<<<<< Updated upstream
-<<<<<<< Updated upstream
-<<<<<<< Updated upstream
-<<<<<<< Updated upstream
-<<<<<<< Updated upstream
-=======
-=======
->>>>>>> Stashed changes
-=======
->>>>>>> Stashed changes
-=======
->>>>>>> Stashed changes
-=======
->>>>>>> Stashed changes
-=======
->>>>>>> Stashed changes
-<<<<<<< HEAD
-=======
     ToolUseBlock,
->>>>>>> main
-<<<<<<< Updated upstream
-<<<<<<< Updated upstream
-<<<<<<< Updated upstream
-<<<<<<< Updated upstream
-<<<<<<< Updated upstream
->>>>>>> Stashed changes
-=======
->>>>>>> Stashed changes
-=======
->>>>>>> Stashed changes
-=======
->>>>>>> Stashed changes
-=======
->>>>>>> Stashed changes
-=======
->>>>>>> Stashed changes
-=======
-    ToolUseBlock,
->>>>>>> eab985c52d058dc92abc75034bc790079131ce75
-<<<<<<< div
-=======
-=======
-=======
-    ToolUseBlock,
->>>>>>> main
->>>>>>> Stashed changes
-=======
-=======
-    ToolUseBlock,
->>>>>>> main
->>>>>>> Stashed changes
->>>>>>> head
     Usage,
 )
 from anthropic.types.raw_message_delta_event import Delta
-=======
 from anthropic.types import Message
->>>>>>> 926a5909
 
 from semantic_kernel.connectors.ai.anthropic.prompt_execution_settings.anthropic_prompt_execution_settings import (
     AnthropicChatPromptExecutionSettings,
 )
 from semantic_kernel.connectors.ai.anthropic.services.anthropic_chat_completion import AnthropicChatCompletion
 from semantic_kernel.connectors.ai.chat_completion_client_base import ChatCompletionClientBase
-<<<<<<< HEAD
-<<<<<<< div
-=======
-<<<<<<< Updated upstream
-<<<<<<< Updated upstream
->>>>>>> head
-<<<<<<< Updated upstream
-<<<<<<< Updated upstream
-<<<<<<< Updated upstream
-<<<<<<< Updated upstream
-<<<<<<< Updated upstream
-<<<<<<< Updated upstream
-=======
-=======
->>>>>>> Stashed changes
-=======
->>>>>>> Stashed changes
-=======
->>>>>>> Stashed changes
-=======
->>>>>>> Stashed changes
-=======
->>>>>>> Stashed changes
-<<<<<<< HEAD
-=======
 from semantic_kernel.connectors.ai.function_choice_behavior import FunctionChoiceBehavior
->>>>>>> main
-<<<<<<< Updated upstream
-<<<<<<< Updated upstream
-<<<<<<< Updated upstream
-<<<<<<< Updated upstream
-<<<<<<< Updated upstream
->>>>>>> Stashed changes
-=======
->>>>>>> Stashed changes
-=======
->>>>>>> Stashed changes
-=======
->>>>>>> Stashed changes
-=======
->>>>>>> Stashed changes
-=======
->>>>>>> Stashed changes
-=======
-from semantic_kernel.connectors.ai.function_choice_behavior import FunctionChoiceBehavior
->>>>>>> eab985c52d058dc92abc75034bc790079131ce75
-<<<<<<< div
-=======
-=======
-=======
-from semantic_kernel.connectors.ai.function_choice_behavior import FunctionChoiceBehavior
->>>>>>> main
->>>>>>> Stashed changes
-=======
-=======
-from semantic_kernel.connectors.ai.function_choice_behavior import FunctionChoiceBehavior
->>>>>>> main
->>>>>>> Stashed changes
->>>>>>> head
 from semantic_kernel.connectors.ai.open_ai.prompt_execution_settings.open_ai_prompt_execution_settings import (
     OpenAIChatPromptExecutionSettings,
 )
 from semantic_kernel.contents.chat_history import ChatHistory
-<<<<<<< HEAD
 from semantic_kernel.contents.chat_message_content import ChatMessageContent
 from semantic_kernel.exceptions import ServiceInitializationError, ServiceResponseException
-<<<<<<< HEAD
-<<<<<<< div
-=======
-<<<<<<< Updated upstream
-<<<<<<< Updated upstream
->>>>>>> head
-<<<<<<< Updated upstream
-<<<<<<< Updated upstream
-<<<<<<< Updated upstream
-<<<<<<< Updated upstream
-<<<<<<< Updated upstream
-<<<<<<< Updated upstream
 from semantic_kernel.functions.kernel_arguments import KernelArguments
-=======
-=======
->>>>>>> Stashed changes
-=======
->>>>>>> Stashed changes
-=======
->>>>>>> Stashed changes
-=======
->>>>>>> Stashed changes
-=======
->>>>>>> Stashed changes
-<<<<<<< HEAD
-from semantic_kernel.functions.kernel_arguments import KernelArguments
-=======
-=======
->>>>>>> eab985c52d058dc92abc75034bc790079131ce75
-<<<<<<< div
-=======
-=======
-from semantic_kernel.functions.kernel_arguments import KernelArguments
-=======
->>>>>>> Stashed changes
-=======
-from semantic_kernel.functions.kernel_arguments import KernelArguments
-=======
->>>>>>> Stashed changes
->>>>>>> head
 from semantic_kernel.contents.chat_message_content import (
     ChatMessageContent,
     FunctionCallContent,
@@ -352,10 +49,8 @@
 )
 from semantic_kernel.contents.const import ContentTypes
 from semantic_kernel.contents.streaming_chat_message_content import StreamingChatMessageContent, StreamingTextContent
-=======
 from semantic_kernel.contents.chat_message_content import ChatMessageContent, FunctionCallContent, TextContent
 from semantic_kernel.contents.streaming_chat_message_content import StreamingChatMessageContent
->>>>>>> 926a5909
 from semantic_kernel.contents.utils.author_role import AuthorRole
 from semantic_kernel.exceptions import (
     ServiceInitializationError,
@@ -365,83 +60,12 @@
 from semantic_kernel.exceptions.service_exceptions import ServiceInvalidRequestError
 from semantic_kernel.functions.kernel_arguments import KernelArguments
 from semantic_kernel.functions.kernel_function_decorator import kernel_function
-<<<<<<< HEAD
 from semantic_kernel.functions.kernel_function_from_method import KernelFunctionMetadata
 from semantic_kernel.functions.kernel_parameter_metadata import KernelParameterMetadata
-<<<<<<< div
-=======
-<<<<<<< Updated upstream
-<<<<<<< Updated upstream
->>>>>>> head
-<<<<<<< HEAD
->>>>>>> main
-<<<<<<< Updated upstream
-<<<<<<< Updated upstream
-<<<<<<< Updated upstream
-<<<<<<< Updated upstream
-<<<<<<< Updated upstream
->>>>>>> Stashed changes
-=======
->>>>>>> Stashed changes
-=======
->>>>>>> Stashed changes
-=======
->>>>>>> Stashed changes
-=======
->>>>>>> Stashed changes
-=======
->>>>>>> Stashed changes
-=======
->>>>>>> eab985c52d058dc92abc75034bc790079131ce75
-<<<<<<< div
-=======
-=======
->>>>>>> main
->>>>>>> Stashed changes
-=======
->>>>>>> main
->>>>>>> Stashed changes
->>>>>>> head
 from semantic_kernel.kernel import Kernel
 
 
 @pytest.fixture
-<<<<<<< HEAD
-<<<<<<< div
-=======
-<<<<<<< Updated upstream
-<<<<<<< Updated upstream
->>>>>>> head
-<<<<<<< Updated upstream
-<<<<<<< Updated upstream
-<<<<<<< Updated upstream
-<<<<<<< Updated upstream
-<<<<<<< Updated upstream
-<<<<<<< Updated upstream
-=======
-=======
->>>>>>> Stashed changes
-=======
->>>>>>> Stashed changes
-=======
->>>>>>> Stashed changes
-=======
->>>>>>> Stashed changes
-=======
->>>>>>> Stashed changes
-<<<<<<< HEAD
-=======
-=======
->>>>>>> eab985c52d058dc92abc75034bc790079131ce75
-<<<<<<< div
-=======
-=======
-=======
->>>>>>> Stashed changes
-=======
-=======
->>>>>>> Stashed changes
->>>>>>> head
 def mock_tool_calls_message() -> ChatMessageContent:
     return ChatMessageContent(
         inner_content=Message(
@@ -700,79 +324,11 @@
 
 
 @pytest.fixture
-<<<<<<< div
-=======
-<<<<<<< Updated upstream
-<<<<<<< Updated upstream
->>>>>>> head
-<<<<<<< HEAD
->>>>>>> main
-<<<<<<< Updated upstream
-<<<<<<< Updated upstream
-<<<<<<< Updated upstream
-<<<<<<< Updated upstream
-<<<<<<< Updated upstream
->>>>>>> Stashed changes
-=======
->>>>>>> Stashed changes
-=======
->>>>>>> Stashed changes
-=======
->>>>>>> Stashed changes
-=======
->>>>>>> Stashed changes
-=======
->>>>>>> Stashed changes
-=======
->>>>>>> eab985c52d058dc92abc75034bc790079131ce75
-<<<<<<< div
-=======
-=======
->>>>>>> main
->>>>>>> Stashed changes
-=======
->>>>>>> main
->>>>>>> Stashed changes
->>>>>>> head
 def mock_settings() -> AnthropicChatPromptExecutionSettings:
     return AnthropicChatPromptExecutionSettings()
 
 
 @pytest.fixture
-<<<<<<< HEAD
-<<<<<<< div
-=======
-<<<<<<< Updated upstream
-<<<<<<< Updated upstream
->>>>>>> head
-<<<<<<< Updated upstream
-<<<<<<< Updated upstream
-<<<<<<< Updated upstream
-<<<<<<< Updated upstream
-<<<<<<< Updated upstream
-<<<<<<< Updated upstream
-=======
-<<<<<<< HEAD
->>>>>>> Stashed changes
-=======
-<<<<<<< HEAD
->>>>>>> Stashed changes
-=======
-<<<<<<< HEAD
->>>>>>> Stashed changes
-=======
-<<<<<<< HEAD
->>>>>>> Stashed changes
-=======
-<<<<<<< HEAD
->>>>>>> Stashed changes
-=======
-<<<<<<< HEAD
->>>>>>> Stashed changes
-=======
->>>>>>> Stashed changes
-=======
->>>>>>> Stashed changes
 def mock_anthropic_client_completion() -> AsyncAnthropic:
     client = MagicMock(spec=AsyncAnthropic)
 
@@ -874,42 +430,6 @@
         mock_content_block_stop_event,
         mock_raw_message_delta_event,
         mock_message_stop_event,
-<<<<<<< Updated upstream
-<<<<<<< Updated upstream
-<<<<<<< Updated upstream
-<<<<<<< Updated upstream
-<<<<<<< Updated upstream
-<<<<<<< Updated upstream
-<<<<<<< Updated upstream
-<<<<<<< Updated upstream
-=======
->>>>>>> Stashed changes
-=======
-=======
->>>>>>> Stashed changes
-=======
->>>>>>> Stashed changes
-=======
->>>>>>> Stashed changes
-=======
->>>>>>> Stashed changes
-=======
-<<<<<<< Updated upstream
-=======
->>>>>>> eab985c52d058dc92abc75034bc790079131ce75
-<<<<<<< div
-=======
-=======
-=======
->>>>>>> Stashed changes
-=======
-=======
->>>>>>> Stashed changes
->>>>>>> head
-=======
->>>>>>> Stashed changes
-=======
->>>>>>> Stashed changes
 def mock_chat_message_response() -> Message:
     return Message(
         id="test_message_id",
@@ -992,40 +512,6 @@
         content_block_stop_event,
         raw_message_delta_event,
         message_stop_event,
-<<<<<<< div
-=======
-<<<<<<< Updated upstream
-<<<<<<< Updated upstream
->>>>>>> head
-<<<<<<< HEAD
->>>>>>> main
-<<<<<<< Updated upstream
-<<<<<<< Updated upstream
-<<<<<<< Updated upstream
-<<<<<<< Updated upstream
-<<<<<<< Updated upstream
->>>>>>> Stashed changes
-=======
->>>>>>> Stashed changes
-=======
->>>>>>> Stashed changes
-=======
->>>>>>> Stashed changes
-=======
->>>>>>> Stashed changes
-=======
->>>>>>> Stashed changes
-=======
->>>>>>> eab985c52d058dc92abc75034bc790079131ce75
-<<<<<<< div
-=======
-=======
->>>>>>> main
->>>>>>> Stashed changes
-=======
->>>>>>> main
->>>>>>> Stashed changes
->>>>>>> head
     ]
 
     async def async_generator():
@@ -1036,81 +522,10 @@
     stream_mock = AsyncMock()
     stream_mock.__aenter__.return_value = async_generator()
 
-<<<<<<< HEAD
-<<<<<<< div
-=======
-<<<<<<< Updated upstream
-<<<<<<< Updated upstream
->>>>>>> head
-<<<<<<< Updated upstream
-<<<<<<< Updated upstream
-<<<<<<< Updated upstream
-<<<<<<< Updated upstream
-<<<<<<< Updated upstream
-<<<<<<< Updated upstream
-=======
-<<<<<<< HEAD
->>>>>>> Stashed changes
-=======
-<<<<<<< HEAD
->>>>>>> Stashed changes
-=======
-<<<<<<< HEAD
->>>>>>> Stashed changes
-=======
-<<<<<<< HEAD
->>>>>>> Stashed changes
-=======
-<<<<<<< HEAD
->>>>>>> Stashed changes
-=======
-<<<<<<< HEAD
->>>>>>> Stashed changes
-=======
->>>>>>> Stashed changes
-=======
->>>>>>> Stashed changes
     messages_mock = MagicMock()
     messages_mock.stream.return_value = stream_mock
 
     client.messages = messages_mock
-
-<<<<<<< Updated upstream
-<<<<<<< Updated upstream
-<<<<<<< Updated upstream
-<<<<<<< Updated upstream
-<<<<<<< Updated upstream
-<<<<<<< Updated upstream
-<<<<<<< Updated upstream
-<<<<<<< Updated upstream
-=======
->>>>>>> Stashed changes
-=======
-=======
->>>>>>> Stashed changes
-=======
->>>>>>> Stashed changes
-=======
->>>>>>> Stashed changes
-=======
->>>>>>> Stashed changes
-=======
-<<<<<<< Updated upstream
-=======
->>>>>>> eab985c52d058dc92abc75034bc790079131ce75
-<<<<<<< div
-=======
-=======
-=======
->>>>>>> Stashed changes
-=======
-=======
->>>>>>> Stashed changes
->>>>>>> head
-=======
->>>>>>> Stashed changes
-=======
->>>>>>> Stashed changes
     return stream_mock
 
 
@@ -1129,86 +544,16 @@
     messages_mock = MagicMock()
     messages_mock.stream.return_value = mock_streaming_message_response
     client.messages = messages_mock
-<<<<<<< div
-=======
-<<<<<<< Updated upstream
-<<<<<<< Updated upstream
->>>>>>> head
-<<<<<<< HEAD
->>>>>>> main
-<<<<<<< Updated upstream
-<<<<<<< Updated upstream
-<<<<<<< Updated upstream
-<<<<<<< Updated upstream
-<<<<<<< Updated upstream
->>>>>>> Stashed changes
-=======
->>>>>>> Stashed changes
-=======
->>>>>>> Stashed changes
-=======
->>>>>>> Stashed changes
-=======
->>>>>>> Stashed changes
-=======
->>>>>>> Stashed changes
-=======
->>>>>>> eab985c52d058dc92abc75034bc790079131ce75
-<<<<<<< div
-=======
-=======
->>>>>>> main
->>>>>>> Stashed changes
-=======
->>>>>>> main
->>>>>>> Stashed changes
->>>>>>> head
     return client
 
 
 @pytest.mark.asyncio
-=======
 from semantic_kernel.kernel import Kernel
 
 
->>>>>>> 926a5909
 async def test_complete_chat_contents(
     kernel: Kernel,
     mock_settings: AnthropicChatPromptExecutionSettings,
-<<<<<<< HEAD
-<<<<<<< div
-=======
-<<<<<<< Updated upstream
-<<<<<<< Updated upstream
->>>>>>> head
-<<<<<<< Updated upstream
-<<<<<<< Updated upstream
-<<<<<<< Updated upstream
-<<<<<<< Updated upstream
-<<<<<<< Updated upstream
-<<<<<<< Updated upstream
-=======
-<<<<<<< HEAD
->>>>>>> Stashed changes
-=======
-<<<<<<< HEAD
->>>>>>> Stashed changes
-=======
-<<<<<<< HEAD
->>>>>>> Stashed changes
-=======
-<<<<<<< HEAD
->>>>>>> Stashed changes
-=======
-<<<<<<< HEAD
->>>>>>> Stashed changes
-=======
-<<<<<<< HEAD
->>>>>>> Stashed changes
-=======
->>>>>>> Stashed changes
-=======
->>>>>>> Stashed changes
     mock_anthropic_client_completion: AsyncAnthropic,
 ):
     chat_history = ChatHistory()
@@ -1218,43 +563,6 @@
     arguments = KernelArguments()
     chat_completion_base = AnthropicChatCompletion(
         ai_model_id="test_model_id", service_id="test", api_key="", async_client=mock_anthropic_client_completion
-<<<<<<< Updated upstream
-<<<<<<< Updated upstream
-<<<<<<< Updated upstream
-<<<<<<< Updated upstream
-<<<<<<< Updated upstream
-<<<<<<< Updated upstream
-<<<<<<< Updated upstream
-<<<<<<< Updated upstream
-=======
->>>>>>> Stashed changes
-=======
-=======
->>>>>>> Stashed changes
-=======
->>>>>>> Stashed changes
-=======
->>>>>>> Stashed changes
-=======
->>>>>>> Stashed changes
-=======
-<<<<<<< Updated upstream
-=======
->>>>>>> eab985c52d058dc92abc75034bc790079131ce75
-=======
-=======
->>>>>>> Stashed changes
-=======
-=======
-<<<<<<< div
->>>>>>> eab985c52d058dc92abc75034bc790079131ce75
-=======
->>>>>>> Stashed changes
->>>>>>> head
-=======
->>>>>>> Stashed changes
-=======
->>>>>>> Stashed changes
     mock_chat_message_response: Message,
 ):
     client = MagicMock(spec=AsyncAnthropic)
@@ -1268,80 +576,12 @@
     arguments = KernelArguments()
     chat_completion_base = AnthropicChatCompletion(
         ai_model_id="test_model_id", service_id="test", api_key="", async_client=client
-<<<<<<< div
-=======
-<<<<<<< Updated upstream
-<<<<<<< Updated upstream
->>>>>>> head
-<<<<<<< HEAD
->>>>>>> main
-<<<<<<< Updated upstream
-<<<<<<< Updated upstream
-<<<<<<< Updated upstream
-<<<<<<< Updated upstream
-<<<<<<< Updated upstream
->>>>>>> Stashed changes
-=======
->>>>>>> Stashed changes
-=======
->>>>>>> Stashed changes
-=======
->>>>>>> Stashed changes
-=======
->>>>>>> Stashed changes
-=======
->>>>>>> Stashed changes
-=======
->>>>>>> eab985c52d058dc92abc75034bc790079131ce75
-<<<<<<< div
-=======
-=======
->>>>>>> main
->>>>>>> Stashed changes
-=======
->>>>>>> main
->>>>>>> Stashed changes
->>>>>>> head
     )
 
     content: list[ChatMessageContent] = await chat_completion_base.get_chat_message_contents(
         chat_history=chat_history, settings=mock_settings, kernel=kernel, arguments=arguments
     )
 
-<<<<<<< HEAD
-<<<<<<< div
-=======
-<<<<<<< Updated upstream
-<<<<<<< Updated upstream
->>>>>>> head
-<<<<<<< Updated upstream
-<<<<<<< Updated upstream
-<<<<<<< Updated upstream
-<<<<<<< Updated upstream
-<<<<<<< Updated upstream
-<<<<<<< Updated upstream
-=======
-<<<<<<< HEAD
->>>>>>> Stashed changes
-=======
-<<<<<<< HEAD
->>>>>>> Stashed changes
-=======
-<<<<<<< HEAD
->>>>>>> Stashed changes
-=======
-<<<<<<< HEAD
->>>>>>> Stashed changes
-=======
-<<<<<<< HEAD
->>>>>>> Stashed changes
-=======
-<<<<<<< HEAD
->>>>>>> Stashed changes
-=======
->>>>>>> Stashed changes
-=======
->>>>>>> Stashed changes
     assert content is not None
 
 
@@ -1352,42 +592,6 @@
     mock_anthropic_client_completion_stream: AsyncAnthropic,
 ):
     chat_history = MagicMock()
-<<<<<<< Updated upstream
-<<<<<<< Updated upstream
-<<<<<<< Updated upstream
-<<<<<<< Updated upstream
-<<<<<<< Updated upstream
-<<<<<<< Updated upstream
-<<<<<<< Updated upstream
-<<<<<<< Updated upstream
-=======
->>>>>>> Stashed changes
-=======
-=======
->>>>>>> Stashed changes
-=======
->>>>>>> Stashed changes
-=======
->>>>>>> Stashed changes
-=======
->>>>>>> Stashed changes
-=======
-<<<<<<< Updated upstream
-=======
->>>>>>> eab985c52d058dc92abc75034bc790079131ce75
-<<<<<<< div
-=======
-=======
-=======
->>>>>>> Stashed changes
-=======
-=======
->>>>>>> Stashed changes
->>>>>>> head
-=======
->>>>>>> Stashed changes
-=======
->>>>>>> Stashed changes
     assert len(content) > 0
     assert content[0].content != ""
     assert content[0].role == AuthorRole.ASSISTANT
@@ -1480,112 +684,15 @@
     chat_history = ChatHistory()
     chat_history.add_user_message("test_user_message")
 
-<<<<<<< div
-=======
-<<<<<<< Updated upstream
-<<<<<<< Updated upstream
->>>>>>> head
-<<<<<<< HEAD
->>>>>>> main
-<<<<<<< Updated upstream
-<<<<<<< Updated upstream
-<<<<<<< Updated upstream
-<<<<<<< Updated upstream
-<<<<<<< Updated upstream
->>>>>>> Stashed changes
-=======
->>>>>>> Stashed changes
-=======
->>>>>>> Stashed changes
-=======
->>>>>>> Stashed changes
-=======
->>>>>>> Stashed changes
-=======
->>>>>>> Stashed changes
-=======
->>>>>>> eab985c52d058dc92abc75034bc790079131ce75
-<<<<<<< div
-=======
-=======
->>>>>>> main
->>>>>>> Stashed changes
-=======
->>>>>>> main
->>>>>>> Stashed changes
->>>>>>> head
     arguments = KernelArguments()
 
     chat_completion_base = AnthropicChatCompletion(
         ai_model_id="test_model_id",
         service_id="test",
         api_key="",
-<<<<<<< HEAD
-<<<<<<< div
-=======
-<<<<<<< Updated upstream
-<<<<<<< Updated upstream
->>>>>>> head
-<<<<<<< Updated upstream
-<<<<<<< Updated upstream
-<<<<<<< Updated upstream
-<<<<<<< Updated upstream
-<<<<<<< Updated upstream
-<<<<<<< Updated upstream
         async_client=mock_anthropic_client_completion_stream,
-=======
-=======
->>>>>>> Stashed changes
-=======
->>>>>>> Stashed changes
-=======
->>>>>>> Stashed changes
-=======
->>>>>>> Stashed changes
-=======
->>>>>>> Stashed changes
-<<<<<<< HEAD
-=======
->>>>>>> Stashed changes
-=======
->>>>>>> Stashed changes
         async_client=mock_anthropic_client_completion_stream,
-=======
         async_client=client,
->>>>>>> main
-<<<<<<< Updated upstream
-<<<<<<< Updated upstream
-<<<<<<< Updated upstream
-<<<<<<< Updated upstream
-<<<<<<< Updated upstream
-<<<<<<< Updated upstream
-<<<<<<< Updated upstream
-=======
->>>>>>> Stashed changes
-=======
->>>>>>> Stashed changes
->>>>>>> Stashed changes
-=======
->>>>>>> Stashed changes
-=======
->>>>>>> Stashed changes
-=======
->>>>>>> Stashed changes
-=======
->>>>>>> Stashed changes
-=======
-        async_client=client,
->>>>>>> eab985c52d058dc92abc75034bc790079131ce75
-=======
->>>>>>> Stashed changes
-=======
->>>>>>> Stashed changes
-<<<<<<< div
-=======
-        async_client=client,
->>>>>>> eab985c52d058dc92abc75034bc790079131ce75
-=======
->>>>>>> head
     )
 
     async for content in chat_completion_base.get_streaming_chat_message_contents(
@@ -1594,40 +701,6 @@
         assert content is not None
 
 
-<<<<<<< HEAD
-<<<<<<< div
-=======
-<<<<<<< Updated upstream
-<<<<<<< Updated upstream
->>>>>>> head
-<<<<<<< Updated upstream
-<<<<<<< Updated upstream
-<<<<<<< Updated upstream
-<<<<<<< Updated upstream
-<<<<<<< Updated upstream
-<<<<<<< Updated upstream
-=======
-<<<<<<< HEAD
->>>>>>> Stashed changes
-=======
-<<<<<<< HEAD
->>>>>>> Stashed changes
-=======
-<<<<<<< HEAD
->>>>>>> Stashed changes
-=======
-<<<<<<< HEAD
->>>>>>> Stashed changes
-=======
-<<<<<<< HEAD
->>>>>>> Stashed changes
-=======
-<<<<<<< HEAD
->>>>>>> Stashed changes
-=======
->>>>>>> Stashed changes
-=======
->>>>>>> Stashed changes
 @pytest.mark.asyncio
 async def test_anthropic_sdk_exception(kernel: Kernel, mock_settings: AnthropicChatPromptExecutionSettings):
     chat_history = MagicMock()
@@ -1641,40 +714,6 @@
     # Assign the messages_mock to the client.messages attribute
     client.messages = messages_mock
 
-<<<<<<< Updated upstream
-<<<<<<< Updated upstream
-<<<<<<< Updated upstream
-<<<<<<< Updated upstream
-<<<<<<< Updated upstream
-<<<<<<< Updated upstream
-<<<<<<< Updated upstream
-<<<<<<< Updated upstream
-=======
-=======
->>>>>>> Stashed changes
-=======
->>>>>>> Stashed changes
-=======
->>>>>>> Stashed changes
-=======
->>>>>>> Stashed changes
-=======
->>>>>>> Stashed changes
-=======
->>>>>>> Stashed changes
-=======
-=======
->>>>>>> eab985c52d058dc92abc75034bc790079131ce75
-=======
-=======
->>>>>>> Stashed changes
-=======
-=======
-<<<<<<< div
->>>>>>> eab985c52d058dc92abc75034bc790079131ce75
-=======
->>>>>>> Stashed changes
->>>>>>> head
 mock_message_function_call = StreamingChatMessageContent(
     role=AuthorRole.ASSISTANT, items=[FunctionCallContent(name="test")], choice_index="0"
 )
@@ -1747,40 +786,6 @@
     chat_history = MagicMock()
     arguments = KernelArguments()
 
-<<<<<<< div
-=======
-<<<<<<< Updated upstream
-<<<<<<< Updated upstream
->>>>>>> head
-<<<<<<< HEAD
->>>>>>> main
-<<<<<<< Updated upstream
-<<<<<<< Updated upstream
-<<<<<<< Updated upstream
-<<<<<<< Updated upstream
-<<<<<<< Updated upstream
->>>>>>> Stashed changes
-=======
->>>>>>> Stashed changes
-=======
->>>>>>> Stashed changes
-=======
->>>>>>> Stashed changes
-=======
->>>>>>> Stashed changes
-=======
->>>>>>> Stashed changes
-=======
->>>>>>> eab985c52d058dc92abc75034bc790079131ce75
-<<<<<<< div
-=======
-=======
->>>>>>> main
->>>>>>> Stashed changes
-=======
->>>>>>> main
->>>>>>> Stashed changes
->>>>>>> head
     chat_completion_base = AnthropicChatCompletion(
         ai_model_id="test_model_id", service_id="test", api_key="", async_client=client
     )
@@ -1792,40 +797,6 @@
 
 
 async def test_anthropic_sdk_exception_streaming(kernel: Kernel, mock_settings: AnthropicChatPromptExecutionSettings):
-<<<<<<< HEAD
-<<<<<<< div
-=======
-<<<<<<< Updated upstream
-<<<<<<< Updated upstream
->>>>>>> head
-<<<<<<< Updated upstream
-<<<<<<< Updated upstream
-<<<<<<< Updated upstream
-<<<<<<< Updated upstream
-<<<<<<< Updated upstream
-<<<<<<< Updated upstream
-=======
-<<<<<<< HEAD
->>>>>>> Stashed changes
-=======
-<<<<<<< HEAD
->>>>>>> Stashed changes
-=======
-<<<<<<< HEAD
->>>>>>> Stashed changes
-=======
-<<<<<<< HEAD
->>>>>>> Stashed changes
-=======
-<<<<<<< HEAD
->>>>>>> Stashed changes
-=======
-<<<<<<< HEAD
->>>>>>> Stashed changes
-=======
->>>>>>> Stashed changes
-=======
->>>>>>> Stashed changes
     chat_history = MagicMock()
     arguments = KernelArguments()
     client = MagicMock(spec=AsyncAnthropic)
@@ -1836,42 +807,6 @@
 
     client.messages = messages_mock
 
-<<<<<<< Updated upstream
-<<<<<<< Updated upstream
-<<<<<<< Updated upstream
-<<<<<<< Updated upstream
-<<<<<<< Updated upstream
-<<<<<<< Updated upstream
-<<<<<<< Updated upstream
-<<<<<<< Updated upstream
-=======
->>>>>>> Stashed changes
-=======
-=======
->>>>>>> Stashed changes
-=======
->>>>>>> Stashed changes
-=======
->>>>>>> Stashed changes
-=======
->>>>>>> Stashed changes
-=======
-<<<<<<< Updated upstream
-=======
->>>>>>> eab985c52d058dc92abc75034bc790079131ce75
-<<<<<<< div
-=======
-=======
-=======
->>>>>>> Stashed changes
-=======
-=======
->>>>>>> Stashed changes
->>>>>>> head
-=======
->>>>>>> Stashed changes
-=======
->>>>>>> Stashed changes
     client = MagicMock(spec=AsyncAnthropic)
     messages_mock = MagicMock()
     messages_mock.stream.side_effect = Exception("Test Exception")
@@ -1880,40 +815,6 @@
     chat_history = MagicMock()
     arguments = KernelArguments()
 
-<<<<<<< div
-=======
-<<<<<<< Updated upstream
-<<<<<<< Updated upstream
->>>>>>> head
-<<<<<<< HEAD
->>>>>>> main
-<<<<<<< Updated upstream
-<<<<<<< Updated upstream
-<<<<<<< Updated upstream
-<<<<<<< Updated upstream
-<<<<<<< Updated upstream
->>>>>>> Stashed changes
-=======
->>>>>>> Stashed changes
-=======
->>>>>>> Stashed changes
-=======
->>>>>>> Stashed changes
-=======
->>>>>>> Stashed changes
-=======
->>>>>>> Stashed changes
-=======
->>>>>>> eab985c52d058dc92abc75034bc790079131ce75
-<<<<<<< div
-=======
-=======
->>>>>>> main
->>>>>>> Stashed changes
-=======
->>>>>>> main
->>>>>>> Stashed changes
->>>>>>> head
     chat_completion_base = AnthropicChatCompletion(
         ai_model_id="test_model_id", service_id="test", api_key="", async_client=client
     )
@@ -1989,50 +890,9 @@
     async for chunk in chat_completion_base.get_streaming_chat_message_contents(
         chat_history, settings, kernel=kernel, arguments=arguments
     ):
-<<<<<<< HEAD
-<<<<<<< div
-=======
-<<<<<<< Updated upstream
-<<<<<<< Updated upstream
->>>>>>> head
-<<<<<<< Updated upstream
-<<<<<<< Updated upstream
-<<<<<<< Updated upstream
-<<<<<<< Updated upstream
-<<<<<<< Updated upstream
-<<<<<<< Updated upstream
         continue
     assert mock_anthropic_client_completion_stream.messages.stream.call_args.kwargs["temperature"] == 0.2
-=======
-=======
->>>>>>> Stashed changes
-=======
->>>>>>> Stashed changes
-=======
->>>>>>> Stashed changes
-=======
->>>>>>> Stashed changes
-=======
->>>>>>> Stashed changes
-<<<<<<< HEAD
         continue
-    assert mock_anthropic_client_completion_stream.messages.stream.call_args.kwargs["temperature"] == 0.2
-=======
-=======
->>>>>>> eab985c52d058dc92abc75034bc790079131ce75
-<<<<<<< div
-=======
-=======
-        continue
-    assert mock_anthropic_client_completion_stream.messages.stream.call_args.kwargs["temperature"] == 0.2
-=======
->>>>>>> Stashed changes
-=======
-        continue
-    assert mock_anthropic_client_completion_stream.messages.stream.call_args.kwargs["temperature"] == 0.2
-=======
->>>>>>> Stashed changes
->>>>>>> head
         assert chunk is not None
     assert mock_anthropic_client_completion_stream.messages.stream.call_args.kwargs["temperature"] == 0.2
 
@@ -2255,38 +1115,4 @@
     chat_completion._reset_function_choice_settings(settings)
 
     assert settings.tools is None
-    assert settings.tool_choice is None
-<<<<<<< div
-=======
-<<<<<<< Updated upstream
-<<<<<<< Updated upstream
->>>>>>> head
-<<<<<<< HEAD
->>>>>>> main
-<<<<<<< Updated upstream
-<<<<<<< Updated upstream
-<<<<<<< Updated upstream
-<<<<<<< Updated upstream
-<<<<<<< Updated upstream
->>>>>>> Stashed changes
-=======
->>>>>>> Stashed changes
-=======
->>>>>>> Stashed changes
-=======
->>>>>>> Stashed changes
-=======
->>>>>>> Stashed changes
-=======
->>>>>>> Stashed changes
-=======
->>>>>>> eab985c52d058dc92abc75034bc790079131ce75
-<<<<<<< div
-=======
-=======
->>>>>>> main
->>>>>>> Stashed changes
-=======
->>>>>>> main
->>>>>>> Stashed changes
->>>>>>> head+    assert settings.tool_choice is None