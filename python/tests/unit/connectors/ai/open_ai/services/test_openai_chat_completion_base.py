# Copyright (c) Microsoft. All rights reserved.

from copy import deepcopy
from unittest.mock import AsyncMock, MagicMock, patch

import pytest
from openai import AsyncStream
from openai.resources.chat.completions import AsyncCompletions as AsyncChatCompletions
from openai.types.chat import ChatCompletion, ChatCompletionChunk
from openai.types.chat.chat_completion import Choice
from openai.types.chat.chat_completion_chunk import Choice as ChunkChoice
from openai.types.chat.chat_completion_chunk import ChoiceDelta as ChunkChoiceDelta
from openai.types.chat.chat_completion_message import ChatCompletionMessage

from semantic_kernel.connectors.ai.function_call_behavior import FunctionCallBehavior
from semantic_kernel.connectors.ai.function_choice_behavior import (
    FunctionChoiceBehavior,
)
from semantic_kernel.connectors.ai.open_ai.prompt_execution_settings.open_ai_prompt_execution_settings import (
    OpenAIChatPromptExecutionSettings,
)
from semantic_kernel.connectors.ai.open_ai.services.open_ai_chat_completion import (
    OpenAIChatCompletion,
)
from semantic_kernel.connectors.ai.prompt_execution_settings import (
    PromptExecutionSettings,
)
from semantic_kernel.connectors.ai.open_ai.services.open_ai_chat_completion import OpenAIChatCompletion
from semantic_kernel.connectors.ai.prompt_execution_settings import PromptExecutionSettings
from semantic_kernel.contents import StreamingChatMessageContent
from semantic_kernel.contents.chat_history import ChatHistory
from semantic_kernel.contents.streaming_text_content import StreamingTextContent
from semantic_kernel.contents.text_content import TextContent
from semantic_kernel.exceptions.service_exceptions import (
    ServiceInvalidExecutionSettingsError,
    ServiceInvalidResponseError,
    ServiceResponseException,
)
from semantic_kernel.filters.filter_types import FilterTypes
from semantic_kernel.functions.kernel_arguments import KernelArguments
from semantic_kernel.functions.kernel_function_decorator import kernel_function
from semantic_kernel.kernel import Kernel


async def mock_async_process_chat_stream_response(
    arg1, response, tool_call_behavior, chat_history, kernel, arguments
):
    mock_content = MagicMock(spec=StreamingChatMessageContent)
    yield [mock_content], None


@pytest.fixture
def mock_chat_completion_response() -> ChatCompletion:
    return ChatCompletion(
        id="test_id",
        choices=[
            Choice(
                index=0,
                message=ChatCompletionMessage(content="test", role="assistant"),
                finish_reason="stop",
            )
        ],
        created=0,
        model="test",
        object="chat.completion",
    )


@pytest.fixture
def mock_streaming_chat_completion_response() -> AsyncStream[ChatCompletionChunk]:
    content = ChatCompletionChunk(
        id="test_id",
        choices=[
            ChunkChoice(
                index=0,
                delta=ChunkChoiceDelta(content="test", role="assistant"),
                finish_reason="stop",
            )
        ],
        created=0,
        model="test",
        object="chat.completion.chunk",
    )
    stream = MagicMock(spec=AsyncStream)
    stream.__aiter__.return_value = [content]
    return stream


# region Chat Message Content


@patch.object(AsyncChatCompletions, "create", new_callable=AsyncMock)
async def test_cmc(
    mock_create,
    kernel: Kernel,
    chat_history: ChatHistory,
    mock_chat_completion_response: ChatCompletion,
    openai_unit_test_env,
):
    mock_create.return_value = mock_chat_completion_response
    chat_history.add_user_message("hello world")
    complete_prompt_execution_settings = OpenAIChatPromptExecutionSettings(
        service_id="test_service_id"
    )

    openai_chat_completion = OpenAIChatCompletion()
    await openai_chat_completion.get_chat_message_contents(
        chat_history=chat_history,
        settings=complete_prompt_execution_settings,
        kernel=kernel,
    )
    mock_create.assert_awaited_once_with(
        model=openai_unit_test_env["OPENAI_CHAT_MODEL_ID"],
        stream=False,
        messages=openai_chat_completion._prepare_chat_history_for_request(chat_history),
    )

    with (
        patch(
            "semantic_kernel.connectors.ai.open_ai.services.open_ai_chat_completion_base.OpenAIChatCompletionBase._prepare_settings",
            return_value=settings,
        ) as prepare_settings_mock,
        patch(
            "semantic_kernel.connectors.ai.open_ai.services.open_ai_chat_completion_base.OpenAIChatCompletionBase._send_chat_stream_request",
            return_value=mock_response,
        ) as mock_send_chat_stream_request,
    ):
        chat_completion_base = OpenAIChatCompletionBase(
            ai_model_id="test_model_id", service_id="test", client=MagicMock(spec=AsyncOpenAI)
        )

        async for content in chat_completion_base.get_streaming_chat_message_contents(
            chat_history, settings, kernel=kernel, arguments=arguments
        ):
            assert content is not None

@patch.object(AsyncChatCompletions, "create", new_callable=AsyncMock)
async def test_cmc_singular(
    mock_create,
    kernel: Kernel,
    chat_history: ChatHistory,
    mock_chat_completion_response: ChatCompletion,
    openai_unit_test_env,
):
    mock_create.return_value = mock_chat_completion_response
    chat_history.add_user_message("hello world")
    complete_prompt_execution_settings = OpenAIChatPromptExecutionSettings(
        service_id="test_service_id"
    )

    openai_chat_completion = OpenAIChatCompletion()
    await openai_chat_completion.get_chat_message_content(
        chat_history=chat_history,
        settings=complete_prompt_execution_settings,
        kernel=kernel,
    )
    mock_create.assert_awaited_once_with(
        model=openai_unit_test_env["OPENAI_CHAT_MODEL_ID"],
        stream=False,
        messages=openai_chat_completion._prepare_chat_history_for_request(chat_history),
    )


@patch.object(AsyncChatCompletions, "create", new_callable=AsyncMock)
async def test_cmc_prompt_execution_settings(
    mock_create,
    kernel: Kernel,
    chat_history: ChatHistory,
    mock_chat_completion_response: ChatCompletion,
    openai_unit_test_env,
):
    mock_create.return_value = mock_chat_completion_response
    chat_history.add_user_message("hello world")
    complete_prompt_execution_settings = PromptExecutionSettings(
        service_id="test_service_id"
    )

    openai_chat_completion = OpenAIChatCompletion()
    await openai_chat_completion.get_chat_message_contents(
        chat_history=chat_history,
        settings=complete_prompt_execution_settings,
        kernel=kernel,
    )
    mock_create.assert_awaited_once_with(
        model=openai_unit_test_env["OPENAI_CHAT_MODEL_ID"],
        stream=False,
        messages=openai_chat_completion._prepare_chat_history_for_request(chat_history),
async def test_complete_chat_function_call_behavior(tool_call, kernel: Kernel):
    chat_history = MagicMock(spec=ChatHistory)
    chat_history.messages = []
    settings = MagicMock(spec=OpenAIChatPromptExecutionSettings)
    settings.number_of_responses = 1
    settings.function_call_behavior = None
    settings.function_choice_behavior = None
    mock_function_call = MagicMock(spec=FunctionCallContent)
    mock_text = MagicMock(spec=TextContent)
    mock_message = ChatMessageContent(
        role=AuthorRole.ASSISTANT, items=[mock_function_call] if tool_call else [mock_text]
    )


@patch.object(AsyncChatCompletions, "create", new_callable=AsyncMock)
async def test_cmc_function_call_behavior(
    mock_create,
    kernel: Kernel,
    chat_history: ChatHistory,
    mock_chat_completion_response: ChatCompletion,
    openai_unit_test_env,
):
    mock_chat_completion_response.choices = [
        Choice(
            index=0,
            message=ChatCompletionMessage(
                content=None,
                role="assistant",
                tool_calls=[
                    {
                        "id": "test id",
                        "function": {
                            "name": "test-tool",
                            "arguments": '{"key": "value"}',
                        },
                        "type": "function",
                    }
                ],
            ),
            finish_reason="stop",
        )
    ]
    mock_create.return_value = mock_chat_completion_response
    chat_history.add_user_message("hello world")
    orig_chat_history = deepcopy(chat_history)
    complete_prompt_execution_settings = OpenAIChatPromptExecutionSettings(
        service_id="test_service_id",
        function_call_behavior=FunctionCallBehavior.AutoInvokeKernelFunctions(),
    )
    with patch(
        "semantic_kernel.kernel.Kernel.invoke_function_call",
        new_callable=AsyncMock,
    ) as mock_process_function_call:
        openai_chat_completion = OpenAIChatCompletion()
        await openai_chat_completion.get_chat_message_contents(
            chat_history=chat_history,
            settings=complete_prompt_execution_settings,
            kernel=kernel,
            arguments=KernelArguments(),
        )
        mock_create.assert_awaited_once_with(
            model=openai_unit_test_env["OPENAI_CHAT_MODEL_ID"],
            stream=False,
            messages=openai_chat_completion._prepare_chat_history_for_request(
                orig_chat_history
            ),
        )
        mock_process_function_call.assert_awaited()


@patch.object(AsyncChatCompletions, "create", new_callable=AsyncMock)
async def test_cmc_function_choice_behavior(
    mock_create,
    kernel: Kernel,
    chat_history: ChatHistory,
    mock_chat_completion_response: ChatCompletion,
    openai_unit_test_env,
):
    mock_chat_completion_response.choices = [
        Choice(
            index=0,
            message=ChatCompletionMessage(
                content=None,
                role="assistant",
                tool_calls=[
                    {
                        "id": "test id",
                        "function": {
                            "name": "test-tool",
                            "arguments": '{"key": "value"}',
                        },
                        "type": "function",
                    }
                ],
            ),
            finish_reason="stop",
        )
    ]
    mock_create.return_value = mock_chat_completion_response
    chat_history.add_user_message("hello world")
    orig_chat_history = deepcopy(chat_history)
    complete_prompt_execution_settings = OpenAIChatPromptExecutionSettings(
        service_id="test_service_id",
        function_choice_behavior=FunctionChoiceBehavior.Auto(),
    )

    class MockPlugin:
        @kernel_function(name="test_tool")
        def test_tool(self, key: str):
            return "test"

    kernel.add_plugin(MockPlugin(), plugin_name="test_tool")

    with patch(
        "semantic_kernel.kernel.Kernel.invoke_function_call",
        new_callable=AsyncMock,
    ) as mock_process_function_call:
        openai_chat_completion = OpenAIChatCompletion()
        await openai_chat_completion.get_chat_message_contents(
            chat_history=chat_history,
            settings=complete_prompt_execution_settings,
            kernel=kernel,
            arguments=KernelArguments(),
        )
        mock_create.assert_awaited_once_with(
            model=openai_unit_test_env["OPENAI_CHAT_MODEL_ID"],
            stream=False,
            messages=openai_chat_completion._prepare_chat_history_for_request(
                orig_chat_history
            ),
            messages=openai_chat_completion._prepare_chat_history_for_request(orig_chat_history),
            parallel_tool_calls=True,
            tools=[
                {
                    "type": "function",
                    "function": {
                        "name": "test_tool-test_tool",
                        "description": "",
                        "parameters": {
                            "type": "object",
                            "properties": {"key": {"type": "string"}},
                            "required": ["key"],
                        },
                    },
                }
            ],
            tool_choice="auto",
        )
        mock_process_function_call.assert_awaited()


@patch.object(AsyncChatCompletions, "create", new_callable=AsyncMock)
async def test_cmc_fcb_parallel_func_calling_disabled(
    mock_create,
    kernel: Kernel,
    chat_history: ChatHistory,
    mock_chat_completion_response: ChatCompletion,
    openai_unit_test_env,
):
    mock_chat_completion_response.choices = [
        Choice(
            index=0,
            message=ChatCompletionMessage(
                content=None,
                role="assistant",
                tool_calls=[
                    {
                        "id": "test id",
                        "function": {"name": "test-tool", "arguments": '{"key": "value"}'},
                        "type": "function",
                    }
                ],
            ),
            finish_reason="stop",
        )
    ]
    mock_create.return_value = mock_chat_completion_response
    chat_history.add_user_message("hello world")
    orig_chat_history = deepcopy(chat_history)
    complete_prompt_execution_settings = OpenAIChatPromptExecutionSettings(
        service_id="test_service_id",
        function_choice_behavior=FunctionChoiceBehavior.Auto(),
        parallel_tool_calls=False,
    )

    class MockPlugin:
        @kernel_function(name="test_tool")
        def test_tool(self, key: str):
            return "test"

    kernel.add_plugin(MockPlugin(), plugin_name="test_tool")

    with patch(
        "semantic_kernel.kernel.Kernel.invoke_function_call",
        new_callable=AsyncMock,
    ) as mock_process_function_call:
        openai_chat_completion = OpenAIChatCompletion()
        await openai_chat_completion.get_chat_message_contents(
            chat_history=chat_history,
            settings=complete_prompt_execution_settings,
            kernel=kernel,
            arguments=KernelArguments(),
        )
        mock_create.assert_awaited_once_with(
            model=openai_unit_test_env["OPENAI_CHAT_MODEL_ID"],
            stream=False,
            messages=openai_chat_completion._prepare_chat_history_for_request(orig_chat_history),
            parallel_tool_calls=False,
            tools=[
                {
                    "type": "function",
                    "function": {
                        "name": "test_tool-test_tool",
                        "description": "",
                        "parameters": {
                            "type": "object",
                            "properties": {"key": {"type": "string"}},
                            "required": ["key"],
                        },
                    },
                }
            ],
            tool_choice="auto",
        )
        mock_process_function_call.assert_awaited()


@patch.object(AsyncChatCompletions, "create", new_callable=AsyncMock)
async def test_cmc_function_choice_behavior_missing_kwargs(
    mock_create,
    kernel: Kernel,
    chat_history: ChatHistory,
    mock_chat_completion_response: ChatCompletion,
    openai_unit_test_env,
):
    mock_chat_completion_response.choices = [
        Choice(
            index=0,
            message=ChatCompletionMessage(
                content=None,
                role="assistant",
                tool_calls=[
                    {
                        "id": "test id",
                        "function": {
                            "name": "test-tool",
                            "arguments": '{"key": "value"}',
                        },
                        "type": "function",
                    }
                ],
            ),
            finish_reason="stop",
        )
    ]
    mock_create.return_value = mock_chat_completion_response
    chat_history.add_user_message("hello world")
    complete_prompt_execution_settings = OpenAIChatPromptExecutionSettings(
        service_id="test_service_id",
        function_choice_behavior=FunctionChoiceBehavior.Auto(),
    )
    openai_chat_completion = OpenAIChatCompletion()
    with pytest.raises(ServiceInvalidExecutionSettingsError):
        await openai_chat_completion.get_chat_message_contents(
            chat_history=chat_history,
            settings=complete_prompt_execution_settings,
            arguments=KernelArguments(),
        )
    with pytest.raises(ServiceInvalidExecutionSettingsError):
        complete_prompt_execution_settings.number_of_responses = 2
        await openai_chat_completion.get_chat_message_contents(
            chat_history=chat_history,
            settings=complete_prompt_execution_settings,
            kernel=kernel,
            arguments=KernelArguments(),
        )


@patch.object(AsyncChatCompletions, "create", new_callable=AsyncMock)
async def test_cmc_no_fcc_in_response(
    mock_create,
    kernel: Kernel,
    chat_history: ChatHistory,
    mock_chat_completion_response: ChatCompletion,
    openai_unit_test_env,
):
    mock_create.return_value = mock_chat_completion_response
    chat_history.add_user_message("hello world")
    orig_chat_history = deepcopy(chat_history)
    complete_prompt_execution_settings = OpenAIChatPromptExecutionSettings(
        service_id="test_service_id", function_choice_behavior="auto"
    )

    openai_chat_completion = OpenAIChatCompletion()
    await openai_chat_completion.get_chat_message_contents(
        chat_history=chat_history,
        settings=complete_prompt_execution_settings,
        kernel=kernel,
        arguments=KernelArguments(),
    )
    mock_create.assert_awaited_once_with(
        model=openai_unit_test_env["OPENAI_CHAT_MODEL_ID"],
        stream=False,
        messages=openai_chat_completion._prepare_chat_history_for_request(
            orig_chat_history
        ),
    )


@patch.object(AsyncChatCompletions, "create", new_callable=AsyncMock)
async def test_cmc_structured_output_no_fcc(
    mock_create,
    kernel: Kernel,
    chat_history: ChatHistory,
    mock_chat_completion_response: ChatCompletion,
    openai_unit_test_env,
):
    mock_create.return_value = mock_chat_completion_response
    chat_history.add_user_message("hello world")
    complete_prompt_execution_settings = OpenAIChatPromptExecutionSettings(service_id="test_service_id")

    # Define a mock response format
    class Test:
        name: str

    complete_prompt_execution_settings.response_format = Test

    openai_chat_completion = OpenAIChatCompletion()
    await openai_chat_completion.get_chat_message_contents(
        chat_history=chat_history, settings=complete_prompt_execution_settings, kernel=kernel
    )
    mock_create.assert_awaited_once()


@patch.object(AsyncChatCompletions, "create", new_callable=AsyncMock)
async def test_cmc_run_out_of_auto_invoke_loop(
    mock_create: MagicMock,
    kernel: Kernel,
    chat_history: ChatHistory,
    mock_chat_completion_response: ChatCompletion,
    openai_unit_test_env,
):
    kernel.add_function("test", kernel_function(lambda key: "test", name="test"))
    mock_chat_completion_response.choices = [
        Choice(
            index=0,
            message=ChatCompletionMessage(
                content=None,
                role="assistant",
                tool_calls=[
                    {
                        "id": "test id",
                        "function": {
                            "name": "test-test",
                            "arguments": '{"key": "value"}',
                        },
                        "type": "function",
                    }
                ],
            ),
            finish_reason="stop",
        )
    ]
    mock_create.return_value = mock_chat_completion_response
    chat_history.add_user_message("hello world")
    complete_prompt_execution_settings = OpenAIChatPromptExecutionSettings(
        service_id="test_service_id", function_choice_behavior="auto"
    )

    openai_chat_completion = OpenAIChatCompletion()
    await openai_chat_completion.get_chat_message_contents(
        chat_history=chat_history,
        settings=complete_prompt_execution_settings,
        kernel=kernel,
        arguments=KernelArguments(),
    )
    # call count is the default number of auto_invoke attempts, plus the final completion
    # when there has not been a answer.
    mock_create.call_count == 6


@patch.object(AsyncChatCompletions, "create", new_callable=AsyncMock)
async def test_scmc_prompt_execution_settings(
    mock_create,
    kernel: Kernel,
    chat_history: ChatHistory,
    mock_streaming_chat_completion_response: AsyncStream[ChatCompletionChunk],
    openai_unit_test_env,
):
    mock_create.return_value = mock_streaming_chat_completion_response
    chat_history.add_user_message("hello world")
    complete_prompt_execution_settings = PromptExecutionSettings(
        service_id="test_service_id"
    )

    openai_chat_completion = OpenAIChatCompletion()
    async for msg in openai_chat_completion.get_streaming_chat_message_contents(
        chat_history=chat_history,
        settings=complete_prompt_execution_settings,
        kernel=kernel,
    ):
        assert isinstance(msg[0], StreamingChatMessageContent)
    mock_create.assert_awaited_once_with(
        model=openai_unit_test_env["OPENAI_CHAT_MODEL_ID"],
        stream=True,
        stream_options={"include_usage": True},
        stream_options={"include_usage": True},
        stream_options={"include_usage": True},
        stream_options={"include_usage": True},
        messages=openai_chat_completion._prepare_chat_history_for_request(chat_history),
    )


<<<<<<< HEAD
@pytest.mark.asyncio
@patch.object(
    AsyncChatCompletions, "create", new_callable=AsyncMock, side_effect=Exception
)
=======
@patch.object(AsyncChatCompletions, "create", new_callable=AsyncMock, side_effect=Exception)
>>>>>>> 926a5909
async def test_cmc_general_exception(
    mock_create,
    kernel: Kernel,
    chat_history: ChatHistory,
    mock_chat_completion_response: ChatCompletion,
    openai_unit_test_env,
):
    mock_create.return_value = mock_chat_completion_response
    chat_history.add_user_message("hello world")
    complete_prompt_execution_settings = OpenAIChatPromptExecutionSettings(
        service_id="test_service_id"
    )

    openai_chat_completion = OpenAIChatCompletion()
    with pytest.raises(ServiceResponseException):
        await openai_chat_completion.get_chat_message_contents(
            chat_history=chat_history,
            settings=complete_prompt_execution_settings,
            kernel=kernel,
        )


# region Streaming


@patch.object(AsyncChatCompletions, "create", new_callable=AsyncMock)
async def test_scmc(
    mock_create,
    kernel: Kernel,
    chat_history: ChatHistory,
    openai_unit_test_env,
):
    content1 = ChatCompletionChunk(
        id="test_id",
        choices=[],
        created=0,
        model="test",
        object="chat.completion.chunk",
    )
    content2 = ChatCompletionChunk(
        id="test_id",
        choices=[
            ChunkChoice(
                index=0,
                delta=ChunkChoiceDelta(content="test", role="assistant"),
                finish_reason="stop",
            )
        ],
        created=0,
        model="test",
        object="chat.completion.chunk",
    if tool_call:
        settings.function_call_behavior = MagicMock(spec=FunctionCallBehavior.AutoInvokeKernelFunctions())
        settings.function_call_behavior.auto_invoke_kernel_functions = True
        settings.function_call_behavior.max_auto_invoke_attempts = 5
        chat_history.messages = [mock_message]

    with (
        patch(
            "semantic_kernel.connectors.ai.open_ai.services.open_ai_chat_completion_base.OpenAIChatCompletionBase._prepare_settings",
        ) as prepare_settings_mock,
        patch(
            "semantic_kernel.connectors.ai.open_ai.services.open_ai_chat_completion_base.OpenAIChatCompletionBase._send_chat_request",
            return_value=mock_message_content,
        ) as mock_send_chat_request,
        patch(
            "semantic_kernel.connectors.ai.open_ai.services.open_ai_chat_completion_base.OpenAIChatCompletionBase._process_function_call",
            new_callable=AsyncMock,
        ) as mock_process_function_call,
    ):
        chat_completion_base = OpenAIChatCompletionBase(
            ai_model_id="test_model_id", service_id="test", client=MagicMock(spec=AsyncOpenAI)
        )

        result = await chat_completion_base.get_chat_message_contents(
            chat_history, settings, kernel=kernel, arguments=arguments
        )

        assert result is not None
        prepare_settings_mock.assert_called_with(settings, chat_history, stream_request=False, kernel=kernel)
        mock_send_chat_request.assert_called_with(settings)

        if tool_call:
            mock_process_function_call.assert_awaited()
        else:
            mock_process_function_call.assert_not_awaited()






@pytest.mark.parametrize("tool_call", [False, True])
@pytest.mark.asyncio
async def test_complete_chat_function_choice_behavior(tool_call, kernel: Kernel):
    chat_history = MagicMock(spec=ChatHistory)
    chat_history.messages = []
    settings = MagicMock(spec=OpenAIChatPromptExecutionSettings)
    settings.number_of_responses = 1
    settings.function_choice_behavior = None
    mock_function_call = MagicMock(spec=FunctionCallContent)
    mock_text = MagicMock(spec=TextContent)
    mock_message = ChatMessageContent(
        role=AuthorRole.ASSISTANT, items=[mock_function_call] if tool_call else [mock_text]
    )
    mock_message_content = [mock_message]
    arguments = KernelArguments()

    if tool_call:
        settings.function_choice_behavior = MagicMock(spec=FunctionChoiceBehavior.Auto)
        settings.function_choice_behavior.auto_invoke_kernel_functions = True
        settings.function_choice_behavior.maximum_auto_invoke_attempts = 5
        chat_history.messages = [mock_message]

    with (
        patch(
            "semantic_kernel.connectors.ai.open_ai.services.open_ai_chat_completion_base.OpenAIChatCompletionBase._prepare_settings",
        ) as prepare_settings_mock,
        patch(
            "semantic_kernel.connectors.ai.open_ai.services.open_ai_chat_completion_base.OpenAIChatCompletionBase._send_chat_request",
            return_value=mock_message_content,
        ) as mock_send_chat_request,
        patch(
            "semantic_kernel.connectors.ai.open_ai.services.open_ai_chat_completion_base.OpenAIChatCompletionBase._process_function_call",
            new_callable=AsyncMock,
        ) as mock_process_function_call,
    ):
        chat_completion_base = OpenAIChatCompletionBase(
            ai_model_id="test_model_id", service_id="test", client=MagicMock(spec=AsyncOpenAI)
        )

        result = await chat_completion_base.get_chat_message_contents(
            chat_history, settings, kernel=kernel, arguments=arguments
        )

        assert result is not None
        prepare_settings_mock.assert_called_with(settings, chat_history, stream_request=False, kernel=kernel)
        mock_send_chat_request.assert_called_with(settings)

        if tool_call:
            mock_process_function_call.assert_awaited()
        else:
            mock_process_function_call.assert_not_awaited()


@pytest.mark.asyncio
async def test_process_tool_calls():
    tool_call_mock = MagicMock(spec=FunctionCallContent)
    tool_call_mock.split_name_dict.return_value = {"arg_name": "arg_value"}
    tool_call_mock.to_kernel_arguments.return_value = {"arg_name": "arg_value"}
    tool_call_mock.name = "test_function"
    tool_call_mock.arguments = {"arg_name": "arg_value"}
    tool_call_mock.ai_model_id = None
    tool_call_mock.metadata = {}
    tool_call_mock.index = 0
    tool_call_mock.parse_arguments.return_value = {"arg_name": "arg_value"}
    tool_call_mock.id = "test_id"
    result_mock = MagicMock(spec=ChatMessageContent)
    result_mock.items = [tool_call_mock]
    chat_history_mock = MagicMock(spec=ChatHistory)

    func_mock = AsyncMock(spec=KernelFunction)
    func_meta = KernelFunctionMetadata(name="test_function", is_prompt=False)
    func_mock.metadata = func_meta
    func_mock.name = "test_function"
    func_result = FunctionResult(value="Function result", function=func_meta)
    func_mock.invoke = MagicMock(return_value=func_result)
    kernel_mock = MagicMock(spec=Kernel)
    kernel_mock.auto_function_invocation_filters = []
    kernel_mock.get_function.return_value = func_mock

    async def construct_call_stack(ctx):
        return ctx

    kernel_mock.construct_call_stack.return_value = construct_call_stack
    arguments = KernelArguments()

    chat_completion_base = OpenAIChatCompletionBase(
        ai_model_id="test_model_id", service_id="test", client=MagicMock(spec=AsyncOpenAI)
    )

    with patch("semantic_kernel.connectors.ai.open_ai.services.open_ai_chat_completion_base.logger", autospec=True):
        await chat_completion_base._process_function_call(
            tool_call_mock,
            chat_history_mock,
            kernel_mock,
            arguments,
            1,
            0,
            FunctionCallBehavior.AutoInvokeKernelFunctions(),
        )


@pytest.mark.asyncio
async def test_process_tool_calls_with_continuation_on_malformed_arguments():
    tool_call_mock = MagicMock(spec=FunctionCallContent)
    tool_call_mock.parse_arguments.side_effect = FunctionCallInvalidArgumentsException("Malformed arguments")
    tool_call_mock.name = "test_function"
    tool_call_mock.arguments = {"arg_name": "arg_value"}
    tool_call_mock.ai_model_id = None
    tool_call_mock.metadata = {}
    tool_call_mock.index = 0
    tool_call_mock.parse_arguments.return_value = {"arg_name": "arg_value"}
    tool_call_mock.id = "test_id"
    result_mock = MagicMock(spec=ChatMessageContent)
    result_mock.items = [tool_call_mock]
    chat_history_mock = MagicMock(spec=ChatHistory)

    func_mock = MagicMock(spec=KernelFunction)
    func_meta = KernelFunctionMetadata(name="test_function", is_prompt=False)
    func_mock.metadata = func_meta
    func_mock.name = "test_function"
    func_result = FunctionResult(value="Function result", function=func_meta)
    func_mock.invoke = AsyncMock(return_value=func_result)
    kernel_mock = MagicMock(spec=Kernel)
    kernel_mock.auto_function_invocation_filters = []
    kernel_mock.get_function.return_value = func_mock
    arguments = KernelArguments()

    chat_completion_base = OpenAIChatCompletionBase(
        ai_model_id="test_model_id", service_id="test", client=MagicMock(spec=AsyncOpenAI)
    )
    stream = MagicMock(spec=AsyncStream)
    stream.__aiter__.return_value = [content1, content2]
    mock_create.return_value = stream
    chat_history.add_user_message("hello world")
    orig_chat_history = deepcopy(chat_history)
    complete_prompt_execution_settings = OpenAIChatPromptExecutionSettings(
        service_id="test_service_id"
    )

    openai_chat_completion = OpenAIChatCompletion()
    async for msg in openai_chat_completion.get_streaming_chat_message_contents(
        chat_history=chat_history,
        settings=complete_prompt_execution_settings,
        kernel=kernel,
        arguments=KernelArguments(),
    ):
        assert isinstance(msg[0], StreamingChatMessageContent)
    mock_create.assert_awaited_once_with(
        model=openai_unit_test_env["OPENAI_CHAT_MODEL_ID"],
        stream=True,
        messages=openai_chat_completion._prepare_chat_history_for_request(
            orig_chat_history
        ),
        stream_options={"include_usage": True},
        messages=openai_chat_completion._prepare_chat_history_for_request(orig_chat_history),
        stream_options={"include_usage": True},
        messages=openai_chat_completion._prepare_chat_history_for_request(orig_chat_history),
        stream_options={"include_usage": True},
        messages=openai_chat_completion._prepare_chat_history_for_request(orig_chat_history),
    )


@patch.object(AsyncChatCompletions, "create", new_callable=AsyncMock)
async def test_scmc_singular(
    mock_create,
    kernel: Kernel,
    chat_history: ChatHistory,
    openai_unit_test_env,
):
    content1 = ChatCompletionChunk(
        id="test_id",
        choices=[],
        created=0,
        model="test",
        object="chat.completion.chunk",
    )
    content2 = ChatCompletionChunk(
        id="test_id",
        choices=[
            ChunkChoice(
                index=0,
                delta=ChunkChoiceDelta(content="test", role="assistant"),
                finish_reason="stop",
            )
        ],
        created=0,
        model="test",
        object="chat.completion.chunk",
    )
    stream = MagicMock(spec=AsyncStream)
    stream.__aiter__.return_value = [content1, content2]
    mock_create.return_value = stream
    chat_history.add_user_message("hello world")
    orig_chat_history = deepcopy(chat_history)
    complete_prompt_execution_settings = OpenAIChatPromptExecutionSettings(
        service_id="test_service_id"
    )

    openai_chat_completion = OpenAIChatCompletion()
    async for msg in openai_chat_completion.get_streaming_chat_message_content(
        chat_history=chat_history,
        settings=complete_prompt_execution_settings,
        kernel=kernel,
        arguments=KernelArguments(),
    ):
        assert isinstance(msg, StreamingChatMessageContent)
    mock_create.assert_awaited_once_with(
        model=openai_unit_test_env["OPENAI_CHAT_MODEL_ID"],
        stream=True,
        messages=openai_chat_completion._prepare_chat_history_for_request(
            orig_chat_history
        ),
    )
    )
    )
    )
        stream_options={"include_usage": True},
        messages=openai_chat_completion._prepare_chat_history_for_request(orig_chat_history),
    )


@patch.object(AsyncChatCompletions, "create", new_callable=AsyncMock)
async def test_scmc_structured_output_no_fcc(
    mock_create,
    kernel: Kernel,
    chat_history: ChatHistory,
    openai_unit_test_env,
):
    content1 = ChatCompletionChunk(
        id="test_id",
        choices=[],
        created=0,
        model="test",
        object="chat.completion.chunk",
    )
    content2 = ChatCompletionChunk(
        id="test_id",
        choices=[ChunkChoice(index=0, delta=ChunkChoiceDelta(content="test", role="assistant"), finish_reason="stop")],
        created=0,
        model="test",
        object="chat.completion.chunk",
    )
    stream = MagicMock(spec=AsyncStream)
    stream.__aiter__.return_value = [content1, content2]
    mock_create.return_value = stream
    chat_history.add_user_message("hello world")
    complete_prompt_execution_settings = OpenAIChatPromptExecutionSettings(service_id="test_service_id")

    # Define a mock response format
    class Test:
        name: str

    complete_prompt_execution_settings.response_format = Test
    openai_chat_completion = OpenAIChatCompletion()
    async for msg in openai_chat_completion.get_streaming_chat_message_content(
        chat_history=chat_history,
        settings=complete_prompt_execution_settings,
        kernel=kernel,
        arguments=KernelArguments(),
    ):
        assert isinstance(msg, StreamingChatMessageContent)
    mock_create.assert_awaited_once()


@patch.object(AsyncChatCompletions, "create", new_callable=AsyncMock)
async def test_scmc_function_call_behavior(
    mock_create,
    kernel: Kernel,
    chat_history: ChatHistory,
    mock_streaming_chat_completion_response,
    openai_unit_test_env,
):
    mock_create.return_value = mock_streaming_chat_completion_response
    chat_history.add_user_message("hello world")
    orig_chat_history = deepcopy(chat_history)
    complete_prompt_execution_settings = OpenAIChatPromptExecutionSettings(
        service_id="test_service_id",
        function_call_behavior=FunctionCallBehavior.AutoInvokeKernelFunctions(),
    )
    with patch(
        "semantic_kernel.connectors.ai.open_ai.services.open_ai_chat_completion_base.OpenAIChatCompletionBase._process_function_call",
        new_callable=AsyncMock,
        return_value=None,
    ):
        openai_chat_completion = OpenAIChatCompletion()
        async for msg in openai_chat_completion.get_streaming_chat_message_contents(
            chat_history=chat_history,
            settings=complete_prompt_execution_settings,
            kernel=kernel,
            arguments=KernelArguments(),
        ):
            assert isinstance(msg[0], StreamingChatMessageContent)
        mock_create.assert_awaited_once_with(
            model=openai_unit_test_env["OPENAI_CHAT_MODEL_ID"],
            stream=True,
            messages=openai_chat_completion._prepare_chat_history_for_request(
                orig_chat_history
            ),
            stream_options={"include_usage": True},
            messages=openai_chat_completion._prepare_chat_history_for_request(orig_chat_history),
            stream_options={"include_usage": True},
            messages=openai_chat_completion._prepare_chat_history_for_request(orig_chat_history),
            stream_options={"include_usage": True},
            messages=openai_chat_completion._prepare_chat_history_for_request(orig_chat_history),
        )


@patch.object(AsyncChatCompletions, "create", new_callable=AsyncMock)
async def test_scmc_function_choice_behavior(
    mock_create,
    kernel: Kernel,
    chat_history: ChatHistory,
    mock_streaming_chat_completion_response: ChatCompletion,
    openai_unit_test_env,
):
    mock_create.return_value = mock_streaming_chat_completion_response
    chat_history.add_user_message("hello world")
    orig_chat_history = deepcopy(chat_history)
    complete_prompt_execution_settings = OpenAIChatPromptExecutionSettings(
        service_id="test_service_id",
        function_choice_behavior=FunctionChoiceBehavior.Auto(),
    )

    class MockPlugin:
        @kernel_function(name="test_tool")
        def test_tool(self, key: str):
            return "test"

    kernel.add_plugin(MockPlugin(), plugin_name="test_tool")

    with patch(
        "semantic_kernel.connectors.ai.open_ai.services.open_ai_chat_completion_base.OpenAIChatCompletionBase._process_function_call",
        new_callable=AsyncMock,
        return_value=None,
    ):
        openai_chat_completion = OpenAIChatCompletion()
        async for msg in openai_chat_completion.get_streaming_chat_message_contents(
            chat_history=chat_history,
            settings=complete_prompt_execution_settings,
            kernel=kernel,
            arguments=KernelArguments(),
        ):
            assert isinstance(msg[0], StreamingChatMessageContent)
        mock_create.assert_awaited_once_with(
            model=openai_unit_test_env["OPENAI_CHAT_MODEL_ID"],
            stream=True,
            parallel_tool_calls=True,
            tools=[
                {
                    "type": "function",
                    "function": {
                        "name": "test_tool-test_tool",
                        "description": "",
                        "parameters": {
                            "type": "object",
                            "properties": {"key": {"type": "string"}},
                            "required": ["key"],
                        },
                    },
                }
            ],
            tool_choice="auto",
            stream_options={"include_usage": True},
            messages=openai_chat_completion._prepare_chat_history_for_request(orig_chat_history),
        )


@patch.object(AsyncChatCompletions, "create", new_callable=AsyncMock)
async def test_scmc_fcb_parallel_tool_call_disabled(
    mock_create,
    kernel: Kernel,
    chat_history: ChatHistory,
    mock_streaming_chat_completion_response: ChatCompletion,
    openai_unit_test_env,
):
    mock_create.return_value = mock_streaming_chat_completion_response
    chat_history.add_user_message("hello world")
    orig_chat_history = deepcopy(chat_history)
    complete_prompt_execution_settings = OpenAIChatPromptExecutionSettings(
        service_id="test_service_id",
        function_choice_behavior=FunctionChoiceBehavior.Auto(),
        parallel_tool_calls=False,
    )

    class MockPlugin:
        @kernel_function(name="test_tool")
        def test_tool(self, key: str):
            return "test"

    kernel.add_plugin(MockPlugin(), plugin_name="test_tool")

    with patch(
        "semantic_kernel.connectors.ai.open_ai.services.open_ai_chat_completion_base.OpenAIChatCompletionBase._process_function_call",
        new_callable=AsyncMock,
        return_value=None,
    ):
        openai_chat_completion = OpenAIChatCompletion()
        async for msg in openai_chat_completion.get_streaming_chat_message_contents(
            chat_history=chat_history,
            settings=complete_prompt_execution_settings,
            kernel=kernel,
            arguments=KernelArguments(),
        ):
            assert isinstance(msg[0], StreamingChatMessageContent)
        mock_create.assert_awaited_once_with(
            model=openai_unit_test_env["OPENAI_CHAT_MODEL_ID"],
            stream=True,
            messages=openai_chat_completion._prepare_chat_history_for_request(
                orig_chat_history
            ),
            parallel_tool_calls=False,
            tools=[
                {
                    "type": "function",
                    "function": {
                        "name": "test_tool-test_tool",
                        "description": "",
                        "parameters": {
                            "type": "object",
                            "properties": {"key": {"type": "string"}},
                            "required": ["key"],
                        },
                    },
                }
            ],
            tool_choice="auto",
            stream_options={"include_usage": True},
            messages=openai_chat_completion._prepare_chat_history_for_request(orig_chat_history),
            stream_options={"include_usage": True},
            messages=openai_chat_completion._prepare_chat_history_for_request(orig_chat_history),
            stream_options={"include_usage": True},
            messages=openai_chat_completion._prepare_chat_history_for_request(orig_chat_history),
        )


@patch.object(AsyncChatCompletions, "create", new_callable=AsyncMock)
async def test_scmc_function_choice_behavior_missing_kwargs(
    mock_create,
    kernel: Kernel,
    chat_history: ChatHistory,
    mock_streaming_chat_completion_response: ChatCompletion,
    openai_unit_test_env,
):
    mock_create.return_value = mock_streaming_chat_completion_response
    chat_history.add_user_message("hello world")
    complete_prompt_execution_settings = OpenAIChatPromptExecutionSettings(
        service_id="test_service_id",
        function_choice_behavior=FunctionChoiceBehavior.Auto(),
    )
    openai_chat_completion = OpenAIChatCompletion()
    with pytest.raises(ServiceInvalidExecutionSettingsError):
        [
            msg
            async for msg in openai_chat_completion.get_streaming_chat_message_contents(
                chat_history=chat_history,
                settings=complete_prompt_execution_settings,
                arguments=KernelArguments(),
            )
        ]
    with pytest.raises(ServiceInvalidExecutionSettingsError):
        complete_prompt_execution_settings.number_of_responses = 2
        [
            msg
            async for msg in openai_chat_completion.get_streaming_chat_message_contents(
                chat_history=chat_history,
                settings=complete_prompt_execution_settings,
                kernel=kernel,
                arguments=KernelArguments(),
            )
        ]


@patch.object(AsyncChatCompletions, "create", new_callable=AsyncMock)
async def test_scmc_no_fcc_in_response(
    mock_create,
    kernel: Kernel,
    chat_history: ChatHistory,
    mock_streaming_chat_completion_response: ChatCompletion,
    openai_unit_test_env,
):
    mock_create.return_value = mock_streaming_chat_completion_response
    chat_history.add_user_message("hello world")
    orig_chat_history = deepcopy(chat_history)
    complete_prompt_execution_settings = OpenAIChatPromptExecutionSettings(
        service_id="test_service_id", function_choice_behavior="auto"
    )

    openai_chat_completion = OpenAIChatCompletion()
    [
        msg
        async for msg in openai_chat_completion.get_streaming_chat_message_contents(
            chat_history=chat_history,
            settings=complete_prompt_execution_settings,
            kernel=kernel,
            arguments=KernelArguments(),
        )
    ]
    mock_create.assert_awaited_once_with(
        model=openai_unit_test_env["OPENAI_CHAT_MODEL_ID"],
        stream=True,
        messages=openai_chat_completion._prepare_chat_history_for_request(
            orig_chat_history
        ),
        stream_options={"include_usage": True},
        messages=openai_chat_completion._prepare_chat_history_for_request(orig_chat_history),
        stream_options={"include_usage": True},
        messages=openai_chat_completion._prepare_chat_history_for_request(orig_chat_history),
        stream_options={"include_usage": True},
        messages=openai_chat_completion._prepare_chat_history_for_request(orig_chat_history),
    )


@patch.object(AsyncChatCompletions, "create", new_callable=AsyncMock)
async def test_scmc_run_out_of_auto_invoke_loop(
    mock_create: MagicMock,
    kernel: Kernel,
    chat_history: ChatHistory,
    openai_unit_test_env,
):
    kernel.add_function("test", kernel_function(lambda key: "test", name="test"))
    content = ChatCompletionChunk(
        id="test_id",
        choices=[
            ChunkChoice(
                index=0,
                finish_reason="tool_calls",
                delta=ChunkChoiceDelta(
                    role="assistant",
                    tool_calls=[
                        {
                            "index": 0,
                            "id": "test id",
                            "function": {
                                "name": "test-test",
                                "arguments": '{"key": "value"}',
                            },
                            "type": "function",
                        }
                    ],
                ),
            )
        ],
        created=0,
        model="test",
        object="chat.completion.chunk",
    )
    stream = MagicMock(spec=AsyncStream)
    stream.__aiter__.return_value = [content]
    mock_create.return_value = stream
    chat_history.add_user_message("hello world")
    complete_prompt_execution_settings = OpenAIChatPromptExecutionSettings(
        service_id="test_service_id", function_choice_behavior="auto"
    )

    openai_chat_completion = OpenAIChatCompletion()
    [
        msg
        async for msg in openai_chat_completion.get_streaming_chat_message_contents(
            chat_history=chat_history,
            settings=complete_prompt_execution_settings,
            kernel=kernel,
            arguments=KernelArguments(),
        )
    ]
    # call count is the default number of auto_invoke attempts, plus the final completion
    # when there has not been a answer.
    mock_create.call_count == 6


@patch.object(AsyncChatCompletions, "create", new_callable=AsyncMock)
async def test_scmc_no_stream(
    mock_create,
    kernel: Kernel,
    chat_history: ChatHistory,
    openai_unit_test_env,
    mock_chat_completion_response,
):
    mock_create.return_value = mock_chat_completion_response
    chat_history.add_user_message("hello world")
    complete_prompt_execution_settings = OpenAIChatPromptExecutionSettings(
        service_id="test_service_id"
    )

    openai_chat_completion = OpenAIChatCompletion()
    with pytest.raises(ServiceInvalidResponseError):
        [
            msg
            async for msg in openai_chat_completion.get_streaming_chat_message_contents(
                chat_history=chat_history,
                settings=complete_prompt_execution_settings,
                kernel=kernel,
                arguments=KernelArguments(),
            )
        ]


# region TextContent


@patch.object(AsyncChatCompletions, "create", new_callable=AsyncMock)
async def test_tc(
    mock_create,
    chat_history: ChatHistory,
    mock_chat_completion_response: ChatCompletion,
    openai_unit_test_env,
):
    mock_create.return_value = mock_chat_completion_response
    chat_history.add_user_message("hello world")
    complete_prompt_execution_settings = OpenAIChatPromptExecutionSettings(
        service_id="test_service_id"
    )

    openai_chat_completion = OpenAIChatCompletion()
    tc = await openai_chat_completion.get_text_contents(
        prompt="test", settings=complete_prompt_execution_settings
    )
    assert isinstance(tc[0], TextContent)
    mock_create.assert_awaited_once_with(
        model=openai_unit_test_env["OPENAI_CHAT_MODEL_ID"],
        stream=False,
        messages=[{"role": "user", "content": "test"}],
    )


@patch.object(AsyncChatCompletions, "create", new_callable=AsyncMock)
async def test_stc(
    mock_create,
    mock_streaming_chat_completion_response,
    openai_unit_test_env,
):
    mock_create.return_value = mock_streaming_chat_completion_response
    complete_prompt_execution_settings = OpenAIChatPromptExecutionSettings(
        service_id="test_service_id"
    )
    openai_chat_completion = OpenAIChatCompletion()
    async for msg in openai_chat_completion.get_streaming_text_contents(
        prompt="test",
        settings=complete_prompt_execution_settings,
    ):
        assert isinstance(msg[0], StreamingTextContent)
    mock_create.assert_awaited_once_with(
        model=openai_unit_test_env["OPENAI_CHAT_MODEL_ID"],
        stream=True,
        messages=[{"role": "user", "content": "test"}],
    )


@patch.object(AsyncChatCompletions, "create", new_callable=AsyncMock)
async def test_stc_with_msgs(
    mock_create,
    mock_streaming_chat_completion_response,
    openai_unit_test_env,
):
    mock_create.return_value = mock_streaming_chat_completion_response
    complete_prompt_execution_settings = OpenAIChatPromptExecutionSettings(
        service_id="test_service_id",
        messages=[{"role": "system", "content": "system prompt"}],
    )
    openai_chat_completion = OpenAIChatCompletion()
    async for msg in openai_chat_completion.get_streaming_text_contents(
        prompt="test",
        settings=complete_prompt_execution_settings,
    ):
        assert isinstance(msg[0], StreamingTextContent)
    mock_create.assert_awaited_once_with(
        model=openai_unit_test_env["OPENAI_CHAT_MODEL_ID"],
        stream=True,
        messages=[
            {"role": "system", "content": "system prompt"},
            {"role": "user", "content": "test"},
        ],
    )


# region Autoinvoke


@patch.object(AsyncChatCompletions, "create", new_callable=AsyncMock)
async def test_scmc_terminate_through_filter(
    mock_create: MagicMock,
    kernel: Kernel,
    chat_history: ChatHistory,
    openai_unit_test_env,
):
    kernel.add_function("test", kernel_function(lambda key: "test", name="test"))

    @kernel.filter(FilterTypes.AUTO_FUNCTION_INVOCATION)
    async def auto_invoke_terminate(context, next):
        await next(context)
        context.terminate = True

    content = ChatCompletionChunk(
        id="test_id",
        choices=[
            ChunkChoice(
                index=0,
                finish_reason="tool_calls",
                delta=ChunkChoiceDelta(
                    role="assistant",
                    tool_calls=[
                        {
                            "index": 0,
                            "id": "test id",
                            "function": {
                                "name": "test-test",
                                "arguments": '{"key": "value"}',
                            },
                            "type": "function",
                        }
                    ],
                ),
            )
        ],
        created=0,
        model="test",
        object="chat.completion.chunk",
    )
    stream = MagicMock(spec=AsyncStream)
    stream.__aiter__.return_value = [content]
    mock_create.return_value = stream
    chat_history.add_user_message("hello world")
    complete_prompt_execution_settings = OpenAIChatPromptExecutionSettings(
        service_id="test_service_id", function_choice_behavior="auto"
    )

    openai_chat_completion = OpenAIChatCompletion()
    [
        msg
        async for msg in openai_chat_completion.get_streaming_chat_message_contents(
            chat_history=chat_history,
            settings=complete_prompt_execution_settings,
            kernel=kernel,
            arguments=KernelArguments(),
        )
    ]
    # call count should be 1 here because we terminate
    mock_create.call_count == 1
    with patch("semantic_kernel.connectors.ai.function_calling_utils.logger", autospec=True):
        await chat_completion_base._process_function_call(
            tool_call_mock,
            chat_history_mock,
            kernel_mock,
            arguments,
            1,
            0,
            FunctionCallBehavior.AutoInvokeKernelFunctions(),
        )<|MERGE_RESOLUTION|>--- conflicted
+++ resolved
@@ -598,14 +598,11 @@
     )
 
 
-<<<<<<< HEAD
 @pytest.mark.asyncio
 @patch.object(
     AsyncChatCompletions, "create", new_callable=AsyncMock, side_effect=Exception
 )
-=======
 @patch.object(AsyncChatCompletions, "create", new_callable=AsyncMock, side_effect=Exception)
->>>>>>> 926a5909
 async def test_cmc_general_exception(
     mock_create,
     kernel: Kernel,
