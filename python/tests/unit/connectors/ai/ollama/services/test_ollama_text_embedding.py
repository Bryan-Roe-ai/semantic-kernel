<<<<<<< HEAD
<<<<<<< div
=======
<<<<<<< Updated upstream
<<<<<<< Updated upstream
>>>>>>> head
<<<<<<< Updated upstream
<<<<<<< Updated upstream
<<<<<<< Updated upstream
<<<<<<< Updated upstream
<<<<<<< Updated upstream
<<<<<<< Updated upstream
=======
=======
>>>>>>> Stashed changes
=======
>>>>>>> Stashed changes
=======
>>>>>>> Stashed changes
=======
>>>>>>> Stashed changes
=======
>>>>>>> Stashed changes
<<<<<<< HEAD
=======
<<<<<<< HEAD
>>>>>>> main
<<<<<<< Updated upstream
<<<<<<< Updated upstream
<<<<<<< Updated upstream
<<<<<<< Updated upstream
<<<<<<< Updated upstream
>>>>>>> Stashed changes
=======
>>>>>>> Stashed changes
=======
>>>>>>> Stashed changes
=======
>>>>>>> Stashed changes
=======
>>>>>>> Stashed changes
=======
>>>>>>> Stashed changes
=======
<<<<<<< HEAD
>>>>>>> eab985c52d058dc92abc75034bc790079131ce75
<<<<<<< div
=======
=======
=======
<<<<<<< HEAD
>>>>>>> main
>>>>>>> Stashed changes
=======
=======
<<<<<<< HEAD
>>>>>>> main
>>>>>>> Stashed changes
>>>>>>> head
# Copyright (c) Microsoft. All rights reserved.

from unittest.mock import patch

import numpy
import pytest
from numpy import array

from semantic_kernel.connectors.ai.ollama.ollama_prompt_execution_settings import (
    OllamaEmbeddingPromptExecutionSettings,
)
from semantic_kernel.connectors.ai.ollama.services.ollama_text_embedding import (
    OllamaTextEmbedding,
)
from semantic_kernel.exceptions.service_exceptions import ServiceInitializationError


def test_init_empty_service_id(model_id):
    """Test that the service initializes correctly with an empty service id."""
    ollama = OllamaTextEmbedding(ai_model_id=model_id)
    assert ollama.service_id == model_id


def test_custom_client(model_id, custom_client):
    """Test that the service initializes correctly with a custom client."""
    ollama = OllamaTextEmbedding(ai_model_id=model_id, client=custom_client)
    assert ollama.client == custom_client


@pytest.mark.parametrize("exclude_list", [["OLLAMA_MODEL"]], indirect=True)
def test_invalid_ollama_settings():
    """Test that the service initializes incorrectly with invalid settings."""
    with pytest.raises(ServiceInitializationError):
        _ = OllamaTextEmbedding(ai_model_id=123)


@pytest.mark.parametrize("exclude_list", [["OLLAMA_EMBEDDING_MODEL_ID"]], indirect=True)
def test_init_empty_model_id(ollama_unit_test_env):
    """Test that the service initializes incorrectly with an empty model id."""
    with pytest.raises(ServiceInitializationError):
        _ = OllamaTextEmbedding(env_file_path="fake_env_file_path.env")


@pytest.mark.asyncio
@patch("ollama.AsyncClient.__init__", return_value=None)  # mock_client
@patch("ollama.AsyncClient.embeddings")  # mock_embedding_client
async def test_custom_host(mock_embedding_client, mock_client, model_id, host, prompt):
    """Test that the service initializes and generates embeddings correctly with a custom host."""
    mock_embedding_client.return_value = {"embedding": [0.1, 0.2, 0.3]}

    ollama = OllamaTextEmbedding(ai_model_id=model_id, host=host)
    _ = await ollama.generate_embeddings(
        [prompt],
    )

    mock_client.assert_called_once_with(host=host)


@pytest.mark.asyncio
@patch("ollama.AsyncClient.embeddings")
async def test_embedding(mock_embedding_client, model_id, prompt):
    """Test that the service initializes and generates embeddings correctly."""
    mock_embedding_client.return_value = {"embedding": [0.1, 0.2, 0.3]}
    settings = OllamaEmbeddingPromptExecutionSettings()
    settings.options = {"test_key": "test_value"}

    ollama = OllamaTextEmbedding(ai_model_id=model_id)
    response = await ollama.generate_embeddings(
        [prompt],
        settings=settings,
    )

    assert response.all() == array([0.1, 0.2, 0.3]).all()
    mock_embedding_client.assert_called_once_with(
        model=model_id, prompt=prompt, options=settings.options
    )


@pytest.mark.asyncio
@patch("ollama.AsyncClient.embeddings")
async def test_embedding_list_input(mock_embedding_client, model_id, prompt):
    """Test that the service initializes and generates embeddings correctly with a list of prompts."""
    mock_embedding_client.return_value = {"embedding": [0.1, 0.2, 0.3]}
    settings = OllamaEmbeddingPromptExecutionSettings()
    settings.options = {"test_key": "test_value"}

    ollama = OllamaTextEmbedding(ai_model_id=model_id)
    responses = await ollama.generate_embeddings(
        [prompt, prompt],
        settings=settings,
    )

    assert len(responses) == 2
    assert type(responses) is numpy.ndarray
    assert all(type(response) is numpy.ndarray for response in responses)
    assert mock_embedding_client.call_count == 2
    mock_embedding_client.assert_called_with(
        model=model_id, prompt=prompt, options=settings.options
    )


@pytest.mark.asyncio
@patch("ollama.AsyncClient.embeddings")
async def test_raw_embedding(mock_embedding_client, model_id, prompt):
    """Test that the service initializes and generates embeddings correctly."""
    mock_embedding_client.return_value = {"embedding": [0.1, 0.2, 0.3]}
    settings = OllamaEmbeddingPromptExecutionSettings()
    settings.options = {"test_key": "test_value"}

    ollama = OllamaTextEmbedding(ai_model_id=model_id)
    response = await ollama.generate_raw_embeddings(
        [prompt],
        settings=settings,
    )

    assert response == [[0.1, 0.2, 0.3]]
    mock_embedding_client.assert_called_once_with(
        model=model_id, prompt=prompt, options=settings.options
    )


@pytest.mark.asyncio
@patch("ollama.AsyncClient.embeddings")
async def test_raw_embedding_list_input(mock_embedding_client, model_id, prompt):
    """Test that the service initializes and generates embeddings correctly with a list of prompts."""
    mock_embedding_client.return_value = {"embedding": [0.1, 0.2, 0.3]}
    settings = OllamaEmbeddingPromptExecutionSettings()
    settings.options = {"test_key": "test_value"}

    ollama = OllamaTextEmbedding(ai_model_id=model_id)
    responses = await ollama.generate_raw_embeddings(
        [prompt, prompt],
        settings=settings,
    )

    assert responses == [[0.1, 0.2, 0.3], [0.1, 0.2, 0.3]]
    assert mock_embedding_client.call_count == 2
    mock_embedding_client.assert_called_with(
        model=model_id, prompt=prompt, options=settings.options
<<<<<<< HEAD
<<<<<<< HEAD
<<<<<<< div
=======
<<<<<<< Updated upstream
<<<<<<< Updated upstream
>>>>>>> head
<<<<<<< Updated upstream
<<<<<<< Updated upstream
<<<<<<< Updated upstream
<<<<<<< Updated upstream
<<<<<<< Updated upstream
<<<<<<< Updated upstream
=======
=======
>>>>>>> Stashed changes
=======
>>>>>>> Stashed changes
=======
>>>>>>> Stashed changes
=======
>>>>>>> Stashed changes
=======
>>>>>>> Stashed changes
<<<<<<< HEAD
=======
=======
>>>>>>> eab985c52d058dc92abc75034bc790079131ce75
<<<<<<< div
=======
=======
=======
>>>>>>> Stashed changes
=======
=======
>>>>>>> Stashed changes
>>>>>>> head
=======
=======
>>>>>>> 637c5bcc
from unittest.mock import patch

import pytest
from numpy import array

from semantic_kernel.connectors.ai.ollama.services.ollama_text_embedding import (
    OllamaTextEmbedding,
)
from tests.unit.connectors.ollama.utils import MockResponse


@pytest.mark.asyncio
@patch("aiohttp.ClientSession.post")
async def test_embedding(mock_post):
    mock_post.return_value = MockResponse(response=[0.1, 0.2, 0.3])
    ollama = OllamaTextEmbedding(ai_model_id="test_model")
    response = await ollama.generate_embeddings(
        ["test_prompt"],
    )
    assert response.all() == array([0.1, 0.2, 0.3]).all()
    mock_post.assert_called_once_with(
        "http://localhost:11434/api/embeddings",
        json={
            "model": "test_model",
            "texts": ["test_prompt"],
            "options": {},
        },
<<<<<<< HEAD
>>>>>>> f40c1f2075e2443c31c57c34f5f66c2711a8db75
<<<<<<< div
=======
<<<<<<< Updated upstream
<<<<<<< Updated upstream
>>>>>>> head
<<<<<<< HEAD
>>>>>>> main
<<<<<<< Updated upstream
<<<<<<< Updated upstream
<<<<<<< Updated upstream
<<<<<<< Updated upstream
<<<<<<< Updated upstream
>>>>>>> Stashed changes
=======
>>>>>>> Stashed changes
=======
>>>>>>> Stashed changes
=======
>>>>>>> Stashed changes
=======
>>>>>>> Stashed changes
=======
>>>>>>> Stashed changes
=======
>>>>>>> eab985c52d058dc92abc75034bc790079131ce75
<<<<<<< div
=======
=======
>>>>>>> main
>>>>>>> Stashed changes
=======
>>>>>>> main
>>>>>>> Stashed changes
>>>>>>> head
=======
>>>>>>> 637c5bcc
    )<|MERGE_RESOLUTION|>--- conflicted
+++ resolved
@@ -1,62 +1,3 @@
-<<<<<<< HEAD
-<<<<<<< div
-=======
-<<<<<<< Updated upstream
-<<<<<<< Updated upstream
->>>>>>> head
-<<<<<<< Updated upstream
-<<<<<<< Updated upstream
-<<<<<<< Updated upstream
-<<<<<<< Updated upstream
-<<<<<<< Updated upstream
-<<<<<<< Updated upstream
-=======
-=======
->>>>>>> Stashed changes
-=======
->>>>>>> Stashed changes
-=======
->>>>>>> Stashed changes
-=======
->>>>>>> Stashed changes
-=======
->>>>>>> Stashed changes
-<<<<<<< HEAD
-=======
-<<<<<<< HEAD
->>>>>>> main
-<<<<<<< Updated upstream
-<<<<<<< Updated upstream
-<<<<<<< Updated upstream
-<<<<<<< Updated upstream
-<<<<<<< Updated upstream
->>>>>>> Stashed changes
-=======
->>>>>>> Stashed changes
-=======
->>>>>>> Stashed changes
-=======
->>>>>>> Stashed changes
-=======
->>>>>>> Stashed changes
-=======
->>>>>>> Stashed changes
-=======
-<<<<<<< HEAD
->>>>>>> eab985c52d058dc92abc75034bc790079131ce75
-<<<<<<< div
-=======
-=======
-=======
-<<<<<<< HEAD
->>>>>>> main
->>>>>>> Stashed changes
-=======
-=======
-<<<<<<< HEAD
->>>>>>> main
->>>>>>> Stashed changes
->>>>>>> head
 # Copyright (c) Microsoft. All rights reserved.
 
 from unittest.mock import patch
@@ -196,46 +137,6 @@
     assert mock_embedding_client.call_count == 2
     mock_embedding_client.assert_called_with(
         model=model_id, prompt=prompt, options=settings.options
-<<<<<<< HEAD
-<<<<<<< HEAD
-<<<<<<< div
-=======
-<<<<<<< Updated upstream
-<<<<<<< Updated upstream
->>>>>>> head
-<<<<<<< Updated upstream
-<<<<<<< Updated upstream
-<<<<<<< Updated upstream
-<<<<<<< Updated upstream
-<<<<<<< Updated upstream
-<<<<<<< Updated upstream
-=======
-=======
->>>>>>> Stashed changes
-=======
->>>>>>> Stashed changes
-=======
->>>>>>> Stashed changes
-=======
->>>>>>> Stashed changes
-=======
->>>>>>> Stashed changes
-<<<<<<< HEAD
-=======
-=======
->>>>>>> eab985c52d058dc92abc75034bc790079131ce75
-<<<<<<< div
-=======
-=======
-=======
->>>>>>> Stashed changes
-=======
-=======
->>>>>>> Stashed changes
->>>>>>> head
-=======
-=======
->>>>>>> 637c5bcc
 from unittest.mock import patch
 
 import pytest
@@ -263,42 +164,4 @@
             "texts": ["test_prompt"],
             "options": {},
         },
-<<<<<<< HEAD
->>>>>>> f40c1f2075e2443c31c57c34f5f66c2711a8db75
-<<<<<<< div
-=======
-<<<<<<< Updated upstream
-<<<<<<< Updated upstream
->>>>>>> head
-<<<<<<< HEAD
->>>>>>> main
-<<<<<<< Updated upstream
-<<<<<<< Updated upstream
-<<<<<<< Updated upstream
-<<<<<<< Updated upstream
-<<<<<<< Updated upstream
->>>>>>> Stashed changes
-=======
->>>>>>> Stashed changes
-=======
->>>>>>> Stashed changes
-=======
->>>>>>> Stashed changes
-=======
->>>>>>> Stashed changes
-=======
->>>>>>> Stashed changes
-=======
->>>>>>> eab985c52d058dc92abc75034bc790079131ce75
-<<<<<<< div
-=======
-=======
->>>>>>> main
->>>>>>> Stashed changes
-=======
->>>>>>> main
->>>>>>> Stashed changes
->>>>>>> head
-=======
->>>>>>> 637c5bcc
     )