--- conflicted
+++ resolved
@@ -1,62 +1,3 @@
-<<<<<<< HEAD
-<<<<<<< div
-=======
-<<<<<<< Updated upstream
-<<<<<<< Updated upstream
->>>>>>> head
-<<<<<<< Updated upstream
-<<<<<<< Updated upstream
-<<<<<<< Updated upstream
-<<<<<<< Updated upstream
-<<<<<<< Updated upstream
-<<<<<<< Updated upstream
-=======
-=======
->>>>>>> Stashed changes
-=======
->>>>>>> Stashed changes
-=======
->>>>>>> Stashed changes
-=======
->>>>>>> Stashed changes
-=======
->>>>>>> Stashed changes
-<<<<<<< HEAD
-=======
-<<<<<<< HEAD
->>>>>>> main
-<<<<<<< Updated upstream
-<<<<<<< Updated upstream
-<<<<<<< Updated upstream
-<<<<<<< Updated upstream
-<<<<<<< Updated upstream
->>>>>>> Stashed changes
-=======
->>>>>>> Stashed changes
-=======
->>>>>>> Stashed changes
-=======
->>>>>>> Stashed changes
-=======
->>>>>>> Stashed changes
-=======
->>>>>>> Stashed changes
-=======
-<<<<<<< HEAD
->>>>>>> eab985c52d058dc92abc75034bc790079131ce75
-<<<<<<< div
-=======
-=======
-=======
-<<<<<<< HEAD
->>>>>>> main
->>>>>>> Stashed changes
-=======
-=======
-<<<<<<< HEAD
->>>>>>> main
->>>>>>> Stashed changes
->>>>>>> head
 # Copyright (c) Microsoft. All rights reserved.
 
 from unittest.mock import patch
@@ -86,9 +27,7 @@
     assert ollama.client == custom_client
 
 
-<<<<<<< HEAD
 @pytest.mark.parametrize("exclude_list", [["OLLAMA_MODEL"]], indirect=True)
-=======
 def test_invalid_ollama_settings():
     """Test that the service initializes incorrectly with invalid settings."""
     with pytest.raises(ServiceInitializationError):
@@ -96,7 +35,6 @@
 
 
 @pytest.mark.parametrize("exclude_list", [["OLLAMA_EMBEDDING_MODEL_ID"]], indirect=True)
->>>>>>> e6427a6a
 def test_init_empty_model_id(ollama_unit_test_env):
     """Test that the service initializes incorrectly with an empty model id."""
     with pytest.raises(ServiceInitializationError):
@@ -199,43 +137,6 @@
     assert mock_embedding_client.call_count == 2
     mock_embedding_client.assert_called_with(
         model=model_id, prompt=prompt, options=settings.options
-<<<<<<< HEAD
-<<<<<<< div
-=======
-<<<<<<< Updated upstream
-<<<<<<< Updated upstream
->>>>>>> head
-<<<<<<< Updated upstream
-<<<<<<< Updated upstream
-<<<<<<< Updated upstream
-<<<<<<< Updated upstream
-<<<<<<< Updated upstream
-<<<<<<< Updated upstream
-=======
-=======
->>>>>>> Stashed changes
-=======
->>>>>>> Stashed changes
-=======
->>>>>>> Stashed changes
-=======
->>>>>>> Stashed changes
-=======
->>>>>>> Stashed changes
-<<<<<<< HEAD
-=======
-=======
->>>>>>> eab985c52d058dc92abc75034bc790079131ce75
-<<<<<<< div
-=======
-=======
-=======
->>>>>>> Stashed changes
-=======
-=======
->>>>>>> Stashed changes
->>>>>>> head
-=======
 from unittest.mock import patch
 
 import pytest
@@ -263,39 +164,4 @@
             "texts": ["test_prompt"],
             "options": {},
         },
->>>>>>> f40c1f2075e2443c31c57c34f5f66c2711a8db75
-<<<<<<< div
-=======
-<<<<<<< Updated upstream
-<<<<<<< Updated upstream
->>>>>>> head
-<<<<<<< HEAD
->>>>>>> main
-<<<<<<< Updated upstream
-<<<<<<< Updated upstream
-<<<<<<< Updated upstream
-<<<<<<< Updated upstream
-<<<<<<< Updated upstream
->>>>>>> Stashed changes
-=======
->>>>>>> Stashed changes
-=======
->>>>>>> Stashed changes
-=======
->>>>>>> Stashed changes
-=======
->>>>>>> Stashed changes
-=======
->>>>>>> Stashed changes
-=======
->>>>>>> eab985c52d058dc92abc75034bc790079131ce75
-<<<<<<< div
-=======
-=======
->>>>>>> main
->>>>>>> Stashed changes
-=======
->>>>>>> main
->>>>>>> Stashed changes
->>>>>>> head
     )