<<<<<<< HEAD
<<<<<<< div
=======
<<<<<<< Updated upstream
<<<<<<< Updated upstream
>>>>>>> head
<<<<<<< Updated upstream
<<<<<<< Updated upstream
<<<<<<< Updated upstream
<<<<<<< Updated upstream
<<<<<<< Updated upstream
<<<<<<< Updated upstream
# Copyright (c) Microsoft. All rights reserved.

=======
=======
>>>>>>> Stashed changes
=======
>>>>>>> Stashed changes
=======
>>>>>>> Stashed changes
=======
>>>>>>> Stashed changes
=======
>>>>>>> Stashed changes
<<<<<<< HEAD
# Copyright (c) Microsoft. All rights reserved.

=======
=======
>>>>>>> eab985c52d058dc92abc75034bc790079131ce75
<<<<<<< div
=======
=======
# Copyright (c) Microsoft. All rights reserved.

=======
>>>>>>> Stashed changes
=======
# Copyright (c) Microsoft. All rights reserved.

=======
>>>>>>> Stashed changes
>>>>>>> head
<<<<<<< HEAD
# Copyright (c) Microsoft. All rights reserved.

=======
>>>>>>> f40c1f2075e2443c31c57c34f5f66c2711a8db75
<<<<<<< div
=======
<<<<<<< Updated upstream
<<<<<<< Updated upstream
>>>>>>> head
<<<<<<< HEAD
>>>>>>> main
<<<<<<< Updated upstream
<<<<<<< Updated upstream
<<<<<<< Updated upstream
<<<<<<< Updated upstream
<<<<<<< Updated upstream
>>>>>>> Stashed changes
=======
>>>>>>> Stashed changes
=======
>>>>>>> Stashed changes
=======
>>>>>>> Stashed changes
=======
>>>>>>> Stashed changes
=======
>>>>>>> Stashed changes
=======
>>>>>>> eab985c52d058dc92abc75034bc790079131ce75
<<<<<<< div
=======
=======
>>>>>>> main
>>>>>>> Stashed changes
=======
>>>>>>> main
>>>>>>> Stashed changes
>>>>>>> head
from unittest.mock import patch

import pytest

<<<<<<< HEAD
from semantic_kernel.connectors.ai.ollama.ollama_prompt_execution_settings import (
    OllamaChatPromptExecutionSettings,
<<<<<<< HEAD
<<<<<<< div
=======
<<<<<<< Updated upstream
<<<<<<< Updated upstream
>>>>>>> head
<<<<<<< Updated upstream
<<<<<<< Updated upstream
<<<<<<< Updated upstream
<<<<<<< Updated upstream
<<<<<<< Updated upstream
<<<<<<< Updated upstream
    OllamaTextPromptExecutionSettings,
=======
=======
>>>>>>> Stashed changes
=======
>>>>>>> Stashed changes
=======
>>>>>>> Stashed changes
=======
>>>>>>> Stashed changes
=======
>>>>>>> Stashed changes
<<<<<<< HEAD
    OllamaTextPromptExecutionSettings,
=======
=======
>>>>>>> eab985c52d058dc92abc75034bc790079131ce75
<<<<<<< div
=======
=======
    OllamaTextPromptExecutionSettings,
=======
>>>>>>> Stashed changes
=======
    OllamaTextPromptExecutionSettings,
=======
>>>>>>> Stashed changes
>>>>>>> head
<<<<<<< HEAD
    OllamaTextPromptExecutionSettings,
=======
>>>>>>> f40c1f2075e2443c31c57c34f5f66c2711a8db75
<<<<<<< div
=======
<<<<<<< Updated upstream
<<<<<<< Updated upstream
>>>>>>> head
<<<<<<< HEAD
>>>>>>> main
<<<<<<< Updated upstream
<<<<<<< Updated upstream
<<<<<<< Updated upstream
<<<<<<< Updated upstream
<<<<<<< Updated upstream
>>>>>>> Stashed changes
=======
>>>>>>> Stashed changes
=======
>>>>>>> Stashed changes
=======
>>>>>>> Stashed changes
=======
>>>>>>> Stashed changes
=======
>>>>>>> Stashed changes
=======
>>>>>>> eab985c52d058dc92abc75034bc790079131ce75
<<<<<<< div
=======
=======
>>>>>>> main
>>>>>>> Stashed changes
=======
>>>>>>> main
>>>>>>> Stashed changes
>>>>>>> head
)
from semantic_kernel.connectors.ai.ollama.services.ollama_chat_completion import (
    OllamaChatCompletion,
)
<<<<<<< HEAD
<<<<<<< div
=======
<<<<<<< Updated upstream
<<<<<<< Updated upstream
>>>>>>> head
<<<<<<< Updated upstream
<<<<<<< Updated upstream
<<<<<<< Updated upstream
<<<<<<< Updated upstream
<<<<<<< Updated upstream
<<<<<<< Updated upstream
=======
=======
>>>>>>> Stashed changes
=======
>>>>>>> Stashed changes
=======
>>>>>>> Stashed changes
=======
>>>>>>> Stashed changes
=======
>>>>>>> Stashed changes
<<<<<<< HEAD
=======
<<<<<<< HEAD
>>>>>>> main
<<<<<<< Updated upstream
<<<<<<< Updated upstream
<<<<<<< Updated upstream
<<<<<<< Updated upstream
<<<<<<< Updated upstream
>>>>>>> Stashed changes
=======
>>>>>>> Stashed changes
=======
>>>>>>> Stashed changes
=======
>>>>>>> Stashed changes
=======
>>>>>>> Stashed changes
=======
>>>>>>> Stashed changes
=======
<<<<<<< HEAD
>>>>>>> eab985c52d058dc92abc75034bc790079131ce75
<<<<<<< div
=======
=======
=======
<<<<<<< HEAD
>>>>>>> main
>>>>>>> Stashed changes
=======
=======
<<<<<<< HEAD
>>>>>>> main
>>>>>>> Stashed changes
>>>>>>> head
from semantic_kernel.exceptions.service_exceptions import (
    ServiceInitializationError,
    ServiceInvalidResponseError,
)
>>>>>>>+main
_kernel.connectors.ai.ollama.ollama_prompt_execution_settings import OllamaChatPromptExecutionSettings
=======
from semantic_kernel.connectors.ai.function_choice_behavior import FunctionChoiceBehavior
from semantic_kernel.connectors.ai.ollama.ollama_prompt_execution_settings import OllamaChatPromptExecutionSettings
>>>>>>> e6427a6a
from semantic_kernel.connectors.ai.ollama.services.ollama_chat_completion import OllamaChatCompletion
from semantic_kernel.exceptions.service_exceptions import (
    ServiceInitializationError,
    ServiceInvalidExecutionSettingsError,
    ServiceInvalidResponseError,
)


def test_settings(model_id):
    """Test that the settings class is correct."""
    ollama = OllamaChatCompletion(ai_model_id=model_id)
<<<<<<< HEAD
<<<<<<< div
=======
<<<<<<< Updated upstream
<<<<<<< Updated upstream
>>>>>>> head
<<<<<<< Updated upstream
<<<<<<< Updated upstream
<<<<<<< Updated upstream
<<<<<<< Updated upstream
<<<<<<< Updated upstream
<<<<<<< Updated upstream
=======
=======
>>>>>>> Stashed changes
=======
>>>>>>> Stashed changes
=======
>>>>>>> Stashed changes
=======
>>>>>>> Stashed changes
=======
>>>>>>> Stashed changes
<<<<<<< HEAD
=======
=======
>>>>>>> eab985c52d058dc92abc75034bc790079131ce75
<<<<<<< div
=======
=======
=======
>>>>>>> Stashed changes
=======
=======
>>>>>>> Stashed changes
>>>>>>> head
=======
from semantic_kernel.contents.chat_history import ChatHistory
from tests.unit.connectors.ollama.utils import MockResponse


def test_settings():
    ollama = OllamaChatCompletion(ai_model_id="test_model")
>>>>>>> f40c1f2075e2443c31c57c34f5f66c2711a8db75
<<<<<<< div
=======
<<<<<<< Updated upstream
<<<<<<< Updated upstream
>>>>>>> head
<<<<<<< HEAD
>>>>>>> main
<<<<<<< Updated upstream
<<<<<<< Updated upstream
<<<<<<< Updated upstream
<<<<<<< Updated upstream
<<<<<<< Updated upstream
>>>>>>> Stashed changes
=======
>>>>>>> Stashed changes
=======
>>>>>>> Stashed changes
=======
>>>>>>> Stashed changes
=======
>>>>>>> Stashed changes
=======
>>>>>>> Stashed changes
=======
>>>>>>> eab985c52d058dc92abc75034bc790079131ce75
<<<<<<< div
=======
=======
>>>>>>> main
>>>>>>> Stashed changes
=======
>>>>>>> main
>>>>>>> Stashed changes
>>>>>>> head
    settings = ollama.get_prompt_execution_settings_class()
    assert settings == OllamaChatPromptExecutionSettings


<<<<<<< HEAD
<<<<<<< div
=======
<<<<<<< Updated upstream
<<<<<<< Updated upstream
>>>>>>> head
<<<<<<< Updated upstream
<<<<<<< Updated upstream
<<<<<<< Updated upstream
<<<<<<< Updated upstream
<<<<<<< Updated upstream
<<<<<<< Updated upstream
=======
=======
>>>>>>> Stashed changes
=======
>>>>>>> Stashed changes
=======
>>>>>>> Stashed changes
=======
>>>>>>> Stashed changes
=======
>>>>>>> Stashed changes
<<<<<<< HEAD
=======
<<<<<<< HEAD
>>>>>>> main
<<<<<<< Updated upstream
<<<<<<< Updated upstream
<<<<<<< Updated upstream
<<<<<<< Updated upstream
<<<<<<< Updated upstream
>>>>>>> Stashed changes
=======
>>>>>>> Stashed changes
=======
>>>>>>> Stashed changes
=======
>>>>>>> Stashed changes
=======
>>>>>>> Stashed changes
=======
>>>>>>> Stashed changes
=======
<<<<<<< HEAD
>>>>>>> eab985c52d058dc92abc75034bc790079131ce75
<<<<<<< div
=======
=======
=======
<<<<<<< HEAD
>>>>>>> main
>>>>>>> Stashed changes
=======
=======
<<<<<<< HEAD
>>>>>>> main
>>>>>>> Stashed changes
>>>>>>> head
def test_init_empty_service_id(model_id):
    """Test that the service initializes correctly with an empty service id."""
    ollama = OllamaChatCompletion(ai_model_id=model_id)
    assert ollama.service_id == model_id


<<<<<<< HEAD
<<<<<<< div
=======
<<<<<<< Updated upstream
<<<<<<< Updated upstream
>>>>>>> head
<<<<<<< Updated upstream
<<<<<<< Updated upstream
<<<<<<< Updated upstream
<<<<<<< Updated upstream
<<<<<<< Updated upstream
<<<<<<< Updated upstream
=======
<<<<<<< HEAD
>>>>>>> Stashed changes
=======
<<<<<<< HEAD
>>>>>>> Stashed changes
=======
<<<<<<< HEAD
>>>>>>> Stashed changes
=======
<<<<<<< HEAD
>>>>>>> Stashed changes
=======
<<<<<<< HEAD
>>>>>>> Stashed changes
=======
<<<<<<< HEAD
>>>>>>> Stashed changes
=======
>>>>>>> Stashed changes
=======
>>>>>>> Stashed changes
def test_init_empty_ai_model_id():
    """Test that the service initializes with a error if there is no ai_model_id."""
    with pytest.raises(ServiceInitializationError):
        _ = OllamaChatCompletion()


<<<<<<< Updated upstream
<<<<<<< Updated upstream
<<<<<<< Updated upstream
<<<<<<< Updated upstream
<<<<<<< Updated upstream
<<<<<<< Updated upstream
<<<<<<< Updated upstream
<<<<<<< Updated upstream
=======
>>>>>>> Stashed changes
=======
=======
>>>>>>> main
>>>>>>> Stashed changes
=======
=======
>>>>>>> main
>>>>>>> Stashed changes
=======
=======
>>>>>>> main
>>>>>>> Stashed changes
=======
=======
>>>>>>> main
>>>>>>> Stashed changes
=======
=======
>>>>>>> main
>>>>>>> Stashed changes
=======
>>>>>>> eab985c52d058dc92abc75034bc790079131ce75
=======
=======
>>>>>>> main
>>>>>>> Stashed changes
=======
=======
>>>>>>> main
>>>>>>> Stashed changes
<<<<<<< div
=======
>>>>>>> eab985c52d058dc92abc75034bc790079131ce75
=======
>>>>>>> head
def test_init_empty_string_ai_model_id():
    """Test that the service initializes with a error if there is no ai_model_id."""
    with pytest.raises(ServiceInitializationError):
        _ = OllamaChatCompletion(ai_model_id="")


def test_custom_client(model_id, custom_client):
    """Test that the service initializes correctly with a custom client."""
    ollama = OllamaChatCompletion(ai_model_id=model_id, client=custom_client)
    assert ollama.client == custom_client


<<<<<<< HEAD
@pytest.mark.parametrize("exclude_list", [["OLLAMA_MODEL"]], indirect=True)
<<<<<<< HEAD
<<<<<<< div
=======
<<<<<<< Updated upstream
<<<<<<< Updated upstream
>>>>>>> head
<<<<<<< Updated upstream
<<<<<<< Updated upstream
<<<<<<< Updated upstream
<<<<<<< Updated upstream
<<<<<<< Updated upstream
<<<<<<< Updated upstream
def test_init_empty_model_id(ollama_unit_test_env):
=======
=======
>>>>>>> Stashed changes
=======
>>>>>>> Stashed changes
=======
>>>>>>> Stashed changes
=======
>>>>>>> Stashed changes
=======
>>>>>>> Stashed changes
<<<<<<< HEAD
=======
>>>>>>> Stashed changes
=======
>>>>>>> Stashed changes
def test_init_empty_model_id(ollama_unit_test_env):
=======
def test_init_empty_model_id_in_env(ollama_unit_test_env):
>>>>>>> main
<<<<<<< Updated upstream
<<<<<<< Updated upstream
<<<<<<< Updated upstream
<<<<<<< Updated upstream
<<<<<<< Updated upstream
<<<<<<< Updated upstream
<<<<<<< Updated upstream
=======
>>>>>>> Stashed changes
>>>>>>> Stashed changes
=======
>>>>>>> Stashed changes
=======
>>>>>>> Stashed changes
=======
>>>>>>> Stashed changes
=======
>>>>>>> Stashed changes
=======
=======
def test_invalid_ollama_settings():
    """Test that the service initializes incorrectly with invalid settings."""
    with pytest.raises(ServiceInitializationError):
        _ = OllamaChatCompletion(ai_model_id=123)


@pytest.mark.parametrize("exclude_list", [["OLLAMA_CHAT_MODEL_ID"]], indirect=True)
>>>>>>> e6427a6a
def test_init_empty_model_id_in_env(ollama_unit_test_env):
>>>>>>> eab985c52d058dc92abc75034bc790079131ce75
=======
>>>>>>> Stashed changes
=======
>>>>>>> Stashed changes
<<<<<<< div
=======
def test_init_empty_model_id_in_env(ollama_unit_test_env):
>>>>>>> eab985c52d058dc92abc75034bc790079131ce75
=======
>>>>>>> head
    """Test that the service initializes incorrectly with an empty model id."""
    with pytest.raises(ServiceInitializationError):
        _ = OllamaChatCompletion(env_file_path="fake_env_file_path.env")


def test_function_choice_settings(ollama_unit_test_env):
    """Test that REQUIRED and NONE function choice settings are unsupported."""
    ollama = OllamaChatCompletion()
    with pytest.raises(ServiceInvalidExecutionSettingsError):
        ollama._verify_function_choice_settings(
            OllamaChatPromptExecutionSettings(function_choice_behavior=FunctionChoiceBehavior.Required())
        )

    with pytest.raises(ServiceInvalidExecutionSettingsError):
        ollama._verify_function_choice_settings(
            OllamaChatPromptExecutionSettings(function_choice_behavior=FunctionChoiceBehavior.NoneInvoke())
        )


def test_service_url(ollama_unit_test_env):
    """Test that the service URL is correct."""
    ollama = OllamaChatCompletion()
    assert ollama.service_url() == ollama_unit_test_env["OLLAMA_HOST"]


@pytest.mark.asyncio
@patch("ollama.AsyncClient.__init__", return_value=None)  # mock_client
@patch("ollama.AsyncClient.chat")  # mock_chat_client
async def test_custom_host(
    mock_chat_client,
    mock_client,
    model_id,
    service_id,
    host,
    chat_history,
    prompt,
    default_options,
):
    """Test that the service initializes and generates content correctly with a custom host."""
    mock_chat_client.return_value = {"message": {"content": "test_response"}}

    ollama = OllamaChatCompletion(ai_model_id=model_id, host=host)

    chat_responses = await ollama.get_chat_message_contents(
        chat_history,
        OllamaChatPromptExecutionSettings(
            service_id=service_id, options=default_options
        ),
    )

    text_responses = await ollama.get_text_contents(
        prompt,
        OllamaTextPromptExecutionSettings(
            service_id=service_id, options=default_options
        ),
    )

    # Check that the client was initialized once with the correct host
    assert mock_client.call_count == 1
    mock_client.assert_called_with(host=host)
    # Check that the chat client was called once and the responses are correct
    assert mock_chat_client.call_count == 1
    assert len(chat_responses) == 1
    assert chat_responses[0].content == "test_response"


@pytest.mark.asyncio
@patch("ollama.AsyncClient.__init__", return_value=None)  # mock_client
@patch("ollama.AsyncClient.chat")  # mock_chat_client
async def test_custom_host_streaming(
    mock_chat_client,
    mock_client,
    mock_streaming_chat_response,
    model_id,
    service_id,
    host,
    chat_history,
    prompt,
    default_options,
):
    """Test that the service initializes and generates streaming content correctly with a custom host."""
    mock_chat_client.return_value = mock_streaming_chat_response

    ollama = OllamaChatCompletion(ai_model_id=model_id, host=host)

    async for messages in ollama.get_streaming_chat_message_contents(
        chat_history,
        OllamaChatPromptExecutionSettings(
            service_id=service_id, options=default_options
        ),
    ):
        assert len(messages) == 1
        assert messages[0].role == "assistant"
        assert messages[0].content == "test_response"

    async for messages in ollama.get_streaming_text_contents(
        prompt,
        OllamaTextPromptExecutionSettings(
            service_id=service_id, options=default_options
        ),
    ):
        assert len(messages) == 1
        assert messages[0].text == "test_response"

    # Check that the client was initialized once with the correct host
    assert mock_client.call_count == 1
    mock_client.assert_called_with(host=host)
    # Check that the chat client was called once
    assert mock_chat_client.call_count == 1


@pytest.mark.asyncio
@patch("ollama.AsyncClient.chat")
async def test_chat_completion(
    mock_chat_client, model_id, service_id, chat_history, default_options
):
    """Test that the chat completion service completes correctly."""
    mock_chat_client.return_value = {"message": {"content": "test_response"}}

    ollama = OllamaChatCompletion(ai_model_id=model_id)
    response = await ollama.get_chat_message_contents(
        chat_history=chat_history,
        settings=OllamaChatPromptExecutionSettings(
            service_id=service_id, options=default_options
        ),
    )

    assert len(response) == 1
    assert response[0].content == "test_response"
    mock_chat_client.assert_called_once_with(
        model=model_id,
        messages=ollama._prepare_chat_history_for_request(chat_history),
        options=default_options,
        stream=False,
<<<<<<< HEAD
<<<<<<< div
=======
<<<<<<< Updated upstream
<<<<<<< Updated upstream
>>>>>>> head
<<<<<<< Updated upstream
<<<<<<< Updated upstream
<<<<<<< Updated upstream
<<<<<<< Updated upstream
<<<<<<< Updated upstream
<<<<<<< Updated upstream
=======
=======
>>>>>>> Stashed changes
=======
>>>>>>> Stashed changes
=======
>>>>>>> Stashed changes
=======
>>>>>>> Stashed changes
=======
>>>>>>> Stashed changes
<<<<<<< HEAD
=======
=======
>>>>>>> eab985c52d058dc92abc75034bc790079131ce75
<<<<<<< div
=======
=======
=======
>>>>>>> Stashed changes
=======
=======
>>>>>>> Stashed changes
>>>>>>> head
=======
@pytest.mark.asyncio
@patch("aiohttp.ClientSession.post")
async def test_complete_chat(mock_post):
    mock_post.return_value = MockResponse(response={"message": {"content": "test_response"}})
    ollama = OllamaChatCompletion(ai_model_id="test_model")
    chat_history = ChatHistory()
    chat_history.add_user_message("test_prompt")
    response = await ollama.complete_chat(
        chat_history,
        OllamaChatPromptExecutionSettings(service_id="test_model", ai_model_id="test_model", options={"test": "test"}),
    )
    assert response[0].content == "test_response"
    mock_post.assert_called_once_with(
        "http://localhost:11434/api/chat",
        json={
            "model": "test_model",
            "messages": [{"role": "user", "content": "test_prompt"}],
            "options": {"test": "test"},
            "stream": False,
        },
>>>>>>> f40c1f2075e2443c31c57c34f5f66c2711a8db75
<<<<<<< div
=======
<<<<<<< Updated upstream
<<<<<<< Updated upstream
>>>>>>> head
<<<<<<< HEAD
>>>>>>> main
<<<<<<< Updated upstream
<<<<<<< Updated upstream
<<<<<<< Updated upstream
<<<<<<< Updated upstream
<<<<<<< Updated upstream
>>>>>>> Stashed changes
=======
>>>>>>> Stashed changes
=======
>>>>>>> Stashed changes
=======
>>>>>>> Stashed changes
=======
>>>>>>> Stashed changes
=======
>>>>>>> Stashed changes
=======
>>>>>>> eab985c52d058dc92abc75034bc790079131ce75
<<<<<<< div
=======
=======
>>>>>>> main
>>>>>>> Stashed changes
=======
>>>>>>> main
>>>>>>> Stashed changes
>>>>>>> head
    )


@pytest.mark.asyncio
<<<<<<< HEAD
<<<<<<< div
=======
<<<<<<< Updated upstream
<<<<<<< Updated upstream
>>>>>>> head
<<<<<<< Updated upstream
<<<<<<< Updated upstream
<<<<<<< Updated upstream
<<<<<<< Updated upstream
<<<<<<< Updated upstream
<<<<<<< Updated upstream
=======
=======
>>>>>>> Stashed changes
=======
>>>>>>> Stashed changes
=======
>>>>>>> Stashed changes
=======
>>>>>>> Stashed changes
=======
>>>>>>> Stashed changes
<<<<<<< HEAD
=======
<<<<<<< HEAD
>>>>>>> main
<<<<<<< Updated upstream
<<<<<<< Updated upstream
<<<<<<< Updated upstream
<<<<<<< Updated upstream
<<<<<<< Updated upstream
>>>>>>> Stashed changes
=======
>>>>>>> Stashed changes
=======
>>>>>>> Stashed changes
=======
>>>>>>> Stashed changes
=======
>>>>>>> Stashed changes
=======
>>>>>>> Stashed changes
=======
<<<<<<< HEAD
>>>>>>> eab985c52d058dc92abc75034bc790079131ce75
<<<<<<< div
=======
=======
=======
<<<<<<< HEAD
>>>>>>> main
>>>>>>> Stashed changes
=======
=======
<<<<<<< HEAD
>>>>>>> main
>>>>>>> Stashed changes
>>>>>>> head
@patch("ollama.AsyncClient.chat")
async def test_chat_completion_wrong_return_type(
    mock_chat_client,
    mock_streaming_chat_response,
    model_id,
    service_id,
    chat_history,
    default_options,
):
    """Test that the chat completion service fails when the return type is incorrect."""
    mock_chat_client.return_value = (
        mock_streaming_chat_response  # should not be a streaming response
    )

    ollama = OllamaChatCompletion(ai_model_id=model_id)
    with pytest.raises(ServiceInvalidResponseError):
        await ollama.get_chat_message_contents(
            chat_history,
            OllamaChatPromptExecutionSettings(
                service_id=service_id, options=default_options
            ),
        )


@pytest.mark.asyncio
@patch("ollama.AsyncClient.chat")
async def test_text_completion(
    mock_chat_client, model_id, service_id, prompt, default_options
):
    """Test that the text completion service completes correctly."""
    mock_chat_client.return_value = {"message": {"content": "test_response"}}
    ollama = OllamaChatCompletion(ai_model_id=model_id)
    response = await ollama.get_text_contents(
        prompt=prompt,
        settings=OllamaTextPromptExecutionSettings(
            service_id=service_id, options=default_options
        ),
    )

    assert len(response) == 1
    assert response[0].text == "test_response"
    mock_chat_client.assert_called_once_with(
        model=model_id,
        messages=[{"role": "user", "content": prompt}],
        options=default_options,
        stream=False,
    )


@pytest.mark.asyncio
@patch("ollama.AsyncClient.chat")
async def test_text_completion_wrong_return_type(
    mock_chat_client,
    mock_streaming_chat_response,
    model_id,
    service_id,
    chat_history,
    default_options,
):
    """Test that the text completion service fails when the return type is incorrect."""
    mock_chat_client.return_value = (
        mock_streaming_chat_response  # should not be a streaming response
    )

    ollama = OllamaChatCompletion(ai_model_id=model_id)
    with pytest.raises(ServiceInvalidResponseError):
        await ollama.get_text_contents(
            chat_history,
            OllamaTextPromptExecutionSettings(
                service_id=service_id, options=default_options
            ),
        )


@pytest.mark.asyncio
@patch("ollama.AsyncClient.chat")
async def test_streaming_chat_completion(
    mock_chat_client,
    mock_streaming_chat_response,
    model_id,
    service_id,
    chat_history,
    default_options,
):
    """Test that the streaming chat completion service completes correctly."""
    mock_chat_client.return_value = mock_streaming_chat_response

    ollama = OllamaChatCompletion(ai_model_id=model_id)
    response = ollama.get_streaming_chat_message_contents(
        chat_history,
        OllamaChatPromptExecutionSettings(
            service_id=service_id, options=default_options
        ),
    )

    responses = []
    async for line in response:
        if line:
            assert line[0].content == "test_response"
            responses.append(line[0].content)
    assert len(responses) == 1

    mock_chat_client.assert_called_once_with(
        model=model_id,
        messages=ollama._prepare_chat_history_for_request(chat_history),
        options=default_options,
        stream=True,
<<<<<<< HEAD
<<<<<<< div
=======
<<<<<<< Updated upstream
<<<<<<< Updated upstream
>>>>>>> head
<<<<<<< Updated upstream
<<<<<<< Updated upstream
<<<<<<< Updated upstream
<<<<<<< Updated upstream
<<<<<<< Updated upstream
<<<<<<< Updated upstream
=======
=======
>>>>>>> Stashed changes
=======
>>>>>>> Stashed changes
=======
>>>>>>> Stashed changes
=======
>>>>>>> Stashed changes
=======
>>>>>>> Stashed changes
<<<<<<< HEAD
=======
>>>>>>> Stashed changes
=======
>>>>>>> Stashed changes
    )


@pytest.mark.asyncio
=======
<<<<<<< div
=======
>>>>>>> eab985c52d058dc92abc75034bc790079131ce75
=======
>>>>>>> head
=======
<<<<<<< Updated upstream
<<<<<<< Updated upstream
>>>>>>> eab985c52d058dc92abc75034bc790079131ce75
=======
=======
>>>>>>> Stashed changes
=======
>>>>>>> Stashed changes
@patch("aiohttp.ClientSession.post")
async def test_complete(mock_post):
    mock_post.return_value = MockResponse(response={"message": {"content": "test_response"}})
    ollama = OllamaChatCompletion(ai_model_id="test_model")
    response = await ollama.complete(
        "test_prompt",
        OllamaChatPromptExecutionSettings(service_id="test_model", ai_model_id="test_model", options={"test": "test"}),
    )
    assert response[0].text == "test_response"


@pytest.mark.asyncio
@patch("aiohttp.ClientSession.post")
async def test_complete_chat_stream(mock_post):
    mock_post.return_value = MockResponse(response={"message": {"content": "test_response"}})
    ollama = OllamaChatCompletion(ai_model_id="test_model")
    chat_history = ChatHistory()
    chat_history.add_user_message("test_prompt")
    response = ollama.complete_chat_stream(
        chat_history,
        OllamaChatPromptExecutionSettings(ai_model_id="test_model", options={"test": "test"}),
    )
    async for line in response:
        if line:
            assert line[0].content == "test_response"
    mock_post.assert_called_once_with(
        "http://localhost:11434/api/chat",
        json={
            "model": "test_model",
            "messages": [{"role": "user", "content": "test_prompt"}],
            "options": {"test": "test"},
            "stream": True,
        },
>>>>>>> f40c1f2075e2443c31c57c34f5f66c2711a8db75
<<<<<<< div
=======
<<<<<<< Updated upstream
<<<<<<< Updated upstream
>>>>>>> head
<<<<<<< HEAD
<<<<<<< Updated upstream
<<<<<<< Updated upstream
<<<<<<< Updated upstream
<<<<<<< Updated upstream
<<<<<<< Updated upstream
>>>>>>> Stashed changes
=======
>>>>>>> Stashed changes
=======
>>>>>>> Stashed changes
=======
>>>>>>> Stashed changes
=======
>>>>>>> Stashed changes
=======
>>>>>>> Stashed changes
=======
>>>>>>> eab985c52d058dc92abc75034bc790079131ce75
<<<<<<< div
=======
=======
>>>>>>> Stashed changes
=======
>>>>>>> Stashed changes
>>>>>>> head
    )


@pytest.mark.asyncio
<<<<<<< HEAD
<<<<<<< div
=======
<<<<<<< Updated upstream
<<<<<<< Updated upstream
>>>>>>> head
<<<<<<< Updated upstream
<<<<<<< Updated upstream
<<<<<<< Updated upstream
<<<<<<< Updated upstream
<<<<<<< Updated upstream
=======
<<<<<<< HEAD
>>>>>>> main
>>>>>>> Stashed changes
=======
<<<<<<< HEAD
>>>>>>> main
>>>>>>> Stashed changes
=======
<<<<<<< HEAD
>>>>>>> main
>>>>>>> Stashed changes
=======
<<<<<<< HEAD
>>>>>>> main
>>>>>>> Stashed changes
=======
<<<<<<< HEAD
>>>>>>> main
>>>>>>> Stashed changes
=======
<<<<<<< HEAD
>>>>>>> eab985c52d058dc92abc75034bc790079131ce75
<<<<<<< div
=======
=======
>>>>>>> main
>>>>>>> Stashed changes
=======
>>>>>>> main
>>>>>>> Stashed changes
>>>>>>> head
@patch("ollama.AsyncClient.chat")
async def test_streaming_chat_completion_wrong_return_type(
    mock_chat_client,
    model_id,
    service_id,
    chat_history,
    default_options,
):
    """Test that the chat completion streaming service fails when the return type is incorrect."""
    mock_chat_client.return_value = {
        "message": {"content": "test_response"}
    }  # should not be a non-streaming response

    ollama = OllamaChatCompletion(ai_model_id=model_id)
    with pytest.raises(ServiceInvalidResponseError):
        async for _ in ollama.get_streaming_chat_message_contents(
            chat_history,
            OllamaChatPromptExecutionSettings(
                service_id=service_id, options=default_options
            ),
        ):
            pass


@pytest.mark.asyncio
@patch("ollama.AsyncClient.chat")
async def test_streaming_text_completion(
    mock_chat_client,
    mock_streaming_chat_response,
    model_id,
    service_id,
    prompt,
    default_options,
):
    """Test that the streaming text completion service completes correctly."""
    mock_chat_client.return_value = mock_streaming_chat_response

    ollama = OllamaChatCompletion(ai_model_id=model_id)
    response = ollama.get_streaming_text_contents(
        prompt,
        OllamaTextPromptExecutionSettings(
            service_id=service_id, options=default_options
        ),
    )

    responses = []
    async for line in response:
        if line:
            assert line[0].text == "test_response"
            responses.append(line[0].text)
    assert len(responses) == 1

    mock_chat_client.assert_called_once_with(
        model=model_id,
        messages=[{"role": "user", "content": prompt}],
        options=default_options,
        stream=True,
    )


@pytest.mark.asyncio
@patch("ollama.AsyncClient.chat")
async def test_streaming_text_completion_wrong_return_type(
    mock_chat_client,
    model_id,
    service_id,
    chat_history,
    default_options,
):
    """Test that the text completion streaming service fails when the return type is incorrect."""
    mock_chat_client.return_value = {
        "message": {"content": "test_response"}
    }  # should not be a non-streaming response

    ollama = OllamaChatCompletion(ai_model_id=model_id)
    with pytest.raises(ServiceInvalidResponseError):
        async for _ in ollama.get_streaming_text_contents(
            chat_history,
            OllamaTextPromptExecutionSettings(
                service_id=service_id, options=default_options
            ),
        ):
            pass
<<<<<<< HEAD
<<<<<<< HEAD
<<<<<<< div
=======
<<<<<<< Updated upstream
<<<<<<< Updated upstream
>>>>>>> head
<<<<<<< Updated upstream
<<<<<<< Updated upstream
<<<<<<< Updated upstream
<<<<<<< Updated upstream
<<<<<<< Updated upstream
<<<<<<< Updated upstream
=======
=======
>>>>>>> Stashed changes
=======
>>>>>>> Stashed changes
=======
>>>>>>> Stashed changes
=======
>>>>>>> Stashed changes
=======
>>>>>>> Stashed changes
<<<<<<< HEAD
=======
=======
>>>>>>> eab985c52d058dc92abc75034bc790079131ce75
<<<<<<< div
=======
=======
=======
>>>>>>> Stashed changes
=======
=======
>>>>>>> Stashed changes
>>>>>>> head
=======
@patch("aiohttp.ClientSession.post")
async def test_complete_stream(mock_post):
    mock_post.return_value = MockResponse(response={"message": {"content": "test_response"}})
    ollama = OllamaChatCompletion(ai_model_id="test_model")
    response = ollama.complete_stream(
        "test_prompt",
        OllamaChatPromptExecutionSettings(ai_model_id="test_model", options={"test": "test"}),
    )
    async for line in response:
        if line:
            assert line[0].text == "test_response"
    mock_post.assert_called_once_with(
        "http://localhost:11434/api/chat",
        json={
            "model": "test_model",
            "options": {"test": "test"},
            "stream": True,
            "messages": [{"role": "user", "content": "test_prompt"}],
        },
    )
>>>>>>> f40c1f2075e2443c31c57c34f5f66c2711a8db75
<<<<<<< div
=======
<<<<<<< Updated upstream
<<<<<<< Updated upstream
>>>>>>> head
<<<<<<< HEAD
>>>>>>> main
<<<<<<< Updated upstream
<<<<<<< Updated upstream
<<<<<<< Updated upstream
<<<<<<< Updated upstream
<<<<<<< Updated upstream
>>>>>>> Stashed changes
=======
>>>>>>> Stashed changes
=======
>>>>>>> Stashed changes
=======
>>>>>>> Stashed changes
=======
>>>>>>> Stashed changes
=======
>>>>>>> Stashed changes
=======
>>>>>>> eab985c52d058dc92abc75034bc790079131ce75
<<<<<<< div
=======
=======
>>>>>>> main
>>>>>>> Stashed changes
=======
>>>>>>> main
>>>>>>> Stashed changes
>>>>>>> head
=======


@pytest.mark.asyncio
async def test_streaming_chat_completion_with_tools_raise(
    model_id,
    service_id,
    chat_history,
    default_options,
):
    """Test that the chat completion streaming service fails when tool calls are requested."""
    ollama = OllamaChatCompletion(ai_model_id=model_id)
    with pytest.raises(ServiceInvalidExecutionSettingsError):
        async for _ in ollama.get_streaming_chat_message_contents(
            chat_history,
            OllamaChatPromptExecutionSettings(
                tools=[{"type": "function"}], service_id=service_id, options=default_options
            ),
        ):
            pass
>>>>>>> e6427a6a
<|MERGE_RESOLUTION|>--- conflicted
+++ resolved
@@ -1,244 +1,23 @@
-<<<<<<< HEAD
-<<<<<<< div
-=======
-<<<<<<< Updated upstream
-<<<<<<< Updated upstream
->>>>>>> head
-<<<<<<< Updated upstream
-<<<<<<< Updated upstream
-<<<<<<< Updated upstream
-<<<<<<< Updated upstream
-<<<<<<< Updated upstream
-<<<<<<< Updated upstream
 # Copyright (c) Microsoft. All rights reserved.
 
-=======
-=======
->>>>>>> Stashed changes
-=======
->>>>>>> Stashed changes
-=======
->>>>>>> Stashed changes
-=======
->>>>>>> Stashed changes
-=======
->>>>>>> Stashed changes
-<<<<<<< HEAD
-# Copyright (c) Microsoft. All rights reserved.
-
-=======
-=======
->>>>>>> eab985c52d058dc92abc75034bc790079131ce75
-<<<<<<< div
-=======
-=======
-# Copyright (c) Microsoft. All rights reserved.
-
-=======
->>>>>>> Stashed changes
-=======
-# Copyright (c) Microsoft. All rights reserved.
-
-=======
->>>>>>> Stashed changes
->>>>>>> head
-<<<<<<< HEAD
-# Copyright (c) Microsoft. All rights reserved.
-
-=======
->>>>>>> f40c1f2075e2443c31c57c34f5f66c2711a8db75
-<<<<<<< div
-=======
-<<<<<<< Updated upstream
-<<<<<<< Updated upstream
->>>>>>> head
-<<<<<<< HEAD
->>>>>>> main
-<<<<<<< Updated upstream
-<<<<<<< Updated upstream
-<<<<<<< Updated upstream
-<<<<<<< Updated upstream
-<<<<<<< Updated upstream
->>>>>>> Stashed changes
-=======
->>>>>>> Stashed changes
-=======
->>>>>>> Stashed changes
-=======
->>>>>>> Stashed changes
-=======
->>>>>>> Stashed changes
-=======
->>>>>>> Stashed changes
-=======
->>>>>>> eab985c52d058dc92abc75034bc790079131ce75
-<<<<<<< div
-=======
-=======
->>>>>>> main
->>>>>>> Stashed changes
-=======
->>>>>>> main
->>>>>>> Stashed changes
->>>>>>> head
 from unittest.mock import patch
 
 import pytest
 
-<<<<<<< HEAD
 from semantic_kernel.connectors.ai.ollama.ollama_prompt_execution_settings import (
     OllamaChatPromptExecutionSettings,
-<<<<<<< HEAD
-<<<<<<< div
-=======
-<<<<<<< Updated upstream
-<<<<<<< Updated upstream
->>>>>>> head
-<<<<<<< Updated upstream
-<<<<<<< Updated upstream
-<<<<<<< Updated upstream
-<<<<<<< Updated upstream
-<<<<<<< Updated upstream
-<<<<<<< Updated upstream
     OllamaTextPromptExecutionSettings,
-=======
-=======
->>>>>>> Stashed changes
-=======
->>>>>>> Stashed changes
-=======
->>>>>>> Stashed changes
-=======
->>>>>>> Stashed changes
-=======
->>>>>>> Stashed changes
-<<<<<<< HEAD
-    OllamaTextPromptExecutionSettings,
-=======
-=======
->>>>>>> eab985c52d058dc92abc75034bc790079131ce75
-<<<<<<< div
-=======
-=======
-    OllamaTextPromptExecutionSettings,
-=======
->>>>>>> Stashed changes
-=======
-    OllamaTextPromptExecutionSettings,
-=======
->>>>>>> Stashed changes
->>>>>>> head
-<<<<<<< HEAD
-    OllamaTextPromptExecutionSettings,
-=======
->>>>>>> f40c1f2075e2443c31c57c34f5f66c2711a8db75
-<<<<<<< div
-=======
-<<<<<<< Updated upstream
-<<<<<<< Updated upstream
->>>>>>> head
-<<<<<<< HEAD
->>>>>>> main
-<<<<<<< Updated upstream
-<<<<<<< Updated upstream
-<<<<<<< Updated upstream
-<<<<<<< Updated upstream
-<<<<<<< Updated upstream
->>>>>>> Stashed changes
-=======
->>>>>>> Stashed changes
-=======
->>>>>>> Stashed changes
-=======
->>>>>>> Stashed changes
-=======
->>>>>>> Stashed changes
-=======
->>>>>>> Stashed changes
-=======
->>>>>>> eab985c52d058dc92abc75034bc790079131ce75
-<<<<<<< div
-=======
-=======
->>>>>>> main
->>>>>>> Stashed changes
-=======
->>>>>>> main
->>>>>>> Stashed changes
->>>>>>> head
 )
 from semantic_kernel.connectors.ai.ollama.services.ollama_chat_completion import (
     OllamaChatCompletion,
 )
-<<<<<<< HEAD
-<<<<<<< div
-=======
-<<<<<<< Updated upstream
-<<<<<<< Updated upstream
->>>>>>> head
-<<<<<<< Updated upstream
-<<<<<<< Updated upstream
-<<<<<<< Updated upstream
-<<<<<<< Updated upstream
-<<<<<<< Updated upstream
-<<<<<<< Updated upstream
-=======
-=======
->>>>>>> Stashed changes
-=======
->>>>>>> Stashed changes
-=======
->>>>>>> Stashed changes
-=======
->>>>>>> Stashed changes
-=======
->>>>>>> Stashed changes
-<<<<<<< HEAD
-=======
-<<<<<<< HEAD
->>>>>>> main
-<<<<<<< Updated upstream
-<<<<<<< Updated upstream
-<<<<<<< Updated upstream
-<<<<<<< Updated upstream
-<<<<<<< Updated upstream
->>>>>>> Stashed changes
-=======
->>>>>>> Stashed changes
-=======
->>>>>>> Stashed changes
-=======
->>>>>>> Stashed changes
-=======
->>>>>>> Stashed changes
-=======
->>>>>>> Stashed changes
-=======
-<<<<<<< HEAD
->>>>>>> eab985c52d058dc92abc75034bc790079131ce75
-<<<<<<< div
-=======
-=======
-=======
-<<<<<<< HEAD
->>>>>>> main
->>>>>>> Stashed changes
-=======
-=======
-<<<<<<< HEAD
->>>>>>> main
->>>>>>> Stashed changes
->>>>>>> head
 from semantic_kernel.exceptions.service_exceptions import (
     ServiceInitializationError,
     ServiceInvalidResponseError,
 )
->>>>>>>+main
 _kernel.connectors.ai.ollama.ollama_prompt_execution_settings import OllamaChatPromptExecutionSettings
-=======
 from semantic_kernel.connectors.ai.function_choice_behavior import FunctionChoiceBehavior
 from semantic_kernel.connectors.ai.ollama.ollama_prompt_execution_settings import OllamaChatPromptExecutionSettings
->>>>>>> e6427a6a
 from semantic_kernel.connectors.ai.ollama.services.ollama_chat_completion import OllamaChatCompletion
 from semantic_kernel.exceptions.service_exceptions import (
     ServiceInitializationError,
@@ -250,238 +29,25 @@
 def test_settings(model_id):
     """Test that the settings class is correct."""
     ollama = OllamaChatCompletion(ai_model_id=model_id)
-<<<<<<< HEAD
-<<<<<<< div
-=======
-<<<<<<< Updated upstream
-<<<<<<< Updated upstream
->>>>>>> head
-<<<<<<< Updated upstream
-<<<<<<< Updated upstream
-<<<<<<< Updated upstream
-<<<<<<< Updated upstream
-<<<<<<< Updated upstream
-<<<<<<< Updated upstream
-=======
-=======
->>>>>>> Stashed changes
-=======
->>>>>>> Stashed changes
-=======
->>>>>>> Stashed changes
-=======
->>>>>>> Stashed changes
-=======
->>>>>>> Stashed changes
-<<<<<<< HEAD
-=======
-=======
->>>>>>> eab985c52d058dc92abc75034bc790079131ce75
-<<<<<<< div
-=======
-=======
-=======
->>>>>>> Stashed changes
-=======
-=======
->>>>>>> Stashed changes
->>>>>>> head
-=======
-from semantic_kernel.contents.chat_history import ChatHistory
+    .contents.chat_history import ChatHistory
 from tests.unit.connectors.ollama.utils import MockResponse
 
 
 def test_settings():
     ollama = OllamaChatCompletion(ai_model_id="test_model")
->>>>>>> f40c1f2075e2443c31c57c34f5f66c2711a8db75
-<<<<<<< div
-=======
-<<<<<<< Updated upstream
-<<<<<<< Updated upstream
->>>>>>> head
-<<<<<<< HEAD
->>>>>>> main
-<<<<<<< Updated upstream
-<<<<<<< Updated upstream
-<<<<<<< Updated upstream
-<<<<<<< Updated upstream
-<<<<<<< Updated upstream
->>>>>>> Stashed changes
-=======
->>>>>>> Stashed changes
-=======
->>>>>>> Stashed changes
-=======
->>>>>>> Stashed changes
-=======
->>>>>>> Stashed changes
-=======
->>>>>>> Stashed changes
-=======
->>>>>>> eab985c52d058dc92abc75034bc790079131ce75
-<<<<<<< div
-=======
-=======
->>>>>>> main
->>>>>>> Stashed changes
-=======
->>>>>>> main
->>>>>>> Stashed changes
->>>>>>> head
     settings = ollama.get_prompt_execution_settings_class()
     assert settings == OllamaChatPromptExecutionSettings
 
-
-<<<<<<< HEAD
-<<<<<<< div
-=======
-<<<<<<< Updated upstream
-<<<<<<< Updated upstream
->>>>>>> head
-<<<<<<< Updated upstream
-<<<<<<< Updated upstream
-<<<<<<< Updated upstream
-<<<<<<< Updated upstream
-<<<<<<< Updated upstream
-<<<<<<< Updated upstream
-=======
-=======
->>>>>>> Stashed changes
-=======
->>>>>>> Stashed changes
-=======
->>>>>>> Stashed changes
-=======
->>>>>>> Stashed changes
-=======
->>>>>>> Stashed changes
-<<<<<<< HEAD
-=======
-<<<<<<< HEAD
->>>>>>> main
-<<<<<<< Updated upstream
-<<<<<<< Updated upstream
-<<<<<<< Updated upstream
-<<<<<<< Updated upstream
-<<<<<<< Updated upstream
->>>>>>> Stashed changes
-=======
->>>>>>> Stashed changes
-=======
->>>>>>> Stashed changes
-=======
->>>>>>> Stashed changes
-=======
->>>>>>> Stashed changes
-=======
->>>>>>> Stashed changes
-=======
-<<<<<<< HEAD
->>>>>>> eab985c52d058dc92abc75034bc790079131ce75
-<<<<<<< div
-=======
-=======
-=======
-<<<<<<< HEAD
->>>>>>> main
->>>>>>> Stashed changes
-=======
-=======
-<<<<<<< HEAD
->>>>>>> main
->>>>>>> Stashed changes
->>>>>>> head
 def test_init_empty_service_id(model_id):
     """Test that the service initializes correctly with an empty service id."""
     ollama = OllamaChatCompletion(ai_model_id=model_id)
     assert ollama.service_id == model_id
 
-
-<<<<<<< HEAD
-<<<<<<< div
-=======
-<<<<<<< Updated upstream
-<<<<<<< Updated upstream
->>>>>>> head
-<<<<<<< Updated upstream
-<<<<<<< Updated upstream
-<<<<<<< Updated upstream
-<<<<<<< Updated upstream
-<<<<<<< Updated upstream
-<<<<<<< Updated upstream
-=======
-<<<<<<< HEAD
->>>>>>> Stashed changes
-=======
-<<<<<<< HEAD
->>>>>>> Stashed changes
-=======
-<<<<<<< HEAD
->>>>>>> Stashed changes
-=======
-<<<<<<< HEAD
->>>>>>> Stashed changes
-=======
-<<<<<<< HEAD
->>>>>>> Stashed changes
-=======
-<<<<<<< HEAD
->>>>>>> Stashed changes
-=======
->>>>>>> Stashed changes
-=======
->>>>>>> Stashed changes
 def test_init_empty_ai_model_id():
     """Test that the service initializes with a error if there is no ai_model_id."""
     with pytest.raises(ServiceInitializationError):
         _ = OllamaChatCompletion()
 
-
-<<<<<<< Updated upstream
-<<<<<<< Updated upstream
-<<<<<<< Updated upstream
-<<<<<<< Updated upstream
-<<<<<<< Updated upstream
-<<<<<<< Updated upstream
-<<<<<<< Updated upstream
-<<<<<<< Updated upstream
-=======
->>>>>>> Stashed changes
-=======
-=======
->>>>>>> main
->>>>>>> Stashed changes
-=======
-=======
->>>>>>> main
->>>>>>> Stashed changes
-=======
-=======
->>>>>>> main
->>>>>>> Stashed changes
-=======
-=======
->>>>>>> main
->>>>>>> Stashed changes
-=======
-=======
->>>>>>> main
->>>>>>> Stashed changes
-=======
->>>>>>> eab985c52d058dc92abc75034bc790079131ce75
-=======
-=======
->>>>>>> main
->>>>>>> Stashed changes
-=======
-=======
->>>>>>> main
->>>>>>> Stashed changes
-<<<<<<< div
-=======
->>>>>>> eab985c52d058dc92abc75034bc790079131ce75
-=======
->>>>>>> head
 def test_init_empty_string_ai_model_id():
     """Test that the service initializes with a error if there is no ai_model_id."""
     with pytest.raises(ServiceInitializationError):
@@ -493,62 +59,10 @@
     ollama = OllamaChatCompletion(ai_model_id=model_id, client=custom_client)
     assert ollama.client == custom_client
 
-
-<<<<<<< HEAD
 @pytest.mark.parametrize("exclude_list", [["OLLAMA_MODEL"]], indirect=True)
-<<<<<<< HEAD
-<<<<<<< div
-=======
-<<<<<<< Updated upstream
-<<<<<<< Updated upstream
->>>>>>> head
-<<<<<<< Updated upstream
-<<<<<<< Updated upstream
-<<<<<<< Updated upstream
-<<<<<<< Updated upstream
-<<<<<<< Updated upstream
-<<<<<<< Updated upstream
 def test_init_empty_model_id(ollama_unit_test_env):
-=======
-=======
->>>>>>> Stashed changes
-=======
->>>>>>> Stashed changes
-=======
->>>>>>> Stashed changes
-=======
->>>>>>> Stashed changes
-=======
->>>>>>> Stashed changes
-<<<<<<< HEAD
-=======
->>>>>>> Stashed changes
-=======
->>>>>>> Stashed changes
 def test_init_empty_model_id(ollama_unit_test_env):
-=======
 def test_init_empty_model_id_in_env(ollama_unit_test_env):
->>>>>>> main
-<<<<<<< Updated upstream
-<<<<<<< Updated upstream
-<<<<<<< Updated upstream
-<<<<<<< Updated upstream
-<<<<<<< Updated upstream
-<<<<<<< Updated upstream
-<<<<<<< Updated upstream
-=======
->>>>>>> Stashed changes
->>>>>>> Stashed changes
-=======
->>>>>>> Stashed changes
-=======
->>>>>>> Stashed changes
-=======
->>>>>>> Stashed changes
-=======
->>>>>>> Stashed changes
-=======
-=======
 def test_invalid_ollama_settings():
     """Test that the service initializes incorrectly with invalid settings."""
     with pytest.raises(ServiceInitializationError):
@@ -556,19 +70,8 @@
 
 
 @pytest.mark.parametrize("exclude_list", [["OLLAMA_CHAT_MODEL_ID"]], indirect=True)
->>>>>>> e6427a6a
 def test_init_empty_model_id_in_env(ollama_unit_test_env):
->>>>>>> eab985c52d058dc92abc75034bc790079131ce75
-=======
->>>>>>> Stashed changes
-=======
->>>>>>> Stashed changes
-<<<<<<< div
-=======
 def test_init_empty_model_id_in_env(ollama_unit_test_env):
->>>>>>> eab985c52d058dc92abc75034bc790079131ce75
-=======
->>>>>>> head
     """Test that the service initializes incorrectly with an empty model id."""
     with pytest.raises(ServiceInitializationError):
         _ = OllamaChatCompletion(env_file_path="fake_env_file_path.env")
@@ -703,43 +206,6 @@
         messages=ollama._prepare_chat_history_for_request(chat_history),
         options=default_options,
         stream=False,
-<<<<<<< HEAD
-<<<<<<< div
-=======
-<<<<<<< Updated upstream
-<<<<<<< Updated upstream
->>>>>>> head
-<<<<<<< Updated upstream
-<<<<<<< Updated upstream
-<<<<<<< Updated upstream
-<<<<<<< Updated upstream
-<<<<<<< Updated upstream
-<<<<<<< Updated upstream
-=======
-=======
->>>>>>> Stashed changes
-=======
->>>>>>> Stashed changes
-=======
->>>>>>> Stashed changes
-=======
->>>>>>> Stashed changes
-=======
->>>>>>> Stashed changes
-<<<<<<< HEAD
-=======
-=======
->>>>>>> eab985c52d058dc92abc75034bc790079131ce75
-<<<<<<< div
-=======
-=======
-=======
->>>>>>> Stashed changes
-=======
-=======
->>>>>>> Stashed changes
->>>>>>> head
-=======
 @pytest.mark.asyncio
 @patch("aiohttp.ClientSession.post")
 async def test_complete_chat(mock_post):
@@ -760,104 +226,10 @@
             "options": {"test": "test"},
             "stream": False,
         },
->>>>>>> f40c1f2075e2443c31c57c34f5f66c2711a8db75
-<<<<<<< div
-=======
-<<<<<<< Updated upstream
-<<<<<<< Updated upstream
->>>>>>> head
-<<<<<<< HEAD
->>>>>>> main
-<<<<<<< Updated upstream
-<<<<<<< Updated upstream
-<<<<<<< Updated upstream
-<<<<<<< Updated upstream
-<<<<<<< Updated upstream
->>>>>>> Stashed changes
-=======
->>>>>>> Stashed changes
-=======
->>>>>>> Stashed changes
-=======
->>>>>>> Stashed changes
-=======
->>>>>>> Stashed changes
-=======
->>>>>>> Stashed changes
-=======
->>>>>>> eab985c52d058dc92abc75034bc790079131ce75
-<<<<<<< div
-=======
-=======
->>>>>>> main
->>>>>>> Stashed changes
-=======
->>>>>>> main
->>>>>>> Stashed changes
->>>>>>> head
-    )
-
-
-@pytest.mark.asyncio
-<<<<<<< HEAD
-<<<<<<< div
-=======
-<<<<<<< Updated upstream
-<<<<<<< Updated upstream
->>>>>>> head
-<<<<<<< Updated upstream
-<<<<<<< Updated upstream
-<<<<<<< Updated upstream
-<<<<<<< Updated upstream
-<<<<<<< Updated upstream
-<<<<<<< Updated upstream
-=======
-=======
->>>>>>> Stashed changes
-=======
->>>>>>> Stashed changes
-=======
->>>>>>> Stashed changes
-=======
->>>>>>> Stashed changes
-=======
->>>>>>> Stashed changes
-<<<<<<< HEAD
-=======
-<<<<<<< HEAD
->>>>>>> main
-<<<<<<< Updated upstream
-<<<<<<< Updated upstream
-<<<<<<< Updated upstream
-<<<<<<< Updated upstream
-<<<<<<< Updated upstream
->>>>>>> Stashed changes
-=======
->>>>>>> Stashed changes
-=======
->>>>>>> Stashed changes
-=======
->>>>>>> Stashed changes
-=======
->>>>>>> Stashed changes
-=======
->>>>>>> Stashed changes
-=======
-<<<<<<< HEAD
->>>>>>> eab985c52d058dc92abc75034bc790079131ce75
-<<<<<<< div
-=======
-=======
-=======
-<<<<<<< HEAD
->>>>>>> main
->>>>>>> Stashed changes
-=======
-=======
-<<<<<<< HEAD
->>>>>>> main
->>>>>>> Stashed changes
->>>>>>> head
+    )
+
+
+@pytest.mark.asyncio
 @patch("ollama.AsyncClient.chat")
 async def test_chat_completion_wrong_return_type(
     mock_chat_client,
@@ -965,53 +337,10 @@
         messages=ollama._prepare_chat_history_for_request(chat_history),
         options=default_options,
         stream=True,
-<<<<<<< HEAD
-<<<<<<< div
-=======
-<<<<<<< Updated upstream
-<<<<<<< Updated upstream
->>>>>>> head
-<<<<<<< Updated upstream
-<<<<<<< Updated upstream
-<<<<<<< Updated upstream
-<<<<<<< Updated upstream
-<<<<<<< Updated upstream
-<<<<<<< Updated upstream
-=======
-=======
->>>>>>> Stashed changes
-=======
->>>>>>> Stashed changes
-=======
->>>>>>> Stashed changes
-=======
->>>>>>> Stashed changes
-=======
->>>>>>> Stashed changes
-<<<<<<< HEAD
-=======
->>>>>>> Stashed changes
-=======
->>>>>>> Stashed changes
-    )
-
-
-@pytest.mark.asyncio
-=======
-<<<<<<< div
-=======
->>>>>>> eab985c52d058dc92abc75034bc790079131ce75
-=======
->>>>>>> head
-=======
-<<<<<<< Updated upstream
-<<<<<<< Updated upstream
->>>>>>> eab985c52d058dc92abc75034bc790079131ce75
-=======
-=======
->>>>>>> Stashed changes
-=======
->>>>>>> Stashed changes
+    )
+
+
+@pytest.mark.asyncio
 @patch("aiohttp.ClientSession.post")
 async def test_complete(mock_post):
     mock_post.return_value = MockResponse(response={"message": {"content": "test_response"}})
@@ -1045,85 +374,10 @@
             "options": {"test": "test"},
             "stream": True,
         },
->>>>>>> f40c1f2075e2443c31c57c34f5f66c2711a8db75
-<<<<<<< div
-=======
-<<<<<<< Updated upstream
-<<<<<<< Updated upstream
->>>>>>> head
-<<<<<<< HEAD
-<<<<<<< Updated upstream
-<<<<<<< Updated upstream
-<<<<<<< Updated upstream
-<<<<<<< Updated upstream
-<<<<<<< Updated upstream
->>>>>>> Stashed changes
-=======
->>>>>>> Stashed changes
-=======
->>>>>>> Stashed changes
-=======
->>>>>>> Stashed changes
-=======
->>>>>>> Stashed changes
-=======
->>>>>>> Stashed changes
-=======
->>>>>>> eab985c52d058dc92abc75034bc790079131ce75
-<<<<<<< div
-=======
-=======
->>>>>>> Stashed changes
-=======
->>>>>>> Stashed changes
->>>>>>> head
-    )
-
-
-@pytest.mark.asyncio
-<<<<<<< HEAD
-<<<<<<< div
-=======
-<<<<<<< Updated upstream
-<<<<<<< Updated upstream
->>>>>>> head
-<<<<<<< Updated upstream
-<<<<<<< Updated upstream
-<<<<<<< Updated upstream
-<<<<<<< Updated upstream
-<<<<<<< Updated upstream
-=======
-<<<<<<< HEAD
->>>>>>> main
->>>>>>> Stashed changes
-=======
-<<<<<<< HEAD
->>>>>>> main
->>>>>>> Stashed changes
-=======
-<<<<<<< HEAD
->>>>>>> main
->>>>>>> Stashed changes
-=======
-<<<<<<< HEAD
->>>>>>> main
->>>>>>> Stashed changes
-=======
-<<<<<<< HEAD
->>>>>>> main
->>>>>>> Stashed changes
-=======
-<<<<<<< HEAD
->>>>>>> eab985c52d058dc92abc75034bc790079131ce75
-<<<<<<< div
-=======
-=======
->>>>>>> main
->>>>>>> Stashed changes
-=======
->>>>>>> main
->>>>>>> Stashed changes
->>>>>>> head
+    )
+
+
+@pytest.mark.asyncio
 @patch("ollama.AsyncClient.chat")
 async def test_streaming_chat_completion_wrong_return_type(
     mock_chat_client,
@@ -1188,6 +442,7 @@
 @patch("ollama.AsyncClient.chat")
 async def test_streaming_text_completion_wrong_return_type(
     mock_chat_client,
+async def test_streaming_chat_completion_with_tools_raise(
     model_id,
     service_id,
     chat_history,
@@ -1207,44 +462,6 @@
             ),
         ):
             pass
-<<<<<<< HEAD
-<<<<<<< HEAD
-<<<<<<< div
-=======
-<<<<<<< Updated upstream
-<<<<<<< Updated upstream
->>>>>>> head
-<<<<<<< Updated upstream
-<<<<<<< Updated upstream
-<<<<<<< Updated upstream
-<<<<<<< Updated upstream
-<<<<<<< Updated upstream
-<<<<<<< Updated upstream
-=======
-=======
->>>>>>> Stashed changes
-=======
->>>>>>> Stashed changes
-=======
->>>>>>> Stashed changes
-=======
->>>>>>> Stashed changes
-=======
->>>>>>> Stashed changes
-<<<<<<< HEAD
-=======
-=======
->>>>>>> eab985c52d058dc92abc75034bc790079131ce75
-<<<<<<< div
-=======
-=======
-=======
->>>>>>> Stashed changes
-=======
-=======
->>>>>>> Stashed changes
->>>>>>> head
-=======
 @patch("aiohttp.ClientSession.post")
 async def test_complete_stream(mock_post):
     mock_post.return_value = MockResponse(response={"message": {"content": "test_response"}})
@@ -1265,51 +482,6 @@
             "messages": [{"role": "user", "content": "test_prompt"}],
         },
     )
->>>>>>> f40c1f2075e2443c31c57c34f5f66c2711a8db75
-<<<<<<< div
-=======
-<<<<<<< Updated upstream
-<<<<<<< Updated upstream
->>>>>>> head
-<<<<<<< HEAD
->>>>>>> main
-<<<<<<< Updated upstream
-<<<<<<< Updated upstream
-<<<<<<< Updated upstream
-<<<<<<< Updated upstream
-<<<<<<< Updated upstream
->>>>>>> Stashed changes
-=======
->>>>>>> Stashed changes
-=======
->>>>>>> Stashed changes
-=======
->>>>>>> Stashed changes
-=======
->>>>>>> Stashed changes
-=======
->>>>>>> Stashed changes
-=======
->>>>>>> eab985c52d058dc92abc75034bc790079131ce75
-<<<<<<< div
-=======
-=======
->>>>>>> main
->>>>>>> Stashed changes
-=======
->>>>>>> main
->>>>>>> Stashed changes
->>>>>>> head
-=======
-
-
-@pytest.mark.asyncio
-async def test_streaming_chat_completion_with_tools_raise(
-    model_id,
-    service_id,
-    chat_history,
-    default_options,
-):
     """Test that the chat completion streaming service fails when tool calls are requested."""
     ollama = OllamaChatCompletion(ai_model_id=model_id)
     with pytest.raises(ServiceInvalidExecutionSettingsError):
@@ -1319,5 +491,4 @@
                 tools=[{"type": "function"}], service_id=service_id, options=default_options
             ),
         ):
-            pass
->>>>>>> e6427a6a
+            pass