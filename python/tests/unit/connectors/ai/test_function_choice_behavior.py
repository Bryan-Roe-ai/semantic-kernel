--- conflicted
+++ resolved
@@ -52,7 +52,7 @@
     assert behavior.filters == expected_filters
 
 
-<<<<<<< HEAD
+
 def test_from_function_call_behavior_kernel_functions():
     behavior = FunctionCallBehavior.AutoInvokeKernelFunctions()
     new_behavior = FunctionChoiceBehavior.from_function_call_behavior(behavior)
@@ -97,8 +97,6 @@
 def test_auto_function_choice_behavior_from_dict(
     type: str, max_auto_invoke_attempts: int
 ):
-=======
->>>>>>> 6829cc14
 @pytest.mark.parametrize(("type", "max_auto_invoke_attempts"), [("auto", 5), ("none", 0), ("required", 1)])
 def test_auto_function_choice_behavior_from_dict(type: str, max_auto_invoke_attempts: int):
     data = {
