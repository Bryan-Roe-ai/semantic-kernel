--- conflicted
+++ resolved
@@ -97,15 +97,12 @@
     )
 
 
-<<<<<<< HEAD
 @pytest_asyncio.fixture()
 async def mock_google_ai_streaming_chat_completion_response() -> (
     AsyncGenerateContentResponse
 ):
-=======
 @pytest_asyncio.fixture
 async def mock_google_ai_streaming_chat_completion_response() -> AsyncGenerateContentResponse:
->>>>>>> 926a5909
     """Mock Google AI streaming Chat Completion response."""
     candidate = protos.Candidate()
     candidate.index = 0
@@ -131,15 +128,12 @@
     )
 
 
-<<<<<<< HEAD
 @pytest_asyncio.fixture()
 async def mock_google_ai_streaming_chat_completion_response_with_tool_call() -> (
     AsyncGenerateContentResponse
 ):
-=======
 @pytest_asyncio.fixture
 async def mock_google_ai_streaming_chat_completion_response_with_tool_call() -> AsyncGenerateContentResponse:
->>>>>>> 926a5909
     """Mock Google AI streaming Chat Completion response with tool call."""
     candidate = protos.Candidate()
     candidate.index = 0
@@ -190,15 +184,12 @@
     )
 
 
-<<<<<<< HEAD
 @pytest_asyncio.fixture()
 async def mock_google_ai_streaming_text_completion_response() -> (
     AsyncGenerateContentResponse
 ):
-=======
 @pytest_asyncio.fixture
 async def mock_google_ai_streaming_text_completion_response() -> AsyncGenerateContentResponse:
->>>>>>> 926a5909
     """Mock Google AI streaming Text Completion response."""
     candidate = protos.Candidate()
     candidate.index = 0
