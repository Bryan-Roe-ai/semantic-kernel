--- conflicted
+++ resolved
@@ -12,16 +12,13 @@
 class MockAgent(Agent):
     """A mock agent for testing purposes."""
 
-<<<<<<< HEAD
     def __init__(
         self,
         name: str = "Test Agent",
         description: str = "A test agent",
         id: str = None,
     ):
-=======
     def __init__(self, name: str = "Test-Agent", description: str = "A test agent", id: str = None):
->>>>>>> f62fef3f
         args = {
             "name": name,
             "description": description,
