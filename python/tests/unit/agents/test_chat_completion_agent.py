--- conflicted
+++ resolved
@@ -5,17 +5,14 @@
 import pytest
 from pydantic import ValidationError
 
-<<<<<<< main
 from semantic_kernel.agents.chat_completion_agent import ChatCompletionAgent
 from semantic_kernel.agents.chat_history_channel import ChatHistoryChannel
 from semantic_kernel.connectors.ai.chat_completion_client_base import (
     ChatCompletionClientBase,
 )
-=======
 from semantic_kernel.agents import ChatCompletionAgent
 from semantic_kernel.agents.channels.chat_history_channel import ChatHistoryChannel
 from semantic_kernel.connectors.ai.chat_completion_client_base import ChatCompletionClientBase
->>>>>>> upstream/main
 from semantic_kernel.contents.chat_history import ChatHistory
 from semantic_kernel.contents.chat_message_content import ChatMessageContent
 from semantic_kernel.contents.utils.author_role import AuthorRole
@@ -116,14 +113,11 @@
         ]
     )
     agent = ChatCompletionAgent(
-<<<<<<< HEAD
         kernel=kernel,
         service_id="test_service",
         name="Test Agent",
         instructions="Test Instructions",
-=======
         kernel=kernel, service_id="test_service", name="TestAgent", instructions="Test Instructions"
->>>>>>> f62fef3f
     )
 
     history = ChatHistory(
@@ -141,13 +135,10 @@
     kernel = create_autospec(Kernel)
     chat_completion_service = create_autospec(ChatCompletionClientBase)
     kernel.get_service.return_value = chat_completion_service
-<<<<<<< HEAD
-    agent = ChatCompletionAgent(
-        kernel=kernel, service_id="test_service", name="Test Agent"
-    )
-=======
-    agent = ChatCompletionAgent(kernel=kernel, service_id="test_service", name="TestAgent")
->>>>>>> f62fef3f
+    agent = ChatCompletionAgent(
+        kernel=kernel, service_id="test_service", name="Test Agent"
+    )
+    agent = ChatCompletionAgent(kernel=kernel, service_id="test_service", name="TestAgent")
 
     history = ChatHistory(
         messages=[ChatMessageContent(role=AuthorRole.USER, content="Initial Message")]
@@ -184,13 +175,10 @@
 async def test_invoke_no_service_throws():
     kernel = create_autospec(Kernel)
     kernel.get_service.return_value = None
-<<<<<<< HEAD
-    agent = ChatCompletionAgent(
-        kernel=kernel, service_id="test_service", name="Test Agent"
-    )
-=======
-    agent = ChatCompletionAgent(kernel=kernel, service_id="test_service", name="TestAgent")
->>>>>>> f62fef3f
+    agent = ChatCompletionAgent(
+        kernel=kernel, service_id="test_service", name="Test Agent"
+    )
+    agent = ChatCompletionAgent(kernel=kernel, service_id="test_service", name="TestAgent")
 
     history = ChatHistory(
         messages=[ChatMessageContent(role=AuthorRole.USER, content="Initial Message")]
@@ -206,13 +194,10 @@
     kernel = create_autospec(Kernel)
     kernel.get_service.return_value = create_autospec(ChatCompletionClientBase)
 
-<<<<<<< HEAD
-    agent = ChatCompletionAgent(
-        kernel=kernel, service_id="test_service", name="Test Agent"
-    )
-=======
-    agent = ChatCompletionAgent(kernel=kernel, service_id="test_service", name="TestAgent")
->>>>>>> f62fef3f
+    agent = ChatCompletionAgent(
+        kernel=kernel, service_id="test_service", name="Test Agent"
+    )
+    agent = ChatCompletionAgent(kernel=kernel, service_id="test_service", name="TestAgent")
 
     history = ChatHistory(
         messages=[ChatMessageContent(role=AuthorRole.USER, content="Initial Message")]
@@ -236,13 +221,10 @@
     kernel = create_autospec(Kernel)
     chat_completion_service = create_autospec(ChatCompletionClientBase)
     kernel.get_service.return_value = chat_completion_service
-<<<<<<< HEAD
-    agent = ChatCompletionAgent(
-        kernel=kernel, service_id="test_service", name="Test Agent"
-    )
-=======
-    agent = ChatCompletionAgent(kernel=kernel, service_id="test_service", name="TestAgent")
->>>>>>> f62fef3f
+    agent = ChatCompletionAgent(
+        kernel=kernel, service_id="test_service", name="Test Agent"
+    )
+    agent = ChatCompletionAgent(kernel=kernel, service_id="test_service", name="TestAgent")
 
     history = ChatHistory(
         messages=[ChatMessageContent(role=AuthorRole.USER, content="Initial Message")]
@@ -264,13 +246,10 @@
 async def test_invoke_stream_no_service_throws():
     kernel = create_autospec(Kernel)
     kernel.get_service.return_value = None
-<<<<<<< HEAD
-    agent = ChatCompletionAgent(
-        kernel=kernel, service_id="test_service", name="Test Agent"
-    )
-=======
-    agent = ChatCompletionAgent(kernel=kernel, service_id="test_service", name="TestAgent")
->>>>>>> f62fef3f
+    agent = ChatCompletionAgent(
+        kernel=kernel, service_id="test_service", name="Test Agent"
+    )
+    agent = ChatCompletionAgent(kernel=kernel, service_id="test_service", name="TestAgent")
 
     history = ChatHistory(
         messages=[ChatMessageContent(role=AuthorRole.USER, content="Initial Message")]
