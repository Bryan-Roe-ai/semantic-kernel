--- conflicted
+++ resolved
@@ -555,7 +555,6 @@
             "truncation_message_count": 10,
         }
         mock_client_instance.beta.assistants.retrieve.assert_called_once_with("test_id")
-<<<<<<< HEAD
         OpenAIAssistantBase._create_open_ai_assistant_definition.assert_called_once()
 
 
@@ -697,8 +696,6 @@
         "truncation_message_count": 10,
     }
         mock_create_def.assert_called_once()
-=======
-        mock_create_def.assert_called_once()
 
 
 @pytest.mark.parametrize(
@@ -788,5 +785,4 @@
         if client:
             client.beta.assistants.retrieve.assert_called_once_with("test_id")
         else:
-            mock_client_instance.beta.assistants.retrieve.assert_called_once_with("test_id")
->>>>>>> 9b794532
+            mock_client_instance.beta.assistants.retrieve.assert_called_once_with("test_id")