# Copyright (c) Microsoft. All rights reserved.

from collections.abc import AsyncIterable
from unittest.mock import AsyncMock

import pytest

<<<<<<< main
from semantic_kernel.agents.chat_history_channel import (
    ChatHistoryAgentProtocol,
    ChatHistoryChannel,
)
=======
from semantic_kernel.agents.channels.chat_history_channel import ChatHistoryAgentProtocol, ChatHistoryChannel
>>>>>>> upstream/main
from semantic_kernel.contents.chat_message_content import ChatMessageContent
from semantic_kernel.contents.function_result_content import FunctionResultContent
from semantic_kernel.contents.utils.author_role import AuthorRole
from semantic_kernel.exceptions import ServiceInvalidTypeError


class MockChatHistoryHandler:
    """Mock agent to test chat history handling"""

    async def invoke(
        self, history: list[ChatMessageContent]
    ) -> AsyncIterable[ChatMessageContent]:
        for message in history:
            yield ChatMessageContent(
                role=AuthorRole.SYSTEM, content=f"Processed: {message.content}"
            )

<<<<<<< HEAD
<<<<<<< div
=======
<<<<<<< Updated upstream
<<<<<<< Updated upstream
>>>>>>> head
<<<<<<< Updated upstream
<<<<<<< Updated upstream
<<<<<<< Updated upstream
<<<<<<< Updated upstream
<<<<<<< Updated upstream
<<<<<<< Updated upstream
=======
=======
>>>>>>> Stashed changes
=======
>>>>>>> Stashed changes
=======
>>>>>>> Stashed changes
=======
>>>>>>> Stashed changes
=======
>>>>>>> Stashed changes
<<<<<<< HEAD
=======
=======
>>>>>>> eab985c52d058dc92abc75034bc790079131ce75
<<<<<<< div
=======
=======
=======
>>>>>>> Stashed changes
=======
=======
>>>>>>> Stashed changes
>>>>>>> head
    async def invoke_stream(self, history: list[ChatMessageContent]) -> AsyncIterable[ChatMessageContent]:
        for message in history:
            yield ChatMessageContent(role=AuthorRole.SYSTEM, content=f"Processed: {message.content}")

<<<<<<< div
=======
<<<<<<< Updated upstream
<<<<<<< Updated upstream
>>>>>>> head
<<<<<<< HEAD
>>>>>>> main
<<<<<<< Updated upstream
<<<<<<< Updated upstream
<<<<<<< Updated upstream
<<<<<<< Updated upstream
<<<<<<< Updated upstream
>>>>>>> Stashed changes
=======
>>>>>>> Stashed changes
=======
>>>>>>> Stashed changes
=======
>>>>>>> Stashed changes
=======
>>>>>>> Stashed changes
=======
>>>>>>> Stashed changes
=======
>>>>>>> eab985c52d058dc92abc75034bc790079131ce75
<<<<<<< div
=======
=======
>>>>>>> main
>>>>>>> Stashed changes
=======
>>>>>>> main
>>>>>>> Stashed changes
>>>>>>> head

class MockNonChatHistoryHandler:
    """Mock agent to test incorrect instance handling."""

    id: str = "mock_non_chat_history_handler"


ChatHistoryAgentProtocol.register(MockChatHistoryHandler)


class AsyncIterableMock:
    def __init__(self, async_gen):
        self.async_gen = async_gen

    def __aiter__(self):
        return self.async_gen()


async def test_invoke():
    channel = ChatHistoryChannel()
    agent = AsyncMock(spec=MockChatHistoryHandler)

    async def mock_invoke(history: list[ChatMessageContent]):
        for message in history:
            yield ChatMessageContent(
                role=AuthorRole.SYSTEM, content=f"Processed: {message.content}"
            )

    agent.invoke.return_value = AsyncIterableMock(
        lambda: mock_invoke(
            [ChatMessageContent(role=AuthorRole.USER, content="Initial message")]
        )
    )

    initial_message = ChatMessageContent(
        role=AuthorRole.USER, content="Initial message"
    )
    channel.messages.append(initial_message)

    received_messages = []
    async for is_visible, message in channel.invoke(agent):
        received_messages.append(message)
        assert is_visible

    assert len(received_messages) == 1
    assert "Processed: Initial message" in received_messages[0].content


<<<<<<< HEAD
@pytest.mark.asyncio
<<<<<<< HEAD
<<<<<<< div
=======
<<<<<<< Updated upstream
<<<<<<< Updated upstream
>>>>>>> head
<<<<<<< Updated upstream
<<<<<<< Updated upstream
<<<<<<< Updated upstream
<<<<<<< Updated upstream
<<<<<<< Updated upstream
<<<<<<< Updated upstream
=======
=======
>>>>>>> Stashed changes
=======
>>>>>>> Stashed changes
=======
>>>>>>> Stashed changes
=======
>>>>>>> Stashed changes
=======
>>>>>>> Stashed changes
<<<<<<< HEAD
=======
=======
>>>>>>> eab985c52d058dc92abc75034bc790079131ce75
<<<<<<< div
=======
=======
=======
>>>>>>> Stashed changes
=======
=======
>>>>>>> Stashed changes
>>>>>>> head
=======
>>>>>>> 926a5909
async def test_invoke_stream():
    channel = ChatHistoryChannel()
    agent = AsyncMock(spec=MockChatHistoryHandler)

    async def mock_invoke(history: list[ChatMessageContent]):
        for message in history:
            msg = ChatMessageContent(role=AuthorRole.SYSTEM, content=f"Processed: {message.content}")
            yield msg
            channel.add_message(msg)

    agent.invoke_stream.return_value = AsyncIterableMock(
        lambda: mock_invoke([ChatMessageContent(role=AuthorRole.USER, content="Initial message")])
    )

    initial_message = ChatMessageContent(role=AuthorRole.USER, content="Initial message")
    channel.messages.append(initial_message)

    received_messages = []
    async for message in channel.invoke_stream(agent, received_messages):
        assert message is not None

    assert len(received_messages) == 1
    assert "Processed: Initial message" in received_messages[0].content


<<<<<<< HEAD
@pytest.mark.asyncio
<<<<<<< div
=======
<<<<<<< Updated upstream
<<<<<<< Updated upstream
>>>>>>> head
<<<<<<< HEAD
>>>>>>> main
<<<<<<< Updated upstream
<<<<<<< Updated upstream
<<<<<<< Updated upstream
<<<<<<< Updated upstream
<<<<<<< Updated upstream
>>>>>>> Stashed changes
=======
>>>>>>> Stashed changes
=======
>>>>>>> Stashed changes
=======
>>>>>>> Stashed changes
=======
>>>>>>> Stashed changes
=======
>>>>>>> Stashed changes
=======
>>>>>>> eab985c52d058dc92abc75034bc790079131ce75
<<<<<<< div
=======
=======
>>>>>>> main
>>>>>>> Stashed changes
=======
>>>>>>> main
>>>>>>> Stashed changes
>>>>>>> head
=======
>>>>>>> 926a5909
async def test_invoke_leftover_in_queue():
    channel = ChatHistoryChannel()
    agent = AsyncMock(spec=MockChatHistoryHandler)

    async def mock_invoke(history: list[ChatMessageContent]):
        for message in history:
            yield ChatMessageContent(
                role=AuthorRole.SYSTEM, content=f"Processed: {message.content}"
            )
        yield ChatMessageContent(
            role=AuthorRole.SYSTEM,
            content="Final message",
            items=[FunctionResultContent(id="test_id", result="test")],
        )

    agent.invoke.return_value = AsyncIterableMock(
        lambda: mock_invoke([
            ChatMessageContent(
                role=AuthorRole.USER,
                content="Initial message",
                items=[FunctionResultContent(id="test_id", result="test")],
            )
        ])
    )

    initial_message = ChatMessageContent(
        role=AuthorRole.USER, content="Initial message"
    )
    channel.messages.append(initial_message)

    received_messages = []
    async for is_visible, message in channel.invoke(agent):
        received_messages.append(message)
        assert is_visible
        if len(received_messages) >= 3:
            break

    assert len(received_messages) == 3
    assert "Processed: Initial message" in received_messages[0].content
    assert "Final message" in received_messages[2].content
    assert received_messages[2].items[0].id == "test_id"


async def test_invoke_incorrect_instance_throws():
    channel = ChatHistoryChannel()
    agent = MockNonChatHistoryHandler()

    with pytest.raises(ServiceInvalidTypeError):
        async for _ in channel.invoke(agent):
            pass


<<<<<<< HEAD
@pytest.mark.asyncio
<<<<<<< HEAD
<<<<<<< div
=======
<<<<<<< Updated upstream
<<<<<<< Updated upstream
>>>>>>> head
<<<<<<< Updated upstream
<<<<<<< Updated upstream
<<<<<<< Updated upstream
<<<<<<< Updated upstream
<<<<<<< Updated upstream
<<<<<<< Updated upstream
=======
=======
>>>>>>> Stashed changes
=======
>>>>>>> Stashed changes
=======
>>>>>>> Stashed changes
=======
>>>>>>> Stashed changes
=======
>>>>>>> Stashed changes
<<<<<<< HEAD
=======
=======
>>>>>>> eab985c52d058dc92abc75034bc790079131ce75
<<<<<<< div
=======
=======
=======
>>>>>>> Stashed changes
=======
=======
>>>>>>> Stashed changes
>>>>>>> head
=======
>>>>>>> 926a5909
async def test_invoke_stream_incorrect_instance_throws():
    channel = ChatHistoryChannel()
    agent = MockNonChatHistoryHandler()

    with pytest.raises(ServiceInvalidTypeError):
        async for _ in channel.invoke_stream(agent, []):
            pass


<<<<<<< HEAD
@pytest.mark.asyncio
<<<<<<< div
=======
<<<<<<< Updated upstream
<<<<<<< Updated upstream
>>>>>>> head
<<<<<<< HEAD
>>>>>>> main
<<<<<<< Updated upstream
<<<<<<< Updated upstream
<<<<<<< Updated upstream
<<<<<<< Updated upstream
<<<<<<< Updated upstream
>>>>>>> Stashed changes
=======
>>>>>>> Stashed changes
=======
>>>>>>> Stashed changes
=======
>>>>>>> Stashed changes
=======
>>>>>>> Stashed changes
=======
>>>>>>> Stashed changes
=======
>>>>>>> eab985c52d058dc92abc75034bc790079131ce75
<<<<<<< div
=======
=======
>>>>>>> main
>>>>>>> Stashed changes
=======
>>>>>>> main
>>>>>>> Stashed changes
>>>>>>> head
=======
>>>>>>> 926a5909
async def test_receive():
    channel = ChatHistoryChannel()
    history = [
        ChatMessageContent(role=AuthorRole.SYSTEM, content="test message 1"),
        ChatMessageContent(role=AuthorRole.USER, content="test message 2"),
    ]

    await channel.receive(history)

    assert len(channel.messages) == 2
    assert channel.messages[0].content == "test message 1"
    assert channel.messages[0].role == AuthorRole.SYSTEM
    assert channel.messages[1].content == "test message 2"
    assert channel.messages[1].role == AuthorRole.USER


async def test_get_history():
    channel = ChatHistoryChannel()
    history = [
        ChatMessageContent(role=AuthorRole.SYSTEM, content="test message 1"),
        ChatMessageContent(role=AuthorRole.USER, content="test message 2"),
    ]
    channel.messages.extend(history)

    messages = [message async for message in channel.get_history()]

    assert len(messages) == 2
    assert messages[0].content == "test message 2"
    assert messages[0].role == AuthorRole.USER
    assert messages[1].content == "test message 1"
    assert messages[1].role == AuthorRole.SYSTEM


async def test_reset_history():
    channel = ChatHistoryChannel()
    history = [
        ChatMessageContent(role=AuthorRole.SYSTEM, content="test message 1"),
        ChatMessageContent(role=AuthorRole.USER, content="test message 2"),
    ]
    channel.messages.extend(history)

    messages = [message async for message in channel.get_history()]

    assert len(messages) == 2
    assert messages[0].content == "test message 2"
    assert messages[0].role == AuthorRole.USER
    assert messages[1].content == "test message 1"
    assert messages[1].role == AuthorRole.SYSTEM

    await channel.reset()

    assert len(channel.messages) == 0<|MERGE_RESOLUTION|>--- conflicted
+++ resolved
@@ -5,14 +5,11 @@
 
 import pytest
 
-<<<<<<< main
 from semantic_kernel.agents.chat_history_channel import (
     ChatHistoryAgentProtocol,
     ChatHistoryChannel,
 )
-=======
 from semantic_kernel.agents.channels.chat_history_channel import ChatHistoryAgentProtocol, ChatHistoryChannel
->>>>>>> upstream/main
 from semantic_kernel.contents.chat_message_content import ChatMessageContent
 from semantic_kernel.contents.function_result_content import FunctionResultContent
 from semantic_kernel.contents.utils.author_role import AuthorRole
@@ -30,80 +27,10 @@
                 role=AuthorRole.SYSTEM, content=f"Processed: {message.content}"
             )
 
-<<<<<<< HEAD
-<<<<<<< div
-=======
-<<<<<<< Updated upstream
-<<<<<<< Updated upstream
->>>>>>> head
-<<<<<<< Updated upstream
-<<<<<<< Updated upstream
-<<<<<<< Updated upstream
-<<<<<<< Updated upstream
-<<<<<<< Updated upstream
-<<<<<<< Updated upstream
-=======
-=======
->>>>>>> Stashed changes
-=======
->>>>>>> Stashed changes
-=======
->>>>>>> Stashed changes
-=======
->>>>>>> Stashed changes
-=======
->>>>>>> Stashed changes
-<<<<<<< HEAD
-=======
-=======
->>>>>>> eab985c52d058dc92abc75034bc790079131ce75
-<<<<<<< div
-=======
-=======
-=======
->>>>>>> Stashed changes
-=======
-=======
->>>>>>> Stashed changes
->>>>>>> head
     async def invoke_stream(self, history: list[ChatMessageContent]) -> AsyncIterable[ChatMessageContent]:
         for message in history:
             yield ChatMessageContent(role=AuthorRole.SYSTEM, content=f"Processed: {message.content}")
 
-<<<<<<< div
-=======
-<<<<<<< Updated upstream
-<<<<<<< Updated upstream
->>>>>>> head
-<<<<<<< HEAD
->>>>>>> main
-<<<<<<< Updated upstream
-<<<<<<< Updated upstream
-<<<<<<< Updated upstream
-<<<<<<< Updated upstream
-<<<<<<< Updated upstream
->>>>>>> Stashed changes
-=======
->>>>>>> Stashed changes
-=======
->>>>>>> Stashed changes
-=======
->>>>>>> Stashed changes
-=======
->>>>>>> Stashed changes
-=======
->>>>>>> Stashed changes
-=======
->>>>>>> eab985c52d058dc92abc75034bc790079131ce75
-<<<<<<< div
-=======
-=======
->>>>>>> main
->>>>>>> Stashed changes
-=======
->>>>>>> main
->>>>>>> Stashed changes
->>>>>>> head
 
 class MockNonChatHistoryHandler:
     """Mock agent to test incorrect instance handling."""
@@ -152,46 +79,7 @@
     assert "Processed: Initial message" in received_messages[0].content
 
 
-<<<<<<< HEAD
-@pytest.mark.asyncio
-<<<<<<< HEAD
-<<<<<<< div
-=======
-<<<<<<< Updated upstream
-<<<<<<< Updated upstream
->>>>>>> head
-<<<<<<< Updated upstream
-<<<<<<< Updated upstream
-<<<<<<< Updated upstream
-<<<<<<< Updated upstream
-<<<<<<< Updated upstream
-<<<<<<< Updated upstream
-=======
-=======
->>>>>>> Stashed changes
-=======
->>>>>>> Stashed changes
-=======
->>>>>>> Stashed changes
-=======
->>>>>>> Stashed changes
-=======
->>>>>>> Stashed changes
-<<<<<<< HEAD
-=======
-=======
->>>>>>> eab985c52d058dc92abc75034bc790079131ce75
-<<<<<<< div
-=======
-=======
-=======
->>>>>>> Stashed changes
-=======
-=======
->>>>>>> Stashed changes
->>>>>>> head
-=======
->>>>>>> 926a5909
+@pytest.mark.asyncio
 async def test_invoke_stream():
     channel = ChatHistoryChannel()
     agent = AsyncMock(spec=MockChatHistoryHandler)
@@ -217,44 +105,7 @@
     assert "Processed: Initial message" in received_messages[0].content
 
 
-<<<<<<< HEAD
-@pytest.mark.asyncio
-<<<<<<< div
-=======
-<<<<<<< Updated upstream
-<<<<<<< Updated upstream
->>>>>>> head
-<<<<<<< HEAD
->>>>>>> main
-<<<<<<< Updated upstream
-<<<<<<< Updated upstream
-<<<<<<< Updated upstream
-<<<<<<< Updated upstream
-<<<<<<< Updated upstream
->>>>>>> Stashed changes
-=======
->>>>>>> Stashed changes
-=======
->>>>>>> Stashed changes
-=======
->>>>>>> Stashed changes
-=======
->>>>>>> Stashed changes
-=======
->>>>>>> Stashed changes
-=======
->>>>>>> eab985c52d058dc92abc75034bc790079131ce75
-<<<<<<< div
-=======
-=======
->>>>>>> main
->>>>>>> Stashed changes
-=======
->>>>>>> main
->>>>>>> Stashed changes
->>>>>>> head
-=======
->>>>>>> 926a5909
+@pytest.mark.asyncio
 async def test_invoke_leftover_in_queue():
     channel = ChatHistoryChannel()
     agent = AsyncMock(spec=MockChatHistoryHandler)
@@ -307,46 +158,7 @@
             pass
 
 
-<<<<<<< HEAD
-@pytest.mark.asyncio
-<<<<<<< HEAD
-<<<<<<< div
-=======
-<<<<<<< Updated upstream
-<<<<<<< Updated upstream
->>>>>>> head
-<<<<<<< Updated upstream
-<<<<<<< Updated upstream
-<<<<<<< Updated upstream
-<<<<<<< Updated upstream
-<<<<<<< Updated upstream
-<<<<<<< Updated upstream
-=======
-=======
->>>>>>> Stashed changes
-=======
->>>>>>> Stashed changes
-=======
->>>>>>> Stashed changes
-=======
->>>>>>> Stashed changes
-=======
->>>>>>> Stashed changes
-<<<<<<< HEAD
-=======
-=======
->>>>>>> eab985c52d058dc92abc75034bc790079131ce75
-<<<<<<< div
-=======
-=======
-=======
->>>>>>> Stashed changes
-=======
-=======
->>>>>>> Stashed changes
->>>>>>> head
-=======
->>>>>>> 926a5909
+@pytest.mark.asyncio
 async def test_invoke_stream_incorrect_instance_throws():
     channel = ChatHistoryChannel()
     agent = MockNonChatHistoryHandler()
@@ -356,44 +168,7 @@
             pass
 
 
-<<<<<<< HEAD
-@pytest.mark.asyncio
-<<<<<<< div
-=======
-<<<<<<< Updated upstream
-<<<<<<< Updated upstream
->>>>>>> head
-<<<<<<< HEAD
->>>>>>> main
-<<<<<<< Updated upstream
-<<<<<<< Updated upstream
-<<<<<<< Updated upstream
-<<<<<<< Updated upstream
-<<<<<<< Updated upstream
->>>>>>> Stashed changes
-=======
->>>>>>> Stashed changes
-=======
->>>>>>> Stashed changes
-=======
->>>>>>> Stashed changes
-=======
->>>>>>> Stashed changes
-=======
->>>>>>> Stashed changes
-=======
->>>>>>> eab985c52d058dc92abc75034bc790079131ce75
-<<<<<<< div
-=======
-=======
->>>>>>> main
->>>>>>> Stashed changes
-=======
->>>>>>> main
->>>>>>> Stashed changes
->>>>>>> head
-=======
->>>>>>> 926a5909
+@pytest.mark.asyncio
 async def test_receive():
     channel = ChatHistoryChannel()
     history = [
