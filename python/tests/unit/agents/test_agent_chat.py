--- conflicted
+++ resolved
@@ -123,46 +123,7 @@
     await agent_chat.reset()
 
 
-<<<<<<< HEAD
 @pytest.mark.asyncio
-<<<<<<< HEAD
-<<<<<<< div
-=======
-<<<<<<< Updated upstream
-<<<<<<< Updated upstream
->>>>>>> head
-<<<<<<< Updated upstream
-<<<<<<< Updated upstream
-<<<<<<< Updated upstream
-<<<<<<< Updated upstream
-<<<<<<< Updated upstream
-<<<<<<< Updated upstream
-=======
-=======
->>>>>>> Stashed changes
-=======
->>>>>>> Stashed changes
-=======
->>>>>>> Stashed changes
-=======
->>>>>>> Stashed changes
-=======
->>>>>>> Stashed changes
-<<<<<<< HEAD
-=======
-=======
->>>>>>> eab985c52d058dc92abc75034bc790079131ce75
-<<<<<<< div
-=======
-=======
-=======
->>>>>>> Stashed changes
-=======
-=======
->>>>>>> Stashed changes
->>>>>>> head
-=======
->>>>>>> 926a5909
 async def test_invoke_streaming_agent(agent_chat, agent, chat_message):
     mock_channel = mock.MagicMock(spec=AgentChannel)
 
@@ -187,44 +148,7 @@
     await agent_chat.reset()
 
 
-<<<<<<< HEAD
 @pytest.mark.asyncio
-<<<<<<< div
-=======
-<<<<<<< Updated upstream
-<<<<<<< Updated upstream
->>>>>>> head
-<<<<<<< HEAD
->>>>>>> main
-<<<<<<< Updated upstream
-<<<<<<< Updated upstream
-<<<<<<< Updated upstream
-<<<<<<< Updated upstream
-<<<<<<< Updated upstream
->>>>>>> Stashed changes
-=======
->>>>>>> Stashed changes
-=======
->>>>>>> Stashed changes
-=======
->>>>>>> Stashed changes
-=======
->>>>>>> Stashed changes
-=======
->>>>>>> Stashed changes
-=======
->>>>>>> eab985c52d058dc92abc75034bc790079131ce75
-<<<<<<< div
-=======
-=======
->>>>>>> main
->>>>>>> Stashed changes
-=======
->>>>>>> main
->>>>>>> Stashed changes
->>>>>>> head
-=======
->>>>>>> 926a5909
 async def test_synchronize_channel_with_existing_channel(agent_chat):
     mock_channel = MagicMock(spec=AgentChannel)
     channel_key = "test_channel_key"
