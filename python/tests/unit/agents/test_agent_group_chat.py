--- conflicted
+++ resolved
@@ -34,69 +34,9 @@
     return AsyncMock(spec=SelectionStrategy)
 
 
-<<<<<<< HEAD
-<<<<<<< div
-=======
-<<<<<<< Updated upstream
-<<<<<<< Updated upstream
->>>>>>> head
-<<<<<<< Updated upstream
-<<<<<<< Updated upstream
-<<<<<<< Updated upstream
-<<<<<<< Updated upstream
-<<<<<<< Updated upstream
-<<<<<<< Updated upstream
-=======
-=======
->>>>>>> Stashed changes
-=======
->>>>>>> Stashed changes
-=======
->>>>>>> Stashed changes
-=======
->>>>>>> Stashed changes
-=======
->>>>>>> Stashed changes
-<<<<<<< HEAD
-=======
->>>>>>> Stashed changes
-=======
->>>>>>> Stashed changes
-=======
 # region Non-Streaming
 
 
->>>>>>> main
-<<<<<<< Updated upstream
-<<<<<<< Updated upstream
-<<<<<<< Updated upstream
-<<<<<<< Updated upstream
-<<<<<<< Updated upstream
-<<<<<<< Updated upstream
-<<<<<<< Updated upstream
-=======
->>>>>>> Stashed changes
->>>>>>> Stashed changes
-=======
->>>>>>> Stashed changes
-=======
->>>>>>> Stashed changes
-=======
->>>>>>> Stashed changes
-=======
->>>>>>> Stashed changes
-=======
-# region Non-Streaming
-
-
->>>>>>> eab985c52d058dc92abc75034bc790079131ce75
-<<<<<<< div
-=======
-=======
->>>>>>> Stashed changes
-=======
->>>>>>> Stashed changes
->>>>>>> head
 def test_agent_group_chat_initialization(agents, termination_strategy, selection_strategy):
     group_chat = AgentGroupChat(
         agents=agents, termination_strategy=termination_strategy, selection_strategy=selection_strategy
@@ -191,70 +131,7 @@
 
 async def test_invoke_with_complete_chat(agents, termination_strategy):
     termination_strategy.automatic_reset = False
-<<<<<<< HEAD
-<<<<<<< div
-=======
-<<<<<<< Updated upstream
-<<<<<<< Updated upstream
->>>>>>> head
-<<<<<<< Updated upstream
-<<<<<<< Updated upstream
-<<<<<<< Updated upstream
-<<<<<<< Updated upstream
-<<<<<<< Updated upstream
-<<<<<<< Updated upstream
-    group_chat = AgentGroupChat(termination_strategy=termination_strategy)
-=======
-=======
->>>>>>> Stashed changes
-=======
->>>>>>> Stashed changes
-=======
->>>>>>> Stashed changes
-=======
->>>>>>> Stashed changes
-=======
->>>>>>> Stashed changes
-<<<<<<< HEAD
-=======
->>>>>>> Stashed changes
-=======
->>>>>>> Stashed changes
-    group_chat = AgentGroupChat(termination_strategy=termination_strategy)
-=======
     group_chat = AgentGroupChat(agents=agents, termination_strategy=termination_strategy)
->>>>>>> main
-<<<<<<< Updated upstream
-<<<<<<< Updated upstream
-<<<<<<< Updated upstream
-<<<<<<< Updated upstream
-<<<<<<< Updated upstream
-<<<<<<< Updated upstream
-<<<<<<< Updated upstream
-=======
->>>>>>> Stashed changes
->>>>>>> Stashed changes
-=======
->>>>>>> Stashed changes
-=======
->>>>>>> Stashed changes
-=======
->>>>>>> Stashed changes
-=======
->>>>>>> Stashed changes
-=======
-    group_chat = AgentGroupChat(agents=agents, termination_strategy=termination_strategy)
->>>>>>> eab985c52d058dc92abc75034bc790079131ce75
-=======
->>>>>>> Stashed changes
-=======
->>>>>>> Stashed changes
-<<<<<<< div
-=======
-    group_chat = AgentGroupChat(agents=agents, termination_strategy=termination_strategy)
->>>>>>> eab985c52d058dc92abc75034bc790079131ce75
-=======
->>>>>>> head
     group_chat.is_complete = True
 
     with pytest.raises(AgentChatException, match="Chat is already complete"):
@@ -262,46 +139,7 @@
             pass
 
 
-<<<<<<< HEAD
 @pytest.mark.asyncio
-<<<<<<< HEAD
-<<<<<<< div
-=======
-<<<<<<< Updated upstream
-<<<<<<< Updated upstream
->>>>>>> head
-<<<<<<< Updated upstream
-<<<<<<< Updated upstream
-<<<<<<< Updated upstream
-<<<<<<< Updated upstream
-<<<<<<< Updated upstream
-<<<<<<< Updated upstream
-=======
-=======
->>>>>>> Stashed changes
-=======
->>>>>>> Stashed changes
-=======
->>>>>>> Stashed changes
-=======
->>>>>>> Stashed changes
-=======
->>>>>>> Stashed changes
-<<<<<<< HEAD
-=======
-=======
->>>>>>> eab985c52d058dc92abc75034bc790079131ce75
-<<<<<<< div
-=======
-=======
-=======
->>>>>>> Stashed changes
-=======
-=======
->>>>>>> Stashed changes
->>>>>>> head
-=======
->>>>>>> 926a5909
 async def test_invoke_agent_with_none_defined_errors(agents):
     group_chat = AgentGroupChat()
 
@@ -310,44 +148,7 @@
             pass
 
 
-<<<<<<< HEAD
 @pytest.mark.asyncio
-<<<<<<< div
-=======
-<<<<<<< Updated upstream
-<<<<<<< Updated upstream
->>>>>>> head
-<<<<<<< HEAD
->>>>>>> main
-<<<<<<< Updated upstream
-<<<<<<< Updated upstream
-<<<<<<< Updated upstream
-<<<<<<< Updated upstream
-<<<<<<< Updated upstream
->>>>>>> Stashed changes
-=======
->>>>>>> Stashed changes
-=======
->>>>>>> Stashed changes
-=======
->>>>>>> Stashed changes
-=======
->>>>>>> Stashed changes
-=======
->>>>>>> Stashed changes
-=======
->>>>>>> eab985c52d058dc92abc75034bc790079131ce75
-<<<<<<< div
-=======
-=======
->>>>>>> main
->>>>>>> Stashed changes
-=======
->>>>>>> main
->>>>>>> Stashed changes
->>>>>>> head
-=======
->>>>>>> 926a5909
 async def test_invoke_selection_strategy_error(agents, selection_strategy):
     group_chat = AgentGroupChat(agents=agents, selection_strategy=selection_strategy)
 
@@ -411,42 +212,6 @@
             iteration_count += 1
 
         assert iteration_count == 2
-<<<<<<< HEAD
-<<<<<<< div
-=======
-<<<<<<< Updated upstream
-<<<<<<< Updated upstream
->>>>>>> head
-<<<<<<< Updated upstream
-<<<<<<< Updated upstream
-<<<<<<< Updated upstream
-<<<<<<< Updated upstream
-<<<<<<< Updated upstream
-<<<<<<< Updated upstream
-=======
-=======
->>>>>>> Stashed changes
-=======
->>>>>>> Stashed changes
-=======
->>>>>>> Stashed changes
-=======
->>>>>>> Stashed changes
-=======
->>>>>>> Stashed changes
-<<<<<<< HEAD
-=======
-=======
->>>>>>> eab985c52d058dc92abc75034bc790079131ce75
-<<<<<<< div
-=======
-=======
-=======
->>>>>>> Stashed changes
-=======
-=======
->>>>>>> Stashed changes
->>>>>>> head
 
 
 # endregion
@@ -575,38 +340,4 @@
             pass
 
 
-# endregion
-<<<<<<< div
-=======
-<<<<<<< Updated upstream
-<<<<<<< Updated upstream
->>>>>>> head
-<<<<<<< HEAD
->>>>>>> main
-<<<<<<< Updated upstream
-<<<<<<< Updated upstream
-<<<<<<< Updated upstream
-<<<<<<< Updated upstream
-<<<<<<< Updated upstream
->>>>>>> Stashed changes
-=======
->>>>>>> Stashed changes
-=======
->>>>>>> Stashed changes
-=======
->>>>>>> Stashed changes
-=======
->>>>>>> Stashed changes
-=======
->>>>>>> Stashed changes
-=======
->>>>>>> eab985c52d058dc92abc75034bc790079131ce75
-<<<<<<< div
-=======
-=======
->>>>>>> main
->>>>>>> Stashed changes
-=======
->>>>>>> main
->>>>>>> Stashed changes
->>>>>>> head+# endregion