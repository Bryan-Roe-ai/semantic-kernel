--- conflicted
+++ resolved
@@ -208,13 +208,10 @@
 
 @patch("httpx.AsyncClient.get")
 @patch("httpx.AsyncClient.post")
-<<<<<<< HEAD
 async def test_upload_file_with_local_path(
     mock_post, aca_python_sessions_unit_test_env
 ):
-=======
 async def test_upload_file_with_local_path(mock_post, mock_get, aca_python_sessions_unit_test_env):
->>>>>>> ef912a9e
     """Test upload_file when providing a local file path."""
 
     async def async_return(result):
@@ -227,14 +224,11 @@
         ),
         patch("builtins.open", mock_open(read_data=b"file data")),
     ):
-<<<<<<< HEAD
         mock_request = httpx.Request(
             method="POST", url="https://example.com/files/upload?identifier=None"
         )
 
-=======
         mock_request = httpx.Request(method="POST", url="https://example.com/files/upload?identifier=None")
->>>>>>> ef912a9e
         mock_response = httpx.Response(
             status_code=200,
             json={
@@ -298,13 +292,10 @@
 
 @patch("httpx.AsyncClient.get")
 @patch("httpx.AsyncClient.post")
-<<<<<<< HEAD
 async def test_upload_file_with_local_path_and_no_remote(
     mock_post, aca_python_sessions_unit_test_env
 ):
-=======
 async def test_upload_file_with_local_path_and_no_remote(mock_post, mock_get, aca_python_sessions_unit_test_env):
->>>>>>> ef912a9e
     """Test upload_file when providing a local file path."""
 
     async def async_return(result):
@@ -317,11 +308,9 @@
         ),
         patch("builtins.open", mock_open(read_data=b"file data")),
     ):
-<<<<<<< HEAD
         mock_request = httpx.Request(
             method="POST", url="https://example.com/files/upload?identifier=None"
         )
-=======
         mock_post_request = httpx.Request(method="POST", url="https://example.com/files/upload?identifier=None")
         mock_post_response = httpx.Response(
             status_code=200,
@@ -332,7 +321,6 @@
             request=mock_post_request,
         )
         mock_post.return_value = await async_return(mock_post_response)
->>>>>>> ef912a9e
 
         mock_get_request = httpx.Request(method="GET", url="https://example.com/files?identifier=None")
         mock_get_response = httpx.Response(
@@ -424,10 +412,7 @@
 @patch("httpx.AsyncClient.post")
 async def test_upload_file_with_buffer(
     mock_post,
-<<<<<<< HEAD
-=======
     mock_get,
->>>>>>> ef912a9e
     local_file_path,
     input_remote_file_path,
     expected_remote_file_path,
@@ -449,11 +434,8 @@
             method="POST", url="https://example.com/files/upload?identifier=None"
         )
         mock_request = httpx.Request(method="POST", url="https://example.com/files/upload?identifier=None")
-<<<<<<< HEAD
         mock_request = httpx.Request(method="POST", url="https://example.com/python/uploadFile?identifier=None")
 
-=======
->>>>>>> ef912a9e
         mock_response = httpx.Response(
             status_code=200,
             json={
