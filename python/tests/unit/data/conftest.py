# Copyright (c) Microsoft. All rights reserved.


import ast
from collections.abc import Mapping, Sequence
from dataclasses import dataclass
from typing import Annotated, Any

from pandas import DataFrame
from pydantic import BaseModel, Field
from pytest import fixture

<<<<<<< HEAD
<<<<<<< HEAD
from semantic_kernel.data.vector_store_model_decorator import vectorstoremodel
from semantic_kernel.data.vector_store_model_definition import (
    VectorStoreRecordDefinition,
)
from semantic_kernel.data.vector_store_record_collection import (
    VectorStoreRecordCollection,
)
from semantic_kernel.data.vector_store_record_fields import (
=======
from semantic_kernel.data import (
    VectorSearchBase,
<<<<<<< HEAD
    VectorSearchResult,
>>>>>>> 5ae74d7dd619c0f30c1db7a041ecac0f679f9377
=======
>>>>>>> 6829cc1483570aacfbb75d1065c9f2de96c1d77e
    VectorStoreRecordDataField,
    VectorStoreRecordDefinition,
    VectorStoreRecordKeyField,
    VectorStoreRecordVectorField,
)
from semantic_kernel.data.record_definition import vectorstoremodel
from semantic_kernel.data.text_search import KernelSearchResults
from semantic_kernel.data.vector_search import (
    VectorizableTextSearchMixin,
    VectorizedSearchMixin,
=======
from semantic_kernel.data.vector import (
    KernelSearchResults,
    SearchType,
    VectorSearch,
>>>>>>> ee185628
    VectorSearchResult,
    VectorStoreCollection,
    VectorStoreCollectionDefinition,
    VectorStoreField,
    vectorstoremodel,
)
from semantic_kernel.kernel_types import OptionalOneOrMany


@fixture
def DictVectorStoreRecordCollection() -> type[VectorSearch]:
    class DictVectorStoreRecordCollection(
        VectorStoreCollection[str, Any],
        VectorSearch[str, Any],
    ):
        supported_search_types = {SearchType.VECTOR}
        inner_storage: dict[str, Any] = Field(default_factory=dict)

        async def _inner_delete(self, keys: Sequence[str], **kwargs: Any) -> None:
            for key in keys:
                self.inner_storage.pop(key, None)

        async def _inner_get(
            self, keys: Sequence[str], **kwargs: Any
        ) -> Any | Sequence[Any] | None:
            return [
                self.inner_storage[key] for key in keys if key in self.inner_storage
            ]

        async def _inner_upsert(
            self, records: Sequence[Any], **kwargs: Any
        ) -> Sequence[str]:
            updated_keys = []
            for record in records:
                key = (
                    record[self._key_field_name]
                    if isinstance(record, Mapping)
                    else getattr(record, self._key_field_name)
                )
                self.inner_storage[key] = record
                updated_keys.append(key)
            return updated_keys

        def _deserialize_store_models_to_dicts(
            self, records: Sequence[Any], **kwargs: Any
        ) -> Sequence[dict[str, Any]]:
            return records

        def _serialize_dicts_to_store_models(
            self, records: Sequence[dict[str, Any]], **kwargs: Any
        ) -> Sequence[Any]:
            return records

        async def create_collection(self, **kwargs: Any) -> None:
            pass

        async def ensure_collection_deleted(self, **kwargs: Any) -> None:
            self.inner_storage = {}

        async def does_collection_exist(self, **kwargs: Any) -> bool:
            return True

        async def _inner_search(
            self,
            options: Any = None,
            keywords: OptionalOneOrMany[str] = None,
            search_text: str | None = None,
            vectorizable_text: str | None = None,
            vector: list[float | int] | None = None,
            **kwargs: Any,
        ) -> Any:
            return KernelSearchResults(
                results=self.generator(),
                total_count=len(self.inner_storage) if options.include_total_count else None,
            )

        def _get_record_from_result(self, result: Any) -> Any:
            return result

        def _get_score_from_result(self, result: Any) -> float | None:
            return None

        async def generator(self):
            if self.inner_storage:
                for record in self.inner_storage.values():
                    yield VectorSearchResult(record=record)

        def _lambda_parser(self, node: ast.AST) -> str:
            return ""

    return DictVectorStoreRecordCollection


@fixture
<<<<<<< HEAD
def data_model_definition() -> object:
    return VectorStoreRecordDefinition(
        fields={
            "id": VectorStoreRecordKeyField(),
            "content": VectorStoreRecordDataField(
                has_embedding=True, embedding_property_name="vector"
            ),
            "vector": VectorStoreRecordVectorField(),
        }
=======
def definition() -> object:
    return VectorStoreCollectionDefinition(
        fields=[
            VectorStoreField("key", name="id"),
            VectorStoreField("data", name="content"),
            VectorStoreField("vector", dimensions=5, name="vector"),
        ]
>>>>>>> ee185628
    )


@fixture
def data_model_serialize_definition() -> object:
    def serialize(record, **kwargs):
        return record

    def deserialize(records, **kwargs):
        return records

    return VectorStoreCollectionDefinition(
        fields=[
            VectorStoreField("key", name="id"),
            VectorStoreField("data", name="content"),
            VectorStoreField("vector", dimensions=5, name="vector"),
        ],
        serialize=serialize,
        deserialize=deserialize,
    )


@fixture
def data_model_to_from_dict_definition() -> object:
    def to_dict(record, **kwargs):
        return record

    def from_dict(records, **kwargs):
        return records

    return VectorStoreCollectionDefinition(
        fields=[
            VectorStoreField("key", name="id"),
            VectorStoreField("data", name="content"),
            VectorStoreField("vector", dimensions=5, name="vector"),
        ],
        to_dict=to_dict,
        from_dict=from_dict,
    )


@fixture
def data_model_container_definition() -> object:
    def to_dict(record: dict[str, dict[str, Any]], **kwargs) -> list[dict[str, Any]]:
        return [{"id": key} | value for key, value in record.items()]

    def from_dict(records: list[dict[str, Any]], **kwargs) -> dict[str, dict[str, Any]]:
        ret = {}
        for record in records:
            id = record.pop("id")
            ret[id] = record
        return ret

    return VectorStoreCollectionDefinition(
        fields=[
            VectorStoreField("key", name="id"),
            VectorStoreField("data", name="content"),
            VectorStoreField("vector", dimensions=5, name="vector"),
        ],
        container_mode=True,
        to_dict=to_dict,
        from_dict=from_dict,
    )


@fixture
def data_model_container_serialize_definition() -> object:
    def serialize(record: dict[str, dict[str, Any]], **kwargs) -> list[dict[str, Any]]:
        return [{"id": key} | value for key, value in record.items()]

    def deserialize(
        records: list[dict[str, Any]], **kwargs
    ) -> dict[str, dict[str, Any]]:
        ret = {}
        for record in records:
            id = record.pop("id")
            ret[id] = record
        return ret

    return VectorStoreCollectionDefinition(
        fields=[
            VectorStoreField("key", name="id"),
            VectorStoreField("data", name="content"),
            VectorStoreField("vector", dimensions=5, name="vector"),
        ],
        container_mode=True,
        serialize=serialize,
        deserialize=deserialize,
    )


@fixture
def data_model_pandas_definition() -> object:
    from pandas import DataFrame

    return VectorStoreCollectionDefinition(
        fields=[
            VectorStoreField(
                "vector",
                name="vector",
                index_kind="hnsw",
                dimensions=5,
                distance_function="cosine_similarity",
                type="float",
            ),
            VectorStoreField("key", name="id"),
            VectorStoreField(
                "data",
                name="content",
                type="str",
            ),
        ],
        container_mode=True,
        to_dict=lambda x: x.to_dict(orient="records"),
        from_dict=lambda x, **_: DataFrame(x),
    )


@fixture
def record_type_vanilla():
    @vectorstoremodel
    class DataModelClass:
        def __init__(
            self,
            content: Annotated[str, VectorStoreField("data")],
            id: Annotated[str, VectorStoreField("key")],
            vector: Annotated[list[float] | str | None, VectorStoreField("vector", dimensions=5)] = None,
        ):
            self.content = content
            self.vector = vector
            self.id = id

        def __eq__(self, other) -> bool:
            return (
                self.content == other.content
                and self.id == other.id
                and self.vector == other.vector
            )

    return DataModelClass


@fixture
def record_type_vector_array():
    @vectorstoremodel
    class DataModelClass:
        def __init__(
            self,
            id: Annotated[str, VectorStoreField("key")],
            content: Annotated[str, VectorStoreField("data")],
            vector: Annotated[
                list[float] | str | None,
                VectorStoreField(
                    "vector",
                    dimensions=5,
                ),
            ] = None,
        ):
            self.content = content
            self.vector = vector
            self.id = id

        def __eq__(self, other) -> bool:
            return (
                self.content == other.content
                and self.id == other.id
                and self.vector == other.vector
            )

    return DataModelClass


@fixture
def record_type_vanilla_serialize():
    @vectorstoremodel
    class DataModelClass:
        def __init__(
            self,
            id: Annotated[str, VectorStoreField("key")],
            content: Annotated[str, VectorStoreField("data")],
            vector: Annotated[list[float] | str | None, VectorStoreField("vector", dimensions=5)] = None,
        ):
            self.content = content
            self.vector = vector
            self.id = id

        def serialize(self, **kwargs: Any) -> Any:
            """Serialize the object to the format required by the data store."""
            return {"id": self.id, "content": self.content, "vector": self.vector}

        @classmethod
        def deserialize(cls, obj: Any, **kwargs: Any):
            """Deserialize the output of the data store to an object."""
            return cls(**obj)

        def __eq__(self, other) -> bool:
            return (
                self.content == other.content
                and self.id == other.id
                and self.vector == other.vector
            )

    return DataModelClass


@fixture
def record_type_vanilla_to_from_dict():
    @vectorstoremodel
    class DataModelClass:
        def __init__(
            self,
            id: Annotated[str, VectorStoreField("key")],
            content: Annotated[str, VectorStoreField("data")],
            vector: Annotated[str | list[float] | None, VectorStoreField("vector", dimensions=5)] = None,
        ):
            self.content = content
            self.vector = vector
            self.id = id

        def to_dict(self, **kwargs: Any) -> Any:
            """Serialize the object to the format required by the data store."""
            return {"id": self.id, "content": self.content, "vector": self.vector}

        @classmethod
        def from_dict(cls, *args: Any, **kwargs: Any):
            """Deserialize the output of the data store to an object."""
            return cls(**args[0])

        def __eq__(self, other) -> bool:
            return (
                self.content == other.content
                and self.id == other.id
                and self.vector == other.vector
            )

    return DataModelClass


@fixture
def record_type_pydantic():
    @vectorstoremodel
    class DataModelClass(BaseModel):
        content: Annotated[str, VectorStoreField("data")]
        id: Annotated[str, VectorStoreField("key")]
        vector: Annotated[str | list[float] | None, VectorStoreField("vector", dimensions=5)] = None

    return DataModelClass


@fixture
def record_type_dataclass():
    @vectorstoremodel
    @dataclass
    class DataModelClass:
        content: Annotated[str, VectorStoreField("data")]
        id: Annotated[str, VectorStoreField("key")]
        vector: Annotated[list[float] | str | None, VectorStoreField("vector", dimensions=5)] = None

    return DataModelClass


@fixture(scope="function")
def vector_store_record_collection(
    DictVectorStoreRecordCollection,
    definition,
    data_model_serialize_definition,
    data_model_to_from_dict_definition,
    data_model_container_definition,
    data_model_container_serialize_definition,
    data_model_pandas_definition,
    record_type_vanilla,
    record_type_vanilla_serialize,
    record_type_vanilla_to_from_dict,
    record_type_pydantic,
    record_type_dataclass,
    record_type_vector_array,
    request,
) -> VectorSearch:
    item = request.param if request and hasattr(request, "param") else "definition_basic"
    defs = {
        "definition_basic": definition,
        "definition_with_serialize": data_model_serialize_definition,
        "definition_with_to_from": data_model_to_from_dict_definition,
        "definition_container": data_model_container_definition,
        "definition_container_serialize": data_model_container_serialize_definition,
        "definition_pandas": data_model_pandas_definition,
        "type_vanilla": record_type_vanilla,
        "type_vanilla_with_serialize": record_type_vanilla_serialize,
        "type_vanilla_with_to_from_dict": record_type_vanilla_to_from_dict,
        "type_pydantic": record_type_pydantic,
        "type_dataclass": record_type_dataclass,
        "type_vector_array": record_type_vector_array,
    }
    if item.endswith("pandas"):
        return DictVectorStoreRecordCollection(
            collection_name="test",
            record_type=DataFrame,
            definition=defs[item],
        )
    if item.startswith("definition_"):
        return DictVectorStoreRecordCollection(
            collection_name="test",
            record_type=dict,
            definition=defs[item],
        )
    return DictVectorStoreRecordCollection(
        collection_name="test",
        record_type=defs[item],
    )<|MERGE_RESOLUTION|>--- conflicted
+++ resolved
@@ -10,8 +10,6 @@
 from pydantic import BaseModel, Field
 from pytest import fixture
 
-<<<<<<< HEAD
-<<<<<<< HEAD
 from semantic_kernel.data.vector_store_model_decorator import vectorstoremodel
 from semantic_kernel.data.vector_store_model_definition import (
     VectorStoreRecordDefinition,
@@ -20,14 +18,9 @@
     VectorStoreRecordCollection,
 )
 from semantic_kernel.data.vector_store_record_fields import (
-=======
 from semantic_kernel.data import (
     VectorSearchBase,
-<<<<<<< HEAD
     VectorSearchResult,
->>>>>>> 5ae74d7dd619c0f30c1db7a041ecac0f679f9377
-=======
->>>>>>> 6829cc1483570aacfbb75d1065c9f2de96c1d77e
     VectorStoreRecordDataField,
     VectorStoreRecordDefinition,
     VectorStoreRecordKeyField,
@@ -38,12 +31,10 @@
 from semantic_kernel.data.vector_search import (
     VectorizableTextSearchMixin,
     VectorizedSearchMixin,
-=======
 from semantic_kernel.data.vector import (
     KernelSearchResults,
     SearchType,
     VectorSearch,
->>>>>>> ee185628
     VectorSearchResult,
     VectorStoreCollection,
     VectorStoreCollectionDefinition,
@@ -138,7 +129,6 @@
 
 
 @fixture
-<<<<<<< HEAD
 def data_model_definition() -> object:
     return VectorStoreRecordDefinition(
         fields={
@@ -148,7 +138,6 @@
             ),
             "vector": VectorStoreRecordVectorField(),
         }
-=======
 def definition() -> object:
     return VectorStoreCollectionDefinition(
         fields=[
@@ -156,7 +145,6 @@
             VectorStoreField("data", name="content"),
             VectorStoreField("vector", dimensions=5, name="vector"),
         ]
->>>>>>> ee185628
     )
 
 
