# Copyright (c) Microsoft. All rights reserved.


from dataclasses import dataclass
from typing import Annotated

from numpy import ndarray
from pydantic import BaseModel, ConfigDict
from pydantic.dataclasses import dataclass as pydantic_dataclass
from pytest import raises

from semantic_kernel.data.vector_store_model_decorator import vectorstoremodel
from semantic_kernel.data.vector_store_model_definition import (
    VectorStoreRecordDefinition,
)
from semantic_kernel.data.vector_store_record_fields import (
from semantic_kernel.data import (
    VectorStoreRecordDataField,
    VectorStoreRecordDefinition,
    VectorStoreRecordKeyField,
    VectorStoreRecordVectorField,
)
<<<<<<< HEAD
from semantic_kernel.exceptions.memory_connector_exceptions import (
    VectorStoreModelException,
)
=======
from semantic_kernel.data.record_definition import vectorstoremodel
>>>>>>> 6829cc14
from semantic_kernel.exceptions import VectorStoreModelException


def test_vanilla():
    @vectorstoremodel
    class DataModelClass:
        def __init__(
            self,
            content: Annotated[str, VectorStoreRecordDataField()],
            content2: Annotated[str, VectorStoreRecordDataField],
            vector: Annotated[list[float], VectorStoreRecordVectorField()],
            id: Annotated[str, VectorStoreRecordKeyField()],
            non_vector_store_content: str | None = None,
            optional_content: Annotated[
                str | None, VectorStoreRecordDataField()
            ] = None,
            annotated_content: Annotated[str | None, "description"] = None,
        ):
            self.content = content
            self.content2 = content2
            self.vector = vector
            self.id = id
            self.optional_content = optional_content
            self.non_vector_store_content = non_vector_store_content
            self.annotated_content = annotated_content

    assert hasattr(DataModelClass, "__kernel_vectorstoremodel__")
    assert hasattr(DataModelClass, "__kernel_vectorstoremodel_definition__")
    data_model_definition: VectorStoreRecordDefinition = (
        DataModelClass.__kernel_vectorstoremodel_definition__
    )
    assert len(data_model_definition.fields) == 5
    assert data_model_definition.fields["content"].name == "content"
    assert data_model_definition.fields["content"].property_type == "str"
    assert data_model_definition.fields["content2"].name == "content2"
    assert data_model_definition.fields["content2"].property_type == "str"
    assert data_model_definition.fields["vector"].name == "vector"
    assert data_model_definition.fields["id"].name == "id"
    assert data_model_definition.fields["optional_content"].name == "optional_content"
    assert data_model_definition.fields["optional_content"].property_type == "str"
    assert data_model_definition.key_field_name == "id"
    assert data_model_definition.container_mode is False
    assert data_model_definition.vector_field_names == ["vector"]


def test_vanilla_2():
    @vectorstoremodel()
    class DataModelClass:
        def __init__(
            self,
            content: Annotated[str, VectorStoreRecordDataField()],
            id: Annotated[str, VectorStoreRecordKeyField()],
        ):
            self.content = content
            self.id = id

    assert hasattr(DataModelClass, "__kernel_vectorstoremodel__")
    assert hasattr(DataModelClass, "__kernel_vectorstoremodel_definition__")
    data_model_definition: VectorStoreRecordDefinition = (
        DataModelClass.__kernel_vectorstoremodel_definition__
    )
    assert len(data_model_definition.fields) == 2


def test_dataclass():
    @vectorstoremodel
    @dataclass
    class DataModelClass:
        content: Annotated[str, VectorStoreRecordDataField()]
        content2: Annotated[str, VectorStoreRecordDataField]
        vector: Annotated[list[float], VectorStoreRecordVectorField()]
        id: Annotated[str, VectorStoreRecordKeyField()]
        non_vector_store_content: str | None = None
        optional_content: Annotated[str | None, VectorStoreRecordDataField()] = None
        annotated_content: Annotated[str | None, "description"] = None

    assert hasattr(DataModelClass, "__kernel_vectorstoremodel__")
    assert hasattr(DataModelClass, "__kernel_vectorstoremodel_definition__")
    data_model_definition: VectorStoreRecordDefinition = (
        DataModelClass.__kernel_vectorstoremodel_definition__
    )
    assert len(data_model_definition.fields) == 5
    assert data_model_definition.fields["content"].name == "content"
    assert data_model_definition.fields["content"].property_type == "str"
    assert data_model_definition.fields["content2"].name == "content2"
    assert data_model_definition.fields["content2"].property_type == "str"
    assert data_model_definition.fields["vector"].name == "vector"
    assert data_model_definition.fields["id"].name == "id"
    assert data_model_definition.fields["optional_content"].name == "optional_content"
    assert data_model_definition.fields["optional_content"].property_type == "str"
    assert data_model_definition.key_field_name == "id"
    assert data_model_definition.container_mode is False
    assert data_model_definition.vector_field_names == ["vector"]


def test_dataclass_inverse_fail():
    with raises(VectorStoreModelException):

        @dataclass
        @vectorstoremodel
        class DataModelClass:
            id: Annotated[str, VectorStoreRecordKeyField()]
            content: Annotated[str, VectorStoreRecordDataField()]


def test_pydantic_base_model():
    @vectorstoremodel
    class DataModelClass(BaseModel):
        content: Annotated[str, VectorStoreRecordDataField()]
        content2: Annotated[str, VectorStoreRecordDataField]
        vector: Annotated[list[float], VectorStoreRecordVectorField()]
        id: Annotated[str, VectorStoreRecordKeyField()]
        non_vector_store_content: str | None = None
        optional_content: Annotated[str | None, VectorStoreRecordDataField()] = None
        annotated_content: Annotated[str | None, "description"] = None

    assert hasattr(DataModelClass, "__kernel_vectorstoremodel__")
    assert hasattr(DataModelClass, "__kernel_vectorstoremodel_definition__")
    data_model_definition: VectorStoreRecordDefinition = (
        DataModelClass.__kernel_vectorstoremodel_definition__
    )
    assert len(data_model_definition.fields) == 5
    assert data_model_definition.fields["content"].name == "content"
    assert data_model_definition.fields["content"].property_type == "str"
    assert data_model_definition.fields["content2"].name == "content2"
    assert data_model_definition.fields["content2"].property_type == "str"
    assert data_model_definition.fields["vector"].name == "vector"
    assert data_model_definition.fields["id"].name == "id"
    assert data_model_definition.fields["optional_content"].name == "optional_content"
    assert data_model_definition.fields["optional_content"].property_type == "str"
    assert data_model_definition.key_field_name == "id"
    assert data_model_definition.container_mode is False
    assert data_model_definition.vector_field_names == ["vector"]


def test_pydantic_dataclass():
    @vectorstoremodel
    @pydantic_dataclass
    class DataModelClass:
        content: Annotated[str, VectorStoreRecordDataField()]
        content2: Annotated[str, VectorStoreRecordDataField]
        vector: Annotated[list[float], VectorStoreRecordVectorField()]
        id: Annotated[str, VectorStoreRecordKeyField()]
        non_vector_store_content: str | None = None
        optional_content: Annotated[str | None, VectorStoreRecordDataField()] = None
        annotated_content: Annotated[str | None, "description"] = None

    assert hasattr(DataModelClass, "__kernel_vectorstoremodel__")
    assert hasattr(DataModelClass, "__kernel_vectorstoremodel_definition__")
    data_model_definition: VectorStoreRecordDefinition = (
        DataModelClass.__kernel_vectorstoremodel_definition__
    )
    assert len(data_model_definition.fields) == 5
    assert data_model_definition.fields["content"].name == "content"
    assert data_model_definition.fields["content"].property_type == "str"
    assert data_model_definition.fields["content2"].name == "content2"
    assert data_model_definition.fields["content2"].property_type == "str"
    assert data_model_definition.fields["vector"].name == "vector"
    assert data_model_definition.fields["id"].name == "id"
    assert data_model_definition.fields["optional_content"].name == "optional_content"
    assert data_model_definition.fields["optional_content"].property_type == "str"
    assert data_model_definition.key_field_name == "id"
    assert data_model_definition.container_mode is False
    assert data_model_definition.vector_field_names == ["vector"]


def test_empty_model():
    with raises(VectorStoreModelException):

        @vectorstoremodel
        class DataModelClass:
            def __init__(self):
                pass


def test_non_annotated_no_default():
    with raises(VectorStoreModelException):

        @vectorstoremodel
        class DataModelClass:
            def __init__(self, non_vector_store_content: str):
                self.non_vector_store_content = non_vector_store_content


def test_annotated_no_vsr_field_no_default():
    with raises(VectorStoreModelException):

        @vectorstoremodel
        class DataModelClass:
            def __init__(
                self,
                annotated_content: Annotated[str, "description"],
            ):
                self.annotated_content = annotated_content


def test_non_vector_list_and_dict():
    @vectorstoremodel
    @dataclass
    class DataModelClass:
        key: Annotated[str, VectorStoreRecordKeyField()]
        list1: Annotated[list[int], VectorStoreRecordDataField()]
        list2: Annotated[list[str], VectorStoreRecordDataField]
        list3: Annotated[list[str] | None, VectorStoreRecordDataField]
        dict1: Annotated[dict[str, int], VectorStoreRecordDataField()]
        dict2: Annotated[dict[str, str], VectorStoreRecordDataField]
        dict3: Annotated[dict[str, str] | None, VectorStoreRecordDataField]

    assert hasattr(DataModelClass, "__kernel_vectorstoremodel__")
    assert hasattr(DataModelClass, "__kernel_vectorstoremodel_definition__")
    data_model_definition: VectorStoreRecordDefinition = (
        DataModelClass.__kernel_vectorstoremodel_definition__
    )
    assert len(data_model_definition.fields) == 5
    data_model_definition: VectorStoreRecordDefinition = DataModelClass.__kernel_vectorstoremodel_definition__
    assert len(data_model_definition.fields) == 7
    assert data_model_definition.fields["list1"].name == "list1"
    assert data_model_definition.fields["list1"].property_type == "list[int]"
    assert data_model_definition.fields["list2"].name == "list2"
    assert data_model_definition.fields["list2"].property_type == "list[str]"
    assert data_model_definition.fields["list3"].name == "list3"
    assert data_model_definition.fields["list3"].property_type == "list[str]"
    assert data_model_definition.fields["dict1"].name == "dict1"
    assert data_model_definition.fields["dict1"].property_type == "dict"
    assert data_model_definition.fields["dict2"].name == "dict2"
    assert data_model_definition.fields["dict2"].property_type == "dict"
    assert data_model_definition.fields["dict3"].name == "dict3"
    assert data_model_definition.fields["dict3"].property_type == "dict"
    assert data_model_definition.container_mode is False


def test_vector_fields_checks():
    @vectorstoremodel
    class DataModelClass(BaseModel):
        model_config = ConfigDict(arbitrary_types_allowed=True)
        id: Annotated[str, VectorStoreRecordKeyField()]
        vector_str: Annotated[str, VectorStoreRecordVectorField()]
        vector_list: Annotated[list[float], VectorStoreRecordVectorField()]
        vector_array: Annotated[
            ndarray,
            VectorStoreRecordVectorField(
                serialize_function=lambda _: [0.1],  # fake functions
                deserialize_function=lambda _: "test",  # fake functions
            ),
        ]

    assert hasattr(DataModelClass, "__kernel_vectorstoremodel__")
    assert hasattr(DataModelClass, "__kernel_vectorstoremodel_definition__")
    data_model_definition: VectorStoreRecordDefinition = DataModelClass.__kernel_vectorstoremodel_definition__
    assert len(data_model_definition.fields) == 4
    assert data_model_definition.fields["id"].name == "id"
    assert data_model_definition.fields["vector_str"].property_type == "str"
    assert data_model_definition.fields["vector_list"].property_type == "float"
    assert data_model_definition.fields["vector_array"].property_type == "ndarray"


def test_vector_fields_array_without_serialization():
    with raises(VectorStoreModelException):

        @vectorstoremodel
        class DataModelClass(BaseModel):
            model_config = ConfigDict(arbitrary_types_allowed=True)
            id: Annotated[str, VectorStoreRecordKeyField()]
            vector_array: Annotated[
                ndarray,
                VectorStoreRecordVectorField(
                    serialize_function=lambda _: [0.1],  # fake functions
                    # deserialize_function=lambda _: "test",  # fake functions
                ),
            ]

    with raises(VectorStoreModelException):

        @vectorstoremodel
        class DataModelClass(BaseModel):
            model_config = ConfigDict(arbitrary_types_allowed=True)
            id: Annotated[str, VectorStoreRecordKeyField()]
            vector_array: Annotated[
                ndarray,
                VectorStoreRecordVectorField(
                    # serialize_function=lambda _: [0.1],  # fake functions
                    deserialize_function=lambda _: "test",  # fake functions
                ),
            ]<|MERGE_RESOLUTION|>--- conflicted
+++ resolved
@@ -20,13 +20,7 @@
     VectorStoreRecordKeyField,
     VectorStoreRecordVectorField,
 )
-<<<<<<< HEAD
-from semantic_kernel.exceptions.memory_connector_exceptions import (
-    VectorStoreModelException,
-)
-=======
 from semantic_kernel.data.record_definition import vectorstoremodel
->>>>>>> 6829cc14
 from semantic_kernel.exceptions import VectorStoreModelException
 
 
