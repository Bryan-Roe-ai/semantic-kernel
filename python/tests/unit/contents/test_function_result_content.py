# Copyright (c) Microsoft. All rights reserved.


from unittest.mock import Mock

import pytest

from semantic_kernel.contents.chat_message_content import ChatMessageContent
from semantic_kernel.contents.function_call_content import FunctionCallContent
from semantic_kernel.contents.function_result_content import FunctionResultContent
from semantic_kernel.contents.image_content import ImageContent
from semantic_kernel.contents.text_content import TextContent
from semantic_kernel.functions.function_result import FunctionResult
from semantic_kernel.functions.kernel_function_metadata import KernelFunctionMetadata


class CustomResultClass:
    """Custom class for testing."""

    def __init__(self, result):
        self.result = result

    def __str__(self) -> str:
        return self.result


class CustomObjectWithList:
    """Custom class for testing."""

    def __init__(self, items):
        self.items = items

    def __str__(self):
        return f"CustomObjectWithList({self.items})"


def test_init():
    frc = FunctionResultContent(
        id="test", name="test-function", result="test-result", metadata={"test": "test"}
    )
    assert frc.name == "test-function"
    assert frc.function_name == "function"
    assert frc.plugin_name == "test"
    assert frc.metadata == {"test": "test"}
    assert frc.result == "test-result"
    assert str(frc) == "test-result"
    assert frc.split_name() == ["test", "function"]
    assert frc.to_dict() == {
        "tool_call_id": "test",
        "content": "test-result",
    }


def test_init_from_names():
    frc = FunctionResultContent(
        id="test", function_name="Function", plugin_name="Test", result="test-result"
    )
    assert frc.name == "Test-Function"
    assert frc.function_name == "Function"
    assert frc.plugin_name == "Test"
    assert frc.result == "test-result"
    assert str(frc) == "test-result"


@pytest.mark.parametrize(
    "result",
    [
        "Hello world!",
        123,
        {"test": "test"},
        FunctionResult(
            function=Mock(spec=KernelFunctionMetadata), value="Hello world!"
        ),
        TextContent(text="Hello world!"),
        ChatMessageContent(role="user", content="Hello world!"),
<<<<<<< HEAD
        ChatMessageContent(
            role="user", items=[ImageContent(uri="https://example.com")]
        ),
        ChatMessageContent(
            role="user",
            items=[
                FunctionResultContent(id="test", name="test", result="Hello world!")
            ],
        ),
=======
        ChatMessageContent(role="user", items=[ImageContent(uri="https://example.com")]),
        ChatMessageContent(role="user", items=[FunctionResultContent(id="test", name="test", result="Hello world!")]),
        [1, 2, 3],
        [{"key": "value"}, {"another": "item"}],
        {"a", "b"},
        CustomResultClass("test"),
        CustomObjectWithList(["one", "two", "three"]),
>>>>>>> 926a5909
    ],
    ids=[
        "str",
        "int",
        "dict",
        "FunctionResult",
        "TextContent",
        "ChatMessageContent",
        "ChatMessageContent-ImageContent",
        "ChatMessageContent-FunctionResultContent",
        "list",
        "list_of_dicts",
        "set",
        "CustomResultClass",
        "CustomObjectWithList",
    ],
)
def test_from_fcc_and_result(result: any):
    fcc = FunctionCallContent(
        id="test",
        name="test-function",
        arguments='{"input": "world"}',
        metadata={"test": "test"},
    )
    frc = FunctionResultContent.from_function_call_content_and_result(
        fcc, result, {"test2": "test2"}
    )
    assert frc.name == "test-function"
    assert frc.function_name == "function"
    assert frc.plugin_name == "test"
    assert frc.result is not None
    assert frc.metadata == {"test": "test", "test2": "test2"}


def test_to_cmc():
    frc = FunctionResultContent(id="test", name="test-function", result="test-result")
    cmc = frc.to_chat_message_content()
    assert cmc.role.value == "tool"
    assert cmc.items[0].result == "test-result"


def test_serialize():
    class CustomResultClass:
        def __init__(self, result):
            self.result = result

        def __str__(self) -> str:
            return self.result

    custom_result = CustomResultClass(result="test")
    frc = FunctionResultContent(id="test", name="test-function", result=custom_result)
    assert (
        frc.model_dump_json(exclude_none=True)
        == """{"metadata":{},"content_type":"function_result","id":"test","result":"test","name":"test-function","function_name":"function","plugin_name":"test"}"""  # noqa: E501
    )<|MERGE_RESOLUTION|>--- conflicted
+++ resolved
@@ -73,7 +73,6 @@
         ),
         TextContent(text="Hello world!"),
         ChatMessageContent(role="user", content="Hello world!"),
-<<<<<<< HEAD
         ChatMessageContent(
             role="user", items=[ImageContent(uri="https://example.com")]
         ),
@@ -83,7 +82,6 @@
                 FunctionResultContent(id="test", name="test", result="Hello world!")
             ],
         ),
-=======
         ChatMessageContent(role="user", items=[ImageContent(uri="https://example.com")]),
         ChatMessageContent(role="user", items=[FunctionResultContent(id="test", name="test", result="Hello world!")]),
         [1, 2, 3],
@@ -91,7 +89,6 @@
         {"a", "b"},
         CustomResultClass("test"),
         CustomObjectWithList(["one", "two", "three"]),
->>>>>>> 926a5909
     ],
     ids=[
         "str",
