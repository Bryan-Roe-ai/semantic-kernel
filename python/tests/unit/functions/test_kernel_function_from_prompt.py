--- conflicted
+++ resolved
@@ -337,14 +337,11 @@
     )
 
 
-<<<<<<< HEAD
 @pytest.mark.asyncio
 async def test_create_with_multiple_settings_one_service_registered(
     openai_unit_test_env,
 ):
-=======
 async def test_create_with_multiple_settings_one_service_registered(openai_unit_test_env):
->>>>>>> 926a5909
     kernel = Kernel()
     kernel.add_service(OpenAIChatCompletion(service_id="test2", ai_model_id="test"))
     function = KernelFunctionFromPrompt(
