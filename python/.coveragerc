[run]
source = semantic_kernel
omit = 
<<<<<<< HEAD
<<<<<<< HEAD
<<<<<<< div
=======
<<<<<<< Updated upstream
<<<<<<< Updated upstream
>>>>>>> head
<<<<<<< Updated upstream
<<<<<<< Updated upstream
<<<<<<< Updated upstream
<<<<<<< Updated upstream
<<<<<<< Updated upstream
<<<<<<< Updated upstream
=======
=======
>>>>>>> Stashed changes
=======
>>>>>>> Stashed changes
=======
>>>>>>> Stashed changes
=======
>>>>>>> Stashed changes
=======
>>>>>>> Stashed changes
<<<<<<< HEAD
=======
<<<<<<< main
>>>>>>> main
<<<<<<< Updated upstream
<<<<<<< Updated upstream
<<<<<<< Updated upstream
<<<<<<< Updated upstream
<<<<<<< Updated upstream
>>>>>>> Stashed changes
=======
>>>>>>> Stashed changes
=======
>>>>>>> Stashed changes
=======
>>>>>>> Stashed changes
=======
>>>>>>> Stashed changes
=======
>>>>>>> Stashed changes
=======
<<<<<<< main
>>>>>>> eab985c52d058dc92abc75034bc790079131ce75
<<<<<<< div
=======
=======
=======
<<<<<<< main
>>>>>>> main
>>>>>>> Stashed changes
=======
=======
<<<<<<< main
>>>>>>> main
>>>>>>> Stashed changes
>>>>>>> head
    semantic_kernel/connectors/memory/astradb/*
    semantic_kernel/connectors/memory/azure_cognitive_search/*
    semantic_kernel/connectors/memory/azure_cosmosdb/*
    semantic_kernel/connectors/memory/azure_cosmosdb_no_sql/*
    semantic_kernel/connectors/memory/chroma/chroma_memory_store.py
    semantic_kernel/connectors/memory/milvus/*
    semantic_kernel/connectors/memory/mongodb_atlas/mongodb_atlas_memory_store.py
    semantic_kernel/connectors/memory/pinecone/pinecone_memory_store.py
    semantic_kernel/connectors/memory/pinecone/utils.py
    semantic_kernel/connectors/memory/postgres/postgres_memory_store.py
    semantic_kernel/connectors/memory/qdrant/qdrant_memory_store.py
    semantic_kernel/connectors/memory/redis/redis_memory_store.py
    semantic_kernel/connectors/memory/usearch/*
    semantic_kernel/connectors/memory/weaviate/weaviate_memory_store.py
    semantic_kernel/reliability/*
    semantic_kernel/memory/*
<<<<<<< HEAD
<<<<<<< div
=======
<<<<<<< Updated upstream
<<<<<<< Updated upstream
>>>>>>> head
<<<<<<< Updated upstream
<<<<<<< Updated upstream
<<<<<<< Updated upstream
<<<<<<< Updated upstream
<<<<<<< Updated upstream
<<<<<<< Updated upstream
=======
=======
>>>>>>> Stashed changes
=======
>>>>>>> Stashed changes
=======
>>>>>>> Stashed changes
=======
>>>>>>> Stashed changes
=======
>>>>>>> Stashed changes
<<<<<<< HEAD
=======
=======
>>>>>>> eab985c52d058dc92abc75034bc790079131ce75
<<<<<<< div
=======
=======
=======
>>>>>>> Stashed changes
=======
=======
>>>>>>> Stashed changes
>>>>>>> head
=======
    semantic_kernel/connectors/memory/*
    semantic_kernel/utils/settings.py
    semantic_kernel/utils/null_logger.py
    semantic_kernel/utils/logging.py


>>>>>>> ms/small_fixes
<<<<<<< div
=======
<<<<<<< Updated upstream
<<<<<<< Updated upstream
>>>>>>> head
<<<<<<< HEAD
>>>>>>> main
<<<<<<< Updated upstream
<<<<<<< Updated upstream
<<<<<<< Updated upstream
<<<<<<< Updated upstream
<<<<<<< Updated upstream
>>>>>>> Stashed changes
=======
>>>>>>> Stashed changes
=======
>>>>>>> Stashed changes
=======
>>>>>>> Stashed changes
=======
>>>>>>> Stashed changes
=======
>>>>>>> Stashed changes
=======
>>>>>>> eab985c52d058dc92abc75034bc790079131ce75
<<<<<<< div
=======
=======
>>>>>>> main
>>>>>>> Stashed changes
=======
>>>>>>> main
>>>>>>> Stashed changes
>>>>>>> head
=======
    semantic_kernel/connectors/memory_stores/*
    semantic_kernel/reliability/*
    semantic_kernel/memory/*
    semantic_kernel/planners/*
>>>>>>> ee185628

[report]
# Regexes for lines to exclude from consideration
exclude_lines =
    # Have to re-enable the standard pragma
    pragma: no cover

    # Don't complain about missing debug-only code:
    def __repr__

    # Don't complain if tests don't hit defensive assertion code:
    raise AssertionError
    raise NotImplementedError

    # TYPE_CHECKING and @overload blocks are never executed during pytest run
    if TYPE_CHECKING:
    @overload
    @abstractmethod<|MERGE_RESOLUTION|>--- conflicted
+++ resolved
@@ -1,66 +1,65 @@
 [run]
 source = semantic_kernel
 omit = 
-<<<<<<< HEAD
-<<<<<<< HEAD
-<<<<<<< div
-=======
-<<<<<<< Updated upstream
-<<<<<<< Updated upstream
->>>>>>> head
-<<<<<<< Updated upstream
-<<<<<<< Updated upstream
-<<<<<<< Updated upstream
-<<<<<<< Updated upstream
-<<<<<<< Updated upstream
-<<<<<<< Updated upstream
-=======
-=======
->>>>>>> Stashed changes
-=======
->>>>>>> Stashed changes
-=======
->>>>>>> Stashed changes
-=======
->>>>>>> Stashed changes
-=======
->>>>>>> Stashed changes
-<<<<<<< HEAD
-=======
-<<<<<<< main
->>>>>>> main
-<<<<<<< Updated upstream
-<<<<<<< Updated upstream
-<<<<<<< Updated upstream
-<<<<<<< Updated upstream
-<<<<<<< Updated upstream
->>>>>>> Stashed changes
-=======
->>>>>>> Stashed changes
-=======
->>>>>>> Stashed changes
-=======
->>>>>>> Stashed changes
-=======
->>>>>>> Stashed changes
-=======
->>>>>>> Stashed changes
-=======
-<<<<<<< main
->>>>>>> eab985c52d058dc92abc75034bc790079131ce75
-<<<<<<< div
-=======
-=======
-=======
-<<<<<<< main
->>>>>>> main
->>>>>>> Stashed changes
-=======
-=======
-<<<<<<< main
->>>>>>> main
->>>>>>> Stashed changes
->>>>>>> head
+
+
+
+
+
+
+
+
+
+
+
+
+
+
+
+
+
+
+
+
+
+
+
+
+
+
+
+
+
+
+
+
+
+
+
+
+
+
+
+
+
+
+
+
+
+
+
+
+
+
+
+
+
+
+
+
+
+
+
     semantic_kernel/connectors/memory/astradb/*
     semantic_kernel/connectors/memory/azure_cognitive_search/*
     semantic_kernel/connectors/memory/azure_cosmosdb/*
@@ -77,90 +76,80 @@
     semantic_kernel/connectors/memory/weaviate/weaviate_memory_store.py
     semantic_kernel/reliability/*
     semantic_kernel/memory/*
-<<<<<<< HEAD
-<<<<<<< div
-=======
-<<<<<<< Updated upstream
-<<<<<<< Updated upstream
->>>>>>> head
-<<<<<<< Updated upstream
-<<<<<<< Updated upstream
-<<<<<<< Updated upstream
-<<<<<<< Updated upstream
-<<<<<<< Updated upstream
-<<<<<<< Updated upstream
-=======
-=======
->>>>>>> Stashed changes
-=======
->>>>>>> Stashed changes
-=======
->>>>>>> Stashed changes
-=======
->>>>>>> Stashed changes
-=======
->>>>>>> Stashed changes
-<<<<<<< HEAD
-=======
-=======
->>>>>>> eab985c52d058dc92abc75034bc790079131ce75
-<<<<<<< div
-=======
-=======
-=======
->>>>>>> Stashed changes
-=======
-=======
->>>>>>> Stashed changes
->>>>>>> head
-=======
+
+
+
+
+
+
+
+
+
+
+
+
+
+
+
+
+
+
+
+
+
+
+
+
+
+
+
+
+
+
+
+
+
+
+
+
     semantic_kernel/connectors/memory/*
     semantic_kernel/utils/settings.py
     semantic_kernel/utils/null_logger.py
     semantic_kernel/utils/logging.py
 
 
->>>>>>> ms/small_fixes
-<<<<<<< div
-=======
-<<<<<<< Updated upstream
-<<<<<<< Updated upstream
->>>>>>> head
-<<<<<<< HEAD
->>>>>>> main
-<<<<<<< Updated upstream
-<<<<<<< Updated upstream
-<<<<<<< Updated upstream
-<<<<<<< Updated upstream
-<<<<<<< Updated upstream
->>>>>>> Stashed changes
-=======
->>>>>>> Stashed changes
-=======
->>>>>>> Stashed changes
-=======
->>>>>>> Stashed changes
-=======
->>>>>>> Stashed changes
-=======
->>>>>>> Stashed changes
-=======
->>>>>>> eab985c52d058dc92abc75034bc790079131ce75
-<<<<<<< div
-=======
-=======
->>>>>>> main
->>>>>>> Stashed changes
-=======
->>>>>>> main
->>>>>>> Stashed changes
->>>>>>> head
-=======
+
+
+
+
+
+
+
+
+
+
+
+
+
+
+
+
+
+
+
+
+
+
+
+
+
+
+
+
     semantic_kernel/connectors/memory_stores/*
     semantic_kernel/reliability/*
     semantic_kernel/memory/*
     semantic_kernel/planners/*
->>>>>>> ee185628
 
 [report]
 # Regexes for lines to exclude from consideration
