--- conflicted
+++ resolved
@@ -13,14 +13,11 @@
 from semantic_kernel.contents import ChatHistory
 from semantic_kernel.contents.chat_message_content import ChatMessageContent
 from semantic_kernel.contents.function_call_content import FunctionCallContent
-<<<<<<< HEAD
 from semantic_kernel.contents.streaming_chat_message_content import (
     StreamingChatMessageContent,
 )
-=======
 from semantic_kernel.contents.streaming_chat_message_content import StreamingChatMessageContent
 from semantic_kernel.contents.utils.author_role import AuthorRole
->>>>>>> 926a5909
 from semantic_kernel.core_plugins import MathPlugin, TimePlugin
 from semantic_kernel.filters.auto_function_invocation.auto_function_invocation_context import (
     AutoFunctionInvocationContext,
@@ -174,10 +171,7 @@
         if (
             not execution_settings.function_choice_behavior.auto_invoke_kernel_functions
             and isinstance(message[0], StreamingChatMessageContent)
-<<<<<<< HEAD
-=======
             and message[0].role == AuthorRole.ASSISTANT
->>>>>>> 926a5909
         ):
             streamed_chunks.append(message[0])
         elif isinstance(message[0], StreamingChatMessageContent) and message[0].role == AuthorRole.ASSISTANT:
@@ -185,15 +179,12 @@
             print(str(message[0]), end="")
 
     if streamed_chunks:
-<<<<<<< HEAD
         streaming_chat_message = reduce(
             lambda first, second: first + second, streamed_chunks
         )
-=======
         streaming_chat_message = reduce(lambda first, second: first + second, streamed_chunks)
         if hasattr(streaming_chat_message, "content"):
             print(streaming_chat_message.content)
->>>>>>> 926a5909
         print("Auto tool calls is disabled, printing returned tool calls...")
         print_tool_calls(streaming_chat_message)
 
