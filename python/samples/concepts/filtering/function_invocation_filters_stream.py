--- conflicted
+++ resolved
@@ -7,7 +7,6 @@
 from functools import reduce
 from typing import Any
 
-<<<<<<< HEAD
 from semantic_kernel.connectors.ai.open_ai.services.open_ai_chat_completion import (
     OpenAIChatCompletion,
 )
@@ -19,13 +18,11 @@
 from semantic_kernel.filters.filter_types import FilterTypes
 from semantic_kernel.functions.function_result import FunctionResult
 from semantic_kernel.kernel import Kernel
-=======
 from semantic_kernel import Kernel
 from semantic_kernel.connectors.ai.open_ai import OpenAIChatCompletion
 from semantic_kernel.contents import AuthorRole, ChatHistory, StreamingChatMessageContent
 from semantic_kernel.filters import FilterTypes, FunctionInvocationContext
 from semantic_kernel.functions import FunctionResult
->>>>>>> f62fef3f
 
 logger = logging.getLogger(__name__)
 
@@ -61,13 +58,10 @@
                 yield partial
         except Exception as e:
             yield [
-<<<<<<< HEAD
                 StreamingChatMessageContent(
                     role=AuthorRole.ASSISTANT, content=f"Exception caught: {e}"
                 )
-=======
                 StreamingChatMessageContent(role=AuthorRole.ASSISTANT, content=f"Exception caught: {e}", choice_index=0)
->>>>>>> f62fef3f
             ]
 
     stream = context.result.value
