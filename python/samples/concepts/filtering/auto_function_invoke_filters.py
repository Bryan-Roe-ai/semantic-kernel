# Copyright (c) Microsoft. All rights reserved.

import asyncio
import os

from semantic_kernel import Kernel
from semantic_kernel.connectors.ai.function_choice_behavior import (
    FunctionChoiceBehavior,
)
from semantic_kernel.connectors.ai.open_ai import (
    OpenAIChatCompletion,
    OpenAIChatPromptExecutionSettings,
)
from semantic_kernel.contents import ChatHistory
from semantic_kernel.contents.chat_message_content import ChatMessageContent
from semantic_kernel.contents.function_call_content import FunctionCallContent
from semantic_kernel.contents.function_result_content import FunctionResultContent
from semantic_kernel.core_plugins import MathPlugin, TimePlugin
from semantic_kernel.filters.auto_function_invocation.auto_function_invocation_context import (
    AutoFunctionInvocationContext,
)
from semantic_kernel.filters.filter_types import FilterTypes
from semantic_kernel.functions import KernelArguments
from semantic_kernel.functions.function_result import FunctionResult

system_message = """
You are a chat bot. Your name is Mosscap and
you have one goal: figure out what people need.
Your full name, should you need to know it, is
Splendid Speckled Mosscap. You communicate
effectively, but you tend to answer with long
flowery prose. You are also a math wizard,
especially for adding and subtracting.
You also excel at joke telling, where your tone is often sarcastic.
Once you have the answer I am looking for,
you will return a full answer to me as soon as possible.
"""

kernel = Kernel()

# Note: the underlying gpt-35/gpt-4 model version needs to be at least version 0613 to support tools.
kernel.add_service(OpenAIChatCompletion(service_id="chat"))

plugins_directory = os.path.join(__file__, "../../../../../prompt_template_samples/")
# adding plugins to the kernel
# the joke plugin in the FunPlugins is a semantic plugin and has the function calling disabled.
# kernel.import_plugin_from_prompt_directory("chat", plugins_directory, "FunPlugin")
# the math plugin is a core plugin and has the function calling enabled.
kernel.add_plugin(MathPlugin(), plugin_name="math")
kernel.add_plugin(TimePlugin(), plugin_name="time")

chat_function = kernel.add_function(
    prompt="{{$chat_history}}{{$user_input}}",
    plugin_name="ChatBot",
    function_name="Chat",
)
# enabling or disabling function calling is done by setting the function_call parameter for the completion.
# when the function_call parameter is set to "auto" the model will decide which function to use, if any.
# if you only want to use a specific function, set the name of that function in this parameter,
# the format for that is 'PluginName-FunctionName', (i.e. 'math-Add').
# if the model or api version do not support this you will get an error.

# Note: the number of responses for auto inoking tool calls is limited to 1.
# If configured to be greater than one, this value will be overridden to 1.
execution_settings = OpenAIChatPromptExecutionSettings(
    service_id="chat",
    max_tokens=2000,
    temperature=0.7,
    top_p=0.8,
    function_choice_behavior=FunctionChoiceBehavior.Auto(
        filters={"included_plugins": ["math", "time"]}
    ),
)

history = ChatHistory()

history.add_system_message(system_message)
history.add_user_message("Hi there, who are you?")
history.add_assistant_message(
    "I am Mosscap, a chat bot. I'm trying to figure out what people need."
)

arguments = KernelArguments(settings=execution_settings)


# A filter is a piece of custom code that runs at certain points in the process
# this sample has a filter that is called during Auto Function Invocation
# this filter will be called for each function call in the response.
# You can name the function itself with arbitrary names, but the signature needs to be:
# `context, next`
# You are then free to run code before the call to the next filter or the function itself.
# if you want to terminate the function calling sequence. set context.terminate to True
@kernel.filter(FilterTypes.AUTO_FUNCTION_INVOCATION)
async def auto_function_invocation_filter(context: AutoFunctionInvocationContext, next):
    """A filter that will be called for each function call in the response."""
    print("\nAuto function invocation filter")
    print(f"Function: {context.function.name}")
    print(f"Request sequence: {context.request_sequence_index}")
    print(f"Function sequence: {context.function_sequence_index}")

    # as an example
    function_calls = context.chat_history.messages[-1].items
    print(f"Number of function calls: {len(function_calls)}")
    # if we don't call next, it will skip this function, and go to the next one
    await next(context)
    #############################
    # Note: to simply return the unaltered function results, uncomment the `context.terminate = True` line and
    # comment out the lines starting with `result = context.function_result` through `context.terminate = True`.
    # context.terminate = True
    #############################
    result = context.function_result
<<<<<<< HEAD
    for fc in function_calls:
        if fc.plugin_name == "math":
            context.function_result = FunctionResult(
                function=result.function,
                value="Stop trying to ask me to do math, I don't like it!",
            )
            context.terminate = True
=======
    if context.function.plugin_name == "math":
        print("Altering the Math plugin")
        context.function_result = FunctionResult(
            function=result.function,
            value="Stop trying to ask me to do math, I don't like it!",
        )
        context.terminate = True
>>>>>>> 06f34715


def print_tool_calls(message: ChatMessageContent) -> None:
    # A helper method to pretty print the tool calls from the message.
    # This is only triggered if auto invoke tool calls is disabled.
    items = message.items
    formatted_tool_calls = []
    for i, item in enumerate(items, start=1):
        if isinstance(item, FunctionCallContent):
            tool_call_id = item.id
            function_name = item.name
            function_arguments = item.arguments
            formatted_str = (
                f"tool_call {i} id: {tool_call_id}\n"
                f"tool_call {i} function name: {function_name}\n"
                f"tool_call {i} arguments: {function_arguments}"
            )
            formatted_tool_calls.append(formatted_str)
    print("Tool calls:\n" + "\n\n".join(formatted_tool_calls))


async def chat() -> bool:
    try:
        user_input = input("User:> ")
    except KeyboardInterrupt:
        print("\n\nExiting chat...")
        return False
    except EOFError:
        print("\n\nExiting chat...")
        return False

    if user_input == "exit":
        print("\n\nExiting chat...")
        return False
    arguments["user_input"] = user_input
    arguments["chat_history"] = history

    result = await kernel.invoke(chat_function, arguments=arguments)

    history.add_user_message(user_input)

    # Check if any result.value is a FunctionResultContent
    if any(isinstance(item, FunctionResultContent) for item in result.value[0].items):
        for fr in result.value[0].items:
            if isinstance(fr, FunctionResultContent):
                print(f"Mosscap:> {fr.result} for function: {fr.name}")
                history.add_assistant_message(str(fr.result))
    elif any(isinstance(item, FunctionCallContent) for item in result.value[0].items):
        # If tools are used, and auto invoke tool calls is False, the response will be of type
        # ChatMessageContent with information about the tool calls, which need to be sent
        # back to the model to get the final response.
        for fcc in result.value[0].items:
            if isinstance(fcc, FunctionCallContent):
                print_tool_calls(fcc)
        history.add_assistant_message(str(result))
    else:
        print(f"Mosscap:> {result}")
        history.add_assistant_message(str(result))

    return True


async def main() -> None:
    chatting = True
    print(
        "Welcome to the chat bot!\
        \n  Type 'exit' to exit.\
        \n  Try a math question to see the function calling in action (i.e. what is 3+3?)."
    )
    while chatting:
        chatting = await chat()


if __name__ == "__main__":
    asyncio.run(main())<|MERGE_RESOLUTION|>--- conflicted
+++ resolved
@@ -109,7 +109,6 @@
     # context.terminate = True
     #############################
     result = context.function_result
-<<<<<<< HEAD
     for fc in function_calls:
         if fc.plugin_name == "math":
             context.function_result = FunctionResult(
@@ -117,7 +116,6 @@
                 value="Stop trying to ask me to do math, I don't like it!",
             )
             context.terminate = True
-=======
     if context.function.plugin_name == "math":
         print("Altering the Math plugin")
         context.function_result = FunctionResult(
@@ -125,7 +123,6 @@
             value="Stop trying to ask me to do math, I don't like it!",
         )
         context.terminate = True
->>>>>>> 06f34715
 
 
 def print_tool_calls(message: ChatMessageContent) -> None:
