--- conflicted
+++ resolved
@@ -4,7 +4,6 @@
 import os
 
 from semantic_kernel import Kernel
-<<<<<<< HEAD
 from semantic_kernel.connectors.ai.function_choice_behavior import (
     FunctionChoiceBehavior,
 )
@@ -16,11 +15,9 @@
 from semantic_kernel.contents.chat_message_content import ChatMessageContent
 from semantic_kernel.contents.function_call_content import FunctionCallContent
 from semantic_kernel.contents.function_result_content import FunctionResultContent
-=======
 from semantic_kernel.connectors.ai import FunctionChoiceBehavior
 from semantic_kernel.connectors.ai.open_ai import OpenAIChatCompletion, OpenAIChatPromptExecutionSettings
 from semantic_kernel.contents import ChatHistory, ChatMessageContent, FunctionCallContent, FunctionResultContent
->>>>>>> f62fef3f
 from semantic_kernel.core_plugins import MathPlugin, TimePlugin
 from semantic_kernel.filters import AutoFunctionInvocationContext, FilterTypes
 from semantic_kernel.functions import FunctionResult, KernelArguments
@@ -118,8 +115,6 @@
                 value="Stop trying to ask me to do math, I don't like it!",
             )
             context.terminate = True
-<<<<<<< Updated upstream
-=======
     if context.function.plugin_name == "math":
         print("Altering the Math plugin")
         context.function_result = FunctionResult(
@@ -127,7 +122,6 @@
             value="Stop trying to ask me to do math, I don't like it!",
         )
         context.terminate = True
->>>>>>> Stashed changes
 
 
 def print_tool_calls(message: ChatMessageContent) -> None:
