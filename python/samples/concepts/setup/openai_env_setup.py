# Copyright (c) Microsoft. All rights reserved.

import os

from pydantic import ValidationError

from semantic_kernel.connectors.ai.open_ai import OpenAIChatCompletion

# Semantic Kernel allows you multiple ways to setup your connectors. This sample shows that for OpenAI Connectors.
# After installing the semantic-kernel package, you can use the following code to setup OpenAI Connector

# 1. From environment settings
# Using this method will try to find the required settings in the environment variables.
# This is done using pydantic settings, see the full docs of that here: https://docs.pydantic.dev/latest/concepts/pydantic_settings/#usage
# We use a prefix for all the settings and then have names defined in the OpenAISettings class.
# For OpenAI that is OPENAI_ as the prefix. For a full list of OpenAI settings, refer to:
# https://github.com/microsoft/semantic-kernel/blob/main/python/samples/concepts/setup/ALL_SETTINGS.md
try:
    # When nothing is passed to the constructor, it will use the above environment variable names
    # to find the required settings. In this case it will only fail if the OPENAI_CHAT_MODEL_ID and
    # OPENAI_API_KEY are not found
    service = OpenAIChatCompletion(service_id="openai_chat_service")
except ValidationError as e:
    print(e)

# 2. From a .env file
# When you want to store and use your settings from a specific file (any file as long as it is in the .env format),
# you can pass the path to the file to the constructor. This will still look at the same names of the settings as above,
# but will try to load them from the file
try:
<<<<<<< HEAD
    # this will try to load the settings from the file at the given path
    service = OpenAIChatCompletion(
        service_id="openai_chat_service", env_file_path="path/to/env_file"
    )
=======
    # This will try to load the settings from the file at the given path
    service = OpenAIChatCompletion(service_id="openai_chat_service", env_file_path="path/to/env_file")
>>>>>>> f62fef3f
except ValidationError as e:
    print(e)

# 3. From a different value
# If you want to pass the settings yourself, you can do that by passing the values to the constructor.
# This will ignore the environment variables and the .env file.
# In this case our API_KEY is stored in an env variable called MY_API_KEY_VAR_NAME.
# We can also hardcode another value, in this case the ai_model_id, which becomes chat_model_id in the
# settings, to gpt-4o
try:
    # this will use the given values as the settings
    api_key = os.getenv("MY_API_KEY_VAR_NAME")
    service = OpenAIChatCompletion(
        service_id="openai_chat_service",
        api_key=api_key,
        ai_model_id="gpt-4o",
    )
except ValidationError as e:
    print(e)

# One final note:
# It is a convention that env settings are setup with all caps, and with underscores between words
# the loader that we use is case insensitive, so you can use any case you want in your env variables
# but it is a good practice to follow the convention and use all caps.<|MERGE_RESOLUTION|>--- conflicted
+++ resolved
@@ -28,15 +28,12 @@
 # you can pass the path to the file to the constructor. This will still look at the same names of the settings as above,
 # but will try to load them from the file
 try:
-<<<<<<< HEAD
     # this will try to load the settings from the file at the given path
     service = OpenAIChatCompletion(
         service_id="openai_chat_service", env_file_path="path/to/env_file"
     )
-=======
     # This will try to load the settings from the file at the given path
     service = OpenAIChatCompletion(service_id="openai_chat_service", env_file_path="path/to/env_file")
->>>>>>> f62fef3f
 except ValidationError as e:
     print(e)
 
