--- conflicted
+++ resolved
@@ -5,7 +5,6 @@
 
 import pandas as pd
 
-<<<<<<< HEAD
 from semantic_kernel import Kernel
 from semantic_kernel.connectors.ai.open_ai import (
     OpenAIEmbeddingPromptExecutionSettings,
@@ -21,13 +20,10 @@
     VectorStoreRecordDefinition,
 )
 from semantic_kernel.data.vector_store_record_fields import (
-<<<<<<< Updated upstream
 from semantic_kernel.connectors.memory.azure_ai_search import AzureAISearchCollection
 from semantic_kernel.data import (
-=======
 from semantic_kernel.connectors.memory.azure_ai_search import AzureAISearchCollection
 from semantic_kernel.data import (
->>>>>>> Stashed changes
     VectorStoreRecordDataField,
     VectorStoreRecordDefinition,
     VectorStoreRecordKeyField,
@@ -46,7 +42,6 @@
             embedding_settings={
                 "embedding": OpenAIEmbeddingPromptExecutionSettings(dimensions=1536)
             }
-=======
 from semantic_kernel.connectors.ai.open_ai import OpenAITextEmbedding
 from semantic_kernel.connectors.azure_ai_search import AzureAISearchCollection
 from semantic_kernel.data.vector import VectorStoreCollectionDefinition, VectorStoreField
@@ -63,7 +58,6 @@
             type="float",
             dimensions=1536,
             embedding_generator=OpenAITextEmbedding(ai_model_id="text-embedding-3-small"),
->>>>>>> ee185628
         ),
     ],
     to_dict=lambda record, **_: record.to_dict(orient="records"),
@@ -73,7 +67,6 @@
 
 
 async def main():
-<<<<<<< HEAD
     # setup the kernel
     kernel = Kernel()
     kernel.add_service(
@@ -82,8 +75,6 @@
         )
     )
 
-=======
->>>>>>> ee185628
     # create the record collection
     async with AzureAISearchCollection[str, pd.DataFrame](
         record_type=pd.DataFrame,
@@ -104,8 +95,6 @@
             },
         ]
 
-<<<<<<< HEAD
-<<<<<<< HEAD:python/samples/concepts/memory/pandas_memory.py
     # create the dataframe and add the embeddings
     df = pd.DataFrame(records)
     df = await VectorStoreRecordUtils(kernel).add_vector_to_records(
@@ -114,21 +103,16 @@
     print("Records with embeddings:")
     print(df.shape)
     print(df.head(5))
-=======
         # create the dataframe and add the embeddings
         df = pd.DataFrame(records)
         df = await add_vector_to_records(kernel, df, None, data_model_definition=model_fields)
         print("Records with embeddings:")
         print(df.shape)
         print(df.head(5))
->>>>>>> 6829cc1483570aacfbb75d1065c9f2de96c1d77e:python/samples/concepts/memory/memory_with_pandas.py
-
-=======
         # create the dataframe and add the content you want to embed to a new column
         df = pd.DataFrame(records)
         df["vector"] = df.apply(lambda row: f"title: {row['title']}, content: {row['content']}", axis=1)
         print(df.head(1))
->>>>>>> ee185628
         # upsert the records (for a container, upsert and upsert_batch are equivalent)
         await collection.upsert(df)
 
