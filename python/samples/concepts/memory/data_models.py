# Copyright (c) Microsoft. All rights reserved.

from dataclasses import dataclass, field
from typing import Annotated, Any
from uuid import uuid4

from pandas import DataFrame
from pydantic import BaseModel, Field

<<<<<<< HEAD
from semantic_kernel.data.vector_store_model_decorator import vectorstoremodel
from semantic_kernel.data.vector_store_model_definition import (
    VectorStoreRecordDefinition,
)
from semantic_kernel.data.vector_store_record_fields import (
<<<<<<< Updated upstream
from semantic_kernel.data import (
=======
from semantic_kernel.data import (
>>>>>>> Stashed changes
    VectorStoreRecordDataField,
    VectorStoreRecordDefinition,
    VectorStoreRecordKeyField,
    VectorStoreRecordVectorField,
    vectorstoremodel,
)
=======
from semantic_kernel.data.vector import VectorStoreCollectionDefinition, VectorStoreField, vectorstoremodel
>>>>>>> ee185628

# This concept shows the different ways you can create a vector store data model
# using dataclasses, Pydantic, and Python classes.
# As well as using types like Pandas Dataframes.

# There are a number of universal things about these data models:
# they must specify the type of field through the annotation (or the definition).
# there must be at least one field of type `key`.
# A unannotated field is allowed but must have a default value.

# The purpose of these models is to be what you pass to and get back from a vector store.
# There maybe limitations to data types that the vector store can handle,
# so not every store will be able to handle completely the same model.
# for instance, some stores only allow a string as the keyfield, while others allow str and int,
# so defining the key with a int, might make some stores unusable.

# The decorator takes the class and pulls out the fields and annotations to create a definition,
# of type VectorStoreCollectionDefinition.
# This definition is used for the vector store to know how to handle the data model.

# You can also create the definition yourself, and pass it to the vector stores together with a standard type,
# like a dict or list.
# Or you can use the definition in container mode with something like a Pandas Dataframe.


# Data model using built-in Python dataclasses
@vectorstoremodel
@dataclass
class DataModelDataclass:
<<<<<<< HEAD
    vector: Annotated[list[float], VectorStoreRecordVectorField]
    key: Annotated[str, VectorStoreRecordKeyField()] = field(
        default_factory=lambda: str(uuid4())
    )
    content: Annotated[
        str,
        VectorStoreRecordDataField(
            has_embedding=True, embedding_property_name="vector"
        ),
    ] = "content1"
=======
    vector: Annotated[list[float] | None, VectorStoreField("vector", dimensions=3)] = None
    key: Annotated[str, VectorStoreField("key")] = field(default_factory=lambda: str(uuid4()))
    content: Annotated[str, VectorStoreField("data")] = "content1"
>>>>>>> ee185628
    other: str | None = None


# Data model using Pydantic BaseModels
@vectorstoremodel
<<<<<<< HEAD
class DataModelPydantic(KernelBaseModel):
    vector: Annotated[list[float], VectorStoreRecordVectorField]
    key: Annotated[str, VectorStoreRecordKeyField()] = Field(
        default_factory=lambda: str(uuid4())
    )
    content: Annotated[
        str,
        VectorStoreRecordDataField(
            has_embedding=True, embedding_property_name="vector"
        ),
    ] = "content1"
=======
class DataModelPydantic(BaseModel):
<<<<<<< HEAD
    id: Annotated[str, VectorStoreRecordKeyField()] = Field(default_factory=lambda: str(uuid4()))
    content: Annotated[str, VectorStoreRecordDataField(has_embedding=True, embedding_property_name="vector")] = (
        "content1"
    )
    vector: Annotated[list[float], VectorStoreRecordVectorField]
>>>>>>> 5ae74d7dd619c0f30c1db7a041ecac0f679f9377
=======
    id: Annotated[str, VectorStoreField("key")] = Field(default_factory=lambda: str(uuid4()))
    content: Annotated[str, VectorStoreField("data")] = "content1"
    vector: Annotated[list[float] | None, VectorStoreField("vector", dimensions=3)] = None
>>>>>>> ee185628
    other: str | None = None


<<<<<<< HEAD
# Data model using Pydantic BaseModels with mixed annotations (from pydantic and SK)
@vectorstoremodel
class DataModelPydanticComplex(BaseModel):
    vector: Annotated[list[float], VectorStoreRecordVectorField]
    key: Annotated[
        str, Field(default_factory=lambda: str(uuid4())), VectorStoreRecordKeyField()
    ]
    content: Annotated[
        str,
        VectorStoreRecordDataField(
            has_embedding=True, embedding_property_name="vector"
        ),
    ] = "content1"
    other: str | None = None


=======
>>>>>>> 6829cc1483570aacfbb75d1065c9f2de96c1d77e
# Data model using Python classes
# This one includes a custom serialize and deserialize method
@vectorstoremodel
class DataModelPython:
    def __init__(
        self,
<<<<<<< HEAD
        vector: Annotated[list[float], VectorStoreRecordVectorField],
        key: Annotated[str, VectorStoreRecordKeyField] = None,
        content: Annotated[
            str,
            VectorStoreRecordDataField(
                has_embedding=True, embedding_property_name="vector"
            ),
        ] = "content1",
=======
        key: Annotated[str | None, VectorStoreField("key")] = None,
        vector: Annotated[list[float], VectorStoreField("vector", dimensions=3)] = None,
        content: Annotated[str, VectorStoreField("data")] = "content1",
>>>>>>> ee185628
        other: str | None = None,
    ):
        self.vector = vector
        self.other = other
        self.key = key or str(uuid4())
        self.content = content

    def __str__(self) -> str:
        return f"DataModelPython(vector={self.vector}, key={self.key}, content={self.content}, other={self.other})"

    def serialize(self) -> dict[str, Any]:
        return {
            "vector": self.vector,
            "key": self.key,
            "content": self.content,
        }

    @classmethod
    def deserialize(cls, obj: dict[str, Any]) -> "DataModelPython":
        return cls(
            vector=obj["vector"],
            key=obj["key"],
            content=obj["content"],
        )


# Data model definition for use with Pandas
# note the container mode flag, which makes sure that records that are returned are in a container
# even when requesting a batch of records.
# There is also a to_dict and from_dict method, which are used to convert the data model to and from a dict,
# these should be specific to the type used, if using dict as type then these can be left off.
definition_pandas = VectorStoreCollectionDefinition(
    fields=[
        VectorStoreField("vector", name="vector", type="float", dimensions=3),
        VectorStoreField("key", name="key", type="str"),
        VectorStoreField("data", name="content", type="str"),
    ],
    container_mode=True,
    to_dict=lambda record, **_: record.to_dict(orient="records"),
    from_dict=lambda records, **_: DataFrame(records),
)


if __name__ == "__main__":
<<<<<<< HEAD
    data_item1 = DataModelDataclass(
        content="Hello, world!", vector=[1.0, 2.0, 3.0], other=None
    )
    data_item2 = DataModelPydantic(
        content="Hello, world!", vector=[1.0, 2.0, 3.0], other=None
    )
    data_item3 = DataModelPydanticComplex(
        content="Hello, world!", vector=[1.0, 2.0, 3.0], other=None
    )
    data_item4 = DataModelPython(
        content="Hello, world!", vector=[1.0, 2.0, 3.0], other=None
    )
=======
    data_item1 = DataModelDataclass(content="Hello, world!", vector=[1.0, 2.0, 3.0], other=None)
    data_item2 = DataModelPydantic(content="Hello, world!", vector=[1.0, 2.0, 3.0], other=None)
    data_item3 = DataModelPython(content="Hello, world!", vector=[1.0, 2.0, 3.0], other=None)
>>>>>>> 6829cc1483570aacfbb75d1065c9f2de96c1d77e
    print("Example records:")
    print(f"DataClass:\n  {data_item1}", end="\n\n")
    print(f"Pydantic:\n  {data_item2}", end="\n\n")
    print(f"Python:\n  {data_item3}", end="\n\n")

    print("Item definitions:")
<<<<<<< HEAD
    print(
        f"DataClass:\n  {data_item1.__kernel_vectorstoremodel_definition__}", end="\n\n"
    )
    print(
        f"Pydantic:\n  {data_item2.__kernel_vectorstoremodel_definition__}", end="\n\n"
    )
    print(
        f"Pydantic with annotations:\n  {data_item3.__kernel_vectorstoremodel_definition__}",
        end="\n\n",
    )
    print(f"Python:\n  {data_item4.__kernel_vectorstoremodel_definition__}", end="\n\n")
    print(
        f"Definition for use with Pandas:\n  {data_model_definition_pandas}", end="\n\n"
    )
=======
    print(f"DataClass:\n  {data_item1.__kernel_vectorstoremodel_definition__}", end="\n\n")
    print(f"Pydantic:\n  {data_item2.__kernel_vectorstoremodel_definition__}", end="\n\n")
    print(f"Python:\n  {data_item3.__kernel_vectorstoremodel_definition__}", end="\n\n")
<<<<<<< HEAD
    print(f"Definition for use with Pandas:\n  {data_model_definition_pandas}", end="\n\n")
>>>>>>> 6829cc1483570aacfbb75d1065c9f2de96c1d77e
=======
    print(f"Definition for use with Pandas:\n  {definition_pandas}", end="\n\n")
>>>>>>> ee185628
    if (
        data_item1.__kernel_vectorstoremodel_definition__.fields
        == data_item2.__kernel_vectorstoremodel_definition__.fields
        == data_item3.__kernel_vectorstoremodel_definition__.fields
        == definition_pandas.fields
    ):
        print("All data models are the same")
    else:
        print("Data models are not the same")<|MERGE_RESOLUTION|>--- conflicted
+++ resolved
@@ -7,26 +7,21 @@
 from pandas import DataFrame
 from pydantic import BaseModel, Field
 
-<<<<<<< HEAD
+
 from semantic_kernel.data.vector_store_model_decorator import vectorstoremodel
 from semantic_kernel.data.vector_store_model_definition import (
     VectorStoreRecordDefinition,
 )
 from semantic_kernel.data.vector_store_record_fields import (
-<<<<<<< Updated upstream
 from semantic_kernel.data import (
-=======
 from semantic_kernel.data import (
->>>>>>> Stashed changes
     VectorStoreRecordDataField,
     VectorStoreRecordDefinition,
     VectorStoreRecordKeyField,
     VectorStoreRecordVectorField,
     vectorstoremodel,
 )
-=======
 from semantic_kernel.data.vector import VectorStoreCollectionDefinition, VectorStoreField, vectorstoremodel
->>>>>>> ee185628
 
 # This concept shows the different ways you can create a vector store data model
 # using dataclasses, Pydantic, and Python classes.
@@ -56,7 +51,7 @@
 @vectorstoremodel
 @dataclass
 class DataModelDataclass:
-<<<<<<< HEAD
+
     vector: Annotated[list[float], VectorStoreRecordVectorField]
     key: Annotated[str, VectorStoreRecordKeyField()] = field(
         default_factory=lambda: str(uuid4())
@@ -67,17 +62,17 @@
             has_embedding=True, embedding_property_name="vector"
         ),
     ] = "content1"
-=======
+
     vector: Annotated[list[float] | None, VectorStoreField("vector", dimensions=3)] = None
     key: Annotated[str, VectorStoreField("key")] = field(default_factory=lambda: str(uuid4()))
     content: Annotated[str, VectorStoreField("data")] = "content1"
->>>>>>> ee185628
+
     other: str | None = None
 
 
 # Data model using Pydantic BaseModels
 @vectorstoremodel
-<<<<<<< HEAD
+
 class DataModelPydantic(KernelBaseModel):
     vector: Annotated[list[float], VectorStoreRecordVectorField]
     key: Annotated[str, VectorStoreRecordKeyField()] = Field(
@@ -89,24 +84,23 @@
             has_embedding=True, embedding_property_name="vector"
         ),
     ] = "content1"
-=======
+
 class DataModelPydantic(BaseModel):
-<<<<<<< HEAD
+
     id: Annotated[str, VectorStoreRecordKeyField()] = Field(default_factory=lambda: str(uuid4()))
     content: Annotated[str, VectorStoreRecordDataField(has_embedding=True, embedding_property_name="vector")] = (
         "content1"
     )
     vector: Annotated[list[float], VectorStoreRecordVectorField]
->>>>>>> 5ae74d7dd619c0f30c1db7a041ecac0f679f9377
-=======
+
     id: Annotated[str, VectorStoreField("key")] = Field(default_factory=lambda: str(uuid4()))
     content: Annotated[str, VectorStoreField("data")] = "content1"
     vector: Annotated[list[float] | None, VectorStoreField("vector", dimensions=3)] = None
->>>>>>> ee185628
+
     other: str | None = None
 
 
-<<<<<<< HEAD
+
 # Data model using Pydantic BaseModels with mixed annotations (from pydantic and SK)
 @vectorstoremodel
 class DataModelPydanticComplex(BaseModel):
@@ -121,17 +115,13 @@
         ),
     ] = "content1"
     other: str | None = None
-
-
-=======
->>>>>>> 6829cc1483570aacfbb75d1065c9f2de96c1d77e
 # Data model using Python classes
 # This one includes a custom serialize and deserialize method
 @vectorstoremodel
 class DataModelPython:
     def __init__(
         self,
-<<<<<<< HEAD
+
         vector: Annotated[list[float], VectorStoreRecordVectorField],
         key: Annotated[str, VectorStoreRecordKeyField] = None,
         content: Annotated[
@@ -140,11 +130,11 @@
                 has_embedding=True, embedding_property_name="vector"
             ),
         ] = "content1",
-=======
+
         key: Annotated[str | None, VectorStoreField("key")] = None,
         vector: Annotated[list[float], VectorStoreField("vector", dimensions=3)] = None,
         content: Annotated[str, VectorStoreField("data")] = "content1",
->>>>>>> ee185628
+
         other: str | None = None,
     ):
         self.vector = vector
@@ -189,7 +179,7 @@
 
 
 if __name__ == "__main__":
-<<<<<<< HEAD
+
     data_item1 = DataModelDataclass(
         content="Hello, world!", vector=[1.0, 2.0, 3.0], other=None
     )
@@ -202,18 +192,17 @@
     data_item4 = DataModelPython(
         content="Hello, world!", vector=[1.0, 2.0, 3.0], other=None
     )
-=======
+
     data_item1 = DataModelDataclass(content="Hello, world!", vector=[1.0, 2.0, 3.0], other=None)
     data_item2 = DataModelPydantic(content="Hello, world!", vector=[1.0, 2.0, 3.0], other=None)
     data_item3 = DataModelPython(content="Hello, world!", vector=[1.0, 2.0, 3.0], other=None)
->>>>>>> 6829cc1483570aacfbb75d1065c9f2de96c1d77e
     print("Example records:")
     print(f"DataClass:\n  {data_item1}", end="\n\n")
     print(f"Pydantic:\n  {data_item2}", end="\n\n")
     print(f"Python:\n  {data_item3}", end="\n\n")
 
     print("Item definitions:")
-<<<<<<< HEAD
+
     print(
         f"DataClass:\n  {data_item1.__kernel_vectorstoremodel_definition__}", end="\n\n"
     )
@@ -228,16 +217,15 @@
     print(
         f"Definition for use with Pandas:\n  {data_model_definition_pandas}", end="\n\n"
     )
-=======
+
     print(f"DataClass:\n  {data_item1.__kernel_vectorstoremodel_definition__}", end="\n\n")
     print(f"Pydantic:\n  {data_item2.__kernel_vectorstoremodel_definition__}", end="\n\n")
     print(f"Python:\n  {data_item3.__kernel_vectorstoremodel_definition__}", end="\n\n")
-<<<<<<< HEAD
+
     print(f"Definition for use with Pandas:\n  {data_model_definition_pandas}", end="\n\n")
->>>>>>> 6829cc1483570aacfbb75d1065c9f2de96c1d77e
-=======
+
     print(f"Definition for use with Pandas:\n  {definition_pandas}", end="\n\n")
->>>>>>> ee185628
+
     if (
         data_item1.__kernel_vectorstoremodel_definition__.fields
         == data_item2.__kernel_vectorstoremodel_definition__.fields
