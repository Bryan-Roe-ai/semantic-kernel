--- conflicted
+++ resolved
@@ -7,15 +7,12 @@
 from pandas import DataFrame
 from pydantic import Field
 
-<<<<<<< HEAD
 from semantic_kernel.data.vector_store_model_decorator import vectorstoremodel
 from semantic_kernel.data.vector_store_model_definition import (
     VectorStoreRecordDefinition,
 )
 from semantic_kernel.data.vector_store_record_fields import (
-=======
 from semantic_kernel.data import (
->>>>>>> 06f34715
     VectorStoreRecordDataField,
     VectorStoreRecordDefinition,
     VectorStoreRecordKeyField,
