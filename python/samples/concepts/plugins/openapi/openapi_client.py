--- conflicted
+++ resolved
@@ -8,7 +8,6 @@
 
 
 async def main():
-<<<<<<< HEAD
     """Client"""
     kernel = sk.Kernel()
 
@@ -28,7 +27,6 @@
     result = await kernel.invoke(
         openapi_plugin["helloWorld"], arguments=kernel_arguments
     )
-=======
     """OpenAPI Sample Client"""
     kernel = Kernel()
 
@@ -49,7 +47,6 @@
     )
 
     result = await kernel.invoke(openapi_plugin["helloWorld"], arguments=arguments)
->>>>>>> ef912a9e
 
     print(result)
 
