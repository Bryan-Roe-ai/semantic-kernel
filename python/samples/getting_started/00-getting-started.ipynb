{
 "cells": [
  {
   "attachments": {},
   "cell_type": "markdown",
   "metadata": {},
   "source": [
    "# Setup\n",
    "\n",
    "Import Semantic Kernel SDK from pypi.org"
   ]
  },
  {
   "cell_type": "code",
   "execution_count": null,
   "metadata": {},
   "outputs": [],
   "source": [
    "# Note: if using a Poetry virtual environment, do not run this cell\n",
<<<<<<< HEAD
    "%pip install semantic-kernel==1.1.2"
=======
    "%pip install semantic-kernel==1.3.0"
>>>>>>> 200b9b22
   ]
  },
  {
   "cell_type": "markdown",
   "metadata": {},
   "source": [
    "Initial configuration for the notebook to run properly."
   ]
  },
  {
   "cell_type": "code",
   "execution_count": null,
   "metadata": {},
   "outputs": [],
   "source": [
    "# Make sure paths are correct for the imports\n",
    "\n",
    "import os\n",
    "import sys\n",
    "\n",
    "notebook_dir = os.path.abspath(\"\")\n",
    "parent_dir = os.path.dirname(notebook_dir)\n",
    "grandparent_dir = os.path.dirname(parent_dir)\n",
    "\n",
    "\n",
    "sys.path.append(grandparent_dir)"
   ]
  },
  {
   "cell_type": "markdown",
   "metadata": {},
   "source": [
    "### Configuring the Kernel\n",
    "\n",
    "Let's get started with the necessary configuration to run Semantic Kernel. For Notebooks, we require a `.env` file with the proper settings for the model you use. Create a new file named `.env` and place it in this directory. Copy the contents of the `.env.example` file from this directory and paste it into the `.env` file that you just created.\n",
    "\n",
    "**NOTE: Please make sure to include `GLOBAL_LLM_SERVICE` set to either OpenAI, AzureOpenAI, or HuggingFace in your .env file. If this setting is not included, the Service will default to AzureOpenAI.**\n",
    "\n",
    "#### Option 1: using OpenAI\n",
    "\n",
    "Add your [OpenAI Key](https://openai.com/product/) key to your `.env` file (org Id only if you have multiple orgs):\n",
    "\n",
    "```\n",
    "GLOBAL_LLM_SERVICE=\"OpenAI\"\n",
    "OPENAI_API_KEY=\"sk-...\"\n",
    "OPENAI_ORG_ID=\"\"\n",
    "OPENAI_CHAT_MODEL_ID=\"\"\n",
    "OPENAI_TEXT_MODEL_ID=\"\"\n",
    "OPENAI_EMBEDDING_MODEL_ID=\"\"\n",
    "```\n",
    "The names should match the names used in the `.env` file, as shown above.\n",
    "\n",
    "#### Option 2: using Azure OpenAI\n",
    "\n",
    "Add your [Azure Open AI Service key](https://learn.microsoft.com/azure/cognitive-services/openai/quickstart?pivots=programming-language-studio) settings to the `.env` file in the same folder:\n",
    "\n",
    "```\n",
    "GLOBAL_LLM_SERVICE=\"AzureOpenAI\"\n",
    "AZURE_OPENAI_API_KEY=\"...\"\n",
    "AZURE_OPENAI_ENDPOINT=\"https://...\"\n",
    "AZURE_OPENAI_CHAT_DEPLOYMENT_NAME=\"...\"\n",
    "AZURE_OPENAI_TEXT_DEPLOYMENT_NAME=\"...\"\n",
    "AZURE_OPENAI_EMBEDDING_DEPLOYMENT_NAME=\"...\"\n",
    "AZURE_OPENAI_API_VERSION=\"...\"\n",
    "```\n",
    "The names should match the names used in the `.env` file, as shown above.\n",
    "\n",
    "For more advanced configuration, please follow the steps outlined in the [setup guide](./CONFIGURING_THE_KERNEL.md)."
   ]
  },
  {
   "cell_type": "markdown",
   "metadata": {},
   "source": [
    "Let's define our kernel for this example."
   ]
  },
  {
   "cell_type": "code",
   "execution_count": null,
   "metadata": {},
   "outputs": [],
   "source": [
    "from semantic_kernel import Kernel\n",
    "\n",
    "kernel = Kernel()"
   ]
  },
  {
   "cell_type": "markdown",
   "metadata": {},
   "source": [
    "We will load our settings and get the LLM service to use for the notebook."
   ]
  },
  {
   "cell_type": "code",
   "execution_count": null,
   "metadata": {},
   "outputs": [],
   "source": [
    "from services import Service\n",
    "\n",
    "from samples.service_settings import ServiceSettings\n",
    "\n",
    "service_settings = ServiceSettings.create()\n",
    "\n",
    "# Select a service to use for this notebook (available services: OpenAI, AzureOpenAI, HuggingFace)\n",
    "selectedService = (\n",
    "    Service.AzureOpenAI\n",
    "    if service_settings.global_llm_service is None\n",
    "    else Service(service_settings.global_llm_service.lower())\n",
    ")\n",
    "print(f\"Using service type: {selectedService}\")"
   ]
  },
  {
   "cell_type": "markdown",
   "metadata": {},
   "source": [
    "We now configure our Chat Completion service on the kernel."
   ]
  },
  {
   "cell_type": "code",
   "execution_count": null,
   "metadata": {},
   "outputs": [],
   "source": [
    "# Remove all services so that this cell can be re-run without restarting the kernel\n",
    "kernel.remove_all_services()\n",
    "\n",
    "service_id = None\n",
    "if selectedService == Service.OpenAI:\n",
    "    from semantic_kernel.connectors.ai.open_ai import OpenAIChatCompletion\n",
    "\n",
    "    service_id = \"default\"\n",
    "    kernel.add_service(\n",
    "        OpenAIChatCompletion(\n",
    "            service_id=service_id,\n",
    "        ),\n",
    "    )\n",
    "elif selectedService == Service.AzureOpenAI:\n",
    "    from semantic_kernel.connectors.ai.open_ai import AzureChatCompletion\n",
    "\n",
    "    service_id = \"default\"\n",
    "    kernel.add_service(\n",
    "        AzureChatCompletion(\n",
    "            service_id=service_id,\n",
    "        ),\n",
    "    )"
   ]
  },
  {
   "attachments": {},
   "cell_type": "markdown",
   "metadata": {},
   "source": [
    "# Run a Semantic Function\n",
    "\n",
    "**Step 3**: Load a Plugin and run a semantic function:\n"
   ]
  },
  {
   "cell_type": "code",
   "execution_count": null,
   "metadata": {},
   "outputs": [],
   "source": [
    "plugin = kernel.add_plugin(parent_directory=\"../../../prompt_template_samples/\", plugin_name=\"FunPlugin\")"
   ]
  },
  {
   "cell_type": "code",
   "execution_count": null,
   "metadata": {},
   "outputs": [],
   "source": [
    "from semantic_kernel.functions import KernelArguments\n",
    "\n",
    "joke_function = plugin[\"Joke\"]\n",
    "\n",
    "joke = await kernel.invoke(\n",
    "    joke_function,\n",
    "    KernelArguments(input=\"time travel to dinosaur age\", style=\"super silly\"),\n",
    ")\n",
    "print(joke)"
   ]
  }
 ],
 "metadata": {
  "kernelspec": {
   "display_name": "Python 3 (ipykernel)",
   "language": "python",
   "name": "python3"
  },
  "language_info": {
   "codemirror_mode": {
    "name": "ipython",
    "version": 3
   },
   "file_extension": ".py",
   "mimetype": "text/x-python",
   "name": "python",
   "nbconvert_exporter": "python",
   "pygments_lexer": "ipython3",
   "version": "3.12.3"
  }
 },
 "nbformat": 4,
 "nbformat_minor": 2
}<|MERGE_RESOLUTION|>--- conflicted
+++ resolved
@@ -17,11 +17,7 @@
    "outputs": [],
    "source": [
     "# Note: if using a Poetry virtual environment, do not run this cell\n",
-<<<<<<< HEAD
-    "%pip install semantic-kernel==1.1.2"
-=======
     "%pip install semantic-kernel==1.3.0"
->>>>>>> 200b9b22
    ]
   },
   {
