--- conflicted
+++ resolved
@@ -37,11 +37,7 @@
    "outputs": [],
    "source": [
     "# Note: if using a Poetry virtual environment, do not run this cell\n",
-<<<<<<< HEAD
-    "%pip install semantic-kernel==1.1.2\n",
-=======
     "%pip install semantic-kernel==1.3.0\n",
->>>>>>> 200b9b22
     "%pip install azure-core==1.30.1\n",
     "%pip install azure-search-documents==11.6.0b4"
    ]
