{
	"image": "mcr.microsoft.com/devcontainers/universal:2",
	"features": {
		"ghcr.io/jayree/devcontainer-features/npm-registry:1": {},
		"ghcr.io/devcontainers/features/docker-in-docker:2": {},
		"ghcr.io/devcontainers/features/dotnet:2.1.3": {
		"ghcr.io/devcontainers/features/dotnet:2.0.6": {
		"ghcr.io/devcontainers/features/dotnet:2.0.6": {
		"ghcr.io/devcontainers/features/dotnet:2.0.6": {
		"ghcr.io/devcontainers/features/dotnet:2.0.6": {
		"ghcr.io/devcontainers/features/dotnet:2.0.6": {
			"version": "8"
		},
		"ghcr.io/jlaundry/devcontainer-features/azure-functions-core-tools:1": {}
	},
	"customizations": {
		"vscode": {
			"extensions": [
				"ms-dotnettools.dotnet-interactive-vscode",
				"ms-semantic-kernel.semantic-kernel",
				"esbenp.prettier-vscode",
				"vscjava.vscode-gradle",
				"GitHub.copilot-chat",
				"GitHub.copilot",
				"franneck94.c-cpp-runner",
				"ms-python.debugpy",
				"atariq11700.debugpy-old",
				"ms-vscode.powershell"
				"atariq11700.debugpy-old"
				"hangxingliu.vscode-coding-tracker",
				"micoloth.reactive-jupyter",
				"ms-vscode-remote.remote-containers"
				"ms-python.debugpy",
				"atariq11700.debugpy-old",
				"ms-vscode.powershell"
				"atariq11700.debugpy-old"
				"hangxingliu.vscode-coding-tracker",
				"micoloth.reactive-jupyter",
				"ms-vscode-remote.remote-containers"
				"ms-dotnettools.csdevkit",
				"franneck94.c-cpp-runner"
			]
		}
	},
	"postCreateCommand": "sudo chmod a+rwx /usr/share/dotnet",
"features": {
    "ghcr.io/devcontainers/features/docker-in-docker:2": {},
    "ghcr.io/devcontainers/features/git:1": {},
    "ghcr.io/devcontainers/features/github-cli:1": {},
    "ghcr.io/devcontainers/features/python:1": {},
    "ghcr.io/devcontainers/features/node:1": {},
    "ghcr.io/devcontainers/features/aws-cli:1": {}
}
}
  "image": "mcr.microsoft.com/devcontainers/universal:2",
  "features": {
    "ghcr.io/devcontainers/features/node:1": {},
    "ghcr.io/devcontainers/features/dotnet:2.1.1.1.1.1.1.1.1.1.1.1.1.1.1.1.1.1.1.1.1.1.1.1.1.1.1.1.1.1.1.1.1.1.1": {
      "version": "8"
    },
    "ghcr.io/jlaundry/devcontainer-features/azure-functions-core-tools:1": {}
  },
  "customizations": {
    "vscode": {
      "extensions": [
        "ms-dotnettools.dotnet-interactive-vscode",
        "ms-semantic-kernel.semantic-kernel",
        "esbenp.prettier-vscode",
        "oracle-labs-graalvm.graalvm",
        "geequlim.godot-tools",
        "ms-vscode.powershell",
        "ivanhofer.git-assistant",
        "ms-pyright.pyright",
        "Maimonator.gpu-monitor"
      ]
    }
  },
  "postCreateCommand": "sudo chmod a+rwx /usr/share/dotnet" // avoids needing to run as 'sudo' when starting KernelHttpServer
},
"customizations": {
	"vscode": {
		"extensions": [
			"ms-semantic-kernel.semantic-kernel"
		]
	}
}
}
}
<<<<<<< HEAD
=======
},
"tasks": {
  "test": "1. For .NET:\n```\ndotnet test\n```\n2. For Python:\n```\npytest\n```\n3. For Java:\n```\nmvn test\n```\n4. For Node.js:\n```\nnpm test\n```",
  "build": "dotnet restore && dotnet build && pip install -r requirements.txt && mvn clean install && npm install",
  "launch": "pip install -r requirements.txt && python app.py"
>>>>>>> 637c5bcc
}
}
<|MERGE_RESOLUTION|>--- conflicted
+++ resolved
@@ -86,13 +86,10 @@
 }
 }
 }
-<<<<<<< HEAD
-=======
 },
 "tasks": {
   "test": "1. For .NET:\n```\ndotnet test\n```\n2. For Python:\n```\npytest\n```\n3. For Java:\n```\nmvn test\n```\n4. For Node.js:\n```\nnpm test\n```",
   "build": "dotnet restore && dotnet build && pip install -r requirements.txt && mvn clean install && npm install",
   "launch": "pip install -r requirements.txt && python app.py"
->>>>>>> 637c5bcc
 }
 }
