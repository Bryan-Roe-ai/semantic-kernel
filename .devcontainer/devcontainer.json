{
<<<<<<< HEAD
  "customizations": {
    "vscode": {
      "extensions": [
        "ms-dotnettools.csharp",
        "ms-python.python",
        "vscjava.vscode-java-pack",
        "dbaeumer.vscode-eslint",
        "ms-dotnettools.dotnet-interactive-vscode",
        "ms-semantic-kernel.semantic-kernel",
        "esbenp.prettier-vscode",
        "vscjava.vscode-gradle",
        "GitHub.copilot-chat",
        "GitHub.copilot",
        "franneck94.c-cpp-runner",
        "ms-python.debugpy",
        "atariq11700.debugpy-old",
        "ms-vscode.powershell",
        "hangxingliu.vscode-coding-tracker",
        "micoloth.reactive-jupyter",
        "ms-vscode-remote.remote-containers",
        "ms-dotnettools.csdevkit",
        "emeraldwalk.RunOnSave",
        "d-biehl.robotcode",
        "Ionide.Ionide-fsharp",
        "Google.cros-ide",
        "ms-azuretools.vscode-dapr",
        "dbaeumer.vscode-eslint",
        "ms-azuretools.vscode-azurefunctions",
        "asf.apache-netbeans-java",
        "ms-python.python",
        "DavidAnson.vscode-markdownlint",
        "ms-edgedevtools.vscode-edge-devtools",
        "platformio.platformio-ide",
        "MetalBear.mirrord",
        "ms-dotnettools.vscode-dotnet-runtime",
        "ms-dotnettools.dotnet-maui",
        "amazonwebservices.amazon-q-vscode",
        "ms-python.autopep8",
        "amazonwebservices.aws-toolkit-vscode",
        "ms-azuretools.vscode-azureresourcegroups",
        "ms-vscode.cpptools",
        "vadimcn.vscode-lldb",
        "RandomFractalsInc.vscode-data-table",
        "paiqo.databricks-vscode",
        "ms-azuretools.vscode-docker",
        "EditorConfig.EditorConfig",
        "donjayamanne.githistory",
        "github.vscode-github-actions",
        "ms-azuretools.vscode-azure-github-copilot",
        "eamodio.gitlens",
        "georgewfraser.vscode-javac",
        "HuggingFace.huggingface-vscode",
        "christian-kohler.npm-intellisense",
        "ms-python.vscode-pylance",
        "betterthantomorrow.calva-spritz",
        "ms-toolsai.jupyter-keymap",
        "ms-toolsai.jupyter",
        "ms-toolsai.vscode-jupyter-cell-tags",
        "ms-toolsai.jupyter-renderers",
        "ms-toolsai.vscode-jupyter-slideshow",
        "salesforce.salesforcedx-vscode-core",
        "MS-CST-E.vscode-devskim"
      ]
    }
  },
  "features": {
    "ghcr.io/devcontainers/features/docker-in-docker:2": {},
    "ghcr.io/devcontainers/features/git:1": {},
    "ghcr.io/devcontainers/features/github-cli:1": {},
    "ghcr.io/devcontainers/features/node:1": {},
    "ghcr.io/devcontainers/features/python:1": {},
    "ghcr.io/devcontainers/features/java:1": {
      "version": "17",
      "installMaven": true
    }
  },
  "image": "mcr.microsoft.com/devcontainers/universal:2",
  "postAttachCommand": {
    "launch": "npm start",
    "test": "dotnet test --no-build --verbosity normal && cd python && pytest && cd .. && cd java && ./mvnw test && cd .. && npm test"
  },
  "postCreateCommand": "sudo chmod a+rwx /usr/share/dotnet",
  "postStartCommand": "dotnet restore && pip install -r requirements.txt && ./mvnw install && npm install",
  "tasks": {
    "build": "dotnet restore && dotnet build && pip install -r requirements.txt && ./mvnw clean install && npm install",
    "launch": "npm start",
    "test": "dotnet test --no-build --verbosity normal && cd python && pytest && cd .. && cd java && ./mvnw test && cd .. && npm test"
  },
  "recommendations": [
    "ms-azure-devops.azure-pipelines",
    "ms-cst-e.vscode-devskim"
  ],
  "sync.ignoredSettings": [
    "netbeans.format.codeFormatter",
    "netbeans.userdir",
    "netbeans.verbose",
    "platformio-ide.activateProjectOnTextEditorChange",
    "platformio-ide.autoPreloadEnvTasks",
    "platformio-ide.disablePIOHomeStartup",
    "platformio-ide.useDevelopmentPIOCore",
    "editor.formatOnSave"
  ],
  "remoteEnv": {
    "DOTNET_ROOT": "/usr/share/dotnet",
    "MAVEN_HOME": "/usr/share/maven",
    "PYTHONPATH": "${workspaceFolder}/python"
=======
	"image": "mcr.microsoft.com/devcontainers/universal:2",
	"customizations": {
		"vscode": {
			"extensions": [
				"ms-dotnettools.dotnet-interactive-vscode",
				"ms-semantic-kernel.semantic-kernel",
				"esbenp.prettier-vscode",
				"vscjava.vscode-gradle",
				"GitHub.copilot-chat",
				"GitHub.copilot",
				"franneck94.c-cpp-runner",
				"ms-python.debugpy",
				"atariq11700.debugpy-old",
				"ms-vscode.powershell",
				"hangxingliu.vscode-coding-tracker",
				"micoloth.reactive-jupyter",
				"ms-vscode-remote.remote-containers",
				"ms-dotnettools.csdevkit",
				"emeraldwalk.RunOnSave"
			]
		}
	},
	"postCreateCommand": "sudo chmod a+rwx /usr/share/dotnet",
	"features": {
		"ghcr.io/devcontainers/features/docker-in-docker:2": {},
		"ghcr.io/devcontainers/features/git:1": {},
		"ghcr.io/devcontainers/features/github-cli:1": {},
		"ghcr.io/devcontainers/features/python:1": {},
		"ghcr.io/devcontainers/features/node:1": {},
		"ghcr.io/devcontainers/features/aws-cli:1": {}
  },
  "tasks": {
    "test": "# For Python\npip install -r requirements.txt && pytest\n\n# For .NET\ndotnet test\n\n# For Java\nmvn test\n\n# For Node.js\nnpm install && npm test",
    "build": "npm install",
    "launch": "npm install && npm start"
>>>>>>> cb03be60
  }
	"features": {
		"ghcr.io/devcontainers/features/docker-in-docker:2": {},
		"ghcr.io/devcontainers/features/git:1": {},
		"ghcr.io/devcontainers/features/github-cli:1": {},
		"ghcr.io/devcontainers/features/python:1": {},
		"ghcr.io/devcontainers/features/node:1": {},
		"ghcr.io/devcontainers/features/aws-cli:1": {}
	},
	"tasks": {
		"test": "# For Python\npip install -r requirements.txt && pytest\n\n# For .NET\ndotnet test\n\n# For Java\nmvn test\n\n# For Node.js\nnpm install && npm test",
		"build": "npm install",
		"launch": "npm install && npm start"
	}
"features": {
	"ghcr.io/devcontainers/features/docker-in-docker:2": {},
	"ghcr.io/devcontainers/features/git:1": {},
	"ghcr.io/devcontainers/features/github-cli:1": {},
	"ghcr.io/devcontainers/features/python:1": {},
	"ghcr.io/devcontainers/features/node:1": {},
	"ghcr.io/devcontainers/features/aws-cli:1": {}
},
"postStartCommand": "dotnet restore && pip install -r requirements.txt && mvn install && npm install",
"postAttachCommand": {
	"test": "dotnet test --no-build --verbosity normal && python -m pytest && ./mvnw -B -Pbug-check -Pcompile-jdk${{ matrix.java-versions }} test --file pom.xml && npm test",
	"launch": "python app.py"
}
}<|MERGE_RESOLUTION|>--- conflicted
+++ resolved
@@ -1,5 +1,4 @@
 {
-<<<<<<< HEAD
   "customizations": {
     "vscode": {
       "extensions": [
@@ -106,7 +105,6 @@
     "DOTNET_ROOT": "/usr/share/dotnet",
     "MAVEN_HOME": "/usr/share/maven",
     "PYTHONPATH": "${workspaceFolder}/python"
-=======
 	"image": "mcr.microsoft.com/devcontainers/universal:2",
 	"customizations": {
 		"vscode": {
@@ -142,7 +140,6 @@
     "test": "# For Python\npip install -r requirements.txt && pytest\n\n# For .NET\ndotnet test\n\n# For Java\nmvn test\n\n# For Node.js\nnpm install && npm test",
     "build": "npm install",
     "launch": "npm install && npm start"
->>>>>>> cb03be60
   }
 	"features": {
 		"ghcr.io/devcontainers/features/docker-in-docker:2": {},
