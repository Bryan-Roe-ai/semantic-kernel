{
	"image": "mcr.microsoft.com/devcontainers/universal:2",
	"features": {
		"ghcr.io/jayree/devcontainer-features/npm-registry:1": {},
		"ghcr.io/devcontainers/features/docker-in-docker:2": {},
		"ghcr.io/devcontainers/features/dotnet:2.1.3": {
			"version": "8"
		},
		"ghcr.io/jlaundry/devcontainer-features/azure-functions-core-tools:1": {}
	},
	"customizations": {
		"vscode": {
			"extensions": [
				"ms-dotnettools.dotnet-interactive-vscode",
				"ms-semantic-kernel.semantic-kernel",
				"esbenp.prettier-vscode",
				"vscjava.vscode-gradle",
				"GitHub.copilot-chat",
				"GitHub.copilot",
				"franneck94.c-cpp-runner",
				"ms-python.debugpy",
				"atariq11700.debugpy-old",
				"ms-vscode.powershell",
				"hangxingliu.vscode-coding-tracker",
				"micoloth.reactive-jupyter",
				"ms-vscode-remote.remote-containers",
				"ms-dotnettools.csdevkit"
			]
		}
	},
	"postCreateCommand": "sudo chmod a+rwx /usr/share/dotnet",
<<<<<<< HEAD
"features": {
	"ghcr.io/devcontainers/features/docker-in-docker:2": {},
	"ghcr.io/devcontainers/features/git:1": {},
	"ghcr.io/devcontainers/features/github-cli:1": {},
	"ghcr.io/devcontainers/features/python:1": {},
	"ghcr.io/devcontainers/features/node:1": {},
	"ghcr.io/devcontainers/features/aws-cli:1": {}
},
"postStartCommand": "dotnet restore && pip install -r requirements.txt && mvn install && npm install",
"postAttachCommand": {
	"test": "dotnet test --no-build --verbosity normal && python -m pytest && ./mvnw -B -Pbug-check -Pcompile-jdk${{ matrix.java-versions }} test --file pom.xml && npm test",
	"launch": "python app.py"
}
=======
	"features": {
		"ghcr.io/devcontainers/features/docker-in-docker:2": {},
		"ghcr.io/devcontainers/features/git:1": {},
		"ghcr.io/devcontainers/features/github-cli:1": {},
		"ghcr.io/devcontainers/features/python:1": {},
		"ghcr.io/devcontainers/features/node:1": {},
		"ghcr.io/devcontainers/features/aws-cli:1": {}
	},
	"tasks": {
		"test": "# For Python\npip install -r requirements.txt && pytest\n\n# For .NET\ndotnet test\n\n# For Java\nmvn test\n\n# For Node.js\nnpm install && npm test",
		"build": "npm install",
		"launch": "npm install && npm start"
	}
>>>>>>> e2f3d586
}<|MERGE_RESOLUTION|>--- conflicted
+++ resolved
@@ -29,7 +29,19 @@
 		}
 	},
 	"postCreateCommand": "sudo chmod a+rwx /usr/share/dotnet",
-<<<<<<< HEAD
+	"features": {
+		"ghcr.io/devcontainers/features/docker-in-docker:2": {},
+		"ghcr.io/devcontainers/features/git:1": {},
+		"ghcr.io/devcontainers/features/github-cli:1": {},
+		"ghcr.io/devcontainers/features/python:1": {},
+		"ghcr.io/devcontainers/features/node:1": {},
+		"ghcr.io/devcontainers/features/aws-cli:1": {}
+	},
+	"tasks": {
+		"test": "# For Python\npip install -r requirements.txt && pytest\n\n# For .NET\ndotnet test\n\n# For Java\nmvn test\n\n# For Node.js\nnpm install && npm test",
+		"build": "npm install",
+		"launch": "npm install && npm start"
+	}
 "features": {
 	"ghcr.io/devcontainers/features/docker-in-docker:2": {},
 	"ghcr.io/devcontainers/features/git:1": {},
@@ -43,19 +55,4 @@
 	"test": "dotnet test --no-build --verbosity normal && python -m pytest && ./mvnw -B -Pbug-check -Pcompile-jdk${{ matrix.java-versions }} test --file pom.xml && npm test",
 	"launch": "python app.py"
 }
-=======
-	"features": {
-		"ghcr.io/devcontainers/features/docker-in-docker:2": {},
-		"ghcr.io/devcontainers/features/git:1": {},
-		"ghcr.io/devcontainers/features/github-cli:1": {},
-		"ghcr.io/devcontainers/features/python:1": {},
-		"ghcr.io/devcontainers/features/node:1": {},
-		"ghcr.io/devcontainers/features/aws-cli:1": {}
-	},
-	"tasks": {
-		"test": "# For Python\npip install -r requirements.txt && pytest\n\n# For .NET\ndotnet test\n\n# For Java\nmvn test\n\n# For Node.js\nnpm install && npm test",
-		"build": "npm install",
-		"launch": "npm install && npm start"
-	}
->>>>>>> e2f3d586
 }