--- conflicted
+++ resolved
@@ -17,14 +17,9 @@
 				"GitHub.copilot-chat",
 				"GitHub.copilot",
 				"franneck94.c-cpp-runner",
-<<<<<<< HEAD
-				"ms-python.debugpy",
-				"atariq11700.debugpy-old"
-=======
 				"hangxingliu.vscode-coding-tracker",
 				"micoloth.reactive-jupyter",
 				"ms-vscode-remote.remote-containers"
->>>>>>> d50bb065
 			]
 		}
 	},
