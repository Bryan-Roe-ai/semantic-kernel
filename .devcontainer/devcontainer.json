{
<<<<<<< HEAD
  "image": "mcr.microsoft.com/devcontainers/universal:2",
  "features": {
    "ghcr.io/devcontainers/features/git:1": {
      "version": "2.34.1"
    },
    "ghcr.io/devcontainers/features/github-cli:1": {},
    "ghcr.io/devcontainers/features/node:1": {
      "version": "18"
    },
    "ghcr.io/devcontainers/features/systemd:1": {}
  },
  "prebuild": "npm install && dotnet restore && mvn dependency:resolve && sudo rm -rf /tmp/*",
  "postCreateCommand": "sudo chmod -R u+rwX /usr/share/dotnet && sudo systemctl start systemd || echo 'Post-create command failed' && docker system prune -f",
  "postStartCommand": "sudo systemctl status systemd || echo 'Post-start command failed' && df -h",
  "remoteEnv": {
    "DOTNET_ROOT": "${containerWorkspaceFolder}/dotnet",
    "PYTHONPATH": "${containerWorkspaceFolder}/python"
  },
  "forwardPorts": [
    3000, /* Web server */
    5000  /* API server */
  ],
  "customizations": {
    "vscode": {
      "extensions": [
        "ms-dotnettools.csharp",
        "ms-python.python",
        "vscjava.vscode-java-pack",
        "dbaeumer.vscode-eslint",
        "ms-dotnettools.dotnet-interactive",
        "ms-vscode.cpptools",
        "msjsdiag.debugger-for-chrome",
        "ms-vscode.go",
        "ms-azure-devops.azure-pipelines",
        "ms-cst-e.vscode-devskim",
        "redhat.vscode-yaml",
        "esbenp.prettier-vscode"
      ]
    }
  },
  "tasks": {
    "test": "npm test && pytest && dotnet test --verbosity normal && mvn test",
    "build": "npm install && dotnet build --no-restore && dotnet test --no-build --verbosity normal",
    "launch": "npm start",
    "npm-start": "npm start"
  },
  "forwardPorts": [3000, 5000],
  "runArgs": [
    "--memory=4g"
  ],
  "onCreateCommand": "for i in {1..3}; do dotnet build && break || sleep 10; done"
=======
	"image": "mcr.microsoft.com/devcontainers/universal:2",
	"features": {
		"ghcr.io/devcontainers/features/node:1": {},
		"ghcr.io/devcontainers/features/dotnet:2": {
			"version": "8"
		},
		"ghcr.io/jlaundry/devcontainer-features/azure-functions-core-tools:1": {}
	},
	"customizations": {
		"vscode": {
			"extensions": [
				"ms-dotnettools.dotnet-interactive-vscode",
				"ms-semantic-kernel.semantic-kernel",
				"esbenp.prettier-vscode"
			]
		}
	},
	"postCreateCommand": "sudo chmod a+rwx /usr/share/dotnet" // avoids needing to run as 'sudo' when starting KernelHttpServer
>>>>>>> 6829cc1483570aacfbb75d1065c9f2de96c1d77e
}<|MERGE_RESOLUTION|>--- conflicted
+++ resolved
@@ -1,5 +1,4 @@
 {
-<<<<<<< HEAD
   "image": "mcr.microsoft.com/devcontainers/universal:2",
   "features": {
     "ghcr.io/devcontainers/features/git:1": {
@@ -51,7 +50,6 @@
     "--memory=4g"
   ],
   "onCreateCommand": "for i in {1..3}; do dotnet build && break || sleep 10; done"
-=======
 	"image": "mcr.microsoft.com/devcontainers/universal:2",
 	"features": {
 		"ghcr.io/devcontainers/features/node:1": {},
@@ -70,5 +68,4 @@
 		}
 	},
 	"postCreateCommand": "sudo chmod a+rwx /usr/share/dotnet" // avoids needing to run as 'sudo' when starting KernelHttpServer
->>>>>>> 6829cc1483570aacfbb75d1065c9f2de96c1d77e
 }