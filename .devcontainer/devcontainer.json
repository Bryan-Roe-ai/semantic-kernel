--- conflicted
+++ resolved
@@ -88,13 +88,10 @@
 }
 },
 "tasks": {
-<<<<<<< HEAD
   "test": "1. For Python:\n```\npython -m unittest discover\n```\n2. For Java (using Maven):\n```\nmvn test\n```\n3. For .NET:\n```\ndotnet test\n```\n4. For Node.js:\n```\nnpm test\n```\n5. For Ruby (using RSpec):\n```\nbundle exec rspec\n```\n6. For PHP (using PHPUnit):\n```\nvendor/bin/phpunit\n```\n7. For Rust:\n```\ncargo test\n```\n8. For Scala (using sbt):\n```\nsbt test\n```\n9. For Go:\n```\ngo test ./...\n```\n10. For C++ (using Makefile):\n```\nmake test\n```",
   "build": "npm install && npm run build",
-=======
-  "test": "1. For .NET:\n```\ndotnet test\n```\n2. For Python:\n```\npytest\n```\n3. For Java:\n```\nmvn test\n```\n4. For Node.js:\n```\nnpm test\n```",
+  "test": "2. For .NET:\n```\ndotnet test\n```\n2. For Python:\n```\npytest\n```\n3. For Java:\n```\nmvn test\n```\n4. For Node.js:\n```\nnpm test\n```",
   "build": "dotnet restore && dotnet build && pip install -r requirements.txt && mvn clean install && npm install",
->>>>>>> 559e881b
   "launch": "pip install -r requirements.txt && python app.py"
 }
 }
