--- conflicted
+++ resolved
@@ -22,27 +22,18 @@
 /**
  * Getting started
  * <p>
-<<<<<<< HEAD
-=======
  * Create a conf.properties file based on the examples files at the root of this
  * module.
  * <p>
->>>>>>> main
  * <a href=
  * "https://learn.microsoft.com/en-us/azure/cognitive-services/openai/quickstart">Get
  * started with Azure OpenAI</a>
-<<<<<<< HEAD
  * <a href="https://openai.com/api">Get started with OpenAI API</a>
-=======
  * <a href="https://openai.com/product">Get started with OpenAI</a>
-<<<<<<< HEAD
->>>>>>> cc6a54f5
  * <p>
  * Refer to the <a href=
  * "https://github.com/microsoft/semantic-kernel/blob/experimental-java/java/samples/sample-code/README.md">
  * README</a> for configuring your environment to run the examples.
-=======
->>>>>>> main
  */
 public class Example00_GettingStarted {
 
