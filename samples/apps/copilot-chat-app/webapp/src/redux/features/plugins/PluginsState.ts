--- conflicted
+++ resolved
@@ -69,7 +69,6 @@
 export type Plugins = Record<string, Plugin>;
 
 export const initialState: PluginsState = {
-<<<<<<< HEAD
     plugins: {
         [BuiltInPlugins.MsGraph]: {
             name: BuiltInPlugins.MsGraph,
@@ -78,39 +77,7 @@
             enabled: false,
             authRequirements: {
                 Msal: true,
-                scopes: Constants.msGraphScopes,
-=======
-    MsGraph: {
-        name: Plugins.MsGraph,
-        publisher: 'Microsoft',
-        description: 'Use your Microsoft Account to access your personal Graph information and Microsoft services.',
-        enabled: false,
-        authRequirements: {
-            Msal: true,
-            scopes: Constants.msGraphPluginScopes,
-        },
-        headerTag: AuthHeaderTags.MsGraph,
-        icon: GraphIcon,
-    },
-    Jira: {
-        name: Plugins.Jira,
-        publisher: 'Atlassian',
-        description:
-            'Authorize Copilot Chat to link with Jira and retrieve specific issues by providing the issue key.',
-        enabled: false,
-        authRequirements: {
-            email: true,
-            personalAccessToken: true,
-            helpLink: 'https://developer.atlassian.com/cloud/confluence/basic-auth-for-rest-apis/',
-        },
-        icon: JiraIcon,
-        headerTag: AuthHeaderTags.Jira,
-        apiProperties: {
-            'jira-server-url': {
-                description: 'server url, i.e. "https://<your-domain>.atlassian.net/rest/api/latest/"',
-                required: true,
-                helpLink: 'https://confluence.atlassian.com/adminjiraserver/configuring-the-base-url-938847830.html',
->>>>>>> 48a6ccbb
+                scopes: Constants.msGraphPluginScopes,
             },
             headerTag: AuthHeaderTags.MsGraph,
             icon: GraphIcon,
