--- conflicted
+++ resolved
@@ -102,11 +102,8 @@
       "Database": "CopilotChat",
       "ChatSessionsContainer": "chatsessions",
       "ChatMessagesContainer": "chatmessages",
-<<<<<<< HEAD
+      "ChatMemorySourcesContainer": "chatmemorysources",
       "ChatParticipantsContainer": "chatparticipants"
-=======
-      "ChatMemorySourcesContainer": "chatmemorysources"
->>>>>>> bc5d901c
       // "ConnectionString": // dotnet user-secrets set "ChatStore:Cosmos:ConnectionString" "MY_COSMOS_CONNECTION_STRING"
     }
   },
