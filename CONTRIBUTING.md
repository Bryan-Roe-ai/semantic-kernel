# Contributing to Semantic Kernel

> ℹ️ **NOTE**: The Python SDK for Semantic Kernel is currently in preview. While most
> of the features available in the C# SDK have been ported, there may be bugs and
> we're working on some features still - these will come into the repo soon. We are
> also actively working on improving the code quality and developer experience,
> and we appreciate your support, input and PRs!

<<<<<<< HEAD
can contribute to Semantic Kernel with issues and pull requests (PRs). Simply
<<<<<<< div
<<<<<<< div
=======
<<<<<<< Updated upstream
<<<<<<< Updated upstream
<<<<<<< head
>>>>>>> head
<<<<<<< Updated upstream
<<<<<<< Updated upstream
<<<<<<< Updated upstream
<<<<<<< Updated upstream
<<<<<<< Updated upstream
<<<<<<< Updated upstream
=======
=======
>>>>>>> Stashed changes
=======
>>>>>>> Stashed changes
=======
>>>>>>> Stashed changes
=======
>>>>>>> Stashed changes
=======
>>>>>>> Stashed changes
<<<<<<< main
=======
=======
<<<<<<< div
>>>>>>> main
=======
>>>>>>> origin/main
>>>>>>> head
=======
>>>>>>> 637c5bcc
You can contribute to Semantic Kernel with issues and pull requests (PRs). Simply
>>>>>>> origin/main
<<<<<<< Updated upstream
<<<<<<< Updated upstream
<<<<<<< Updated upstream
<<<<<<< Updated upstream
<<<<<<< Updated upstream
>>>>>>> Stashed changes
=======
>>>>>>> Stashed changes
=======
>>>>>>> Stashed changes
=======
>>>>>>> Stashed changes
=======
>>>>>>> Stashed changes
=======
>>>>>>> Stashed changes
=======
<<<<<<< main
=======
You can contribute to Semantic Kernel with issues and pull requests (PRs). Simply
>>>>>>> origin/main
>>>>>>> Stashed changes
=======
<<<<<<< main
=======
You can contribute to Semantic Kernel with issues and pull requests (PRs). Simply
>>>>>>> origin/main
>>>>>>> Stashed changes
filing issues for problems you encounter is a great way to contribute. Contributing
code is greatly appreciated.

## Reporting Issues

We always welcome bug reports, API proposals and overall feedback. Here are a few
tips on how you can make reporting your issue as effective as possible.

### Where to Report

<<<<New issues can be reported in our [list of issues](https://github.com/microsoft/semantic-kernel/issues).
>>>>>>>+HEAD
===
New New issues can be reported in our [list of issues](https://github.com/semantic-kernel/issues).
>>>>>>>+8590ec5
ore filing a new issue, please search the list of issues to make sure it does
<<<<<<< div
<<<<<<< div
=======
>>>>>>> head
<<<<<<< Updated upstream
<<<<<<< Updated upstream
<<<<<<< head
<<<<<<< Updated upstream
<<<<<<< Updated upstream
<<<<<<< Updated upstream
<<<<<<< Updated upstream
<<<<<<< Updated upstream
<<<<<<< Updated upstream
=======
=======
>>>>>>> Stashed changes
=======
>>>>>>> Stashed changes
=======
>>>>>>> Stashed changes
=======
>>>>>>> Stashed changes
=======
>>>>>>> Stashed changes
<<<<<<< main
=======
=======
>>>>>>> origin/main
=======
<<<<<<< main
=======
>>>>>>> Stashed changes
=======
<<<<<<< main
=======
<<<<<<< div
=======
>>>>>>> main
=======
>>>>>>> Stashed changes
>>>>>>> head
New issues can be reported in our [list of issues](https://github.com/microsoft/semantic-kernel/issues).

Before filing a new issue, please search the list of issues to make sure it does
>>>>>>> origin/main
<<<<<<< Updated upstream
<<<<<<< Updated upstream
<<<<<<< Updated upstream
<<<<<<< Updated upstream
<<<<<<< Updated upstream
<<<<<<< Updated upstream
<<<<<<< Updated upstream
>>>>>>> Stashed changes
=======
=======
>>>>>>> Stashed changes
>>>>>>> Stashed changes
=======
>>>>>>> Stashed changes
=======
>>>>>>> Stashed changes
=======
>>>>>>> Stashed changes
=======
>>>>>>> Stashed changes
=======
>>>>>>> Stashed changes
not already exist.

If you do find an existing issue for what you wanted to report, please include
your own feedback in the discussion. Do consider upvoting (👍 reaction) the original
post, as this helps us prioritize popular issues in our backlog.

### Writing a Good Bug Report

Good bug reports make it easier for maintainers to verify and root cause the
underlying problem.
The better a bug report, the faster the problem will be resolved. Ideally, a bug
report should contain the following information:

<<<<<<- A high-level description of the problem.
<<<<<<< div
<<<<<<< div
=======
<<<<<<< Updated upstream
<<<<<<< Updated upstream
<<<<<<< head
>>>>>>> head
<<<<<<< Updated upstream
<<<<<<< Updated upstream
<<<<<<< Updated upstream
<<<<<<< Updated upstream
<<<<<<< Updated upstream
<<<<<<< Updated upstream
=======
=======
>>>>>>> Stashed changes
=======
>>>>>>> Stashed changes
=======
>>>>>>> Stashed changes
=======
>>>>>>> Stashed changes
=======
>>>>>>> Stashed changes
<<<<<<< main
=======
=======
<<<<<<< div
>>>>>>> main
=======
>>>>>>> origin/main
>>>>>>> head
- A high-level description of the problem.
>>>>>>> origin/main
<<<<<<< Updated upstream
<<<<<<< Updated upstream
<<<<<<< Updated upstream
<<<<<<< Updated upstream
<<<<<<< Updated upstream
>>>>>>> Stashed changes
=======
>>>>>>> Stashed changes
=======
>>>>>>> Stashed changes
=======
>>>>>>> Stashed changes
=======
>>>>>>> Stashed changes
=======
>>>>>>> Stashed changes
=======
<<<<<<< main
=======
- A high-level description of the problem.
>>>>>>> origin/main
>>>>>>> Stashed changes
=======
<<<<<<< main
=======
- A high-level description of the problem.
>>>>>>> origin/main
>>>>>>> Stashed changes
- A _minimal reproduction_, i.e. the smallest size of code/configuration required
  to reproduce the wrong behavior.
- A description of the _expected behavior_, contrasted with the _actual behavior_ observed.
- Information on the environment: OS/distribution, CPU architecture, SDK version, etc.
- Additional information, e.g. Is it a regression from previous versions? Are there
  any known workarounds?
>>>>>>>+HEAD
=
-   A -   A high-level description of the problem.
-   A _minimal reproduction_, i.e. the smallest size of code/configuration required
    to reproduce the wrong behavior.
-   A description of the _expected behavior_, contrasted with the _actual behavior_ observed.
-   Information on the environment: OS/distribution, CPU architecture, SDK version, etc.
-   Additional information, e.g. Is it a regression from previous versions? Are there
    any known workarounds?
>>>>>>>+8590ec5
ntributing Changes
<<<<<<< div
<<<<<<< div
=======
<<<<<<< Updated upstream
<<<<<<< Updated upstream
<<<<<<< head
>>>>>>> head
<<<<<<< Updated upstream
<<<<<<< Updated upstream
<<<<<<< Updated upstream
<<<<<<< Updated upstream
<<<<<<< Updated upstream
<<<<<<< Updated upstream
=======
=======
>>>>>>> Stashed changes
=======
>>>>>>> Stashed changes
=======
>>>>>>> Stashed changes
=======
>>>>>>> Stashed changes
=======
>>>>>>> Stashed changes
<<<<<<< main
=======
=======
<<<<<<< div
>>>>>>> main
=======
>>>>>>> origin/main
>>>>>>> head

## Contributing Changes
>>>>>>> origin/main
<<<<<<< Updated upstream
<<<<<<< Updated upstream
<<<<<<< Updated upstream
<<<<<<< Updated upstream
<<<<<<< Updated upstream
>>>>>>> Stashed changes
=======
>>>>>>> Stashed changes
=======
>>>>>>> Stashed changes
=======
>>>>>>> Stashed changes
=======
>>>>>>> Stashed changes
=======
>>>>>>> Stashed changes
=======
<<<<<<< main
=======

## Contributing Changes
>>>>>>> origin/main
>>>>>>> Stashed changes
=======
<<<<<<< main
=======

## Contributing Changes
>>>>>>> origin/main
>>>>>>> Stashed changes

Project maintainers will merge accepted code changes from contributors.

### DOs and DON'Ts

DO's:

<<<<<<- **DO** follow the standard coding conventions
<<<<<<< div
<<<<<<< div
=======
<<<<<<< Updated upstream
<<<<<<< Updated upstream
<<<<<<< head
>>>>>>> head
<<<<<<< Updated upstream
<<<<<<< Updated upstream
<<<<<<< Updated upstream
<<<<<<< Updated upstream
<<<<<<< Updated upstream
<<<<<<< Updated upstream
=======
=======
>>>>>>> Stashed changes
=======
>>>>>>> Stashed changes
=======
>>>>>>> Stashed changes
=======
>>>>>>> Stashed changes
=======
>>>>>>> Stashed changes
<<<<<<< main
=======
=======
<<<<<<< div
>>>>>>> main
=======
>>>>>>> origin/main
>>>>>>> head
- **DO** follow the standard coding conventions
>>>>>>> origin/main
<<<<<<< Updated upstream
<<<<<<< Updated upstream
<<<<<<< Updated upstream
<<<<<<< Updated upstream
<<<<<<< Updated upstream
>>>>>>> Stashed changes
=======
>>>>>>> Stashed changes
=======
>>>>>>> Stashed changes
=======
>>>>>>> Stashed changes
=======
>>>>>>> Stashed changes
=======
>>>>>>> Stashed changes
=======
<<<<<<< main
=======
- **DO** follow the standard coding conventions
>>>>>>> origin/main
>>>>>>> Stashed changes
=======
<<<<<<< main
=======
- **DO** follow the standard coding conventions
>>>>>>> origin/main
>>>>>>> Stashed changes

  - [.NET](https://learn.microsoft.com/dotnet/csharp/fundamentals/coding-style/coding-conventions)
  - [Python](https://pypi.org/project/black/)
  - [Typescript](https://typescript-eslint.io/rules/)/[React](https://github.com/jsx-eslint/eslint-plugin-react/tree/master/docs/rules)

- **DO** give priority to the current style of the project or file you're changing
  if it diverges from the general guidelines.
- **DO** include tests when adding new features. When fixing bugs, start with
  adding a test that highlights how the current behavior is broken.
- **DO** keep the discussions focused. When a new or related topic comes up
  it's often better to create new issue than to side track the discussion.
- **DO** clearly state on an issue that you are going to take on implementing it.
- **DO** blog and tweet (or whatever) about your contributions, frequently!

DON'Ts:

- **DON'T** surprise us with big pull requests. Instead, file an issue and start
  a discussion so we can agree on a direction before you invest a large amount of time.
- **DON'T** commit code that you didn't write. If you find code that you think is a good
  fit to add to Semantic Kernel, file an issue and start a discussion before proceeding.
- **DON'T** submit PRs that alter licensing related files or headers. If you believe
  there's a problem with them, file an issue and we'll be happy to discuss it.
- **DON'T** make new APIs without filing an issue and discussing with us first.
>>>>>>>+HEAD
=
-   **-   **DO** follow the standard Python code style
-   **DO** give priority to the current style of the project or file you're changing
    if it diverges from the general guidelines.
-   **DO** include tests when adding new features. When fixing bugs, start with
    adding a test that highlights how the current behavior is broken.
-   **DO** keep the discussions focused. When a new or related topic comes up
    it's often better to create new issue than to side track the discussion.
-   **DO** clearly state on an issue that you are going to take on implementing it.
-   **DO** blog and tweet (or whatever) about your contributions, frequently!
<<<<<<< div
<<<<<<< div
=======
<<<<<<< Updated upstream
<<<<<<< Updated upstream
<<<<<<< head
>>>>>>> head
<<<<<<< Updated upstream
<<<<<<< Updated upstream
<<<<<<< Updated upstream
<<<<<<< Updated upstream
<<<<<<< Updated upstream
<<<<<<< Updated upstream
=======
=======
>>>>>>> Stashed changes
=======
>>>>>>> Stashed changes
=======
>>>>>>> Stashed changes
=======
>>>>>>> Stashed changes
=======
>>>>>>> Stashed changes
<<<<<<< main
=======
=======
<<<<<<< div
=======
=======
<<<<<<< main
=======
>>>>>>> Stashed changes
<<<<<<< Updated upstream
>>>>>>> head

DON'Ts:

-   **DON'T** surprise us with big pull requests. Instead, file an issue and start
    a discussion so we can agree on a direction before you invest a large amount of time.
-   **DON'T** commit code that you didn't write. If you find code that you think is a good
    fit to add to Semantic Kernel, file an issue and start a discussion before proceeding.
-   **DON'T** submit PRs that alter licensing related files or headers. If you believe
    there's a problem with them, file an issue and we'll be happy to discuss it.
-   **DON'T** make new APIs without filing an issue and discussing with us first.
>>>>>>>+8590ec5
reaking Changes
<<<<<<< div
>>>>>>> main
=======
>>>>>>> origin/main
=======
=======
=======
>>>>>>> Stashed changes
>>>>>>> Stashed changes
<<<<<<< main
=======
>>>>>>> Stashed changes
>>>>>>> head

<<<<<<< HEAD
DON'Ts:

-   **DON'T** surprise us with big pull requests. Instead, file an issue and start
    a discussion so we can agree on a direction before you invest a large amount of time.
-   **DON'T** commit code that you didn't write. If you find code that you think is a good
    fit to add to Semantic Kernel, file an issue and start a discussion before proceeding.
-   **DON'T** submit PRs that alter licensing related files or headers. If you believe
    there's a problem with them, file an issue and we'll be happy to discuss it.
-   **DON'T** make new APIs without filing an issue and discussing with us first.
>>>>>>>+8590ec5
reaking Changes
<<<<<<< Updated upstream
<<<<<<< Updated upstream
>>>>>>> origin/main
<<<<<<< Updated upstream
<<<<<<< Updated upstream
<<<<<<< Updated upstream
<<<<<<< Updated upstream
<<<<<<< Updated upstream
>>>>>>> Stashed changes
=======
>>>>>>> Stashed changes
=======
>>>>>>> Stashed changes
=======
>>>>>>> Stashed changes
=======
>>>>>>> Stashed changes
=======
>>>>>>> Stashed changes
=======
>>>>>>> origin/main
>>>>>>> Stashed changes

DON'Ts:

-   **DON'T** surprise us with big pull requests. Instead, file an issue and start
    a discussion so we can agree on a direction before you invest a large amount of time.
-   **DON'T** commit code that you didn't write. If you find code that you think is a good
    fit to add to Semantic Kernel, file an issue and start a discussion before proceeding.
-   **DON'T** submit PRs that alter licensing related files or headers. If you believe
    there's a problem with them, file an issue and we'll be happy to discuss it.
-   **DON'T** make new APIs without filing an issue and discussing with us first.
>>>>>>>+8590ec5
reaking Changes
<<<<<<< Updated upstream
=======
>>>>>>> Stashed changes
=======
>>>>>>> Stashed changes
=======
## Breaking Changes
>>>>>>> 637c5bcc

Contributions must maintain API signature and behavioral compatibility. Contributions
that include breaking changes will be rejected. Please file an issue to discuss
your idea or change if you believe that a breaking change is warranted.

### Suggested Workflow

We use and recommend the following workflow:

1. Create an issue for your work.
   - You can skip this step for trivial changes.
   - Reuse an existing issue on the topic, if there is one.
   - Get agreement from the team and the community that your proposed change is
     a good one.
   - Clearly state that you are going to take on implementing it, if that's the case.
     You can request that the issue be assigned to you. Note: The issue filer and
     the implementer don't have to be the same person.
2. Create a personal fork of the repository on GitHub (if you don't already have one).
3. In your fork, create a branch off of main (`git checkout -b mybranch`).
   - Name the branch so that it clearly communicates your intentions, such as
     "issue-123" or "githubhandle-issue".
4. Make and commit your changes to your branch.
5. Add new tests corresponding to your change, if applicable.
6. Run the relevant scripts in [the section below](https://github.com/microsoft/semantic-kernel/blob/main/CONTRIBUTING.md#dev-scripts) to ensure that your build is clean and all tests are passing.
7. Create a PR against the repository's **main** branch.
   - State in the description what issue or improvement your change is addressing.
   - Verify that all the Continuous Integration checks are passing.
8. Wait for feedback or approval of your changes from the code maintainers.
9. When area owners have signed off, and all checks are green, your PR will be merged.

### Development scripts

The scripts below are used to build, test, and lint within the project.

- Python: see [python/DEV_SETUP.md](https://github.com/microsoft/semantic-kernel/blob/main/python/DEV_SETUP.md#pipeline-checks).
- .NET:
  - Build/Test: `run build.cmd` or `bash build.sh`
  - Linting (auto-fix): `dotnet format`
- Typescript:
  - Build/Test: `yarn build`
  - Linting (auto-fix): `yarn lint:fix`

### Adding Plugins and Memory Connectors

When considering contributions to plugins and memory connectors for Semantic
Kernel, please note the following guidelines:

#### Plugins

We appreciate your interest in extending Semantic Kernel's functionality through
plugins. However, we want to clarify our approach to hosting plugins within our
GitHub repository. To maintain a clean and manageable codebase, we will not be
hosting plugins directly in the Semantic Kernel GitHub repository.
Instead, we encourage contributors to host their plugin code in separate
repositories under their own GitHub accounts or organization. You can then
provide a link to your plugin repository in the relevant discussions, issues,
or documentation within the Semantic Kernel repository. This approach ensures
that each plugin can be maintained independently and allows for easier tracking
of updates and issues specific to each plugin.

#### Memory Connectors

For memory connectors, while we won't be directly adding hosting for them within
the Semantic Kernel repository, we highly recommend building memory connectors
as separate plugins. Memory connectors play a crucial role in interfacing with
external memory systems, and treating them as plugins enhances modularity and
maintainability.

<<<<<<< HEAD
    - You can skip this step for trivial changes.
    - Reuse an existing issue on the topic, if there is one.
    - Get agreement from the team and the community that your proposed change is
      a good one.
    - Clearly state that you are going to take on implementing it, if that's the case.
      You can request that the issue be assigned to you. Note: The issue filer and
      the implementer don't have to be the same person.
2. Create a personal fork of the repository on GitHub (if you don't already have one).
3. In your fork, create a branch off of main (`git checkout -b mybranch`).
    - Name the branch so that it clearly communicates your intentions, such as
      "issue-123" or "githubhandle-issue".
4. Make and commit your changes to your branch.
5. Add new tests corresponding to your change, if applicable.
6. Build the repository with your changes.
    - Make sure that the builds are clean.
    - Make sure that the tests are all passing, including your new tests.
7. Create a PR against the repository's **main** branch.
    - State in the description what issue or improvement your change is addressing.
    - Verify that all the Continuous Integration checks are passing.
8. Wait for feedback or approval of your changes from the code maintainers.
9. When area owners have signed off, and all checks are green, your PR will be merged.

### PR - CI Process
=======
### Examples and Use Cases

To help contributors understand how to use the repository effectively, we have included some examples and use cases below:

#### Example 1: Adding a New Feature

1. Identify the feature you want to add and create an issue to discuss it with the community.
2. Fork the repository and create a new branch for your feature.
3. Implement the feature in your branch, following the coding standards and guidelines.
4. Add tests to verify the new feature works as expected.
5. Run the development scripts to ensure your changes do not break the build or existing tests.
6. Create a pull request with a description of the feature and link to the issue.
7. Address any feedback from maintainers and community members.
8. Once approved, your feature will be merged into the main branch.

#### Example 2: Fixing a Bug

1. Identify the bug and create an issue to discuss it with the community.
2. Fork the repository and create a new branch for your bug fix.
3. Write a test that reproduces the bug.
4. Implement the fix in your branch.
5. Run the development scripts to ensure your changes do not break the build or existing tests.
6. Create a pull request with a description of the bug and the fix, and link to the issue.
7. Address any feedback from maintainers and community members.
8. Once approved, your bug fix will be merged into the main branch.

#### Example 3: Improving Documentation
>>>>>>> 637c5bcc

1. Identify the documentation that needs improvement and create an issue to discuss it with the community.
2. Fork the repository and create a new branch for your documentation improvements.
3. Make the necessary changes to the documentation in your branch.
4. Run the development scripts to ensure your changes do not break the build or existing tests.
5. Create a pull request with a description of the documentation improvements and link to the issue.
6. Address any feedback from maintainers and community members.
7. Once approved, your documentation improvements will be merged into the main branch.

By following these examples and use cases, you can effectively contribute to the Semantic Kernel repository and help improve the project for everyone.
<|MERGE_RESOLUTION|>--- conflicted
+++ resolved
@@ -6,72 +6,7 @@
 > also actively working on improving the code quality and developer experience,
 > and we appreciate your support, input and PRs!
 
-<<<<<<< HEAD
-can contribute to Semantic Kernel with issues and pull requests (PRs). Simply
-<<<<<<< div
-<<<<<<< div
-=======
-<<<<<<< Updated upstream
-<<<<<<< Updated upstream
-<<<<<<< head
->>>>>>> head
-<<<<<<< Updated upstream
-<<<<<<< Updated upstream
-<<<<<<< Updated upstream
-<<<<<<< Updated upstream
-<<<<<<< Updated upstream
-<<<<<<< Updated upstream
-=======
-=======
->>>>>>> Stashed changes
-=======
->>>>>>> Stashed changes
-=======
->>>>>>> Stashed changes
-=======
->>>>>>> Stashed changes
-=======
->>>>>>> Stashed changes
-<<<<<<< main
-=======
-=======
-<<<<<<< div
->>>>>>> main
-=======
->>>>>>> origin/main
->>>>>>> head
-=======
->>>>>>> 637c5bcc
 You can contribute to Semantic Kernel with issues and pull requests (PRs). Simply
->>>>>>> origin/main
-<<<<<<< Updated upstream
-<<<<<<< Updated upstream
-<<<<<<< Updated upstream
-<<<<<<< Updated upstream
-<<<<<<< Updated upstream
->>>>>>> Stashed changes
-=======
->>>>>>> Stashed changes
-=======
->>>>>>> Stashed changes
-=======
->>>>>>> Stashed changes
-=======
->>>>>>> Stashed changes
-=======
->>>>>>> Stashed changes
-=======
-<<<<<<< main
-=======
-You can contribute to Semantic Kernel with issues and pull requests (PRs). Simply
->>>>>>> origin/main
->>>>>>> Stashed changes
-=======
-<<<<<<< main
-=======
-You can contribute to Semantic Kernel with issues and pull requests (PRs). Simply
->>>>>>> origin/main
->>>>>>> Stashed changes
 filing issues for problems you encounter is a great way to contribute. Contributing
 code is greatly appreciated.
 
@@ -82,79 +17,9 @@
 
 ### Where to Report
 
-<<<<New issues can be reported in our [list of issues](https://github.com/microsoft/semantic-kernel/issues).
->>>>>>>+HEAD
-===
-New New issues can be reported in our [list of issues](https://github.com/semantic-kernel/issues).
->>>>>>>+8590ec5
-ore filing a new issue, please search the list of issues to make sure it does
-<<<<<<< div
-<<<<<<< div
-=======
->>>>>>> head
-<<<<<<< Updated upstream
-<<<<<<< Updated upstream
-<<<<<<< head
-<<<<<<< Updated upstream
-<<<<<<< Updated upstream
-<<<<<<< Updated upstream
-<<<<<<< Updated upstream
-<<<<<<< Updated upstream
-<<<<<<< Updated upstream
-=======
-=======
->>>>>>> Stashed changes
-=======
->>>>>>> Stashed changes
-=======
->>>>>>> Stashed changes
-=======
->>>>>>> Stashed changes
-=======
->>>>>>> Stashed changes
-<<<<<<< main
-=======
-=======
->>>>>>> origin/main
-=======
-<<<<<<< main
-=======
->>>>>>> Stashed changes
-=======
-<<<<<<< main
-=======
-<<<<<<< div
-=======
->>>>>>> main
-=======
->>>>>>> Stashed changes
->>>>>>> head
 New issues can be reported in our [list of issues](https://github.com/microsoft/semantic-kernel/issues).
 
 Before filing a new issue, please search the list of issues to make sure it does
->>>>>>> origin/main
-<<<<<<< Updated upstream
-<<<<<<< Updated upstream
-<<<<<<< Updated upstream
-<<<<<<< Updated upstream
-<<<<<<< Updated upstream
-<<<<<<< Updated upstream
-<<<<<<< Updated upstream
->>>>>>> Stashed changes
-=======
-=======
->>>>>>> Stashed changes
->>>>>>> Stashed changes
-=======
->>>>>>> Stashed changes
-=======
->>>>>>> Stashed changes
-=======
->>>>>>> Stashed changes
-=======
->>>>>>> Stashed changes
-=======
->>>>>>> Stashed changes
 not already exist.
 
 If you do find an existing issue for what you wanted to report, please include
@@ -168,151 +33,15 @@
 The better a bug report, the faster the problem will be resolved. Ideally, a bug
 report should contain the following information:
 
-<<<<<<- A high-level description of the problem.
-<<<<<<< div
-<<<<<<< div
-=======
-<<<<<<< Updated upstream
-<<<<<<< Updated upstream
-<<<<<<< head
->>>>>>> head
-<<<<<<< Updated upstream
-<<<<<<< Updated upstream
-<<<<<<< Updated upstream
-<<<<<<< Updated upstream
-<<<<<<< Updated upstream
-<<<<<<< Updated upstream
-=======
-=======
->>>>>>> Stashed changes
-=======
->>>>>>> Stashed changes
-=======
->>>>>>> Stashed changes
-=======
->>>>>>> Stashed changes
-=======
->>>>>>> Stashed changes
-<<<<<<< main
-=======
-=======
-<<<<<<< div
->>>>>>> main
-=======
->>>>>>> origin/main
->>>>>>> head
 - A high-level description of the problem.
->>>>>>> origin/main
-<<<<<<< Updated upstream
-<<<<<<< Updated upstream
-<<<<<<< Updated upstream
-<<<<<<< Updated upstream
-<<<<<<< Updated upstream
->>>>>>> Stashed changes
-=======
->>>>>>> Stashed changes
-=======
->>>>>>> Stashed changes
-=======
->>>>>>> Stashed changes
-=======
->>>>>>> Stashed changes
-=======
->>>>>>> Stashed changes
-=======
-<<<<<<< main
-=======
-- A high-level description of the problem.
->>>>>>> origin/main
->>>>>>> Stashed changes
-=======
-<<<<<<< main
-=======
-- A high-level description of the problem.
->>>>>>> origin/main
->>>>>>> Stashed changes
 - A _minimal reproduction_, i.e. the smallest size of code/configuration required
   to reproduce the wrong behavior.
 - A description of the _expected behavior_, contrasted with the _actual behavior_ observed.
 - Information on the environment: OS/distribution, CPU architecture, SDK version, etc.
 - Additional information, e.g. Is it a regression from previous versions? Are there
   any known workarounds?
->>>>>>>+HEAD
-=
--   A -   A high-level description of the problem.
--   A _minimal reproduction_, i.e. the smallest size of code/configuration required
-    to reproduce the wrong behavior.
--   A description of the _expected behavior_, contrasted with the _actual behavior_ observed.
--   Information on the environment: OS/distribution, CPU architecture, SDK version, etc.
--   Additional information, e.g. Is it a regression from previous versions? Are there
-    any known workarounds?
->>>>>>>+8590ec5
-ntributing Changes
-<<<<<<< div
-<<<<<<< div
-=======
-<<<<<<< Updated upstream
-<<<<<<< Updated upstream
-<<<<<<< head
->>>>>>> head
-<<<<<<< Updated upstream
-<<<<<<< Updated upstream
-<<<<<<< Updated upstream
-<<<<<<< Updated upstream
-<<<<<<< Updated upstream
-<<<<<<< Updated upstream
-=======
-=======
->>>>>>> Stashed changes
-=======
->>>>>>> Stashed changes
-=======
->>>>>>> Stashed changes
-=======
->>>>>>> Stashed changes
-=======
->>>>>>> Stashed changes
-<<<<<<< main
-=======
-=======
-<<<<<<< div
->>>>>>> main
-=======
->>>>>>> origin/main
->>>>>>> head
 
 ## Contributing Changes
->>>>>>> origin/main
-<<<<<<< Updated upstream
-<<<<<<< Updated upstream
-<<<<<<< Updated upstream
-<<<<<<< Updated upstream
-<<<<<<< Updated upstream
->>>>>>> Stashed changes
-=======
->>>>>>> Stashed changes
-=======
->>>>>>> Stashed changes
-=======
->>>>>>> Stashed changes
-=======
->>>>>>> Stashed changes
-=======
->>>>>>> Stashed changes
-=======
-<<<<<<< main
-=======
-
-## Contributing Changes
->>>>>>> origin/main
->>>>>>> Stashed changes
-=======
-<<<<<<< main
-=======
-
-## Contributing Changes
->>>>>>> origin/main
->>>>>>> Stashed changes
 
 Project maintainers will merge accepted code changes from contributors.
 
@@ -320,69 +49,7 @@
 
 DO's:
 
-<<<<<<- **DO** follow the standard coding conventions
-<<<<<<< div
-<<<<<<< div
-=======
-<<<<<<< Updated upstream
-<<<<<<< Updated upstream
-<<<<<<< head
->>>>>>> head
-<<<<<<< Updated upstream
-<<<<<<< Updated upstream
-<<<<<<< Updated upstream
-<<<<<<< Updated upstream
-<<<<<<< Updated upstream
-<<<<<<< Updated upstream
-=======
-=======
->>>>>>> Stashed changes
-=======
->>>>>>> Stashed changes
-=======
->>>>>>> Stashed changes
-=======
->>>>>>> Stashed changes
-=======
->>>>>>> Stashed changes
-<<<<<<< main
-=======
-=======
-<<<<<<< div
->>>>>>> main
-=======
->>>>>>> origin/main
->>>>>>> head
 - **DO** follow the standard coding conventions
->>>>>>> origin/main
-<<<<<<< Updated upstream
-<<<<<<< Updated upstream
-<<<<<<< Updated upstream
-<<<<<<< Updated upstream
-<<<<<<< Updated upstream
->>>>>>> Stashed changes
-=======
->>>>>>> Stashed changes
-=======
->>>>>>> Stashed changes
-=======
->>>>>>> Stashed changes
-=======
->>>>>>> Stashed changes
-=======
->>>>>>> Stashed changes
-=======
-<<<<<<< main
-=======
-- **DO** follow the standard coding conventions
->>>>>>> origin/main
->>>>>>> Stashed changes
-=======
-<<<<<<< main
-=======
-- **DO** follow the standard coding conventions
->>>>>>> origin/main
->>>>>>> Stashed changes
 
   - [.NET](https://learn.microsoft.com/dotnet/csharp/fundamentals/coding-style/coding-conventions)
   - [Python](https://pypi.org/project/black/)
@@ -406,132 +73,8 @@
 - **DON'T** submit PRs that alter licensing related files or headers. If you believe
   there's a problem with them, file an issue and we'll be happy to discuss it.
 - **DON'T** make new APIs without filing an issue and discussing with us first.
->>>>>>>+HEAD
-=
--   **-   **DO** follow the standard Python code style
--   **DO** give priority to the current style of the project or file you're changing
-    if it diverges from the general guidelines.
--   **DO** include tests when adding new features. When fixing bugs, start with
-    adding a test that highlights how the current behavior is broken.
--   **DO** keep the discussions focused. When a new or related topic comes up
-    it's often better to create new issue than to side track the discussion.
--   **DO** clearly state on an issue that you are going to take on implementing it.
--   **DO** blog and tweet (or whatever) about your contributions, frequently!
-<<<<<<< div
-<<<<<<< div
-=======
-<<<<<<< Updated upstream
-<<<<<<< Updated upstream
-<<<<<<< head
->>>>>>> head
-<<<<<<< Updated upstream
-<<<<<<< Updated upstream
-<<<<<<< Updated upstream
-<<<<<<< Updated upstream
-<<<<<<< Updated upstream
-<<<<<<< Updated upstream
-=======
-=======
->>>>>>> Stashed changes
-=======
->>>>>>> Stashed changes
-=======
->>>>>>> Stashed changes
-=======
->>>>>>> Stashed changes
-=======
->>>>>>> Stashed changes
-<<<<<<< main
-=======
-=======
-<<<<<<< div
-=======
-=======
-<<<<<<< main
-=======
->>>>>>> Stashed changes
-<<<<<<< Updated upstream
->>>>>>> head
 
-DON'Ts:
-
--   **DON'T** surprise us with big pull requests. Instead, file an issue and start
-    a discussion so we can agree on a direction before you invest a large amount of time.
--   **DON'T** commit code that you didn't write. If you find code that you think is a good
-    fit to add to Semantic Kernel, file an issue and start a discussion before proceeding.
--   **DON'T** submit PRs that alter licensing related files or headers. If you believe
-    there's a problem with them, file an issue and we'll be happy to discuss it.
--   **DON'T** make new APIs without filing an issue and discussing with us first.
->>>>>>>+8590ec5
-reaking Changes
-<<<<<<< div
->>>>>>> main
-=======
->>>>>>> origin/main
-=======
-=======
-=======
->>>>>>> Stashed changes
->>>>>>> Stashed changes
-<<<<<<< main
-=======
->>>>>>> Stashed changes
->>>>>>> head
-
-<<<<<<< HEAD
-DON'Ts:
-
--   **DON'T** surprise us with big pull requests. Instead, file an issue and start
-    a discussion so we can agree on a direction before you invest a large amount of time.
--   **DON'T** commit code that you didn't write. If you find code that you think is a good
-    fit to add to Semantic Kernel, file an issue and start a discussion before proceeding.
--   **DON'T** submit PRs that alter licensing related files or headers. If you believe
-    there's a problem with them, file an issue and we'll be happy to discuss it.
--   **DON'T** make new APIs without filing an issue and discussing with us first.
->>>>>>>+8590ec5
-reaking Changes
-<<<<<<< Updated upstream
-<<<<<<< Updated upstream
->>>>>>> origin/main
-<<<<<<< Updated upstream
-<<<<<<< Updated upstream
-<<<<<<< Updated upstream
-<<<<<<< Updated upstream
-<<<<<<< Updated upstream
->>>>>>> Stashed changes
-=======
->>>>>>> Stashed changes
-=======
->>>>>>> Stashed changes
-=======
->>>>>>> Stashed changes
-=======
->>>>>>> Stashed changes
-=======
->>>>>>> Stashed changes
-=======
->>>>>>> origin/main
->>>>>>> Stashed changes
-
-DON'Ts:
-
--   **DON'T** surprise us with big pull requests. Instead, file an issue and start
-    a discussion so we can agree on a direction before you invest a large amount of time.
--   **DON'T** commit code that you didn't write. If you find code that you think is a good
-    fit to add to Semantic Kernel, file an issue and start a discussion before proceeding.
--   **DON'T** submit PRs that alter licensing related files or headers. If you believe
-    there's a problem with them, file an issue and we'll be happy to discuss it.
--   **DON'T** make new APIs without filing an issue and discussing with us first.
->>>>>>>+8590ec5
-reaking Changes
-<<<<<<< Updated upstream
-=======
->>>>>>> Stashed changes
-=======
->>>>>>> Stashed changes
-=======
 ## Breaking Changes
->>>>>>> 637c5bcc
 
 Contributions must maintain API signature and behavioral compatibility. Contributions
 that include breaking changes will be rejected. Please file an issue to discuss
@@ -600,31 +143,6 @@
 external memory systems, and treating them as plugins enhances modularity and
 maintainability.
 
-<<<<<<< HEAD
-    - You can skip this step for trivial changes.
-    - Reuse an existing issue on the topic, if there is one.
-    - Get agreement from the team and the community that your proposed change is
-      a good one.
-    - Clearly state that you are going to take on implementing it, if that's the case.
-      You can request that the issue be assigned to you. Note: The issue filer and
-      the implementer don't have to be the same person.
-2. Create a personal fork of the repository on GitHub (if you don't already have one).
-3. In your fork, create a branch off of main (`git checkout -b mybranch`).
-    - Name the branch so that it clearly communicates your intentions, such as
-      "issue-123" or "githubhandle-issue".
-4. Make and commit your changes to your branch.
-5. Add new tests corresponding to your change, if applicable.
-6. Build the repository with your changes.
-    - Make sure that the builds are clean.
-    - Make sure that the tests are all passing, including your new tests.
-7. Create a PR against the repository's **main** branch.
-    - State in the description what issue or improvement your change is addressing.
-    - Verify that all the Continuous Integration checks are passing.
-8. Wait for feedback or approval of your changes from the code maintainers.
-9. When area owners have signed off, and all checks are green, your PR will be merged.
-
-### PR - CI Process
-=======
 ### Examples and Use Cases
 
 To help contributors understand how to use the repository effectively, we have included some examples and use cases below:
@@ -652,7 +170,6 @@
 8. Once approved, your bug fix will be merged into the main branch.
 
 #### Example 3: Improving Documentation
->>>>>>> 637c5bcc
 
 1. Identify the documentation that needs improvement and create an issue to discuss it with the community.
 2. Fork the repository and create a new branch for your documentation improvements.
