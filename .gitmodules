--- conflicted
+++ resolved
@@ -4,48 +4,4 @@
 [submodule "SK.AI"]
 	path = SK.AI
 	url = https://github.com/Bryan-Roe/SK.AI.git
-[submodule "tree-sitter-python"]
-<<<<<<< HEAD
->>>>>>> origin/PR
-<<<<<<< HEAD
-<<<<<<< Updated upstream
-<<<<<<< Updated upstream
-<<<<<<< Updated upstream
-<<<<<<< Updated upstream
-<<<<<<< Updated upstream
-<<<<<<< Updated upstream
-=======
-=======
->>>>>>> Stashed changes
-=======
->>>>>>> Stashed changes
-=======
->>>>>>> Stashed changes
-=======
->>>>>>> Stashed changes
-<<<<<<< HEAD
-=======
->>>>>>> Stashed changes
->>>>>>> main
-<<<<<<< Updated upstream
-<<<<<<< Updated upstream
-<<<<<<< Updated upstream
-<<<<<<< Updated upstream
->>>>>>> Stashed changes
-=======
->>>>>>> Stashed changes
-=======
->>>>>>> Stashed changes
-=======
->>>>>>> Stashed changes
-=======
-=======
->>>>>>> eab985c52d058dc92abc75034bc790079131ce75
->>>>>>> Stashed changes
-=======
-=======
->>>>>>> Stashed changes
->>>>>>> main
->>>>>>> Stashed changes
-=======
->>>>>>> 47c59872
+[submodule "tree-sitter-python"]