# Typos configuration file
#
# Info:    https://github.com/marketplace/actions/typos-action
# Install: brew install typos-cli
# Install: conda install typos
# Run:     typos -c .github/_typos.toml

[files]
extend-exclude = [
    "_typos.toml",
    "package-lock.json",
    "*.bicep",
    "encoder.json",
    "vocab.bpe",
    "CodeTokenizerTests.cs",
    "test_code_tokenizer.py",
    "*response.json",
    "test_content.txt",
    "google_what_is_the_semantic_kernel.json",
<<<<<<< HEAD
=======
    "what-is-semantic-kernel.json",
>>>>>>> 6d041b3a
    "serializedChatHistoryV1_15_1.json",
    "MultipleFunctionsVsParameters.cs"
    "serializedChatHistoryV1_15_1.json"
]

[default.extend-words]
ACI = "ACI"               # Azure Container Instance
exercize = "exercize"     # test typos
gramatical = "gramatical" # test typos
Guid = "Guid"             # Globally Unique Identifier
HD = "HD"                 # Test header value
EOF = "EOF"               # End of File
ans = "ans"               # Short for answers
arange = "arange"         # Method in Python numpy package
prompty = "prompty"       # prompty is a format name.
ist = "ist"               # German language
dall = "dall"             # OpenAI model name

[default.extend-identifiers]
ags = "ags" # Azure Graph Service

[type.jupyter]
extend-ignore-re = [
    '"[A-Fa-f0-9]{8}"', # cell id strings
]

[type.msbuild]
extend-ignore-re = [
    'Version=".*"', # ignore package version numbers
]<|MERGE_RESOLUTION|>--- conflicted
+++ resolved
@@ -17,10 +17,7 @@
     "*response.json",
     "test_content.txt",
     "google_what_is_the_semantic_kernel.json",
-<<<<<<< HEAD
-=======
     "what-is-semantic-kernel.json",
->>>>>>> 6d041b3a
     "serializedChatHistoryV1_15_1.json",
     "MultipleFunctionsVsParameters.cs"
     "serializedChatHistoryV1_15_1.json"
