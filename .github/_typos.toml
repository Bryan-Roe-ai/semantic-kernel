--- conflicted
+++ resolved
@@ -52,7 +52,6 @@
     "PopulationByCountry.csv",
     "PopulationByAdmin1.csv",
     "WomensSuffrage.txt",
-<<<<<<< HEAD
 ]
 
 [default.extend-words]
@@ -68,10 +67,8 @@
 ist = "ist"               # German language
 dall = "dall"             # OpenAI model name
     "SK-dotnet.sln.DotSettings"
-=======
     "SK-dotnet.sln.DotSettings",
     "dotnet/samples/Concepts/Resources/Plugins/CopilotAgentPlugins/README.md"
->>>>>>> 926a5909
 ]
 
 [default.extend-words]
