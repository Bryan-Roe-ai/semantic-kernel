---
name: Feature graduation
about: Plan the graduation of an experimental feature
<<<<<<< HEAD
title: Graduate XXX feature
labels: ''
=======
title: 'Graduate XXX feature'
labels: ["feature_graduation"]
type: 'feature'
projects: ["semantic-kernel"]
>>>>>>> f62fef3f
assignees: ''

---

---
name: Feature graduation
about: Plan the graduation of an experimental feature

---

Checklist to be completed when graduating an experimental feature

- [ ] Notify PM's and EM's that feature is ready for graduation
- [ ] Contact PM for list of sample use cases
- [ ] Verify there are sample implementations​ for each of the use cases
- [ ] Verify telemetry and logging are complete
- [ ] ​Verify API docs are complete and arrange to have them published
- [ ] Make appropriate updates to Learn docs​
- [ ] Make appropriate updates to Concept samples
- [ ] Make appropriate updates to Blog posts
- [ ] Verify there are no serious open Issues​​
- [ ] Update table in EXPERIMENTS.md
- [ ] Remove SKEXP​ flag from the experimental code<|MERGE_RESOLUTION|>--- conflicted
+++ resolved
@@ -1,15 +1,10 @@
 ---
 name: Feature graduation
 about: Plan the graduation of an experimental feature
-<<<<<<< HEAD
-title: Graduate XXX feature
-labels: ''
-=======
 title: 'Graduate XXX feature'
 labels: ["feature_graduation"]
 type: 'feature'
 projects: ["semantic-kernel"]
->>>>>>> f62fef3f
 assignees: ''
 
 ---
