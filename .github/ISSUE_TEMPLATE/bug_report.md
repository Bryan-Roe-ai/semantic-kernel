---
name: Bug report
about: Create a report to help us improve
title: ''
labels: ''
assignees: ''

<<<<<<< HEAD
<<<<<<< Updated upstream
=======
<<<<<<< Updated upstream
<<<<<<< Updated upstream
<<<<<<< Updated upstream
<<<<<<< Updated upstream
<<<<<<< Updated upstream
<<<<<<< Updated upstream
=======
=======
>>>>>>> Stashed changes
=======
>>>>>>> Stashed changes
=======
>>>>>>> Stashed changes
=======
>>>>>>> Stashed changes
=======
>>>>>>> Stashed changes
>>>>>>> Stashed changes
about: Create a report to help us improve
assignees: ""
labels: ""
name: Bug report
runme:
  id: 01J0BTG8CANBSFT2PB9SAS2DFC
  version: v3
title: ""
<<<<<<< Updated upstream
=======
<<<<<<< Updated upstream
<<<<<<< Updated upstream
<<<<<<< Updated upstream
<<<<<<< Updated upstream
<<<<<<< Updated upstream
>>>>>>> Stashed changes
=======
>>>>>>> Stashed changes
=======
>>>>>>> Stashed changes
=======
>>>>>>> Stashed changes
=======
>>>>>>> Stashed changes
=======
>>>>>>> Stashed changes
>>>>>>> Stashed changes
---

=======
>>>>>>> 637c5bcc
**Describe the bug**
A clear and concise description of what the bug is.

**To Reproduce**
Steps to reproduce the behavior:

1. Go to '...'
2. Click on '....'
3. Scroll down to '....'
4. See error

**Expected behavior**
A clear and concise description of what you expected to happen.

**Screenshots**
If applicable, add screenshots to help explain your problem.

**Desktop (please complete the following information):**
 - OS: [e.g. iOS]
 - Browser [e.g. chrome, safari]
 - Version [e.g. 22]

**Smartphone (please complete the following information):**
 - Device: [e.g. iPhone6]
 - OS: [e.g. iOS8.1]
 - Browser [e.g. stock browser, safari]
 - Version [e.g. 22]
<<<<<<< HEAD
<<<<<<< Updated upstream
=======
<<<<<<< Updated upstream
<<<<<<< Updated upstream
<<<<<<< Updated upstream
<<<<<<< Updated upstream
<<<<<<< Updated upstream
<<<<<<< Updated upstream
=======
=======
>>>>>>> Stashed changes
=======
>>>>>>> Stashed changes
=======
>>>>>>> Stashed changes
=======
>>>>>>> Stashed changes
=======
>>>>>>> Stashed changes
<<<<<<< main
=======
>>>>>>> Stashed changes

**Additional context**
Add any other context about the problem here.

- OS: [e.g. iOS]
- Browser [e.g. chrome, safari]
- Version [e.g. 22]
<<<<<<< Updated upstream
=======
>>>>>>> origin/main
<<<<<<< Updated upstream
<<<<<<< Updated upstream
<<<<<<< Updated upstream
<<<<<<< Updated upstream
<<<<<<< Updated upstream
>>>>>>> Stashed changes
=======
>>>>>>> Stashed changes
=======
>>>>>>> Stashed changes
=======
>>>>>>> Stashed changes
=======
>>>>>>> Stashed changes
=======
>>>>>>> Stashed changes
>>>>>>> Stashed changes
=======
>>>>>>> 637c5bcc

**Additional context**
Add any other context about the problem here.

**Steps to Reproduce (Detailed)**
Please provide detailed steps to reproduce the issue. Include any specific configurations or settings that may be relevant.

**Logs and Error Messages**
If applicable, please include any logs or error messages that were generated when the issue occurred.

**Environment Information**
Provide any additional information about your environment that may be relevant to the issue. This can include hardware specifications, network configurations, etc.

**Possible Solution**
If you have any ideas for a possible solution or workaround, please share them here.

**Impact**
Describe the impact of the issue on your work or project. This can help prioritize the issue.

**Reproducibility**
Indicate how often the issue occurs. Is it consistent or intermittent?

**Related Issues**
If there are any related issues or pull requests, please link to them here.

**Best Practices Adherence**
Please confirm that the code changes adhere to the best practices outlined in the repository's documentation.

**Approval Status**
Indicate whether the resolved issue has been reviewed and approved by a trusted person. Provide the name of the approver if applicable.

**Additional Information**
Any other information that may be helpful in diagnosing and resolving the issue.<|MERGE_RESOLUTION|>--- conflicted
+++ resolved
@@ -5,58 +5,6 @@
 labels: ''
 assignees: ''
 
-<<<<<<< HEAD
-<<<<<<< Updated upstream
-=======
-<<<<<<< Updated upstream
-<<<<<<< Updated upstream
-<<<<<<< Updated upstream
-<<<<<<< Updated upstream
-<<<<<<< Updated upstream
-<<<<<<< Updated upstream
-=======
-=======
->>>>>>> Stashed changes
-=======
->>>>>>> Stashed changes
-=======
->>>>>>> Stashed changes
-=======
->>>>>>> Stashed changes
-=======
->>>>>>> Stashed changes
->>>>>>> Stashed changes
-about: Create a report to help us improve
-assignees: ""
-labels: ""
-name: Bug report
-runme:
-  id: 01J0BTG8CANBSFT2PB9SAS2DFC
-  version: v3
-title: ""
-<<<<<<< Updated upstream
-=======
-<<<<<<< Updated upstream
-<<<<<<< Updated upstream
-<<<<<<< Updated upstream
-<<<<<<< Updated upstream
-<<<<<<< Updated upstream
->>>>>>> Stashed changes
-=======
->>>>>>> Stashed changes
-=======
->>>>>>> Stashed changes
-=======
->>>>>>> Stashed changes
-=======
->>>>>>> Stashed changes
-=======
->>>>>>> Stashed changes
->>>>>>> Stashed changes
----
-
-=======
->>>>>>> 637c5bcc
 **Describe the bug**
 A clear and concise description of what the bug is.
 
@@ -84,58 +32,6 @@
  - OS: [e.g. iOS8.1]
  - Browser [e.g. stock browser, safari]
  - Version [e.g. 22]
-<<<<<<< HEAD
-<<<<<<< Updated upstream
-=======
-<<<<<<< Updated upstream
-<<<<<<< Updated upstream
-<<<<<<< Updated upstream
-<<<<<<< Updated upstream
-<<<<<<< Updated upstream
-<<<<<<< Updated upstream
-=======
-=======
->>>>>>> Stashed changes
-=======
->>>>>>> Stashed changes
-=======
->>>>>>> Stashed changes
-=======
->>>>>>> Stashed changes
-=======
->>>>>>> Stashed changes
-<<<<<<< main
-=======
->>>>>>> Stashed changes
-
-**Additional context**
-Add any other context about the problem here.
-
-- OS: [e.g. iOS]
-- Browser [e.g. chrome, safari]
-- Version [e.g. 22]
-<<<<<<< Updated upstream
-=======
->>>>>>> origin/main
-<<<<<<< Updated upstream
-<<<<<<< Updated upstream
-<<<<<<< Updated upstream
-<<<<<<< Updated upstream
-<<<<<<< Updated upstream
->>>>>>> Stashed changes
-=======
->>>>>>> Stashed changes
-=======
->>>>>>> Stashed changes
-=======
->>>>>>> Stashed changes
-=======
->>>>>>> Stashed changes
-=======
->>>>>>> Stashed changes
->>>>>>> Stashed changes
-=======
->>>>>>> 637c5bcc
 
 **Additional context**
 Add any other context about the problem here.
