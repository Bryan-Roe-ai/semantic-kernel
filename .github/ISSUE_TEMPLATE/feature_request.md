---
name: Feature request
about: Suggest an idea for this project
title: ''
labels: ''
assignees: ''

---

**Is your feature request related to a problem? Please describe.**
A clear and concise description of what the problem is. Ex. I'm always frustrated when [...]

**Describe the solution you'd like**
A clear and concise description of what you want to happen.
<<<<<<< HEAD

**Describe alternatives you've considered**
A clear and concise description of any alternative solutions or features you've considered.

**Additional context**
Add any other context or screenshots about the feature request here.
=======

**Describe alternatives you've considered**
A clear and concise description of any alternative solutions or features you've considered.

**Additional context**
Add any other context or screenshots about the feature request here.

**Use Cases**
Provide specific use cases or scenarios where this feature would be beneficial.

**Impact**
Describe the impact of this feature on your work or project. This can help prioritize the feature request.

**Related Issues**
If there are any related issues or pull requests, please link to them here.

**Best Practices Adherence**
Please confirm that the feature request adheres to the best practices outlined in the repository's documentation.

**Approval Status**
Indicate whether the feature request has been reviewed and approved by a trusted person. Provide the name of the approver if applicable.

**Additional Information**
Any other information that may be helpful in understanding and implementing the feature request.
>>>>>>> 637c5bcc
<|MERGE_RESOLUTION|>--- conflicted
+++ resolved
@@ -12,14 +12,6 @@
 
 **Describe the solution you'd like**
 A clear and concise description of what you want to happen.
-<<<<<<< HEAD
-
-**Describe alternatives you've considered**
-A clear and concise description of any alternative solutions or features you've considered.
-
-**Additional context**
-Add any other context or screenshots about the feature request here.
-=======
 
 **Describe alternatives you've considered**
 A clear and concise description of any alternative solutions or features you've considered.
@@ -43,5 +35,4 @@
 Indicate whether the feature request has been reviewed and approved by a trusted person. Provide the name of the approver if applicable.
 
 **Additional Information**
-Any other information that may be helpful in understanding and implementing the feature request.
->>>>>>> 637c5bcc
+Any other information that may be helpful in understanding and implementing the feature request.