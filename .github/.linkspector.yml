--- conflicted
+++ resolved
@@ -10,14 +10,12 @@
   - pattern: "./issues"
   - pattern: "./discussions"
   - pattern: "./pulls"
-<<<<<<< HEAD
   - pattern: "^http://localhost"
   - pattern: "^https://localhost"
   - pattern: "^https://platform.openai.com"
   - pattern: "^https://outlook.office.com/bookings"
 
 # Base URL for the links
-=======
   - pattern: "https:\/\/platform.openai.com"
   - pattern: "https:\/\/outlook.office.com/bookings"
 excludedFiles:
@@ -34,7 +32,6 @@
   - ./docs/decisions
   - ./dotnet/samples
   - ./python/samples
->>>>>>> 6829cc1483570aacfbb75d1065c9f2de96c1d77e
 baseUrl: https://github.com/microsoft/semantic-kernel/
 
 # Status codes that indicate the link is alive
