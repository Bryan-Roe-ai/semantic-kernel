--- conflicted
+++ resolved
@@ -110,7 +110,6 @@
       - name: Pull model in Ollama
         if: matrix.os == 'ubuntu-latest'
         run: |
-<<<<<<< HEAD
           if ${{ vars.OLLAMA_MODEL != '' }}; then
             ollama pull ${{ vars.OLLAMA_MODEL }}
             ollama list
@@ -151,14 +150,12 @@
             ollama pull ${{ vars.OLLAMA_MODEL }}
             ollama list
           fi
-=======
           ollama pull ${{ vars.OLLAMA_CHAT_MODEL_ID }}
           ollama pull ${{ vars.OLLAMA_CHAT_MODEL_ID_IMAGE }}
           ollama pull ${{ vars.OLLAMA_CHAT_MODEL_ID_TOOL_CALL }}
           ollama pull ${{ vars.OLLAMA_TEXT_MODEL_ID }}
           ollama pull ${{ vars.OLLAMA_EMBEDDING_MODEL_ID }}
           ollama list
->>>>>>> e6427a6a
       - name: Google auth
         uses: google-github-actions/auth@v2
         with:
@@ -216,7 +213,6 @@
           MISTRALAI_EMBEDDING_MODEL_ID: ${{ vars.MISTRALAI_EMBEDDING_MODEL_ID }}
           ANTHROPIC_API_KEY: ${{secrets.ANTHROPIC_API_KEY}}
           ANTHROPIC_CHAT_MODEL_ID: ${{ vars.ANTHROPIC_CHAT_MODEL_ID }}
-<<<<<<< HEAD
           OLLAMA_MODEL: "${{ matrix.os == 'ubuntu-latest' && vars.OLLAMA_MODEL || '' }}" # phi3
           GOOGLE_AI_GEMINI_MODEL_ID: ${{ vars.GOOGLE_AI_GEMINI_MODEL_ID }}
           GOOGLE_AI_EMBEDDING_MODEL_ID: ${{ vars.GOOGLE_AI_EMBEDDING_MODEL_ID }}
@@ -308,13 +304,11 @@
           ANTHROPIC_API_KEY: ${{secrets.ANTHROPIC_API_KEY}}
           ANTHROPIC_CHAT_MODEL_ID: ${{ vars.ANTHROPIC_CHAT_MODEL_ID }}
           OLLAMA_MODEL: "${{ matrix.os == 'ubuntu-latest' && vars.OLLAMA_MODEL || '' }}" # phi3
-=======
           OLLAMA_CHAT_MODEL_ID: "${{ matrix.os == 'ubuntu-latest' && vars.OLLAMA_CHAT_MODEL_ID || '' }}" # llava-phi3
           OLLAMA_CHAT_MODEL_ID_IMAGE: "${{ matrix.os == 'ubuntu-latest' && vars.OLLAMA_CHAT_MODEL_ID_IMAGE || '' }}" # llava-phi3
           OLLAMA_CHAT_MODEL_ID_TOOL_CALL: "${{ matrix.os == 'ubuntu-latest' && vars.OLLAMA_CHAT_MODEL_ID_TOOL_CALL || '' }}" # llama3.2
           OLLAMA_TEXT_MODEL_ID: "${{ matrix.os == 'ubuntu-latest' && vars.OLLAMA_TEXT_MODEL_ID || '' }}" # llava-phi3
           OLLAMA_EMBEDDING_MODEL_ID: "${{ matrix.os == 'ubuntu-latest' && vars.OLLAMA_EMBEDDING_MODEL_ID || '' }}" # nomic-embed-text
->>>>>>> e6427a6a
           GOOGLE_AI_GEMINI_MODEL_ID: ${{ vars.GOOGLE_AI_GEMINI_MODEL_ID }}
           GOOGLE_AI_EMBEDDING_MODEL_ID: ${{ vars.GOOGLE_AI_EMBEDDING_MODEL_ID }}
           GOOGLE_AI_API_KEY: ${{ secrets.GOOGLE_AI_API_KEY }}
@@ -413,7 +407,6 @@
       - name: Pull model in Ollama
         if: matrix.os == 'ubuntu-latest'
         run: |
-<<<<<<< HEAD
           if ${{ vars.OLLAMA_MODEL != '' }}; then
             ollama pull ${{ vars.OLLAMA_MODEL }}
             ollama list
@@ -453,15 +446,12 @@
           if ${{ vars.OLLAMA_MODEL != '' }}; then
             ollama pull ${{ vars.OLLAMA_MODEL }}
             ollama list
-          fi
-=======
           ollama pull ${{ vars.OLLAMA_CHAT_MODEL_ID }}
           ollama pull ${{ vars.OLLAMA_CHAT_MODEL_ID_IMAGE }}
           ollama pull ${{ vars.OLLAMA_CHAT_MODEL_ID_TOOL_CALL }}
           ollama pull ${{ vars.OLLAMA_TEXT_MODEL_ID }}
           ollama pull ${{ vars.OLLAMA_EMBEDDING_MODEL_ID }}
           ollama list
->>>>>>> e6427a6a
       - name: Google auth
         uses: google-github-actions/auth@v2
         with:
@@ -527,15 +517,12 @@
           MISTRALAI_EMBEDDING_MODEL_ID: ${{ vars.MISTRALAI_EMBEDDING_MODEL_ID }}
           ANTHROPIC_API_KEY: ${{secrets.ANTHROPIC_API_KEY}}
           ANTHROPIC_CHAT_MODEL_ID: ${{ vars.ANTHROPIC_CHAT_MODEL_ID }}
-<<<<<<< HEAD
           OLLAMA_MODEL: "${{ matrix.os == 'ubuntu-latest' && vars.OLLAMA_MODEL || '' }}" # phi3
-=======
           OLLAMA_CHAT_MODEL_ID: "${{ matrix.os == 'ubuntu-latest' && vars.OLLAMA_CHAT_MODEL_ID || '' }}" # llava-phi3
           OLLAMA_CHAT_MODEL_ID_IMAGE: "${{ matrix.os == 'ubuntu-latest' && vars.OLLAMA_CHAT_MODEL_ID_IMAGE || '' }}" # llava-phi3
           OLLAMA_CHAT_MODEL_ID_TOOL_CALL: "${{ matrix.os == 'ubuntu-latest' && vars.OLLAMA_CHAT_MODEL_ID_TOOL_CALL || '' }}" # llama3.2
           OLLAMA_TEXT_MODEL_ID: "${{ matrix.os == 'ubuntu-latest' && vars.OLLAMA_TEXT_MODEL_ID || '' }}" # llava-phi3
           OLLAMA_EMBEDDING_MODEL_ID: "${{ matrix.os == 'ubuntu-latest' && vars.OLLAMA_EMBEDDING_MODEL_ID || '' }}" # nomic-embed-text
->>>>>>> e6427a6a
           GOOGLE_AI_GEMINI_MODEL_ID: ${{ vars.GOOGLE_AI_GEMINI_MODEL_ID }}
           GOOGLE_AI_EMBEDDING_MODEL_ID: ${{ vars.GOOGLE_AI_EMBEDDING_MODEL_ID }}
           GOOGLE_AI_API_KEY: ${{ secrets.GOOGLE_AI_API_KEY }}
