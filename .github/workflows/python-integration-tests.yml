--- conflicted
+++ resolved
@@ -121,8 +121,6 @@
           AZURE_KEY_VAULT_CLIENT_ID: ${{secrets.AZURE_KEY_VAULT_CLIENT_ID}}
           AZURE_KEY_VAULT_CLIENT_SECRET: ${{secrets.AZURE_KEY_VAULT_CLIENT_SECRET}}
           ACA_POOL_MANAGEMENT_ENDPOINT: ${{secrets.ACA_POOL_MANAGEMENT_ENDPOINT}}
-<<<<<<< HEAD
-=======
           MISTRALAI_API_KEY: ${{secrets.MISTRALAI_API_KEY}}
           MISTRALAI_CHAT_MODEL_ID: ${{ vars.MISTRALAI_CHAT_MODEL_ID }}
           OLLAMA_MODEL: "${{ matrix.os == 'ubuntu-latest' && vars.OLLAMA_MODEL || '' }}" # phi3
@@ -132,13 +130,8 @@
           VERTEX_AI_PROJECT_ID: ${{ vars.VERTEX_AI_PROJECT_ID }}
           VERTEX_AI_GEMINI_MODEL_ID: ${{ vars.VERTEX_AI_GEMINI_MODEL_ID }}
           VERTEX_AI_EMBEDDING_MODEL_ID: ${{ vars.VERTEX_AI_EMBEDDING_MODEL_ID }}
->>>>>>> 200b9b22
         run: |
           cd python
-<<<<<<< HEAD
-          poetry run pytest ./tests/integration -v
-          poetry run pytest ./tests/samples -v
-=======
           poetry run pytest ./tests/integration ./tests/samples -v --junitxml=pytest.xml
       - name: Surface failing tests
         if: always()
@@ -157,7 +150,6 @@
           fail-on-empty: true
           # (Optional) Title of the test results section in the workflow summary
           title: Test results
->>>>>>> 200b9b22
 
   python-integration-tests:
     needs: paths-filter
@@ -239,8 +231,6 @@
           AZURE_KEY_VAULT_CLIENT_ID: ${{secrets.AZURE_KEY_VAULT_CLIENT_ID}}
           AZURE_KEY_VAULT_CLIENT_SECRET: ${{secrets.AZURE_KEY_VAULT_CLIENT_SECRET}}
           ACA_POOL_MANAGEMENT_ENDPOINT: ${{secrets.ACA_POOL_MANAGEMENT_ENDPOINT}}
-<<<<<<< HEAD
-=======
           MISTRALAI_API_KEY: ${{secrets.MISTRALAI_API_KEY}}
           MISTRALAI_CHAT_MODEL_ID: ${{ vars.MISTRALAI_CHAT_MODEL_ID }}
           OLLAMA_MODEL: "${{ matrix.os == 'ubuntu-latest' && vars.OLLAMA_MODEL || '' }}" # phi3
@@ -250,7 +240,6 @@
           VERTEX_AI_PROJECT_ID: ${{ vars.VERTEX_AI_PROJECT_ID }}
           VERTEX_AI_GEMINI_MODEL_ID: ${{ vars.VERTEX_AI_GEMINI_MODEL_ID }}
           VERTEX_AI_EMBEDDING_MODEL_ID: ${{ vars.VERTEX_AI_EMBEDDING_MODEL_ID }}
->>>>>>> 200b9b22
         run: |
           if ${{ matrix.os == 'ubuntu-latest' }}; then
             docker run -d --name redis-stack-server -p 6379:6379 redis/redis-stack-server:latest
