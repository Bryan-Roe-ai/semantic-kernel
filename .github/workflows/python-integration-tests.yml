--- conflicted
+++ resolved
@@ -121,8 +121,6 @@
     steps:
       - uses: actions/checkout@v4
       - name: Set up uv
-<<<<<<< HEAD
-<<<<<<< HEAD
         if: ${{ matrix.os == 'ubuntu-latest' || matrix.os == 'macos-latest' }}
         run: curl -LsSf https://astral.sh/uv/install.sh | sh
       - name: Set up uv
@@ -144,17 +142,11 @@
           path: ${{  env.UV_CACHE_DIR  }}
           key: uv-${{ runner.os }}-${{ matrix.python-version }}-${{ hashFiles('**/uv.lock') }}
           cache: "poetry"
-=======
-        uses: astral-sh/setup-uv@v3
-=======
         uses: astral-sh/setup-uv@v4
->>>>>>> f62fef3f
         with:
           version: "0.5.x"
           enable-cache: true
           cache-suffix: ${{ runner.os }}-${{ matrix.python-version }}
-<<<<<<< HEAD
->>>>>>> 5ae74d7dd619c0f30c1db7a041ecac0f679f9377
       - name: Install dependencies with hnswlib native disabled
         if: matrix.os == 'macos-latest' && matrix.python-version == '3.11'
         run: |
@@ -162,9 +154,7 @@
           uv sync --all-extras --dev
       - name: Install dependencies with hnswlib native enabled
         if: matrix.os != 'macos-latest' || matrix.python-version != '3.11'
-=======
       - name: Install dependencies
->>>>>>> f62fef3f
         run: |
           uv sync --all-extras --dev
       - name: Install Ollama
@@ -248,7 +238,6 @@
         id: run_tests_ai_services
         timeout-minutes: 25
         shell: bash
-<<<<<<< HEAD
         env:
           HNSWLIB_NO_NATIVE: 1
           Python_Integration_Tests: Python_Integration_Tests
@@ -386,7 +375,6 @@
         run: |
           cd python
           poetry run pytest -n logical --dist loadfile --dist worksteal ./tests/integration ./tests/samples -v --junitxml=pytest.xml
-=======
         run: |
           uv run pytest -v -n logical --dist loadfile --dist worksteal ./tests/integration/completions ./tests/integration/embeddings ./tests/samples ./tests/integration/cross_language
 
@@ -445,7 +433,6 @@
         timeout-minutes: 10
         shell: bash
         run: |
-<<<<<<< HEAD
           uv run pytest -n logical --dist loadfile --dist worksteal ./tests/integration/memory -v --junitxml=pytest-memory.xml
       - name: Run Integration Tests - Cross Language
         id: run_tests_cross_language
@@ -465,7 +452,6 @@
         shell: bash
         run: |
           uv run pytest -n logical --dist loadfile --dist worksteal ./tests/samples -v --junitxml=pytest-samples.xml
->>>>>>> 5ae74d7dd619c0f30c1db7a041ecac0f679f9377
       - name: Surface failing tests
         if: always()
         uses: pmeier/pytest-results-action@main
@@ -479,9 +465,7 @@
         run: uv cache prune --ci
           poetry run pytest ./tests/integration -v
           poetry run pytest ./tests/samples -v
-=======
           uv run pytest -v -n logical --dist loadfile --dist worksteal ./tests/integration/memory ./tests/samples
->>>>>>> f62fef3f
 
   python-integration-tests:
     name: Python Integration Tests - Scheduled run
@@ -519,8 +503,6 @@
     steps:
       - uses: actions/checkout@v4
       - name: Set up uv
-<<<<<<< HEAD
-<<<<<<< HEAD
         if: ${{ matrix.os == 'ubuntu-latest' || matrix.os == 'macos-latest' }}
         run: curl -LsSf https://astral.sh/uv/install.sh | sh
       - name: Set up uv
@@ -556,17 +538,11 @@
           path: ${{ env.UV_CACHE_DIR }}
           key: uv-${{ runner.os }}-${{ matrix.python-version }}-${{ hashFiles('**/uv.lock') }}
           cache: "poetry"
-=======
-        uses: astral-sh/setup-uv@v3
-=======
         uses: astral-sh/setup-uv@v4
->>>>>>> f62fef3f
         with:
           version: "0.5.x"
           enable-cache: true
           cache-suffix: ${{ runner.os }}-${{ matrix.python-version }}
-<<<<<<< HEAD
->>>>>>> 5ae74d7dd619c0f30c1db7a041ecac0f679f9377
       - name: Install dependencies with hnswlib native disabled
         if: matrix.os == 'macos-latest' && matrix.python-version == '3.11'
         run: |
@@ -574,9 +550,7 @@
           uv sync --all-extras --dev
       - name: Install dependencies with hnswlib native enabled
         if: matrix.os != 'macos-latest' || matrix.python-version != '3.11'
-=======
       - name: Install dependencies
->>>>>>> f62fef3f
         run: |
           uv sync --all-extras --dev
       - name: Install Ollama
@@ -665,7 +639,6 @@
         id: run_tests_completions
         timeout-minutes: 10
         shell: bash
-<<<<<<< HEAD
         env:
         uses: google-github-actions/setup-gcloud@v2      
       - name: Setup Redis Stack Server
@@ -716,8 +689,6 @@
           VERTEX_AI_GEMINI_MODEL_ID: ${{ vars.VERTEX_AI_GEMINI_MODEL_ID }}
           VERTEX_AI_EMBEDDING_MODEL_ID: ${{ vars.VERTEX_AI_EMBEDDING_MODEL_ID }}
           REDIS_CONNECTION_STRING: ${{ vars.REDIS_CONNECTION_STRING }}
-=======
->>>>>>> 5ae74d7dd619c0f30c1db7a041ecac0f679f9377
         run: |
           uv run pytest -v -n logical --dist loadfile --dist worksteal ./tests/integration/completions
       - name: Run Integration Tests - Embeddings
@@ -749,7 +720,6 @@
         timeout-minutes: 5
         shell: bash
         run: |
-<<<<<<< HEAD
           uv run pytest -n logical --dist loadfile --dist worksteal ./tests/samples -v --junitxml=pytest-samples.xml
       - name: Surface failing tests
         if: always()
@@ -855,9 +825,7 @@
           poetry run pytest -n logical --dist loadfile --dist worksteal ./tests/samples -v
           poetry run pytest ./tests/integration -v
           poetry run pytest ./tests/integration -v
-=======
           uv run pytest -v -n logical --dist loadfile --dist worksteal ./tests/samples
->>>>>>> f62fef3f
 
   # This final job is required to satisfy the merge queue. It must only run (or succeed) if no tests failed
   python-integration-tests-check:
