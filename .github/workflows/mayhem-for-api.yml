# This workflow uses actions that are not certified by GitHub.
# They are provided by a third-party and are governed by
# separate terms of service, privacy policy, and support
# documentation.
#
# This workflow starts your API and fuzzes it with ForAllSecure Mayhem for API
# to find reliability, performance and security issues before they reach
# production.
#
# To use this workflow, you will need to:
#
# 1. Create a Mayhem for API account at
#    https://mayhem4api.forallsecure.com/signup
#
# 2. Create a service account token `mapi organization service-account create
#    <org-name> <service-account-name>`
#
# 3. Add the service account token as a secret in GitHub called "MAPI_TOKEN"
#
# 4. Update the "Start your API" step to run your API in the background before
#    starting the Mayhem for API scan, and update the `api-url` & `api-spec`
#    field.
#
# If you have any questions, please contact us at mayhem4api@forallsecure.com

name: "Mayhem for API"

on:
  push:
    branches: [ "main" ]
  pull_request:
    # The branches below must be a subset of the branches above
    branches: [ "main" ]
  schedule:
    - cron: '0 0 * * 0'

jobs:
  mayhem-for-api:
    name: Mayhem for API
    # Mayhem for API runs on linux, mac and windows
    runs-on: ubuntu-latest
    permissions:
      actions: read
      contents: read
      security-events: write
    steps:
      - uses: actions/checkout@v4

      # Run your API in the background. Ideally, the API would run in debug
      # mode & send stacktraces back on "500 Internal Server Error" responses
      # (don't do this in production though!)
      - name: Start your API
        run: ./run_your_api.sh & # <- ✏️ update this

      - name: Mayhem for API
        uses: ForAllSecure/mapi-action@193b709971cc377675e33284aecbf9229853e010
        continue-on-error: true
        with:
          mapi-token: ${{ secrets.MAPI_TOKEN }}
<<<<<<< HEAD
          api-url: http://0.0.0.0:8080 # <- ✏️ update this
          api-spec: http://0.0.0.0:8080/openapi.json # <- ✏️ update this
=======
          api-url: ${{ secrets.API_URL }} # <- ✏️ update this
          api-spec: ${{ secrets.API_SPEC_URL }} # <- ✏️ update this
>>>>>>> 36dcec53
          duration: 60
          sarif-report: mapi.sarif

      - name: Upload SARIF file
        uses: github/codeql-action/upload-sarif@v2
        with:
          sarif_file: mapi.sarif<|MERGE_RESOLUTION|>--- conflicted
+++ resolved
@@ -57,13 +57,8 @@
         continue-on-error: true
         with:
           mapi-token: ${{ secrets.MAPI_TOKEN }}
-<<<<<<< HEAD
-          api-url: http://0.0.0.0:8080 # <- ✏️ update this
-          api-spec: http://0.0.0.0:8080/openapi.json # <- ✏️ update this
-=======
           api-url: ${{ secrets.API_URL }} # <- ✏️ update this
           api-spec: ${{ secrets.API_SPEC_URL }} # <- ✏️ update this
->>>>>>> 36dcec53
           duration: 60
           sarif-report: mapi.sarif
 
