name: Label issues
on:
  issues:
    types:
      - reopened
      - opened

jobs:
  label_issues:
    name: "Issue: add labels"
    if: ${{ github.event.action == 'opened' || github.event.action == 'reopened' }}
    runs-on: ubuntu-latest
    permissions:
      issues: write
    steps:
      - uses: actions/github-script@v7
<<<<<<< HEAD
<<<<<<< div
<<<<<<< div
=======
<<<<<<< Updated upstream
<<<<<<< Updated upstream
<<<<<<< head
>>>>>>> head
<<<<<<< Updated upstream
<<<<<<< Updated upstream
<<<<<<< Updated upstream
<<<<<<< Updated upstream
<<<<<<< Updated upstream
<<<<<<< Updated upstream
=======
=======
>>>>>>> Stashed changes
=======
>>>>>>> Stashed changes
=======
>>>>>>> Stashed changes
=======
>>>>>>> Stashed changes
=======
>>>>>>> Stashed changes
<<<<<<< main
=======
=======
<<<<<<< div
>>>>>>> main
=======
>>>>>>> origin/main
>>>>>>> head
      - uses: actions/github-script@v6
>>>>>>> origin/main
<<<<<<< Updated upstream
<<<<<<< Updated upstream
<<<<<<< Updated upstream
<<<<<<< Updated upstream
<<<<<<< Updated upstream
>>>>>>> Stashed changes
=======
>>>>>>> Stashed changes
=======
>>>>>>> Stashed changes
=======
>>>>>>> Stashed changes
=======
>>>>>>> Stashed changes
=======
>>>>>>> Stashed changes
=======
=======
>>>>>>> Stashed changes
<<<<<<< main
=======
      - uses: actions/github-script@v6
>>>>>>> origin/main
<<<<<<< Updated upstream
>>>>>>> Stashed changes
=======
>>>>>>> Stashed changes
=======
>>>>>>> 637c5bcc
        with:
          github-token: ${{ secrets.GH_ACTIONS_PR_WRITE }}
          script: |
            // Get the issue body and title
            const body = context.payload.issue.body
            let title = context.payload.issue.title
            
            // Define the labels array
            let labels = ["triage"]
            
            // Check if the body or the title contains the word 'python' (case-insensitive)
            if ((body != null && body.match(/python/i)) || (title != null && title.match(/python/i))) {
              // Add the 'python' label to the array
              labels.push("python")
            }
            
            // Check if the body or the title contains the word 'java' (case-insensitive)
            if ((body != null && body.match(/java/i)) || (title != null && title.match(/java/i))) {
              // Add the 'java' label to the array
              labels.push("java")
            }
            
            // Check if the body or the title contains the words 'dotnet', '.net', 'c#' or 'csharp' (case-insensitive)
            if ((body != null && body.match(/.net/i)) || (title != null && title.match(/.net/i)) ||
                (body != null && body.match(/dotnet/i)) || (title != null && title.match(/dotnet/i)) ||
                (body != null && body.match(/C#/i)) || (title != null && title.match(/C#/i)) ||
                (body != null && body.match(/csharp/i)) || (title != null && title.match(/csharp/i))) {
              // Add the '.NET' label to the array
              labels.push(".NET")
            }

            // Add the labels to the issue
            github.rest.issues.addLabels({
              issue_number: context.issue.number,
              owner: context.repo.owner,
              repo: context.repo.repo,
              labels: labels
            });<|MERGE_RESOLUTION|>--- conflicted
+++ resolved
@@ -14,70 +14,6 @@
       issues: write
     steps:
       - uses: actions/github-script@v7
-<<<<<<< HEAD
-<<<<<<< div
-<<<<<<< div
-=======
-<<<<<<< Updated upstream
-<<<<<<< Updated upstream
-<<<<<<< head
->>>>>>> head
-<<<<<<< Updated upstream
-<<<<<<< Updated upstream
-<<<<<<< Updated upstream
-<<<<<<< Updated upstream
-<<<<<<< Updated upstream
-<<<<<<< Updated upstream
-=======
-=======
->>>>>>> Stashed changes
-=======
->>>>>>> Stashed changes
-=======
->>>>>>> Stashed changes
-=======
->>>>>>> Stashed changes
-=======
->>>>>>> Stashed changes
-<<<<<<< main
-=======
-=======
-<<<<<<< div
->>>>>>> main
-=======
->>>>>>> origin/main
->>>>>>> head
-      - uses: actions/github-script@v6
->>>>>>> origin/main
-<<<<<<< Updated upstream
-<<<<<<< Updated upstream
-<<<<<<< Updated upstream
-<<<<<<< Updated upstream
-<<<<<<< Updated upstream
->>>>>>> Stashed changes
-=======
->>>>>>> Stashed changes
-=======
->>>>>>> Stashed changes
-=======
->>>>>>> Stashed changes
-=======
->>>>>>> Stashed changes
-=======
->>>>>>> Stashed changes
-=======
-=======
->>>>>>> Stashed changes
-<<<<<<< main
-=======
-      - uses: actions/github-script@v6
->>>>>>> origin/main
-<<<<<<< Updated upstream
->>>>>>> Stashed changes
-=======
->>>>>>> Stashed changes
-=======
->>>>>>> 637c5bcc
         with:
           github-token: ${{ secrets.GH_ACTIONS_PR_WRITE }}
           script: |
