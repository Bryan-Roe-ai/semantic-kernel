--- conflicted
+++ resolved
@@ -12,11 +12,8 @@
 on:
   workflow_dispatch:
   pull_request:
-<<<<<<< HEAD
     branches: ["main", "feature*", "java-development"]
-=======
     branches: ["main", "feature*"]
->>>>>>> ac81fae8
 
 jobs:
   run:
