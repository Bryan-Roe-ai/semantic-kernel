--- conflicted
+++ resolved
@@ -14,46 +14,6 @@
     name: Python Unit Tests
     runs-on: ${{ matrix.os }}
     continue-on-error: ${{ matrix.experimental }}
-<<<<<<< div
-<<<<<<< div
-=======
-<<<<<<< Updated upstream
-<<<<<<< Updated upstream
-<<<<<<< head
->>>>>>> head
-<<<<<<< Updated upstream
-<<<<<<< Updated upstream
-<<<<<<< Updated upstream
-<<<<<<< Updated upstream
-<<<<<<< Updated upstream
-=======
-<<<<<<< main
-=======
->>>>>>> Stashed changes
-=======
-<<<<<<< main
-=======
->>>>>>> Stashed changes
-=======
-<<<<<<< main
-=======
->>>>>>> Stashed changes
-=======
-<<<<<<< main
-=======
->>>>>>> Stashed changes
-=======
-<<<<<<< main
-=======
->>>>>>> Stashed changes
-=======
-<<<<<<< div
-=======
-=======
-<<<<<<< main
-=======
->>>>>>> Stashed changes
->>>>>>> head
     strategy:
       fail-fast: true
       matrix:
@@ -82,37 +42,17 @@
     steps:
       - uses: actions/checkout@v4
       - name: Set up uv
-<<<<<<< HEAD
-<<<<<<< HEAD
         if: ${{ matrix.os == 'ubuntu-latest' || matrix.os == 'macos-latest' }}
         run: curl -LsSf https://astral.sh/uv/install.sh | sh
       - name: Set up uv
         if: ${{ matrix.os == 'windows-latest' }}
         run: irm https://astral.sh/uv/install.ps1 | iex
         shell: powershell
-<<<<<<< div
->>>>>>> main
-=======
->>>>>>> origin/main
-=======
-<<<<<<< main
-=======
->>>>>>> Stashed changes
->>>>>>> head
     strategy:
       fail-fast: true
       matrix:
         python-version: ["3.10", "3.11", "3.12"]
         os: [ubuntu-latest, windows-latest, macos-latest]
-<<<<<<< div
-<<<<<<< div
-=======
-<<<<<<< Updated upstream
-<<<<<<< Updated upstream
-<<<<<<< head
-=======
->>>>>>> Stashed changes
->>>>>>> head
         experimental: [false]
         include:
           - python-version: "3.13.0-beta.4"
@@ -132,40 +72,11 @@
         if: ${{ matrix.os == 'windows-latest' }}
         run: irm https://astral.sh/uv/install.ps1 | iex
         shell: powershell
-<<<<<<< Updated upstream
-<<<<<<< Updated upstream
-<<<<<<< Updated upstream
-<<<<<<< Updated upstream
-<<<<<<< Updated upstream
-<<<<<<< Updated upstream
-<<<<<<< Updated upstream
-=======
-=======
->>>>>>> Stashed changes
-=======
->>>>>>> Stashed changes
-=======
->>>>>>> Stashed changes
-=======
->>>>>>> Stashed changes
-=======
->>>>>>> Stashed changes
-=======
->>>>>>> Stashed changes
-=======
->>>>>>> Stashed changes
->>>>>>> origin/main
     strategy:
       fail-fast: true
       matrix:
         python-version: ["3.10", "3.11", "3.12"]
         os: [ubuntu-latest, windows-latest, macos-latest]
-<<<<<<< Updated upstream
-=======
->>>>>>> Stashed changes
-=======
->>>>>>> Stashed changes
-<<<<<<< main
         experimental: [false]
         include:
           - python-version: "3.13.0-beta.4"
@@ -185,58 +96,21 @@
         if: ${{ matrix.os == 'windows-latest' }}
         run: irm https://astral.sh/uv/install.ps1 | iex
         shell: powershell
-=======
     permissions:
       contents: write
     steps:
       - uses: actions/checkout@v4
       - name: Install poetry
         run: pipx install poetry
->>>>>>> origin/main
-<<<<<<< Updated upstream
-<<<<<<< Updated upstream
-<<<<<<< Updated upstream
-<<<<<<< Updated upstream
-<<<<<<< Updated upstream
-<<<<<<< Updated upstream
-<<<<<<< Updated upstream
-=======
->>>>>>> Stashed changes
-=======
->>>>>>> Stashed changes
->>>>>>> Stashed changes
-=======
->>>>>>> Stashed changes
-=======
->>>>>>> Stashed changes
-=======
->>>>>>> Stashed changes
-=======
->>>>>>> Stashed changes
-=======
     permissions:
       contents: write
     steps:
       - uses: actions/checkout@v4
       - name: Install poetry
         run: pipx install poetry
-<<<<<<< div
->>>>>>> main
-=======
->>>>>>> origin/main
-=======
->>>>>>> Stashed changes
-=======
->>>>>>> Stashed changes
->>>>>>> head
       - name: Set up Python ${{ matrix.python-version }}
         uses: actions/setup-python@v5
-=======
-        uses: astral-sh/setup-uv@v3
->>>>>>> 5ae74d7dd619c0f30c1db7a041ecac0f679f9377
-=======
         uses: astral-sh/setup-uv@v4
->>>>>>> f62fef3f
         with:
           version: "0.5.x"
           enable-cache: true
@@ -279,46 +153,6 @@
           cache-suffix: ${{ runner.os }}-${{ env.UV_PYTHON }}
       - name: Install the project
         run: uv sync --all-extras --dev
-<<<<<<< div
-<<<<<<< div
-=======
-<<<<<<< Updated upstream
-<<<<<<< Updated upstream
-<<<<<<< head
->>>>>>> head
-<<<<<<< Updated upstream
-<<<<<<< Updated upstream
-<<<<<<< Updated upstream
-<<<<<<< Updated upstream
-<<<<<<< Updated upstream
-<<<<<<< Updated upstream
-=======
-=======
->>>>>>> Stashed changes
-=======
->>>>>>> Stashed changes
-=======
->>>>>>> Stashed changes
-=======
->>>>>>> Stashed changes
-=======
->>>>>>> Stashed changes
-<<<<<<< main
-=======
-=======
-<<<<<<< div
->>>>>>> main
-=======
->>>>>>> origin/main
-=======
-<<<<<<< main
-=======
->>>>>>> Stashed changes
-=======
-<<<<<<< main
-=======
->>>>>>> Stashed changes
->>>>>>> head
       - name: Upgrade pip
         run: python -m pip install --upgrade pip
       - name: Install dependencies
@@ -327,40 +161,6 @@
           cd python
           poetry install --without chromadb --without hugging_face --without azure_cognitive_search --without weaviate --without pinecone --without postgres --without qdrant --without redis
           poetry install --without chromadb --without hugging_face --without azure_cognitive_search --without weaviate --without pinecone --without postgres --without qdrant
-<<<<<<< div
-<<<<<<< div
-=======
-<<<<<<< Updated upstream
-<<<<<<< Updated upstream
-<<<<<<< head
->>>>>>> head
->>>>>>> origin/main
-<<<<<<< Updated upstream
-<<<<<<< Updated upstream
-<<<<<<< Updated upstream
-<<<<<<< Updated upstream
-<<<<<<< Updated upstream
->>>>>>> Stashed changes
-=======
->>>>>>> Stashed changes
-=======
->>>>>>> Stashed changes
-=======
->>>>>>> Stashed changes
-=======
->>>>>>> Stashed changes
-=======
->>>>>>> Stashed changes
-=======
-<<<<<<< div
->>>>>>> main
-=======
-=======
->>>>>>> Stashed changes
-=======
->>>>>>> Stashed changes
->>>>>>> origin/main
->>>>>>> head
       - name: Test with pytest
         run: uv run --frozen pytest -q --junitxml=pytest.xml  --cov=semantic_kernel --cov-report=term-missing:skip-covered ./tests/unit | tee python-coverage.txt
       - name: Upload coverage
@@ -378,50 +178,9 @@
           name: pytest-${{ env.FILE_ID }}.xml
           path: python/pytest.xml
           overwrite: true
-<<<<<<< HEAD
           retention-days: 1
       - name: Minimize uv cache
         run: uv cache prune --ci
-<<<<<<< div
-<<<<<<< div
-=======
-<<<<<<< Updated upstream
-<<<<<<< Updated upstream
-<<<<<<< head
->>>>>>> head
-<<<<<<< Updated upstream
-<<<<<<< Updated upstream
-<<<<<<< Updated upstream
-<<<<<<< Updated upstream
-<<<<<<< Updated upstream
-<<<<<<< Updated upstream
-=======
-=======
->>>>>>> Stashed changes
-=======
->>>>>>> Stashed changes
-=======
->>>>>>> Stashed changes
-=======
->>>>>>> Stashed changes
-=======
->>>>>>> Stashed changes
-<<<<<<< main
-=======
-=======
-<<<<<<< div
->>>>>>> main
-=======
->>>>>>> origin/main
-=======
-<<<<<<< main
-=======
->>>>>>> Stashed changes
-=======
-<<<<<<< main
-=======
->>>>>>> Stashed changes
->>>>>>> head
           cache: "poetry"
       - name: Install dependencies
         run: cd python && poetry install --without chromadb --without azure_cognitive_search --without weaviate --without pinecone --without postgres --without qdrant --without redis
@@ -440,41 +199,4 @@
           name: pytest-${{ matrix.os }}-${{ matrix.python-version }}.xml
           path: python/pytest-${{ matrix.os }}-${{ matrix.python-version }}.xml
           overwrite: true
-          retention-days: 1
-<<<<<<< div
-<<<<<<< div
-=======
-<<<<<<< Updated upstream
-<<<<<<< Updated upstream
-<<<<<<< head
->>>>>>> head
->>>>>>> origin/main
-<<<<<<< Updated upstream
-<<<<<<< Updated upstream
-<<<<<<< Updated upstream
-<<<<<<< Updated upstream
-<<<<<<< Updated upstream
->>>>>>> Stashed changes
-=======
->>>>>>> Stashed changes
-=======
->>>>>>> Stashed changes
-=======
->>>>>>> Stashed changes
-=======
->>>>>>> Stashed changes
-=======
->>>>>>> Stashed changes
-=======
-<<<<<<< div
->>>>>>> main
-=======
-=======
->>>>>>> Stashed changes
-=======
->>>>>>> Stashed changes
->>>>>>> origin/main
->>>>>>> head
-=======
-          retention-days: 1
->>>>>>> f62fef3f
+          retention-days: 1