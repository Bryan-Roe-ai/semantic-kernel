name: Python Unit Tests

on:
  pull_request:
    branches: ["main", "feature*"]
    paths:
      - "python/**"
env:
  # Configure a constant location for the uv cache
  UV_CACHE_DIR: /tmp/.uv-cache

jobs:
  python-unit-tests:
    name: Python Unit Tests
    runs-on: ${{ matrix.os }}
    continue-on-error: ${{ matrix.experimental }}
    strategy:
      fail-fast: true
      matrix:
        python-version: ["3.10", "3.11", "3.12"]
        os: [ubuntu-latest, windows-latest, macos-latest]
        experimental: [false]
        # include:
        #   - python-version: "3.13"
        #     os: "ubuntu-latest"
        #     experimental: true
        #   - python-version: "3.13t"
        #     os: "ubuntu-latest"
        #     experimental: true
        #     gil: 0
        #   - python-version: "3.13t"
        #     os: "ubuntu-latest"
        #     experimental: true
        #     gil: 1
    env:
      UV_PYTHON: ${{ matrix.python-version }}
    permissions:
      contents: write
    defaults:
      run:
        working-directory: python
    steps:
      - uses: actions/checkout@v4
      - name: Set up uv
        if: ${{ matrix.os == 'ubuntu-latest' || matrix.os == 'macos-latest' }}
        run: curl -LsSf https://astral.sh/uv/install.sh | sh
      - name: Set up uv
        if: ${{ matrix.os == 'windows-latest' }}
        run: irm https://astral.sh/uv/install.ps1 | iex
        shell: powershell
    strategy:
      fail-fast: true
      matrix:
        python-version: ["3.10", "3.11", "3.12"]
        os: [ubuntu-latest, windows-latest, macos-latest]
        experimental: [false]
        include:
          - python-version: "3.13.0-beta.4"
            os: "ubuntu-latest"
            experimental: true
    permissions:
      contents: write
    defaults:
      run:
        working-directory: python
    steps:
      - uses: actions/checkout@v4
      - name: Set up uv
        if: ${{ matrix.os == 'ubuntu-latest' || matrix.os == 'macos-latest' }}
        run: curl -LsSf https://astral.sh/uv/install.sh | sh
      - name: Set up uv
        if: ${{ matrix.os == 'windows-latest' }}
        run: irm https://astral.sh/uv/install.ps1 | iex
        shell: powershell
    strategy:
      fail-fast: true
      matrix:
        python-version: ["3.10", "3.11", "3.12"]
        os: [ubuntu-latest, windows-latest, macos-latest]
        experimental: [false]
        include:
          - python-version: "3.13.0-beta.4"
            os: "ubuntu-latest"
            experimental: true
    permissions:
      contents: write
    defaults:
      run:
        working-directory: python
    steps:
      - uses: actions/checkout@v4
      - name: Set up uv
        if: ${{ matrix.os == 'ubuntu-latest' || matrix.os == 'macos-latest' }}
        run: curl -LsSf https://astral.sh/uv/install.sh | sh
      - name: Set up uv
        if: ${{ matrix.os == 'windows-latest' }}
        run: irm https://astral.sh/uv/install.ps1 | iex
        shell: powershell
    permissions:
      contents: write
    steps:
      - uses: actions/checkout@v4
      - name: Install poetry
        run: pipx install poetry
    permissions:
      contents: write
    steps:
      - uses: actions/checkout@v4
      - name: Install poetry
        run: pipx install poetry
      - name: Set up Python ${{ matrix.python-version }}
        uses: actions/setup-python@v5
        uses: astral-sh/setup-uv@v4
        with:
          version: "0.5.x"
          enable-cache: true
          cache-suffix: ${{ runner.os }}-${{ matrix.python-version }}
      - name: Install the project
        run: uv sync --all-extras --dev -U --prerelease=if-necessary-or-explicit
      - name: Test with pytest
        env:
          PYTHON_GIL: ${{ matrix.gil }}
        run: uv run --frozen pytest --junitxml=pytest.xml ./tests/unit
      - name: Surface failing tests
        if: ${{ !matrix.experimental }}
        uses: pmeier/pytest-results-action@main
        with:
          path: python/pytest.xml
          summary: true
          display-options: fEX
          fail-on-empty: true
<<<<<<< HEAD
          title: Test results
  python-test-coverage:
    name: Python Test Coverage
    runs-on: [ubuntu-latest]
    continue-on-error: true
    permissions:
      contents: write
    defaults:
      run:
        working-directory: python
    env:
      UV_PYTHON: "3.10"
    steps:
      - uses: actions/checkout@v4
      - name: Setup filename variables
        run: echo "FILE_ID=${{ github.event.number }}" >> $GITHUB_ENV
      - name: Set up uv
        uses: astral-sh/setup-uv@v4
        with:
          version: "0.5.x"
          enable-cache: true
          cache-suffix: ${{ runner.os }}-${{ env.UV_PYTHON }}
      - name: Install the project
        run: uv sync --all-extras --dev
      - name: Upgrade pip
        run: python -m pip install --upgrade pip
      - name: Install dependencies
        run: |
          python -m pip install poetry pytest
          cd python
          poetry install --without chromadb --without hugging_face --without azure_cognitive_search --without weaviate --without pinecone --without postgres --without qdrant --without redis
          poetry install --without chromadb --without hugging_face --without azure_cognitive_search --without weaviate --without pinecone --without postgres --without qdrant
      - name: Test with pytest
        run: uv run --frozen pytest -q --junitxml=pytest.xml  --cov=semantic_kernel --cov-report=term-missing:skip-covered ./tests/unit | tee python-coverage.txt
      - name: Upload coverage
        if: always()
        uses: actions/upload-artifact@v4
        with:
          name: python-coverage-${{ env.FILE_ID }}.txt
          path: python/python-coverage.txt
          overwrite: true
          retention-days: 1
      - name: Upload pytest.xml
        if: always()
        uses: actions/upload-artifact@v4
        with:
          name: pytest-${{ env.FILE_ID }}.xml
          path: python/pytest.xml
          overwrite: true
          retention-days: 1
      - name: Minimize uv cache
        run: uv cache prune --ci
          cache: "poetry"
      - name: Install dependencies
        run: cd python && poetry install --without chromadb --without azure_cognitive_search --without weaviate --without pinecone --without postgres --without qdrant --without redis
      - name: Test with pytest
        run: cd python && poetry run pytest -q --junitxml=pytest-${{ matrix.os }}-${{ matrix.python-version }}.xml  --cov=semantic_kernel --cov-report=term-missing:skip-covered ./tests/unit | tee python-coverage-${{ matrix.os }}-${{ matrix.python-version }}.txt
      - name: Upload coverage
        uses: actions/upload-artifact@v4
        with:
          name: python-coverage-${{ matrix.os }}-${{ matrix.python-version }}.txt
          path: python/python-coverage-${{ matrix.os }}-${{ matrix.python-version }}.txt
          overwrite: true
          retention-days: 1  
      - name: Upload pytest.xml
        uses: actions/upload-artifact@v4
        with:
          name: pytest-${{ matrix.os }}-${{ matrix.python-version }}.xml
          path: python/pytest-${{ matrix.os }}-${{ matrix.python-version }}.xml
          overwrite: true
          retention-days: 1
=======
          title: Test results
>>>>>>> 926a5909
<|MERGE_RESOLUTION|>--- conflicted
+++ resolved
@@ -129,7 +129,6 @@
           summary: true
           display-options: fEX
           fail-on-empty: true
-<<<<<<< HEAD
           title: Test results
   python-test-coverage:
     name: Python Test Coverage
@@ -200,7 +199,4 @@
           name: pytest-${{ matrix.os }}-${{ matrix.python-version }}.xml
           path: python/pytest-${{ matrix.os }}-${{ matrix.python-version }}.xml
           overwrite: true
-          retention-days: 1
-=======
-          title: Test results
->>>>>>> 926a5909
+          retention-days: 1