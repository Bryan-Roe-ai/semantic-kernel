--- conflicted
+++ resolved
@@ -5,32 +5,17 @@
 on:
   workflow_dispatch:
   push:
-<<<<<<< AI
-=======
-<<<<<<< main
-<<<<<<< HEAD
     branches: [ "main", "java-development" ]
     paths:
       - 'java/**'
   pull_request:
-=======
->>>>>>> origin/main-auto-tune
->>>>>>> main
     branches: [ "main", "java-development" ]
-=======
     branches: [ "experimental-java" ]
     paths:
       - 'java/**'
   pull_request:
-<<<<<<< main
     branches: [ "experimental-java" ]
->>>>>>> beeed7b7a795d8c989165740de6ddb21aeacbb6f
-=======
     branches: [ "main", "java-development" ]
-<<<<<<< AI
-=======
->>>>>>> origin/main-auto-tune
->>>>>>> main
     paths:
       - 'java/**'
 
@@ -38,77 +23,11 @@
   contents: read
 
 jobs:
-<<<<<<< Updated upstream
-<<<<<<< head
-<<<<<<< Updated upstream
-<<<<<<< Updated upstream
-<<<<<<< Updated upstream
-<<<<<<< Updated upstream
-<<<<<<< Updated upstream
-=======
-<<<<<<< main
->>>>>>> Stashed changes
-=======
-<<<<<<< main
->>>>>>> Stashed changes
-=======
-<<<<<<< main
->>>>>>> Stashed changes
-=======
-<<<<<<< main
->>>>>>> Stashed changes
-=======
-<<<<<<< main
->>>>>>> Stashed changes
-=======
-<<<<<<< main
->>>>>>> Stashed changes
-<<<<<<< AI
-=======
-<<<<<<< main
-<<<<<<< HEAD
-=======
-  # Determines if Java files have changed
->>>>>>> origin/main-auto-tune
->>>>>>> main
-<<<<<<< Updated upstream
-<<<<<<< Updated upstream
-<<<<<<< Updated upstream
-<<<<<<< Updated upstream
-<<<<<<< Updated upstream
-<<<<<<< Updated upstream
-=======
-=======
->>>>>>> Stashed changes
-=======
->>>>>>> Stashed changes
-=======
->>>>>>> Stashed changes
-=======
->>>>>>> Stashed changes
-=======
   # Determines if Java files have changed
   # Determines if Java files have changed
->>>>>>> origin/main
-<<<<<<< Updated upstream
-<<<<<<< Updated upstream
-<<<<<<< Updated upstream
-<<<<<<< Updated upstream
->>>>>>> Stashed changes
-=======
->>>>>>> Stashed changes
-=======
->>>>>>> Stashed changes
-=======
->>>>>>> Stashed changes
-=======
->>>>>>> Stashed changes
-=======
->>>>>>> Stashed changes
-=======
   # Determines if Java files have changed
   # Determines if Java files have changed
->>>>>>> origin/main
+  # Determines if Java files have changed
   paths-filter:
     runs-on: ubuntu-latest
     outputs:
@@ -122,30 +41,6 @@
             java:
               - 'java/**'
               - '**/java/**'
-<<<<<<< Updated upstream
-<<<<<<< head
-<<<<<<< Updated upstream
-<<<<<<< Updated upstream
-<<<<<<< Updated upstream
-<<<<<<< Updated upstream
-<<<<<<< Updated upstream
-=======
-=======
->>>>>>> Stashed changes
-=======
->>>>>>> Stashed changes
-=======
->>>>>>> Stashed changes
-=======
->>>>>>> Stashed changes
-<<<<<<< main
-=======
-=======
->>>>>>> origin/main
-=======
-<<<<<<< main
-=======
->>>>>>> Stashed changes
       - name: java tests
         if: steps.filter.outputs.java == 'true'
         run: echo "Java file"
@@ -155,23 +50,6 @@
 
   # Builds and tests the Java project
       # run only if 'java' files were changed
->>>>>>> origin/main
-<<<<<<< Updated upstream
-<<<<<<< Updated upstream
-<<<<<<< Updated upstream
-<<<<<<< Updated upstream
-<<<<<<< Updated upstream
->>>>>>> Stashed changes
-=======
->>>>>>> Stashed changes
-=======
->>>>>>> Stashed changes
-=======
->>>>>>> Stashed changes
-=======
->>>>>>> Stashed changes
-=======
->>>>>>> Stashed changes
       - name: java tests
         if: steps.filter.outputs.java == 'true'
         run: echo "Java file"
@@ -184,16 +62,8 @@
     runs-on: ubuntu-latest
     needs: paths-filter
     if: needs.paths-filter.outputs.javaChanges == 'true'
-<<<<<<< AI
-=======
-<<<<<<< main
-=======
   java-build:
     runs-on: ubuntu-latest
->>>>>>> beeed7b7a795d8c989165740de6ddb21aeacbb6f
-=======
->>>>>>> origin/main-auto-tune
->>>>>>> main
     strategy:
       fail-fast: false
       matrix:
@@ -216,93 +86,24 @@
           else
             version=${{ matrix.java-versions }}
             echo "JDK_VERSION=$version" >> $GITHUB_OUTPUT
-<<<<<<< Updated upstream
-<<<<<<< head
-<<<<<<< Updated upstream
-<<<<<<< Updated upstream
-<<<<<<< Updated upstream
-<<<<<<< Updated upstream
-<<<<<<< Updated upstream
-=======
-<<<<<<< main
->>>>>>> Stashed changes
-=======
-<<<<<<< main
->>>>>>> Stashed changes
-=======
-<<<<<<< main
->>>>>>> Stashed changes
-=======
-<<<<<<< main
->>>>>>> Stashed changes
-=======
-<<<<<<< main
->>>>>>> Stashed changes
-=======
-<<<<<<< main
->>>>>>> Stashed changes
-          fi
 
-<<<<<<< AI
-      - uses: actions/setup-java@v4
-=======
-<<<<<<< main
-<<<<<<< HEAD
-      - uses: actions/setup-java@v4
-=======
-      - uses: actions/setup-java@v3
->>>>>>> beeed7b7a795d8c989165740de6ddb21aeacbb6f
-=======
-      # Sets up the specified JDK version from the matrix
-      - uses: actions/setup-java@v4
->>>>>>> origin/main-auto-tune
->>>>>>> main
-<<<<<<< Updated upstream
-<<<<<<< Updated upstream
-<<<<<<< Updated upstream
-<<<<<<< Updated upstream
-<<<<<<< Updated upstream
-<<<<<<< Updated upstream
-=======
-=======
->>>>>>> Stashed changes
-=======
->>>>>>> Stashed changes
-=======
->>>>>>> Stashed changes
-=======
->>>>>>> Stashed changes
-=======
       - uses: actions/setup-java@v4
       - uses: actions/setup-java@v4
       - uses: actions/setup-java@v3
       # Sets up the specified JDK version from the matrix
       - uses: actions/setup-java@v4
       - uses: actions/setup-java@v4
->>>>>>> origin/main
-<<<<<<< Updated upstream
-<<<<<<< Updated upstream
-<<<<<<< Updated upstream
-<<<<<<< Updated upstream
->>>>>>> Stashed changes
-=======
->>>>>>> Stashed changes
-=======
->>>>>>> Stashed changes
-=======
->>>>>>> Stashed changes
-=======
->>>>>>> Stashed changes
-=======
->>>>>>> Stashed changes
-=======
+      - uses: actions/setup-java@v4
+      - uses: actions/setup-java@v3
+      # Sets up the specified JDK version from the matrix
+      - uses: actions/setup-java@v4
+      - uses: actions/setup-java@v4
       - uses: actions/setup-java@v4
       - uses: actions/setup-java@v4
       - uses: actions/setup-java@v3
       # Sets up the specified JDK version from the matrix
       - uses: actions/setup-java@v4
       - uses: actions/setup-java@v4
->>>>>>> origin/main
         with:
           java-version: ${{ steps.set-jdk.outputs.JDK_VERSION }}
           distribution: microsoft
@@ -318,94 +119,16 @@
         run: ./mvnw -B -Pbug-check -Pcompile-jdk${{ matrix.java-versions }} test --file pom.xml
         working-directory: java
 
-<<<<<<< HEAD
-<<<<<<< Updated upstream
-<<<<<<< head
-<<<<<<< Updated upstream
-<<<<<<< Updated upstream
-<<<<<<< Updated upstream
-<<<<<<< Updated upstream
-<<<<<<< Updated upstream
-=======
-<<<<<<< main
->>>>>>> Stashed changes
-=======
-<<<<<<< main
->>>>>>> Stashed changes
-=======
-<<<<<<< main
->>>>>>> Stashed changes
-=======
-<<<<<<< main
->>>>>>> Stashed changes
-=======
-<<<<<<< main
->>>>>>> Stashed changes
-=======
-<<<<<<< main
->>>>>>> Stashed changes
-<<<<<<< AI
-      - uses: actions/upload-artifact@v4
-=======
-<<<<<<< main
-<<<<<<< HEAD
-      - uses: actions/upload-artifact@v4
-=======
-=======
-      # Uploads test artifacts for each JDK version
->>>>>>> origin/main-auto-tune
-      - uses: actions/upload-artifact@v2
->>>>>>> beeed7b7a795d8c989165740de6ddb21aeacbb6f
->>>>>>> main
-<<<<<<< Updated upstream
-<<<<<<< Updated upstream
-<<<<<<< Updated upstream
-<<<<<<< Updated upstream
-<<<<<<< Updated upstream
-<<<<<<< Updated upstream
-=======
-=======
->>>>>>> Stashed changes
-=======
->>>>>>> Stashed changes
-=======
->>>>>>> Stashed changes
-=======
->>>>>>> Stashed changes
-=======
-=======
->>>>>>> origin/main
-=======
-=======
->>>>>>> Stashed changes
       - uses: actions/upload-artifact@v4
       - uses: actions/upload-artifact@v4
       # Uploads test artifacts for each JDK version
       - uses: actions/upload-artifact@v2
       - uses: actions/upload-artifact@v4
-<<<<<<< Updated upstream
-<<<<<<< head
->>>>>>> origin/main
-<<<<<<< Updated upstream
-<<<<<<< Updated upstream
-<<<<<<< Updated upstream
-<<<<<<< Updated upstream
->>>>>>> Stashed changes
-=======
->>>>>>> Stashed changes
-=======
->>>>>>> Stashed changes
-=======
->>>>>>> Stashed changes
-=======
->>>>>>> Stashed changes
-=======
-=======
->>>>>>> Stashed changes
->>>>>>> origin/main
-=======
+      - uses: actions/upload-artifact@v4
+      # Uploads test artifacts for each JDK version
+      - uses: actions/upload-artifact@v2
+      - uses: actions/upload-artifact@v4
       - uses: actions/upload-artifact@v3
->>>>>>> 5260622e
         if: always()
         with:
           name: test_output_sk_jdk${{ matrix.java-versions }}u
