--- conflicted
+++ resolved
@@ -91,7 +91,6 @@
             echo "Unknown language: ${{ matrix.language }}"
           fi
 
-<<<<<<< HEAD
       - name: Perform CodeQL Analysis
         uses: github/codeql-action/analyze@v4
         with:
@@ -101,7 +100,6 @@
         uses: github/codeql-action/upload-sarif@v2
         with:
           sarif_file: codeql-results.sarif
-=======
       # Autobuild attempts to build any compiled languages  (C/C++, C#, Go, or Java).
       # If this step fails, then you should remove it and run the build manually (see below)
       - name: Autobuild
@@ -110,7 +108,6 @@
 
       # ℹ️ Command-line programs to run using the OS shell.
       # 📚 See https://docs.github.com/en/actions/using-workflows/workflow-syntax-for-github-actions#jobsjob_idstepsrun
->>>>>>> ac81fae8
 
       - name: Run pip audit (Python)
         if: ${{ matrix.language == 'python' }}
