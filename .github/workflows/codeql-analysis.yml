# CodeQL is the code analysis engine developed by GitHub to automate security checks.
# The results are shown as code scanning alerts in GitHub. For more details, visit:
# https://docs.github.com/en/code-security/code-scanning/automatically-scanning-your-code-for-vulnerabilities-and-errors/about-code-scanning-with-codeql

name: "CodeQL"

on:
  push:
    branches: ["*"]
<<<<<<< Updated upstream
=======
<<<<<<< Updated upstream
<<<<<<< Updated upstream
<<<<<<< Updated upstream
<<<<<<< Updated upstream
<<<<<<< Updated upstream
<<<<<<< Updated upstream
=======
=======
>>>>>>> Stashed changes
=======
>>>>>>> Stashed changes
=======
>>>>>>> Stashed changes
=======
>>>>>>> Stashed changes
=======
>>>>>>> Stashed changes
<<<<<<< main
=======
    branches: ["main", "experimental*", "feature*", "*-development"]
<<<<<<< HEAD
>>>>>>> origin/main
<<<<<<< Updated upstream
<<<<<<< Updated upstream
<<<<<<< Updated upstream
<<<<<<< Updated upstream
<<<<<<< Updated upstream
>>>>>>> Stashed changes
=======
>>>>>>> Stashed changes
=======
>>>>>>> Stashed changes
=======
>>>>>>> Stashed changes
=======
>>>>>>> Stashed changes
=======
>>>>>>> Stashed changes
>>>>>>> Stashed changes
=======
  pull_request:
    branches: ["main", "experimental*", "feature*", "*-development"]
>>>>>>> 637c5bcc
  schedule:
    - cron: "17 11 * * 2"

jobs:
  analyze:
    name: Analyze
    runs-on: ubuntu-latest
    permissions:
      actions: read
      contents: read
      security-events: write

    strategy:
      fail-fast: false
      matrix:
<<<<<<< HEAD
        language: [ 'cpp', 'csharp', 'go', 'java', 'javascript', 'python', 'ruby' ]
<<<<<<< Updated upstream
=======
<<<<<<< Updated upstream
<<<<<<< Updated upstream
<<<<<<< Updated upstream
<<<<<<< Updated upstream
<<<<<<< Updated upstream
<<<<<<< Updated upstream
=======
=======
>>>>>>> Stashed changes
=======
>>>>>>> Stashed changes
=======
>>>>>>> Stashed changes
=======
>>>>>>> Stashed changes
=======
>>>>>>> Stashed changes
<<<<<<< main
=======
        language: ["csharp", "python", "java"]
>>>>>>> origin/main
<<<<<<< Updated upstream
<<<<<<< Updated upstream
<<<<<<< Updated upstream
<<<<<<< Updated upstream
<<<<<<< Updated upstream
>>>>>>> Stashed changes
=======
>>>>>>> Stashed changes
=======
>>>>>>> Stashed changes
=======
>>>>>>> Stashed changes
=======
>>>>>>> Stashed changes
=======
>>>>>>> Stashed changes
>>>>>>> Stashed changes
=======
        language: [ "cpp", "csharp", "go", "java", "javascript", "python", "ruby" ]
        
>>>>>>> 637c5bcc
        # CodeQL supports [ 'cpp', 'csharp', 'go', 'java', 'javascript', 'python', 'ruby' ]
        # Use only 'java' to analyze code written in Java, Kotlin or both
        # Use only 'javascript' to analyze code written in JavaScript, TypeScript or both
        # Learn more about CodeQL language support at https://aka.ms/codeql-docs/language-support

    steps:
      - name: Checkout repository
        uses: actions/checkout@v4

      # Initializes the CodeQL tools for scanning.
      - name: Initialize CodeQL
        uses: github/codeql-action/init@v4
<<<<<<< HEAD
<<<<<<< Updated upstream
=======
<<<<<<< Updated upstream
<<<<<<< Updated upstream
<<<<<<< Updated upstream
<<<<<<< Updated upstream
<<<<<<< Updated upstream
<<<<<<< Updated upstream
=======
=======
>>>>>>> Stashed changes
=======
>>>>>>> Stashed changes
=======
>>>>>>> Stashed changes
=======
>>>>>>> Stashed changes
=======
>>>>>>> Stashed changes
<<<<<<< main
=======
        uses: github/codeql-action/init@v3
>>>>>>> origin/main
<<<<<<< Updated upstream
<<<<<<< Updated upstream
<<<<<<< Updated upstream
<<<<<<< Updated upstream
<<<<<<< Updated upstream
>>>>>>> Stashed changes
=======
>>>>>>> Stashed changes
=======
>>>>>>> Stashed changes
=======
>>>>>>> Stashed changes
=======
>>>>>>> Stashed changes
=======
>>>>>>> Stashed changes
>>>>>>> Stashed changes
=======
>>>>>>> 637c5bcc
        with:
          languages: ${{ matrix.language }}
          # If you wish to specify custom queries, you can do so here or in a config file.
          # By default, queries listed here will override any specified in a config file.
          # Prefix the list here with "+" to use these queries and those in the config file.

          # Details on CodeQL's query packs refer to : https://docs.github.com/en/code-security/code-scanning/automatically-scanning-your-code-for-vulnerabilities-and-errors/configuring-code-scanning#using-queries-in-ql-packs
          # queries: security-extended,security-and-quality

      # Autobuild attempts to build any compiled languages  (C/C++, C#, Go, or Java).
      # If this step fails, then you should remove it and run the build manually (see below)
      - name: Autobuild
        if: ${{ matrix.language != 'java' }}
        uses: github/codeql-action/autobuild@v4
      - name: Autobuild
        if: ${{ matrix.language != 'Go' }}
        uses: github/codeql-action/autobuild@v4
      - name: Autobuild
        if: ${{ matrix.language != 'C#' }}
        uses: github/codeql-action/autobuild@v4
      - name: Autobuild
        if: ${{ matrix.language != 'C++' }}
        uses: github/codeql-action/autobuild@v4
      - name: Autobuild
        if: ${{ matrix.language != 'C' }}
<<<<<<< HEAD
        uses: github/codeql-action/autobuild@v4
<<<<<<< Updated upstream
=======
<<<<<<< Updated upstream
<<<<<<< Updated upstream
<<<<<<< Updated upstream
<<<<<<< Updated upstream
<<<<<<< Updated upstream
<<<<<<< Updated upstream
=======
=======
>>>>>>> Stashed changes
=======
>>>>>>> Stashed changes
=======
>>>>>>> Stashed changes
=======
>>>>>>> Stashed changes
=======
>>>>>>> Stashed changes
<<<<<<< main
=======
        uses: github/codeql-action/autobuild@v3
>>>>>>> Stashed changes

=======
        
        uses: github/codeql-action/autobuild@v4
>>>>>>> 637c5bcc
      - name: Setup JDK
        uses: actions/setup-java@v4
        if: ${{ matrix.language == 'java' }}
        with:
          java-version: 21
          distribution: microsoft
          cache: maven
<<<<<<< HEAD

      - name: Build Java
        if: ${{ matrix.language == 'java' }}
        run: ./mvnw -B -DskipTests -Pcompile-jdk21 clean install --file pom.xml
        working-directory: java

<<<<<<< Updated upstream
=======
>>>>>>> origin/main
<<<<<<< Updated upstream
<<<<<<< Updated upstream
<<<<<<< Updated upstream
<<<<<<< Updated upstream
<<<<<<< Updated upstream
>>>>>>> Stashed changes
=======
>>>>>>> Stashed changes
=======
>>>>>>> Stashed changes
=======
>>>>>>> Stashed changes
=======
>>>>>>> Stashed changes
=======
>>>>>>> Stashed changes
>>>>>>> Stashed changes
=======

      - name: Build Java
        if: ${{ matrix.language == 'java' }}
        run: ./mvnw -B -DskipTests -Pcompile-jdk21 clean install --file pom.xml
        working-directory: java
        
>>>>>>> 637c5bcc
      # ℹ️ Command-line programs to run using the OS shell.
      # 📚 See https://docs.github.com/en/actions/using-workflows/workflow-syntax-for-github-actions#jobsjob_idstepsrun

      #   If the Autobuild fails above, remove it and uncomment the following three lines.
      #   modify them (or add more) to build your code if your project, please refer to the EXAMPLE below for guidance.

      # - run: |
      #     echo "Run, Build Application using script"
      #     ./location_of_script_within_repo/buildscript.sh

      - name: Perform CodeQL Analysis
        uses: github/codeql-action/analyze@v4
<<<<<<< HEAD
<<<<<<< Updated upstream
=======
<<<<<<< Updated upstream
<<<<<<< Updated upstream
<<<<<<< Updated upstream
<<<<<<< Updated upstream
<<<<<<< Updated upstream
<<<<<<< Updated upstream
=======
=======
>>>>>>> Stashed changes
=======
>>>>>>> Stashed changes
=======
>>>>>>> Stashed changes
=======
>>>>>>> Stashed changes
=======
>>>>>>> Stashed changes
<<<<<<< main
=======
        uses: github/codeql-action/analyze@v3
>>>>>>> origin/main
<<<<<<< Updated upstream
<<<<<<< Updated upstream
<<<<<<< Updated upstream
<<<<<<< Updated upstream
<<<<<<< Updated upstream
>>>>>>> Stashed changes
=======
>>>>>>> Stashed changes
=======
>>>>>>> Stashed changes
=======
>>>>>>> Stashed changes
=======
>>>>>>> Stashed changes
=======
>>>>>>> Stashed changes
>>>>>>> Stashed changes
=======
>>>>>>> 637c5bcc
        with:
          category: "/language:${{matrix.language}}"<|MERGE_RESOLUTION|>--- conflicted
+++ resolved
@@ -6,52 +6,9 @@
 
 on:
   push:
-    branches: ["*"]
-<<<<<<< Updated upstream
-=======
-<<<<<<< Updated upstream
-<<<<<<< Updated upstream
-<<<<<<< Updated upstream
-<<<<<<< Updated upstream
-<<<<<<< Updated upstream
-<<<<<<< Updated upstream
-=======
-=======
->>>>>>> Stashed changes
-=======
->>>>>>> Stashed changes
-=======
->>>>>>> Stashed changes
-=======
->>>>>>> Stashed changes
-=======
->>>>>>> Stashed changes
-<<<<<<< main
-=======
     branches: ["main", "experimental*", "feature*", "*-development"]
-<<<<<<< HEAD
->>>>>>> origin/main
-<<<<<<< Updated upstream
-<<<<<<< Updated upstream
-<<<<<<< Updated upstream
-<<<<<<< Updated upstream
-<<<<<<< Updated upstream
->>>>>>> Stashed changes
-=======
->>>>>>> Stashed changes
-=======
->>>>>>> Stashed changes
-=======
->>>>>>> Stashed changes
-=======
->>>>>>> Stashed changes
-=======
->>>>>>> Stashed changes
->>>>>>> Stashed changes
-=======
   pull_request:
     branches: ["main", "experimental*", "feature*", "*-development"]
->>>>>>> 637c5bcc
   schedule:
     - cron: "17 11 * * 2"
 
@@ -67,52 +24,8 @@
     strategy:
       fail-fast: false
       matrix:
-<<<<<<< HEAD
-        language: [ 'cpp', 'csharp', 'go', 'java', 'javascript', 'python', 'ruby' ]
-<<<<<<< Updated upstream
-=======
-<<<<<<< Updated upstream
-<<<<<<< Updated upstream
-<<<<<<< Updated upstream
-<<<<<<< Updated upstream
-<<<<<<< Updated upstream
-<<<<<<< Updated upstream
-=======
-=======
->>>>>>> Stashed changes
-=======
->>>>>>> Stashed changes
-=======
->>>>>>> Stashed changes
-=======
->>>>>>> Stashed changes
-=======
->>>>>>> Stashed changes
-<<<<<<< main
-=======
-        language: ["csharp", "python", "java"]
->>>>>>> origin/main
-<<<<<<< Updated upstream
-<<<<<<< Updated upstream
-<<<<<<< Updated upstream
-<<<<<<< Updated upstream
-<<<<<<< Updated upstream
->>>>>>> Stashed changes
-=======
->>>>>>> Stashed changes
-=======
->>>>>>> Stashed changes
-=======
->>>>>>> Stashed changes
-=======
->>>>>>> Stashed changes
-=======
->>>>>>> Stashed changes
->>>>>>> Stashed changes
-=======
         language: [ "cpp", "csharp", "go", "java", "javascript", "python", "ruby" ]
         
->>>>>>> 637c5bcc
         # CodeQL supports [ 'cpp', 'csharp', 'go', 'java', 'javascript', 'python', 'ruby' ]
         # Use only 'java' to analyze code written in Java, Kotlin or both
         # Use only 'javascript' to analyze code written in JavaScript, TypeScript or both
@@ -125,49 +38,6 @@
       # Initializes the CodeQL tools for scanning.
       - name: Initialize CodeQL
         uses: github/codeql-action/init@v4
-<<<<<<< HEAD
-<<<<<<< Updated upstream
-=======
-<<<<<<< Updated upstream
-<<<<<<< Updated upstream
-<<<<<<< Updated upstream
-<<<<<<< Updated upstream
-<<<<<<< Updated upstream
-<<<<<<< Updated upstream
-=======
-=======
->>>>>>> Stashed changes
-=======
->>>>>>> Stashed changes
-=======
->>>>>>> Stashed changes
-=======
->>>>>>> Stashed changes
-=======
->>>>>>> Stashed changes
-<<<<<<< main
-=======
-        uses: github/codeql-action/init@v3
->>>>>>> origin/main
-<<<<<<< Updated upstream
-<<<<<<< Updated upstream
-<<<<<<< Updated upstream
-<<<<<<< Updated upstream
-<<<<<<< Updated upstream
->>>>>>> Stashed changes
-=======
->>>>>>> Stashed changes
-=======
->>>>>>> Stashed changes
-=======
->>>>>>> Stashed changes
-=======
->>>>>>> Stashed changes
-=======
->>>>>>> Stashed changes
->>>>>>> Stashed changes
-=======
->>>>>>> 637c5bcc
         with:
           languages: ${{ matrix.language }}
           # If you wish to specify custom queries, you can do so here or in a config file.
@@ -193,36 +63,8 @@
         uses: github/codeql-action/autobuild@v4
       - name: Autobuild
         if: ${{ matrix.language != 'C' }}
-<<<<<<< HEAD
-        uses: github/codeql-action/autobuild@v4
-<<<<<<< Updated upstream
-=======
-<<<<<<< Updated upstream
-<<<<<<< Updated upstream
-<<<<<<< Updated upstream
-<<<<<<< Updated upstream
-<<<<<<< Updated upstream
-<<<<<<< Updated upstream
-=======
-=======
->>>>>>> Stashed changes
-=======
->>>>>>> Stashed changes
-=======
->>>>>>> Stashed changes
-=======
->>>>>>> Stashed changes
-=======
->>>>>>> Stashed changes
-<<<<<<< main
-=======
-        uses: github/codeql-action/autobuild@v3
->>>>>>> Stashed changes
-
-=======
         
         uses: github/codeql-action/autobuild@v4
->>>>>>> 637c5bcc
       - name: Setup JDK
         uses: actions/setup-java@v4
         if: ${{ matrix.language == 'java' }}
@@ -230,41 +72,12 @@
           java-version: 21
           distribution: microsoft
           cache: maven
-<<<<<<< HEAD
-
-      - name: Build Java
-        if: ${{ matrix.language == 'java' }}
-        run: ./mvnw -B -DskipTests -Pcompile-jdk21 clean install --file pom.xml
-        working-directory: java
-
-<<<<<<< Updated upstream
-=======
->>>>>>> origin/main
-<<<<<<< Updated upstream
-<<<<<<< Updated upstream
-<<<<<<< Updated upstream
-<<<<<<< Updated upstream
-<<<<<<< Updated upstream
->>>>>>> Stashed changes
-=======
->>>>>>> Stashed changes
-=======
->>>>>>> Stashed changes
-=======
->>>>>>> Stashed changes
-=======
->>>>>>> Stashed changes
-=======
->>>>>>> Stashed changes
->>>>>>> Stashed changes
-=======
 
       - name: Build Java
         if: ${{ matrix.language == 'java' }}
         run: ./mvnw -B -DskipTests -Pcompile-jdk21 clean install --file pom.xml
         working-directory: java
         
->>>>>>> 637c5bcc
       # ℹ️ Command-line programs to run using the OS shell.
       # 📚 See https://docs.github.com/en/actions/using-workflows/workflow-syntax-for-github-actions#jobsjob_idstepsrun
 
@@ -277,48 +90,5 @@
 
       - name: Perform CodeQL Analysis
         uses: github/codeql-action/analyze@v4
-<<<<<<< HEAD
-<<<<<<< Updated upstream
-=======
-<<<<<<< Updated upstream
-<<<<<<< Updated upstream
-<<<<<<< Updated upstream
-<<<<<<< Updated upstream
-<<<<<<< Updated upstream
-<<<<<<< Updated upstream
-=======
-=======
->>>>>>> Stashed changes
-=======
->>>>>>> Stashed changes
-=======
->>>>>>> Stashed changes
-=======
->>>>>>> Stashed changes
-=======
->>>>>>> Stashed changes
-<<<<<<< main
-=======
-        uses: github/codeql-action/analyze@v3
->>>>>>> origin/main
-<<<<<<< Updated upstream
-<<<<<<< Updated upstream
-<<<<<<< Updated upstream
-<<<<<<< Updated upstream
-<<<<<<< Updated upstream
->>>>>>> Stashed changes
-=======
->>>>>>> Stashed changes
-=======
->>>>>>> Stashed changes
-=======
->>>>>>> Stashed changes
-=======
->>>>>>> Stashed changes
-=======
->>>>>>> Stashed changes
->>>>>>> Stashed changes
-=======
->>>>>>> 637c5bcc
         with:
           category: "/language:${{matrix.language}}"