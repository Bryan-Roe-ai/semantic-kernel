#
# This workflow will build and run all unit tests using dotnet docker containers,
# each targeting a single version of the dotnet SDK.
#

name: dotnet-build-and-test

on:
  workflow_dispatch:
  pull_request:
    branches: ["main", "feature*"]
  merge_group:
    branches: ["main"]

env:
  COVERAGE_THRESHOLD: 80

concurrency:
  group: ${{ github.workflow }}-${{ github.event.pull_request.number || github.ref }}
  cancel-in-progress: true

permissions:
  contents: read
  id-token: "write"

jobs:
  paths-filter:
    runs-on: ubuntu-latest
    outputs:
      dotnetChanges: ${{ steps.filter.outputs.dotnet }}
    steps:
      - uses: actions/checkout@v4
      - uses: dorny/paths-filter@v3
        id: filter
        with:
          filters: |
            dotnet:
              - 'dotnet/**'
              - '**/dotnet/**'
              - 'samples/skills/**'
      # run only if 'dotnet' files were changed
      - name: dotnet tests
        if: steps.filter.outputs.dotnet == 'true'
        run: echo "Dotnet file"
      # run only if not 'dotnet' files were changed
      - name: not dotnet tests
        if: steps.filter.outputs.dotnet != 'true'
        run: echo "NOT dotnet file"
  dotnet-build-and-test:
    needs: paths-filter
    if: needs.paths-filter.outputs.dotnetChanges == 'true'
    strategy:
      fail-fast: false
      matrix:
        include:
          - {
              dotnet: "8.0",
              os: "ubuntu-latest",
              configuration: Release,
<<<<<<< div
<<<<<<< div
=======
>>>>>>> head
<<<<<<< Updated upstream
<<<<<<< Updated upstream
<<<<<<< head
<<<<<<< Updated upstream
<<<<<<< Updated upstream
<<<<<<< Updated upstream
<<<<<<< Updated upstream
<<<<<<< Updated upstream
<<<<<<< Updated upstream
=======
=======
>>>>>>> Stashed changes
=======
>>>>>>> Stashed changes
=======
>>>>>>> Stashed changes
=======
>>>>>>> Stashed changes
=======
>>>>>>> Stashed changes
<<<<<<< main
=======
=======
>>>>>>> origin/main
=======
<<<<<<< main
=======
>>>>>>> Stashed changes
=======
<<<<<<< main
=======
<<<<<<< div
=======
>>>>>>> main
=======
>>>>>>> Stashed changes
>>>>>>> head
              integration-tests: true,
              environment: "integration",
            }
          - { dotnet: "8.0", os: "windows-latest", configuration: Debug }
          - { dotnet: "8.0", os: "windows-latest", configuration: Release }

    runs-on: ${{ matrix.os }}
    environment: ${{ matrix.environment }}
    steps:
      - uses: actions/checkout@v4
      - name: Setup dotnet ${{ matrix.dotnet }}
        uses: actions/setup-dotnet@v3
        with:
          dotnet-version: ${{ matrix.dotnet }}
      - name: Build dotnet solutions
        shell: bash
        run: |
          export SOLUTIONS=$(find ./dotnet/ -type f -name "*.sln" | tr '\n' ' ')
          for solution in $SOLUTIONS; do
            dotnet build $solution -c ${{ matrix.configuration }} --warnaserror
          done

      - name: Run Unit Tests
        shell: bash
        run: |
          export UT_PROJECTS=$(find ./dotnet -type f -name "*.UnitTests.csproj" | grep -v -E "(Experimental.Orchestration.Flow.UnitTests.csproj|Experimental.Assistants.UnitTests.csproj)" | tr '\n' ' ')
          for project in $UT_PROJECTS; do
            dotnet test -c ${{ matrix.configuration }} $project --no-build -v Normal --logger trx --collect:"XPlat Code Coverage" --results-directory:"TestResults/Coverage/" -- DataCollectionRunSettings.DataCollectors.DataCollector.Configuration.ExcludeByAttribute=GeneratedCodeAttribute,CompilerGeneratedAttribute,ExcludeFromCodeCoverageAttribute
          done

      - name: Azure CLI Login
        if: github.event_name != 'pull_request' && matrix.integration-tests
        uses: azure/login@v2
        with:
          client-id: ${{ secrets.AZURE_CLIENT_ID }}
          tenant-id: ${{ secrets.AZURE_TENANT_ID }}
          subscription-id: ${{ secrets.AZURE_SUBSCRIPTION_ID }}

      - name: Run Integration Tests
        shell: bash
          - { dotnet: "6.0-jammy", os: "ubuntu", configuration: Debug }
          - { dotnet: "7.0-jammy", os: "ubuntu", configuration: Release }
          - { dotnet: "8.0-jammy", os: "ubuntu", configuration: Release }
          - { dotnet: "6.0", os: "windows", configuration: Release }
          - {
              dotnet: "7.0",
              os: "windows",
              configuration: Debug,
>>>>>>> origin/main
<<<<<<< Updated upstream
<<<<<<< Updated upstream
<<<<<<< Updated upstream
<<<<<<< Updated upstream
<<<<<<< Updated upstream
<<<<<<< Updated upstream
<<<<<<< Updated upstream
>>>>>>> Stashed changes
=======
=======
>>>>>>> Stashed changes
>>>>>>> Stashed changes
=======
>>>>>>> Stashed changes
=======
>>>>>>> Stashed changes
=======
>>>>>>> Stashed changes
=======
>>>>>>> Stashed changes
=======
>>>>>>> Stashed changes
              integration-tests: true,
              environment: "integration",
            }
          - { dotnet: "8.0", os: "windows-latest", configuration: Debug }
          - { dotnet: "8.0", os: "windows-latest", configuration: Release }

    runs-on: ${{ matrix.os }}
    environment: ${{ matrix.environment }}
    steps:
      - uses: actions/checkout@v4
      - name: Setup dotnet ${{ matrix.dotnet }}
        uses: actions/setup-dotnet@v3
        with:
          dotnet-version: ${{ matrix.dotnet }}
      - name: Build dotnet solutions
        shell: bash
        run: |
          export SOLUTIONS=$(find ./dotnet/ -type f -name "*.sln" | tr '\n' ' ')
          for solution in $SOLUTIONS; do
            dotnet build $solution -c ${{ matrix.configuration }} --warnaserror
          done

      - name: Run Unit Tests
        shell: bash
        run: |
<<<<<<< div
<<<<<<< div
=======
<<<<<<< Updated upstream
<<<<<<< Updated upstream
<<<<<<< head
>>>>>>> head
<<<<<<< Updated upstream
<<<<<<< Updated upstream
<<<<<<< Updated upstream
<<<<<<< Updated upstream
<<<<<<< Updated upstream
<<<<<<< Updated upstream
          export UT_PROJECTS=$(find ./dotnet -type f -name "*.UnitTests.csproj" | grep -v -E "(Experimental.Orchestration.Flow.UnitTests.csproj|Experimental.Assistants.UnitTests.csproj)" | tr '\n' ' ')
          for project in $UT_PROJECTS; do
            dotnet test -c ${{ matrix.configuration }} $project --no-build -v Normal --logger trx --collect:"XPlat Code Coverage" --results-directory:"TestResults/Coverage/" -- DataCollectionRunSettings.DataCollectors.DataCollector.Configuration.ExcludeByAttribute=GeneratedCodeAttribute,CompilerGeneratedAttribute,ExcludeFromCodeCoverageAttribute
=======
=======
>>>>>>> Stashed changes
=======
>>>>>>> Stashed changes
=======
>>>>>>> Stashed changes
=======
>>>>>>> Stashed changes
=======
>>>>>>> Stashed changes
<<<<<<< Updated upstream
=======
>>>>>>> Stashed changes
=======
>>>>>>> Stashed changes
<<<<<<< main
          export UT_PROJECTS=$(find ./dotnet -type f -name "*.UnitTests.csproj" | grep -v -E "(Experimental.Orchestration.Flow.UnitTests.csproj|Experimental.Assistants.UnitTests.csproj)" | tr '\n' ' ')
          for project in $UT_PROJECTS; do
            dotnet test -c ${{ matrix.configuration }} $project --no-build -v Normal --logger trx --collect:"XPlat Code Coverage" --results-directory:"TestResults/Coverage/" -- DataCollectionRunSettings.DataCollectors.DataCollector.Configuration.ExcludeByAttribute=GeneratedCodeAttribute,CompilerGeneratedAttribute,ExcludeFromCodeCoverageAttribute
=======
          export UT_PROJECTS=$(find ./dotnet -type f -name "*.UnitTests.csproj" | grep -v -E "(Planners.Core.UnitTests.csproj|Experimental.Orchestration.Flow.UnitTests.csproj|Experimental.Assistants.UnitTests.csproj)" | tr '\n' ' ')
          for project in $UT_PROJECTS; do
            dotnet test -c ${{ matrix.configuration }} $project --no-build -v Normal --logger trx --collect:"XPlat Code Coverage" --results-directory:"TestResults/Coverage/"
>>>>>>> origin/main
<<<<<<< Updated upstream
<<<<<<< Updated upstream
<<<<<<< Updated upstream
<<<<<<< Updated upstream
<<<<<<< Updated upstream
<<<<<<< Updated upstream
<<<<<<< Updated upstream
>>>>>>> Stashed changes
=======
=======
>>>>>>> Stashed changes
>>>>>>> Stashed changes
=======
>>>>>>> Stashed changes
=======
>>>>>>> Stashed changes
=======
>>>>>>> Stashed changes
=======
          export UT_PROJECTS=$(find ./dotnet -type f -name "*.UnitTests.csproj" | grep -v -E "(Planners.Core.UnitTests.csproj|Experimental.Orchestration.Flow.UnitTests.csproj|Experimental.Assistants.UnitTests.csproj)" | tr '\n' ' ')
          for project in $UT_PROJECTS; do
            dotnet test -c ${{ matrix.configuration }} $project --no-build -v Normal --logger trx --collect:"XPlat Code Coverage" --results-directory:"TestResults/Coverage/"
>>>>>>> origin/main
=======
>>>>>>> Stashed changes
=======
>>>>>>> Stashed changes
<<<<<<< div
=======
          export UT_PROJECTS=$(find ./dotnet -type f -name "*.UnitTests.csproj" | grep -v -E "(Planners.Core.UnitTests.csproj|Experimental.Orchestration.Flow.UnitTests.csproj|Experimental.Assistants.UnitTests.csproj)" | tr '\n' ' ')
          for project in $UT_PROJECTS; do
            dotnet test -c ${{ matrix.configuration }} $project --no-build -v Normal --logger trx --collect:"XPlat Code Coverage" --results-directory:"TestResults/Coverage/"
>>>>>>> main
=======
>>>>>>> head
          done

      - name: Azure CLI Login
        if: github.event_name != 'pull_request' && matrix.integration-tests
        uses: azure/login@v2
        with:
          client-id: ${{ secrets.AZURE_CLIENT_ID }}
          tenant-id: ${{ secrets.AZURE_TENANT_ID }}
          subscription-id: ${{ secrets.AZURE_SUBSCRIPTION_ID }}

      - name: Run Integration Tests
        shell: bash
        if: github.event_name != 'pull_request' && matrix.integration-tests
        run: |
          export INTEGRATION_TEST_PROJECTS=$(find ./dotnet -type f -name "*IntegrationTests.csproj" | grep -v "Experimental.Orchestration.Flow.IntegrationTests.csproj" | tr '\n' ' ')
          for project in $INTEGRATION_TEST_PROJECTS; do
            dotnet test -c ${{ matrix.configuration }} $project --no-build -v Normal --logger trx
          done
        env:
          # Azure OpenAI Deployments
          AzureOpenAI__Endpoint: ${{ secrets.AZUREOPENAI__ENDPOINT }}
          AzureOpenAI__DeploymentName: ${{ vars.AZUREOPENAI__DEPLOYMENTNAME }}
          AzureOpenAI__ChatDeploymentName: ${{ vars.AZUREOPENAI__CHATDEPLOYMENTNAME }}
<<<<<<< HEAD
<<<<<<< div
<<<<<<< div
=======
<<<<<<< Updated upstream
<<<<<<< Updated upstream
<<<<<<< head
>>>>>>> head
<<<<<<< Updated upstream
<<<<<<< Updated upstream
<<<<<<< Updated upstream
<<<<<<< Updated upstream
<<<<<<< Updated upstream
<<<<<<< Updated upstream
=======
<<<<<<< main
=======
>>>>>>> Stashed changes
=======
<<<<<<< main
=======
>>>>>>> Stashed changes
=======
<<<<<<< main
=======
>>>>>>> Stashed changes
=======
<<<<<<< main
=======
>>>>>>> Stashed changes
=======
<<<<<<< main
=======
>>>>>>> Stashed changes
=======
<<<<<<< main
=======
>>>>>>> Stashed changes
=======
<<<<<<< div
          AzureOpenAIEmbeddings__DeploymentName: ${{ vars.AZUREOPENAIEMBEDDING__DEPLOYMENTNAME }}
          AzureOpenAI__Endpoint: ${{ secrets.AZUREOPENAI__ENDPOINT }}
          AzureOpenAIEmbeddings__Endpoint: ${{ secrets.AZUREOPENAI_EASTUS__ENDPOINT }}
          AzureOpenAI__ApiKey: ${{ secrets.AZUREOPENAI__APIKEY }}
          AzureOpenAIEmbeddings__ApiKey: ${{ secrets.AZUREOPENAI_EASTUS__APIKEY }}
>>>>>>> main
=======
>>>>>>> head
          AzureOpenAIEmbeddings__DeploymentName: ${{ vars.AZUREOPENAIEMBEDDING__DEPLOYMENTNAME }}
          AzureOpenAI__Endpoint: ${{ secrets.AZUREOPENAI__ENDPOINT }}
          AzureOpenAIEmbeddings__Endpoint: ${{ secrets.AZUREOPENAI_EASTUS__ENDPOINT }}
          AzureOpenAI__ApiKey: ${{ secrets.AZUREOPENAI__APIKEY }}
          AzureOpenAIEmbeddings__ApiKey: ${{ secrets.AZUREOPENAI_EASTUS__APIKEY }}
>>>>>>> origin/main
=======
<<<<<<< main
=======
>>>>>>> Stashed changes
=======
<<<<<<< main
=======
>>>>>>> Stashed changes
          AzureOpenAIEmbeddings__DeploymentName: ${{ vars.AZUREOPENAIEMBEDDING__DEPLOYMENTNAME }}
          AzureOpenAI__Endpoint: ${{ secrets.AZUREOPENAI__ENDPOINT }}
          AzureOpenAIEmbeddings__Endpoint: ${{ secrets.AZUREOPENAI_EASTUS__ENDPOINT }}
          AzureOpenAI__ApiKey: ${{ secrets.AZUREOPENAI__APIKEY }}
          AzureOpenAIEmbeddings__ApiKey: ${{ secrets.AZUREOPENAI_EASTUS__APIKEY }}
<<<<<<< Updated upstream
<<<<<<< Updated upstream
<<<<<<< Updated upstream
<<<<<<< Updated upstream
<<<<<<< Updated upstream
<<<<<<< Updated upstream
<<<<<<< Updated upstream
<<<<<<< Updated upstream
=======
=======
>>>>>>> Stashed changes
=======
>>>>>>> Stashed changes
=======
>>>>>>> Stashed changes
=======
>>>>>>> Stashed changes
=======
>>>>>>> Stashed changes
<<<<<<< Updated upstream
=======
>>>>>>> Stashed changes
=======
>>>>>>> Stashed changes
>>>>>>> origin/main
          AzureOpenAIEmbeddings__DeploymentName: ${{ vars.AZUREOPENAIEMBEDDING__DEPLOYMENTNAME }}
          AzureOpenAI__Endpoint: ${{ secrets.AZUREOPENAI__ENDPOINT }}
          AzureOpenAIEmbeddings__Endpoint: ${{ secrets.AZUREOPENAI_EASTUS__ENDPOINT }}
          AzureOpenAI__ApiKey: ${{ secrets.AZUREOPENAI__APIKEY }}
<<<<<<< main
          AzureOpenAIEmbeddings__ApiKey: ${{ secrets.AZUREOPENAI_EASTUS__APIKEY }}
=======
          AzureOpenAIEmbeddings__ApiKey: ${{ secrets.AZUREOPENAI__APIKEY }}
<<<<<<< div
<<<<<<< div
=======
<<<<<<< Updated upstream
<<<<<<< Updated upstream
<<<<<<< head
>>>>>>> head
>>>>>>> origin/main
<<<<<<< Updated upstream
<<<<<<< Updated upstream
<<<<<<< Updated upstream
<<<<<<< Updated upstream
<<<<<<< Updated upstream
>>>>>>> Stashed changes
=======
>>>>>>> Stashed changes
=======
>>>>>>> Stashed changes
=======
>>>>>>> Stashed changes
=======
>>>>>>> Stashed changes
=======
>>>>>>> Stashed changes
=======
<<<<<<< div
>>>>>>> main
=======
=======
>>>>>>> Stashed changes
=======
>>>>>>> Stashed changes
>>>>>>> origin/main
>>>>>>> head
          Planners__AzureOpenAI__ApiKey: ${{ secrets.PLANNERS__AZUREOPENAI__APIKEY }}
=======
          AzureOpenAIEmbeddings__Endpoint: ${{ secrets.AZUREOPENAI__ENDPOINT }}
          AzureOpenAIEmbeddings__DeploymentName: ${{ vars.AZUREOPENAIEMBEDDING__DEPLOYMENTNAME }}
          AzureOpenAITextToAudio__Endpoint: ${{ secrets.AZUREOPENAITEXTTOAUDIO__ENDPOINT }}
          AzureOpenAITextToAudio__DeploymentName: ${{ vars.AZUREOPENAITEXTTOAUDIO__DEPLOYMENTNAME }}
          AzureOpenAIAudioToText__Endpoint: ${{ secrets.AZUREOPENAIAUDIOTOTEXT__ENDPOINT }}
          AzureOpenAIAudioToText__DeploymentName: ${{ vars.AZUREOPENAIAUDIOTOTEXT__DEPLOYMENTNAME }}
          AzureOpenAITextToImage__Endpoint: ${{ secrets.AZUREOPENAITEXTTOIMAGE__ENDPOINT }}
          AzureOpenAITextToImage__DeploymentName: ${{ vars.AZUREOPENAITEXTTOIMAGE__DEPLOYMENTNAME }}
>>>>>>> 2577cc9e
          Planners__AzureOpenAI__Endpoint: ${{ secrets.PLANNERS__AZUREOPENAI__ENDPOINT }}
          Planners__AzureOpenAI__DeploymentName: ${{ vars.PLANNERS__AZUREOPENAI__DEPLOYMENTNAME }}
          # OpenAI Models
          OpenAI__ApiKey: ${{ secrets.OPENAI__APIKEY }}
          OpenAI__ChatModelId: ${{ vars.OPENAI__CHATMODELID }}
          OpenAIEmbeddings__ApiKey: ${{ secrets.OPENAIEMBEDDINGS__APIKEY }}
          OpenAIEmbeddings__ModelId: ${{ vars.OPENAIEMBEDDINGS__MODELID }}
          OpenAITextToAudio__ApiKey: ${{ secrets.OPENAITEXTTOAUDIO__APIKEY }}
          OpenAITextToAudio__ModelId: ${{ vars.OPENAITEXTTOAUDIO__MODELID }}
          OpenAIAudioToText__ApiKey: ${{ secrets.OPENAIAUDIOTOTEXT__APIKEY }}
          OpenAIAudioToText__ModelId: ${{ vars.OPENAIAUDIOTOTEXT__MODELID }}
          OpenAITextToImage__ApiKey: ${{ secrets.OPENAITEXTTOIMAGE__APIKEY }}
          OpenAITextToImage__ModelId: ${{ vars.OPENAITEXTTOIMAGE__MODELID }}
<<<<<<< HEAD
          AzureOpenAITextToAudio__ApiKey: ${{ secrets.AZUREOPENAITEXTTOAUDIO__APIKEY }}
          AzureOpenAITextToAudio__Endpoint: ${{ secrets.AZUREOPENAITEXTTOAUDIO__ENDPOINT }}
          AzureOpenAITextToAudio__DeploymentName: ${{ vars.AZUREOPENAITEXTTOAUDIO__DEPLOYMENTNAME }}
          AzureOpenAIAudioToText__ApiKey: ${{ secrets.AZUREOPENAIAUDIOTOTEXT__APIKEY }}
          AzureOpenAIAudioToText__Endpoint: ${{ secrets.AZUREOPENAIAUDIOTOTEXT__ENDPOINT }}
          AzureOpenAIAudioToText__DeploymentName: ${{ vars.AZUREOPENAIAUDIOTOTEXT__DEPLOYMENTNAME }}
          AzureOpenAITextToImage__ApiKey: ${{ secrets.AZUREOPENAITEXTTOIMAGE__APIKEY }}
          AzureOpenAITextToImage__Endpoint: ${{ secrets.AZUREOPENAITEXTTOIMAGE__ENDPOINT }}
          AzureOpenAITextToImage__DeploymentName: ${{ vars.AZUREOPENAITEXTTOIMAGE__DEPLOYMENTNAME }}
<<<<<<< div
<<<<<<< div
=======
<<<<<<< Updated upstream
<<<<<<< Updated upstream
<<<<<<< head
>>>>>>> head
<<<<<<< Updated upstream
<<<<<<< Updated upstream
<<<<<<< Updated upstream
<<<<<<< Updated upstream
<<<<<<< Updated upstream
<<<<<<< Updated upstream
=======
=======
>>>>>>> Stashed changes
=======
>>>>>>> Stashed changes
=======
>>>>>>> Stashed changes
=======
>>>>>>> Stashed changes
=======
>>>>>>> Stashed changes
<<<<<<< main
=======
=======
<<<<<<< div
=======
=======
<<<<<<< main
=======
>>>>>>> Stashed changes
>>>>>>> head
=======
          Planners__OpenAI__ApiKey: ${{ secrets.PLANNERS__OPENAI__APIKEY }}
          Planners__OpenAI__ModelId: ${{ vars.PLANNERS__OPENAI__MODELID }}
          # Bing Web Search
>>>>>>> 2577cc9e
          Bing__ApiKey: ${{ secrets.BING__APIKEY }}
          # Google Web Search
          Google__SearchEngineId: ${{ secrets.GOOGLE__SEARCHENGINEID }}
          Google__ApiKey: ${{ secrets.GOOGLE__APIKEY }}
          # Azure AI Inference Endpoint
          AzureAIInference__ApiKey: ${{ secrets.AZUREAIINFERENCE__APIKEY }}
          AzureAIInference__Endpoint: ${{ secrets.AZUREAIINFERENCE__ENDPOINT }}

      # Generate test reports and check coverage
      - name: Generate test reports
        uses: danielpalme/ReportGenerator-GitHub-Action@5.3.9
        uses: danielpalme/ReportGenerator-GitHub-Action@5.3.8
>>>>>>> Stashed changes
>>>>>>> origin/PR
<<<<<<< div
>>>>>>> main
=======
>>>>>>> origin/main
=======
<<<<<<< main
=======
>>>>>>> Stashed changes
>>>>>>> head
          Bing__ApiKey: ${{ secrets.BING__APIKEY }}
          OpenAI__ApiKey: ${{ secrets.OPENAI__APIKEY }}
          OpenAI__ChatModelId: ${{ vars.OPENAI__CHATMODELID }}
          AzureAIInference__ApiKey: ${{ secrets.AZUREAIINFERENCE__APIKEY }}
          AzureAIInference__Endpoint: ${{ secrets.AZUREAIINFERENCE__ENDPOINT }}

      # Generate test reports and check coverage
      - name: Generate test reports
<<<<<<< main
<<<<<<< Updated upstream
<<<<<<< Updated upstream
=======
>>>>>>> Stashed changes
        uses: danielpalme/ReportGenerator-GitHub-Action@5.3.9
        uses: danielpalme/ReportGenerator-GitHub-Action@5.3.8
>>>>>>> Stashed changes
>>>>>>> origin/PR
>>>>>>> origin/main
<<<<<<< Updated upstream
<<<<<<< Updated upstream
<<<<<<< Updated upstream
<<<<<<< Updated upstream
<<<<<<< Updated upstream
<<<<<<< Updated upstream
>>>>>>> Stashed changes
=======
>>>>>>> Stashed changes
=======
>>>>>>> Stashed changes
=======
>>>>>>> Stashed changes
=======
>>>>>>> Stashed changes
=======
>>>>>>> Stashed changes
=======
>>>>>>> Stashed changes
          Bing__ApiKey: ${{ secrets.BING__APIKEY }}
          OpenAI__ApiKey: ${{ secrets.OPENAI__APIKEY }}
          OpenAI__ChatModelId: ${{ vars.OPENAI__CHATMODELID }}
          AzureAIInference__ApiKey: ${{ secrets.AZUREAIINFERENCE__APIKEY }}
          AzureAIInference__Endpoint: ${{ secrets.AZUREAIINFERENCE__ENDPOINT }}

      # Generate test reports and check coverage
      - name: Generate test reports
<<<<<<< Updated upstream
=======
>>>>>>> Stashed changes
=======
>>>>>>> Stashed changes
<<<<<<< main
        uses: danielpalme/ReportGenerator-GitHub-Action@5.3.9
=======
        uses: danielpalme/ReportGenerator-GitHub-Action@5.3.8
>>>>>>> Stashed changes
>>>>>>> origin/PR
        with:
          reports: "./TestResults/Coverage/**/coverage.cobertura.xml"
          targetdir: "./TestResults/Reports"
          reporttypes: "JsonSummary"
          assemblyfilters: "+Microsoft.SemanticKernel.Abstractions;+Microsoft.SemanticKernel.Core;+Microsoft.SemanticKernel.PromptTemplates.Handlebars;+Microsoft.SemanticKernel.Connectors.OpenAI;+Microsoft.SemanticKernel.Connectors.AzureOpenAI;+Microsoft.SemanticKernel.Yaml;+Microsoft.SemanticKernel.Agents.Abstractions;+Microsoft.SemanticKernel.Agents.Core;+Microsoft.SemanticKernel.Agents.OpenAI"

      - name: Check coverage
        shell: pwsh
        run: .github/workflows/check-coverage.ps1 -JsonReportPath "TestResults/Reports/Summary.json" -CoverageThreshold $env:COVERAGE_THRESHOLD

<<<<<<< Updated upstream
<<<<<<< Updated upstream
<<<<<<< Updated upstream
<<<<<<< Updated upstream
<<<<<<< Updated upstream
<<<<<<< Updated upstream
<<<<<<< Updated upstream
<<<<<<< Updated upstream
=======
=======
>>>>>>> Stashed changes
=======
>>>>>>> Stashed changes
=======
>>>>>>> Stashed changes
=======
>>>>>>> Stashed changes
=======
>>>>>>> Stashed changes
=======
>>>>>>> Stashed changes
=======
>>>>>>> Stashed changes
=======
>>>>>>> Stashed changes
      # Generate test reports and check coverage
      - name: Generate test reports
        uses: danielpalme/ReportGenerator-GitHub-Action@5.2.2
        with:
          reports: "./TestResults/Coverage/**/coverage.cobertura.xml"
          targetdir: "./TestResults/Reports"
          reporttypes: "JsonSummary"
          assemblyfilters: "+Microsoft.SemanticKernel.Abstractions;+Microsoft.SemanticKernel.Core;+Microsoft.SemanticKernel.PromptTemplates.Handlebars;+Microsoft.SemanticKernel.Connectors.OpenAI;+Microsoft.SemanticKernel.Connectors.AzureOpenAI;+Microsoft.SemanticKernel.Yaml;+Microsoft.SemanticKernel.Agents.Abstractions;+Microsoft.SemanticKernel.Agents.Core;+Microsoft.SemanticKernel.Agents.OpenAI"
          # Report for production packages only
          assemblyfilters: "+Microsoft.SemanticKernel.Abstractions;+Microsoft.SemanticKernel.Core;+Microsoft.SemanticKernel.PromptTemplates.Handlebars;+Microsoft.SemanticKernel.Connectors.OpenAI;+Microsoft.SemanticKernel.Yaml;"


      - name: Check coverage
        shell: pwsh
        run: .github/workflows/check-coverage.ps1 -JsonReportPath "TestResults/Reports/Summary.json" -CoverageThreshold $env:COVERAGE_THRESHOLD

<<<<<<< div
<<<<<<< div
=======
<<<<<<< Updated upstream
<<<<<<< Updated upstream
<<<<<<< head
>>>>>>> head
<<<<<<< Updated upstream
<<<<<<< Updated upstream
<<<<<<< Updated upstream
<<<<<<< Updated upstream
<<<<<<< Updated upstream
>>>>>>> Stashed changes
=======
>>>>>>> Stashed changes
=======
>>>>>>> Stashed changes
=======
>>>>>>> Stashed changes
=======
>>>>>>> Stashed changes
=======
>>>>>>> Stashed changes
=======
      # Generate test reports and check coverage
      - name: Generate test reports
        uses: danielpalme/ReportGenerator-GitHub-Action@5.2.2
=======
        uses: danielpalme/ReportGenerator-GitHub-Action@5.3.10
>>>>>>> upstream/main
        with:
          reports: "./TestResults/Coverage/**/coverage.cobertura.xml"
          targetdir: "./TestResults/Reports"
          reporttypes: "JsonSummary"
          assemblyfilters: "+Microsoft.SemanticKernel.Abstractions;+Microsoft.SemanticKernel.Core;+Microsoft.SemanticKernel.PromptTemplates.Handlebars;+Microsoft.SemanticKernel.Connectors.OpenAI;+Microsoft.SemanticKernel.Connectors.AzureOpenAI;+Microsoft.SemanticKernel.Yaml;+Microsoft.SemanticKernel.Agents.Abstractions;+Microsoft.SemanticKernel.Agents.Core;+Microsoft.SemanticKernel.Agents.OpenAI"
          # Report for production packages only
          assemblyfilters: "+Microsoft.SemanticKernel.Abstractions;+Microsoft.SemanticKernel.Core;+Microsoft.SemanticKernel.PromptTemplates.Handlebars;+Microsoft.SemanticKernel.Connectors.OpenAI;+Microsoft.SemanticKernel.Yaml;"


      - name: Check coverage
        shell: pwsh
        run: .github/workflows/check-coverage.ps1 -JsonReportPath "TestResults/Reports/Summary.json" -CoverageThreshold $env:COVERAGE_THRESHOLD

<<<<<<< div
>>>>>>> main
=======
>>>>>>> origin/main
=======
>>>>>>> Stashed changes
=======
>>>>>>> Stashed changes
>>>>>>> head
  # This final job is required to satisfy the merge queue. It must only run (or succeed) if no tests failed
  dotnet-build-and-test-check:
    if: always()
    runs-on: ubuntu-latest
    needs: [dotnet-build-and-test]
    steps:
      - name: Get Date
        shell: bash
        run: |
          echo "date=$(date +'%m/%d/%Y %H:%M:%S')" >> "$GITHUB_ENV"

      - name: Run Type is Daily
        if: ${{ github.event_name == 'schedule' }}
        shell: bash
        run: |
          echo "run_type=Daily" >> "$GITHUB_ENV"

      - name: Run Type is Manual
        if: ${{ github.event_name == 'workflow_dispatch' }}
        shell: bash
        run: |
          echo "run_type=Manual" >> "$GITHUB_ENV"

      - name: Run Type is ${{ github.event_name }}
        if: ${{ github.event_name != 'schedule' && github.event_name != 'workflow_dispatch'}}
        shell: bash
        run: |
          echo "run_type=${{ github.event_name }}" >> "$GITHUB_ENV"

      - name: Fail workflow if tests failed
        id: check_tests_failed
        if: contains(join(needs.*.result, ','), 'failure')
        uses: actions/github-script@v7
<<<<<<< div
<<<<<<< div
=======
<<<<<<< Updated upstream
<<<<<<< Updated upstream
<<<<<<< head
>>>>>>> head
<<<<<<< Updated upstream
<<<<<<< Updated upstream
<<<<<<< Updated upstream
<<<<<<< Updated upstream
<<<<<<< Updated upstream
<<<<<<< Updated upstream
=======
=======
>>>>>>> Stashed changes
=======
>>>>>>> Stashed changes
=======
>>>>>>> Stashed changes
=======
>>>>>>> Stashed changes
=======
>>>>>>> Stashed changes
<<<<<<< main
=======
=======
<<<<<<< div
>>>>>>> main
=======
>>>>>>> origin/main
>>>>>>> head
        uses: actions/github-script@v6
>>>>>>> origin/main
<<<<<<< Updated upstream
<<<<<<< Updated upstream
<<<<<<< Updated upstream
<<<<<<< Updated upstream
<<<<<<< Updated upstream
>>>>>>> Stashed changes
=======
>>>>>>> Stashed changes
=======
>>>>>>> Stashed changes
=======
>>>>>>> Stashed changes
=======
>>>>>>> Stashed changes
=======
>>>>>>> Stashed changes
=======
<<<<<<< main
=======
        uses: actions/github-script@v6
>>>>>>> origin/main
>>>>>>> Stashed changes
=======
<<<<<<< main
=======
        uses: actions/github-script@v6
>>>>>>> origin/main
>>>>>>> Stashed changes
        with:
          script: core.setFailed('Integration Tests Failed!')

      - name: Fail workflow if tests cancelled
        id: check_tests_cancelled
        if: contains(join(needs.*.result, ','), 'cancelled')
        uses: actions/github-script@v7
<<<<<<< div
<<<<<<< div
=======
<<<<<<< Updated upstream
<<<<<<< Updated upstream
<<<<<<< head
>>>>>>> head
<<<<<<< Updated upstream
<<<<<<< Updated upstream
<<<<<<< Updated upstream
<<<<<<< Updated upstream
<<<<<<< Updated upstream
<<<<<<< Updated upstream
=======
=======
>>>>>>> Stashed changes
=======
>>>>>>> Stashed changes
=======
>>>>>>> Stashed changes
=======
>>>>>>> Stashed changes
=======
>>>>>>> Stashed changes
<<<<<<< main
=======
=======
<<<<<<< div
>>>>>>> main
=======
>>>>>>> origin/main
>>>>>>> head
        uses: actions/github-script@v6
>>>>>>> origin/main
<<<<<<< Updated upstream
<<<<<<< Updated upstream
<<<<<<< Updated upstream
<<<<<<< Updated upstream
<<<<<<< Updated upstream
>>>>>>> Stashed changes
=======
>>>>>>> Stashed changes
=======
>>>>>>> Stashed changes
=======
>>>>>>> Stashed changes
=======
>>>>>>> Stashed changes
=======
>>>>>>> Stashed changes
=======
<<<<<<< main
=======
        uses: actions/github-script@v6
>>>>>>> origin/main
>>>>>>> Stashed changes
=======
<<<<<<< main
=======
        uses: actions/github-script@v6
>>>>>>> origin/main
>>>>>>> Stashed changes
        with:
          script: core.setFailed('Integration Tests Cancelled!')<|MERGE_RESOLUTION|>--- conflicted
+++ resolved
@@ -57,47 +57,6 @@
               dotnet: "8.0",
               os: "ubuntu-latest",
               configuration: Release,
-<<<<<<< div
-<<<<<<< div
-=======
->>>>>>> head
-<<<<<<< Updated upstream
-<<<<<<< Updated upstream
-<<<<<<< head
-<<<<<<< Updated upstream
-<<<<<<< Updated upstream
-<<<<<<< Updated upstream
-<<<<<<< Updated upstream
-<<<<<<< Updated upstream
-<<<<<<< Updated upstream
-=======
-=======
->>>>>>> Stashed changes
-=======
->>>>>>> Stashed changes
-=======
->>>>>>> Stashed changes
-=======
->>>>>>> Stashed changes
-=======
->>>>>>> Stashed changes
-<<<<<<< main
-=======
-=======
->>>>>>> origin/main
-=======
-<<<<<<< main
-=======
->>>>>>> Stashed changes
-=======
-<<<<<<< main
-=======
-<<<<<<< div
-=======
->>>>>>> main
-=======
->>>>>>> Stashed changes
->>>>>>> head
               integration-tests: true,
               environment: "integration",
             }
@@ -146,29 +105,6 @@
               dotnet: "7.0",
               os: "windows",
               configuration: Debug,
->>>>>>> origin/main
-<<<<<<< Updated upstream
-<<<<<<< Updated upstream
-<<<<<<< Updated upstream
-<<<<<<< Updated upstream
-<<<<<<< Updated upstream
-<<<<<<< Updated upstream
-<<<<<<< Updated upstream
->>>>>>> Stashed changes
-=======
-=======
->>>>>>> Stashed changes
->>>>>>> Stashed changes
-=======
->>>>>>> Stashed changes
-=======
->>>>>>> Stashed changes
-=======
->>>>>>> Stashed changes
-=======
->>>>>>> Stashed changes
-=======
->>>>>>> Stashed changes
               integration-tests: true,
               environment: "integration",
             }
@@ -194,82 +130,21 @@
       - name: Run Unit Tests
         shell: bash
         run: |
-<<<<<<< div
-<<<<<<< div
-=======
-<<<<<<< Updated upstream
-<<<<<<< Updated upstream
-<<<<<<< head
->>>>>>> head
-<<<<<<< Updated upstream
-<<<<<<< Updated upstream
-<<<<<<< Updated upstream
-<<<<<<< Updated upstream
-<<<<<<< Updated upstream
-<<<<<<< Updated upstream
           export UT_PROJECTS=$(find ./dotnet -type f -name "*.UnitTests.csproj" | grep -v -E "(Experimental.Orchestration.Flow.UnitTests.csproj|Experimental.Assistants.UnitTests.csproj)" | tr '\n' ' ')
           for project in $UT_PROJECTS; do
             dotnet test -c ${{ matrix.configuration }} $project --no-build -v Normal --logger trx --collect:"XPlat Code Coverage" --results-directory:"TestResults/Coverage/" -- DataCollectionRunSettings.DataCollectors.DataCollector.Configuration.ExcludeByAttribute=GeneratedCodeAttribute,CompilerGeneratedAttribute,ExcludeFromCodeCoverageAttribute
-=======
-=======
->>>>>>> Stashed changes
-=======
->>>>>>> Stashed changes
-=======
->>>>>>> Stashed changes
-=======
->>>>>>> Stashed changes
-=======
->>>>>>> Stashed changes
-<<<<<<< Updated upstream
-=======
->>>>>>> Stashed changes
-=======
->>>>>>> Stashed changes
-<<<<<<< main
           export UT_PROJECTS=$(find ./dotnet -type f -name "*.UnitTests.csproj" | grep -v -E "(Experimental.Orchestration.Flow.UnitTests.csproj|Experimental.Assistants.UnitTests.csproj)" | tr '\n' ' ')
           for project in $UT_PROJECTS; do
             dotnet test -c ${{ matrix.configuration }} $project --no-build -v Normal --logger trx --collect:"XPlat Code Coverage" --results-directory:"TestResults/Coverage/" -- DataCollectionRunSettings.DataCollectors.DataCollector.Configuration.ExcludeByAttribute=GeneratedCodeAttribute,CompilerGeneratedAttribute,ExcludeFromCodeCoverageAttribute
-=======
           export UT_PROJECTS=$(find ./dotnet -type f -name "*.UnitTests.csproj" | grep -v -E "(Planners.Core.UnitTests.csproj|Experimental.Orchestration.Flow.UnitTests.csproj|Experimental.Assistants.UnitTests.csproj)" | tr '\n' ' ')
           for project in $UT_PROJECTS; do
             dotnet test -c ${{ matrix.configuration }} $project --no-build -v Normal --logger trx --collect:"XPlat Code Coverage" --results-directory:"TestResults/Coverage/"
->>>>>>> origin/main
-<<<<<<< Updated upstream
-<<<<<<< Updated upstream
-<<<<<<< Updated upstream
-<<<<<<< Updated upstream
-<<<<<<< Updated upstream
-<<<<<<< Updated upstream
-<<<<<<< Updated upstream
->>>>>>> Stashed changes
-=======
-=======
->>>>>>> Stashed changes
->>>>>>> Stashed changes
-=======
->>>>>>> Stashed changes
-=======
->>>>>>> Stashed changes
-=======
->>>>>>> Stashed changes
-=======
           export UT_PROJECTS=$(find ./dotnet -type f -name "*.UnitTests.csproj" | grep -v -E "(Planners.Core.UnitTests.csproj|Experimental.Orchestration.Flow.UnitTests.csproj|Experimental.Assistants.UnitTests.csproj)" | tr '\n' ' ')
           for project in $UT_PROJECTS; do
             dotnet test -c ${{ matrix.configuration }} $project --no-build -v Normal --logger trx --collect:"XPlat Code Coverage" --results-directory:"TestResults/Coverage/"
->>>>>>> origin/main
-=======
->>>>>>> Stashed changes
-=======
->>>>>>> Stashed changes
-<<<<<<< div
-=======
           export UT_PROJECTS=$(find ./dotnet -type f -name "*.UnitTests.csproj" | grep -v -E "(Planners.Core.UnitTests.csproj|Experimental.Orchestration.Flow.UnitTests.csproj|Experimental.Assistants.UnitTests.csproj)" | tr '\n' ' ')
           for project in $UT_PROJECTS; do
             dotnet test -c ${{ matrix.configuration }} $project --no-build -v Normal --logger trx --collect:"XPlat Code Coverage" --results-directory:"TestResults/Coverage/"
->>>>>>> main
-=======
->>>>>>> head
           done
 
       - name: Azure CLI Login
@@ -293,142 +168,28 @@
           AzureOpenAI__Endpoint: ${{ secrets.AZUREOPENAI__ENDPOINT }}
           AzureOpenAI__DeploymentName: ${{ vars.AZUREOPENAI__DEPLOYMENTNAME }}
           AzureOpenAI__ChatDeploymentName: ${{ vars.AZUREOPENAI__CHATDEPLOYMENTNAME }}
-<<<<<<< HEAD
-<<<<<<< div
-<<<<<<< div
-=======
-<<<<<<< Updated upstream
-<<<<<<< Updated upstream
-<<<<<<< head
->>>>>>> head
-<<<<<<< Updated upstream
-<<<<<<< Updated upstream
-<<<<<<< Updated upstream
-<<<<<<< Updated upstream
-<<<<<<< Updated upstream
-<<<<<<< Updated upstream
-=======
-<<<<<<< main
-=======
->>>>>>> Stashed changes
-=======
-<<<<<<< main
-=======
->>>>>>> Stashed changes
-=======
-<<<<<<< main
-=======
->>>>>>> Stashed changes
-=======
-<<<<<<< main
-=======
->>>>>>> Stashed changes
-=======
-<<<<<<< main
-=======
->>>>>>> Stashed changes
-=======
-<<<<<<< main
-=======
->>>>>>> Stashed changes
-=======
-<<<<<<< div
           AzureOpenAIEmbeddings__DeploymentName: ${{ vars.AZUREOPENAIEMBEDDING__DEPLOYMENTNAME }}
           AzureOpenAI__Endpoint: ${{ secrets.AZUREOPENAI__ENDPOINT }}
           AzureOpenAIEmbeddings__Endpoint: ${{ secrets.AZUREOPENAI_EASTUS__ENDPOINT }}
           AzureOpenAI__ApiKey: ${{ secrets.AZUREOPENAI__APIKEY }}
           AzureOpenAIEmbeddings__ApiKey: ${{ secrets.AZUREOPENAI_EASTUS__APIKEY }}
->>>>>>> main
-=======
->>>>>>> head
           AzureOpenAIEmbeddings__DeploymentName: ${{ vars.AZUREOPENAIEMBEDDING__DEPLOYMENTNAME }}
           AzureOpenAI__Endpoint: ${{ secrets.AZUREOPENAI__ENDPOINT }}
           AzureOpenAIEmbeddings__Endpoint: ${{ secrets.AZUREOPENAI_EASTUS__ENDPOINT }}
           AzureOpenAI__ApiKey: ${{ secrets.AZUREOPENAI__APIKEY }}
           AzureOpenAIEmbeddings__ApiKey: ${{ secrets.AZUREOPENAI_EASTUS__APIKEY }}
->>>>>>> origin/main
-=======
-<<<<<<< main
-=======
->>>>>>> Stashed changes
-=======
-<<<<<<< main
-=======
->>>>>>> Stashed changes
           AzureOpenAIEmbeddings__DeploymentName: ${{ vars.AZUREOPENAIEMBEDDING__DEPLOYMENTNAME }}
           AzureOpenAI__Endpoint: ${{ secrets.AZUREOPENAI__ENDPOINT }}
           AzureOpenAIEmbeddings__Endpoint: ${{ secrets.AZUREOPENAI_EASTUS__ENDPOINT }}
           AzureOpenAI__ApiKey: ${{ secrets.AZUREOPENAI__APIKEY }}
           AzureOpenAIEmbeddings__ApiKey: ${{ secrets.AZUREOPENAI_EASTUS__APIKEY }}
-<<<<<<< Updated upstream
-<<<<<<< Updated upstream
-<<<<<<< Updated upstream
-<<<<<<< Updated upstream
-<<<<<<< Updated upstream
-<<<<<<< Updated upstream
-<<<<<<< Updated upstream
-<<<<<<< Updated upstream
-=======
-=======
->>>>>>> Stashed changes
-=======
->>>>>>> Stashed changes
-=======
->>>>>>> Stashed changes
-=======
->>>>>>> Stashed changes
-=======
->>>>>>> Stashed changes
-<<<<<<< Updated upstream
-=======
->>>>>>> Stashed changes
-=======
->>>>>>> Stashed changes
->>>>>>> origin/main
           AzureOpenAIEmbeddings__DeploymentName: ${{ vars.AZUREOPENAIEMBEDDING__DEPLOYMENTNAME }}
           AzureOpenAI__Endpoint: ${{ secrets.AZUREOPENAI__ENDPOINT }}
           AzureOpenAIEmbeddings__Endpoint: ${{ secrets.AZUREOPENAI_EASTUS__ENDPOINT }}
           AzureOpenAI__ApiKey: ${{ secrets.AZUREOPENAI__APIKEY }}
-<<<<<<< main
           AzureOpenAIEmbeddings__ApiKey: ${{ secrets.AZUREOPENAI_EASTUS__APIKEY }}
-=======
           AzureOpenAIEmbeddings__ApiKey: ${{ secrets.AZUREOPENAI__APIKEY }}
-<<<<<<< div
-<<<<<<< div
-=======
-<<<<<<< Updated upstream
-<<<<<<< Updated upstream
-<<<<<<< head
->>>>>>> head
->>>>>>> origin/main
-<<<<<<< Updated upstream
-<<<<<<< Updated upstream
-<<<<<<< Updated upstream
-<<<<<<< Updated upstream
-<<<<<<< Updated upstream
->>>>>>> Stashed changes
-=======
->>>>>>> Stashed changes
-=======
->>>>>>> Stashed changes
-=======
->>>>>>> Stashed changes
-=======
->>>>>>> Stashed changes
-=======
->>>>>>> Stashed changes
-=======
-<<<<<<< div
->>>>>>> main
-=======
-=======
->>>>>>> Stashed changes
-=======
->>>>>>> Stashed changes
->>>>>>> origin/main
->>>>>>> head
           Planners__AzureOpenAI__ApiKey: ${{ secrets.PLANNERS__AZUREOPENAI__APIKEY }}
-=======
           AzureOpenAIEmbeddings__Endpoint: ${{ secrets.AZUREOPENAI__ENDPOINT }}
           AzureOpenAIEmbeddings__DeploymentName: ${{ vars.AZUREOPENAIEMBEDDING__DEPLOYMENTNAME }}
           AzureOpenAITextToAudio__Endpoint: ${{ secrets.AZUREOPENAITEXTTOAUDIO__ENDPOINT }}
@@ -437,7 +198,6 @@
           AzureOpenAIAudioToText__DeploymentName: ${{ vars.AZUREOPENAIAUDIOTOTEXT__DEPLOYMENTNAME }}
           AzureOpenAITextToImage__Endpoint: ${{ secrets.AZUREOPENAITEXTTOIMAGE__ENDPOINT }}
           AzureOpenAITextToImage__DeploymentName: ${{ vars.AZUREOPENAITEXTTOIMAGE__DEPLOYMENTNAME }}
->>>>>>> 2577cc9e
           Planners__AzureOpenAI__Endpoint: ${{ secrets.PLANNERS__AZUREOPENAI__ENDPOINT }}
           Planners__AzureOpenAI__DeploymentName: ${{ vars.PLANNERS__AZUREOPENAI__DEPLOYMENTNAME }}
           # OpenAI Models
@@ -451,7 +211,6 @@
           OpenAIAudioToText__ModelId: ${{ vars.OPENAIAUDIOTOTEXT__MODELID }}
           OpenAITextToImage__ApiKey: ${{ secrets.OPENAITEXTTOIMAGE__APIKEY }}
           OpenAITextToImage__ModelId: ${{ vars.OPENAITEXTTOIMAGE__MODELID }}
-<<<<<<< HEAD
           AzureOpenAITextToAudio__ApiKey: ${{ secrets.AZUREOPENAITEXTTOAUDIO__APIKEY }}
           AzureOpenAITextToAudio__Endpoint: ${{ secrets.AZUREOPENAITEXTTOAUDIO__ENDPOINT }}
           AzureOpenAITextToAudio__DeploymentName: ${{ vars.AZUREOPENAITEXTTOAUDIO__DEPLOYMENTNAME }}
@@ -461,45 +220,9 @@
           AzureOpenAITextToImage__ApiKey: ${{ secrets.AZUREOPENAITEXTTOIMAGE__APIKEY }}
           AzureOpenAITextToImage__Endpoint: ${{ secrets.AZUREOPENAITEXTTOIMAGE__ENDPOINT }}
           AzureOpenAITextToImage__DeploymentName: ${{ vars.AZUREOPENAITEXTTOIMAGE__DEPLOYMENTNAME }}
-<<<<<<< div
-<<<<<<< div
-=======
-<<<<<<< Updated upstream
-<<<<<<< Updated upstream
-<<<<<<< head
->>>>>>> head
-<<<<<<< Updated upstream
-<<<<<<< Updated upstream
-<<<<<<< Updated upstream
-<<<<<<< Updated upstream
-<<<<<<< Updated upstream
-<<<<<<< Updated upstream
-=======
-=======
->>>>>>> Stashed changes
-=======
->>>>>>> Stashed changes
-=======
->>>>>>> Stashed changes
-=======
->>>>>>> Stashed changes
-=======
->>>>>>> Stashed changes
-<<<<<<< main
-=======
-=======
-<<<<<<< div
-=======
-=======
-<<<<<<< main
-=======
->>>>>>> Stashed changes
->>>>>>> head
-=======
           Planners__OpenAI__ApiKey: ${{ secrets.PLANNERS__OPENAI__APIKEY }}
           Planners__OpenAI__ModelId: ${{ vars.PLANNERS__OPENAI__MODELID }}
           # Bing Web Search
->>>>>>> 2577cc9e
           Bing__ApiKey: ${{ secrets.BING__APIKEY }}
           # Google Web Search
           Google__SearchEngineId: ${{ secrets.GOOGLE__SEARCHENGINEID }}
@@ -511,18 +234,6 @@
       # Generate test reports and check coverage
       - name: Generate test reports
         uses: danielpalme/ReportGenerator-GitHub-Action@5.3.9
-        uses: danielpalme/ReportGenerator-GitHub-Action@5.3.8
->>>>>>> Stashed changes
->>>>>>> origin/PR
-<<<<<<< div
->>>>>>> main
-=======
->>>>>>> origin/main
-=======
-<<<<<<< main
-=======
->>>>>>> Stashed changes
->>>>>>> head
           Bing__ApiKey: ${{ secrets.BING__APIKEY }}
           OpenAI__ApiKey: ${{ secrets.OPENAI__APIKEY }}
           OpenAI__ChatModelId: ${{ vars.OPENAI__CHATMODELID }}
@@ -531,35 +242,8 @@
 
       # Generate test reports and check coverage
       - name: Generate test reports
-<<<<<<< main
-<<<<<<< Updated upstream
-<<<<<<< Updated upstream
-=======
->>>>>>> Stashed changes
         uses: danielpalme/ReportGenerator-GitHub-Action@5.3.9
         uses: danielpalme/ReportGenerator-GitHub-Action@5.3.8
->>>>>>> Stashed changes
->>>>>>> origin/PR
->>>>>>> origin/main
-<<<<<<< Updated upstream
-<<<<<<< Updated upstream
-<<<<<<< Updated upstream
-<<<<<<< Updated upstream
-<<<<<<< Updated upstream
-<<<<<<< Updated upstream
->>>>>>> Stashed changes
-=======
->>>>>>> Stashed changes
-=======
->>>>>>> Stashed changes
-=======
->>>>>>> Stashed changes
-=======
->>>>>>> Stashed changes
-=======
->>>>>>> Stashed changes
-=======
->>>>>>> Stashed changes
           Bing__ApiKey: ${{ secrets.BING__APIKEY }}
           OpenAI__ApiKey: ${{ secrets.OPENAI__APIKEY }}
           OpenAI__ChatModelId: ${{ vars.OPENAI__CHATMODELID }}
@@ -568,17 +252,7 @@
 
       # Generate test reports and check coverage
       - name: Generate test reports
-<<<<<<< Updated upstream
-=======
->>>>>>> Stashed changes
-=======
->>>>>>> Stashed changes
-<<<<<<< main
         uses: danielpalme/ReportGenerator-GitHub-Action@5.3.9
-=======
-        uses: danielpalme/ReportGenerator-GitHub-Action@5.3.8
->>>>>>> Stashed changes
->>>>>>> origin/PR
         with:
           reports: "./TestResults/Coverage/**/coverage.cobertura.xml"
           targetdir: "./TestResults/Reports"
@@ -589,31 +263,6 @@
         shell: pwsh
         run: .github/workflows/check-coverage.ps1 -JsonReportPath "TestResults/Reports/Summary.json" -CoverageThreshold $env:COVERAGE_THRESHOLD
 
-<<<<<<< Updated upstream
-<<<<<<< Updated upstream
-<<<<<<< Updated upstream
-<<<<<<< Updated upstream
-<<<<<<< Updated upstream
-<<<<<<< Updated upstream
-<<<<<<< Updated upstream
-<<<<<<< Updated upstream
-=======
-=======
->>>>>>> Stashed changes
-=======
->>>>>>> Stashed changes
-=======
->>>>>>> Stashed changes
-=======
->>>>>>> Stashed changes
-=======
->>>>>>> Stashed changes
-=======
->>>>>>> Stashed changes
-=======
->>>>>>> Stashed changes
-=======
->>>>>>> Stashed changes
       # Generate test reports and check coverage
       - name: Generate test reports
         uses: danielpalme/ReportGenerator-GitHub-Action@5.2.2
@@ -630,36 +279,9 @@
         shell: pwsh
         run: .github/workflows/check-coverage.ps1 -JsonReportPath "TestResults/Reports/Summary.json" -CoverageThreshold $env:COVERAGE_THRESHOLD
 
-<<<<<<< div
-<<<<<<< div
-=======
-<<<<<<< Updated upstream
-<<<<<<< Updated upstream
-<<<<<<< head
->>>>>>> head
-<<<<<<< Updated upstream
-<<<<<<< Updated upstream
-<<<<<<< Updated upstream
-<<<<<<< Updated upstream
-<<<<<<< Updated upstream
->>>>>>> Stashed changes
-=======
->>>>>>> Stashed changes
-=======
->>>>>>> Stashed changes
-=======
->>>>>>> Stashed changes
-=======
->>>>>>> Stashed changes
-=======
->>>>>>> Stashed changes
-=======
-      # Generate test reports and check coverage
-      - name: Generate test reports
-        uses: danielpalme/ReportGenerator-GitHub-Action@5.2.2
-=======
+      # Generate test reports and check coverage
+      - name: Generate test reports
         uses: danielpalme/ReportGenerator-GitHub-Action@5.3.10
->>>>>>> upstream/main
         with:
           reports: "./TestResults/Coverage/**/coverage.cobertura.xml"
           targetdir: "./TestResults/Reports"
@@ -673,15 +295,6 @@
         shell: pwsh
         run: .github/workflows/check-coverage.ps1 -JsonReportPath "TestResults/Reports/Summary.json" -CoverageThreshold $env:COVERAGE_THRESHOLD
 
-<<<<<<< div
->>>>>>> main
-=======
->>>>>>> origin/main
-=======
->>>>>>> Stashed changes
-=======
->>>>>>> Stashed changes
->>>>>>> head
   # This final job is required to satisfy the merge queue. It must only run (or succeed) if no tests failed
   dotnet-build-and-test-check:
     if: always()
@@ -715,68 +328,7 @@
         id: check_tests_failed
         if: contains(join(needs.*.result, ','), 'failure')
         uses: actions/github-script@v7
-<<<<<<< div
-<<<<<<< div
-=======
-<<<<<<< Updated upstream
-<<<<<<< Updated upstream
-<<<<<<< head
->>>>>>> head
-<<<<<<< Updated upstream
-<<<<<<< Updated upstream
-<<<<<<< Updated upstream
-<<<<<<< Updated upstream
-<<<<<<< Updated upstream
-<<<<<<< Updated upstream
-=======
-=======
->>>>>>> Stashed changes
-=======
->>>>>>> Stashed changes
-=======
->>>>>>> Stashed changes
-=======
->>>>>>> Stashed changes
-=======
->>>>>>> Stashed changes
-<<<<<<< main
-=======
-=======
-<<<<<<< div
->>>>>>> main
-=======
->>>>>>> origin/main
->>>>>>> head
         uses: actions/github-script@v6
->>>>>>> origin/main
-<<<<<<< Updated upstream
-<<<<<<< Updated upstream
-<<<<<<< Updated upstream
-<<<<<<< Updated upstream
-<<<<<<< Updated upstream
->>>>>>> Stashed changes
-=======
->>>>>>> Stashed changes
-=======
->>>>>>> Stashed changes
-=======
->>>>>>> Stashed changes
-=======
->>>>>>> Stashed changes
-=======
->>>>>>> Stashed changes
-=======
-<<<<<<< main
-=======
-        uses: actions/github-script@v6
->>>>>>> origin/main
->>>>>>> Stashed changes
-=======
-<<<<<<< main
-=======
-        uses: actions/github-script@v6
->>>>>>> origin/main
->>>>>>> Stashed changes
         with:
           script: core.setFailed('Integration Tests Failed!')
 
@@ -784,67 +336,6 @@
         id: check_tests_cancelled
         if: contains(join(needs.*.result, ','), 'cancelled')
         uses: actions/github-script@v7
-<<<<<<< div
-<<<<<<< div
-=======
-<<<<<<< Updated upstream
-<<<<<<< Updated upstream
-<<<<<<< head
->>>>>>> head
-<<<<<<< Updated upstream
-<<<<<<< Updated upstream
-<<<<<<< Updated upstream
-<<<<<<< Updated upstream
-<<<<<<< Updated upstream
-<<<<<<< Updated upstream
-=======
-=======
->>>>>>> Stashed changes
-=======
->>>>>>> Stashed changes
-=======
->>>>>>> Stashed changes
-=======
->>>>>>> Stashed changes
-=======
->>>>>>> Stashed changes
-<<<<<<< main
-=======
-=======
-<<<<<<< div
->>>>>>> main
-=======
->>>>>>> origin/main
->>>>>>> head
         uses: actions/github-script@v6
->>>>>>> origin/main
-<<<<<<< Updated upstream
-<<<<<<< Updated upstream
-<<<<<<< Updated upstream
-<<<<<<< Updated upstream
-<<<<<<< Updated upstream
->>>>>>> Stashed changes
-=======
->>>>>>> Stashed changes
-=======
->>>>>>> Stashed changes
-=======
->>>>>>> Stashed changes
-=======
->>>>>>> Stashed changes
-=======
->>>>>>> Stashed changes
-=======
-<<<<<<< main
-=======
-        uses: actions/github-script@v6
->>>>>>> origin/main
->>>>>>> Stashed changes
-=======
-<<<<<<< main
-=======
-        uses: actions/github-script@v6
->>>>>>> origin/main
->>>>>>> Stashed changes
         with:
           script: core.setFailed('Integration Tests Cancelled!')