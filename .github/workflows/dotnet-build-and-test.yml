#
# This workflow will build and run all unit tests using dotnet docker containers,
# each targeting a single version of the dotnet SDK.
#

name: dotnet-build-and-test

on:
  workflow_dispatch:
  pull_request:
    branches: ["main", "feature*"]
  merge_group:
    branches: ["main"]

env:
  COVERAGE_THRESHOLD: 80

concurrency:
  group: ${{ github.workflow }}-${{ github.event.pull_request.number || github.ref }}
  cancel-in-progress: true

permissions:
  contents: read

jobs:
  paths-filter:
    runs-on: ubuntu-latest
    outputs:
      dotnetChanges: ${{ steps.filter.outputs.dotnet }}
    steps:
      - uses: actions/checkout@v4
      - uses: dorny/paths-filter@v3
        id: filter
        with:
          filters: |
            dotnet:
              - 'dotnet/**'
              - '**/dotnet/**'
              - 'samples/skills/**'
      # run only if 'dotnet' files were changed
      - name: dotnet tests
        if: steps.filter.outputs.dotnet == 'true'
        run: echo "Dotnet file"
      # run only if not 'dotnet' files were changed
      - name: not dotnet tests
        if: steps.filter.outputs.dotnet != 'true'
        run: echo "NOT dotnet file"
  dotnet-build-and-test:
    needs: paths-filter
    if: needs.paths-filter.outputs.dotnetChanges == 'true'
    strategy:
      fail-fast: false
      matrix:
        include:
          - {
              dotnet: "8.0",
              os: "ubuntu-latest",
              configuration: Release,
              integration-tests: true,
            }
          - { dotnet: "8.0", os: "windows-latest", configuration: Debug }
          - { dotnet: "8.0", os: "windows-latest", configuration: Release }

    runs-on: ${{ matrix.os }}
    steps:
      - uses: actions/checkout@v4
      - name: Setup dotnet ${{ matrix.dotnet }}
        uses: actions/setup-dotnet@v3
        with:
          dotnet-version: ${{ matrix.dotnet }}
      - name: Build dotnet solutions
        shell: bash
        run: |
          export SOLUTIONS=$(find ./dotnet/ -type f -name "*.sln" | tr '\n' ' ')
          for solution in $SOLUTIONS; do
            dotnet build $solution -c ${{ matrix.configuration }} --warnaserror
          done

      - name: Run Unit Tests
        shell: bash
        run: |
          export UT_PROJECTS=$(find ./dotnet -type f -name "*.UnitTests.csproj" | grep -v -E "(Experimental.Orchestration.Flow.UnitTests.csproj|Experimental.Assistants.UnitTests.csproj)" | tr '\n' ' ')
          for project in $UT_PROJECTS; do
            dotnet test -c ${{ matrix.configuration }} $project --no-build -v Normal --logger trx --collect:"XPlat Code Coverage" --results-directory:"TestResults/Coverage/" -- DataCollectionRunSettings.DataCollectors.DataCollector.Configuration.ExcludeByAttribute=GeneratedCodeAttribute,CompilerGeneratedAttribute,ExcludeFromCodeCoverageAttribute
          done

      - name: Run Integration Tests
        shell: bash
        if: github.event_name != 'pull_request' && matrix.integration-tests
        run: |
          export INTEGRATION_TEST_PROJECTS=$(find ./dotnet -type f -name "*IntegrationTests.csproj" | grep -v "Experimental.Orchestration.Flow.IntegrationTests.csproj" | tr '\n' ' ')
          for project in $INTEGRATION_TEST_PROJECTS; do
            dotnet test -c ${{ matrix.configuration }} $project --no-build -v Normal --logger trx
          done
        env:
          AzureOpenAI__Label: azure-text-davinci-003
          AzureOpenAIEmbedding__Label: azure-text-embedding-ada-002
          AzureOpenAI__DeploymentName: ${{ vars.AZUREOPENAI__DEPLOYMENTNAME }}
          AzureOpenAIEmbeddings__DeploymentName: ${{ vars.AZUREOPENAIEMBEDDING__DEPLOYMENTNAME }}
          AzureOpenAI__Endpoint: ${{ secrets.AZUREOPENAI__ENDPOINT }}
          AzureOpenAIEmbeddings__Endpoint: ${{ secrets.AZUREOPENAI_EASTUS__ENDPOINT }}
          AzureOpenAI__ApiKey: ${{ secrets.AZUREOPENAI__APIKEY }}
          AzureOpenAIEmbeddings__ApiKey: ${{ secrets.AZUREOPENAI_EASTUS__APIKEY }}
          Planners__AzureOpenAI__ApiKey: ${{ secrets.PLANNERS__AZUREOPENAI__APIKEY }}
          Planners__AzureOpenAI__Endpoint: ${{ secrets.PLANNERS__AZUREOPENAI__ENDPOINT }}
          Planners__AzureOpenAI__DeploymentName: ${{ vars.PLANNERS__AZUREOPENAI__DEPLOYMENTNAME }}
          Planners__OpenAI__ApiKey: ${{ secrets.PLANNERS__OPENAI__APIKEY }}
          Planners__OpenAI__ModelId: ${{ vars.PLANNERS__OPENAI__MODELID }}
          OpenAITextToAudio__ApiKey: ${{ secrets.OPENAITEXTTOAUDIO__APIKEY }}
          OpenAITextToAudio__ModelId: ${{ vars.OPENAITEXTTOAUDIO__MODELID }}
          OpenAIAudioToText__ApiKey: ${{ secrets.OPENAIAUDIOTOTEXT__APIKEY }}
          OpenAIAudioToText__ModelId: ${{ vars.OPENAIAUDIOTOTEXT__MODELID }}
          AzureOpenAITextToAudio__ApiKey: ${{ secrets.AZUREOPENAITEXTTOAUDIO__APIKEY }}
          AzureOpenAITextToAudio__Endpoint: ${{ secrets.AZUREOPENAITEXTTOAUDIO__ENDPOINT }}
          AzureOpenAITextToAudio__DeploymentName: ${{ vars.AZUREOPENAITEXTTOAUDIO__DEPLOYMENTNAME }}
          AzureOpenAIAudioToText__ApiKey: ${{ secrets.AZUREOPENAIAUDIOTOTEXT__APIKEY }}
          AzureOpenAIAudioToText__Endpoint: ${{ secrets.AZUREOPENAIAUDIOTOTEXT__ENDPOINT }}
          AzureOpenAIAudioToText__DeploymentName: ${{ vars.AZUREOPENAIAUDIOTOTEXT__DEPLOYMENTNAME }}
          Bing__ApiKey: ${{ secrets.BING__APIKEY }}
          OpenAI__ApiKey: ${{ secrets.OPENAI__APIKEY }}

      # Generate test reports and check coverage
      - name: Generate test reports
        uses: danielpalme/ReportGenerator-GitHub-Action@5.3.8
>>>>>>> Stashed changes
        uses: danielpalme/ReportGenerator-GitHub-Action@5.3.6
=======
<<<<<<< PR
        uses: danielpalme/ReportGenerator-GitHub-Action@5.3.6
=======
        uses: danielpalme/ReportGenerator-GitHub-Action@5.2.3
>>>>>>> semantic-kernel/dependabot/github_actions/danielpalme/ReportGenerator-GitHub-Action-5.2.3
=======
        uses: danielpalme/ReportGenerator-GitHub-Action@5.2.3
>>>>>>> 98e32d8
>>>>>>> Stashed changes
        with:
          reports: "./TestResults/Coverage/**/coverage.cobertura.xml"
          targetdir: "./TestResults/Reports"
          reporttypes: "JsonSummary"
          assemblyfilters: "+Microsoft.SemanticKernel.Abstractions;+Microsoft.SemanticKernel.Core;+Microsoft.SemanticKernel.PromptTemplates.Handlebars;+Microsoft.SemanticKernel.Connectors.OpenAI;+Microsoft.SemanticKernel.Yaml;+Microsoft.SemanticKernel.Agents.Abstractions;+Microsoft.SemanticKernel.Agents.Core;+Microsoft.SemanticKernel.Agents.OpenAI"

      - name: Check coverage
        shell: pwsh
        run: .github/workflows/check-coverage.ps1 -JsonReportPath "TestResults/Reports/Summary.json" -CoverageThreshold $env:COVERAGE_THRESHOLD

  # This final job is required to satisfy the merge queue. It must only run (or succeed) if no tests failed
  dotnet-build-and-test-check:
    if: always()
    runs-on: ubuntu-latest
    needs: [dotnet-build-and-test]
    steps:
      - name: Get Date
        shell: bash
        run: |
          echo "date=$(date +'%m/%d/%Y %H:%M:%S')" >> "$GITHUB_ENV"

      - name: Run Type is Daily
        if: ${{ github.event_name == 'schedule' }}
        shell: bash
        run: |
          echo "run_type=Daily" >> "$GITHUB_ENV"

      - name: Run Type is Manual
        if: ${{ github.event_name == 'workflow_dispatch' }}
        shell: bash
        run: |
          echo "run_type=Manual" >> "$GITHUB_ENV"

      - name: Run Type is ${{ github.event_name }}
        if: ${{ github.event_name != 'schedule' && github.event_name != 'workflow_dispatch'}}
        shell: bash
        run: |
          echo "run_type=${{ github.event_name }}" >> "$GITHUB_ENV"

      - name: Fail workflow if tests failed
        id: check_tests_failed
        if: contains(join(needs.*.result, ','), 'failure')
        uses: actions/github-script@v7
        with:
          script: core.setFailed('Integration Tests Failed!')

      - name: Fail workflow if tests cancelled
        id: check_tests_cancelled
        if: contains(join(needs.*.result, ','), 'cancelled')
        uses: actions/github-script@v7
        with:
          script: core.setFailed('Integration Tests Cancelled!')<|MERGE_RESOLUTION|>--- conflicted
+++ resolved
@@ -122,18 +122,6 @@
       # Generate test reports and check coverage
       - name: Generate test reports
         uses: danielpalme/ReportGenerator-GitHub-Action@5.3.8
->>>>>>> Stashed changes
-        uses: danielpalme/ReportGenerator-GitHub-Action@5.3.6
-=======
-<<<<<<< PR
-        uses: danielpalme/ReportGenerator-GitHub-Action@5.3.6
-=======
-        uses: danielpalme/ReportGenerator-GitHub-Action@5.2.3
->>>>>>> semantic-kernel/dependabot/github_actions/danielpalme/ReportGenerator-GitHub-Action-5.2.3
-=======
-        uses: danielpalme/ReportGenerator-GitHub-Action@5.2.3
->>>>>>> 98e32d8
->>>>>>> Stashed changes
         with:
           reports: "./TestResults/Coverage/**/coverage.cobertura.xml"
           targetdir: "./TestResults/Reports"
