--- conflicted
+++ resolved
@@ -287,13 +287,10 @@
           reports: "./TestResults/Coverage/**/coverage.cobertura.xml"
           targetdir: "./TestResults/Reports"
           reporttypes: "JsonSummary"
-<<<<<<< HEAD
           assemblyfilters: "+Microsoft.SemanticKernel.Abstractions;+Microsoft.SemanticKernel.Core;+Microsoft.SemanticKernel.PromptTemplates.Handlebars;+Microsoft.SemanticKernel.Connectors.OpenAI;+Microsoft.SemanticKernel.Connectors.AzureOpenAI;+Microsoft.SemanticKernel.Yaml;+Microsoft.SemanticKernel.Agents.Abstractions;+Microsoft.SemanticKernel.Agents.Core;+Microsoft.SemanticKernel.Agents.OpenAI"
           # Report for production packages only
           assemblyfilters: "+Microsoft.SemanticKernel.Abstractions;+Microsoft.SemanticKernel.Core;+Microsoft.SemanticKernel.PromptTemplates.Handlebars;+Microsoft.SemanticKernel.Connectors.OpenAI;+Microsoft.SemanticKernel.Yaml;"
 
-=======
->>>>>>> f2df8665
 
       - name: Check coverage
         shell: pwsh
