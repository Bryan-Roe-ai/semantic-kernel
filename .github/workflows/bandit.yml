# This workflow uses actions that are not certified by GitHub.
# They are provided by a third-party and are governed by
# separate terms of service, privacy policy, and support
# documentation.

# Bandit is a security linter designed to find common security issues in Python code.
# This action will run Bandit on your codebase.
# The results of the scan will be found under the Security tab of your repository.

# https://github.com/marketplace/actions/bandit-scan is ISC licensed, by abirismyname
# https://pypi.org/project/bandit/ is Apache v2.0 licensed, by PyCQA

name: Bandit
on:
  push:
    branches: [ "main" ]
  pull_request:
    # The branches below must be a subset of the branches above
    branches: [ "main" ]
  schedule:
    - cron: '21 0 * * 5'

jobs:
  bandit:
    permissions:
      contents: read # for actions/checkout to fetch code
      security-events: write # for github/codeql-action/upload-sarif to upload SARIF results
      actions: read # only required for a private repository by github/codeql-action/upload-sarif to get the Action run status

    runs-on: ubuntu-latest
    steps:
      - uses: actions/checkout@v4
      - name: Bandit Scan
        uses: shundor/python-bandit-scan@v1.1.0
        with: # optional arguments
          # exit with 0, even with results found
          exit_zero: true # optional, default is DEFAULT
          # Github token of the repository (automatically created by Github)
          GITHUB_TOKEN: ${{ secrets.GITHUB_TOKEN }} # Needed to get PR information.
          # File or directory to run bandit on
          # path: # optional, default is .
          # Report only issues of a given severity level or higher. Can be LOW, MEDIUM or HIGH. Default is UNDEFINED (everything)
          # level: # optional, default is UNDEFINED
          # Report only issues of a given confidence level or higher. Can be LOW, MEDIUM or HIGH. Default is UNDEFINED (everything)
          # confidence: # optional, default is UNDEFINED
          # comma-separated list of paths (glob patterns supported) to exclude from scan (note that these are in addition to the excluded paths provided in the config file) (default: .svn,CVS,.bzr,.hg,.git,__pycache__,.tox,.eggs,*.egg)
          # excluded_paths: # optional, default is DEFAULT
          # comma-separated list of test IDs to skip
          # skips: # optional, default is DEFAULT
          # path to a .bandit file that supplies command line arguments
<<<<<<< HEAD
          # ini_path: # optional, default is DEFAULT
=======
          # ini_path: # optional, default is DEFAULT

      - name: Upload Bandit scan results to GitHub Security tab
        uses: github/codeql-action/upload-sarif@v2
        with:
          sarif_file: bandit-results.sarif
>>>>>>> 559e881b
<|MERGE_RESOLUTION|>--- conflicted
+++ resolved
@@ -48,13 +48,9 @@
           # comma-separated list of test IDs to skip
           # skips: # optional, default is DEFAULT
           # path to a .bandit file that supplies command line arguments
-<<<<<<< HEAD
-          # ini_path: # optional, default is DEFAULT
-=======
           # ini_path: # optional, default is DEFAULT
 
       - name: Upload Bandit scan results to GitHub Security tab
         uses: github/codeql-action/upload-sarif@v2
         with:
-          sarif_file: bandit-results.sarif
->>>>>>> 559e881b
+          sarif_file: bandit-results.sarif