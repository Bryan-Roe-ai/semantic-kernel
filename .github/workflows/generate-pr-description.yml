name: Generate PR Description

on:
  issue_comment:
    types: [created]

jobs:
  generate-pr-description:
    permissions:
      pull-requests: write
      statuses: write
    runs-on: ubuntu-latest
    if: github.event.issue.pull_request && contains(github.event.comment.body, '/sk generate-pr-description')
    steps:
      - name: Get PR branch
<<<<<<< HEAD
        uses: xt0rted/pull-request-comment-branch@v2

=======
        uses: xt0rted/pull-request-comment-branch@v3
>>>>>>> 926a5909
        id: comment-branch

      - name: Set latest commit status as pending
        uses: myrotvorets/set-commit-status-action@master
        with:
          sha: ${{ steps.comment-branch.outputs.head_sha }}
          token: ${{ secrets.GITHUB_TOKEN }}
          status: pending

      - name: Generate PR description
        uses: mkarle/skonsole-generate-pr-description@v1
        with:
          pull-request-number: ${{ github.event.issue.number }}
          pull-request-diff-url: ${{ github.event.issue.pull_request.diff_url }}
          token: ${{ secrets.GITHUB_TOKEN }}
          update-type:  ${{ contains(github.event.comment.body, 'replace') && 'replace' || (contains(github.event.comment.body, 'prefix') && 'prefix' || 'suffix') }}
        env: # Set Azure credentials secret as an input
          AZURE_OPENAI_CHAT_DEPLOYMENT_NAME: ${{ vars.AZUREOPENAI__CHAT__DEPLOYMENTNAME }}
          AZURE_OPENAI_API_ENDPOINT: ${{ secrets.AZUREOPENAI__ENDPOINT }}
          AZURE_OPENAI_API_KEY: ${{ secrets.AZUREOPENAI__APIKEY }}
      
      - name: Set latest commit status as ${{ job.status }}
        uses: myrotvorets/set-commit-status-action@master
        if: always()
        with:
          sha: ${{ steps.comment-branch.outputs.head_sha }}
          token: ${{ secrets.GITHUB_TOKEN }}
          status: ${{ job.status }}

      - name: Add comment to PR
        uses: actions/github-script@v7
        if: always()
        with:
          script: |
            const name = '${{ github.workflow   }}';
            const url = '${{ github.server_url }}/${{ github.repository }}/actions/runs/${{ github.run_id }}';
            const success = '${{ job.status }}' === 'success';
            const body = `${name}: ${success ? 'succeeded ✅' : 'failed ❌'}\n${url}`;

            await github.rest.issues.createComment({
              issue_number: context.issue.number,
              owner: context.repo.owner,
              repo: context.repo.repo,
              body: body
            })<|MERGE_RESOLUTION|>--- conflicted
+++ resolved
@@ -13,12 +13,7 @@
     if: github.event.issue.pull_request && contains(github.event.comment.body, '/sk generate-pr-description')
     steps:
       - name: Get PR branch
-<<<<<<< HEAD
-        uses: xt0rted/pull-request-comment-branch@v2
-
-=======
         uses: xt0rted/pull-request-comment-branch@v3
->>>>>>> 926a5909
         id: comment-branch
 
       - name: Set latest commit status as pending
